# UNRELEASED CHANGELOG
## Common changes for all artifacts
### 🐞 Fixed

### ⬆️ Improved

### ✅ Added

### ⚠️ Changed
- 🚨 Breaking change: The class `io.getstream.chat.android.offline.model.connection.ConnectionState` was moved to `io.getstream.chat.android.client.models.ConnectionState`. Please update your imports to be able to compile code using this class. [#3852](https://github.com/GetStream/stream-chat-android/pull/3852).


### ❌ Removed

## stream-chat-android-client
### 🐞 Fixed

### ⬆️ Improved

### ✅ Added
<<<<<<< HEAD
- Added `isFilteringMessages` check on request. [#3818](https://github.com/GetStream/stream-chat-android/pull/3818)
=======
- Added a way to convert `Flow` into `LiveData` for Java users.
  You can now use `FlowExtensions.asLiveData()` for conversion. [3874](https://github.com/GetStream/stream-chat-android/pull/3874)
- Base state of the SDK can be check using `io.getstream.chat.android.client.setup.state.ClientState` interface. Use this interface to receive the state of the SDK as StateFlows. [#3852](https://github.com/GetStream/stream-chat-android/pull/3852)
>>>>>>> 68ffb98b

### ⚠️ Changed
-. `Call` interface provides an `await()` suspend function implemented on every subclass and is not needed to use the extension function anymore. [#3807](https://github.com/GetStream/stream-chat-android/pull/3807)
- `ChatLoggerHandler` has a new function named `logV`. [#3869](https://github.com/GetStream/stream-chat-android/pull/3869)

### ❌ Removed
- 🚨 Breaking change: Removed the `Member.role` field. [3851](https://github.com/GetStream/stream-chat-android/pull/3851)

## stream-chat-android-offline
### 🐞 Fixed
- Fixed initializing channels state when DB is empty and API requests fails. [3870](https://github.com/GetStream/stream-chat-android/pull/3870)

### ⬆️ Improved

### ✅ Added
- Added `loadNewestMessages` method to `ChatClient` that loads newest messages in the channel and clears the rest. [#3818](https://github.com/GetStream/stream-chat-android/pull/3818)

### ⚠️ Changed
- Changed the logic how the end of pages is determined inside `ChannelLogic.onQueryChannelResult`. Added loadNewestMessages in `ChannelLogic`. Added check to prevent upserting new messages if newest page isn't loaded to avoid breaking pagination. [#3818](https://github.com/GetStream/stream-chat-android/pull/3818)

### ❌ Removed

## stream-chat-android-ui-common
### 🐞 Fixed

### ⬆️ Improved

### ✅ Added

### ⚠️ Changed

### ❌ Removed

## stream-chat-android-ui-components
### 🐞 Fixed
- Fixed scroll to bottom. [#3849](https://github.com/GetStream/stream-chat-android/pull/3849)
- Fixed search for messages. [#3861](https://github.com/GetStream/stream-chat-android/pull/3861)
- The reply option on the gallery screen and moderation options now work with `MessageComposerView`. [#3864](https://github.com/GetStream/stream-chat-android/pull/3864)
- Fixed potential crashes when showing dialogs after process recreation. [#3857](https://github.com/GetStream/stream-chat-android/pull/3857)

### ⬆️ Improved
- `MessageListView` now allows multiple re-bindings of `MessageListViewModel` provided that `MessageListViewModel.deletedMessageVisibility` has not been changed since `MessageListView` was first initialized. [#3843](https://github.com/GetStream/stream-chat-android/pull/3843)

### ✅ Added
- Added the ability to align system messages via a `MessageListView` attribute called `streamUiSystemMessageAlignment`. [#3840](https://github.com/GetStream/stream-chat-android/pull/3840)
- Added `OnScrollToBottomHandler` to `MessageListView`. [#3849](https://github.com/GetStream/stream-chat-android/pull/3849)

### ⚠️ Changed

### ❌ Removed

## stream-chat-android-compose
### 🐞 Fixed
- Fixed pagination when the newest messages arent loaded with newer messages pagination. Fixed scroll to bottom if the newest messages arent loaded. [#3818](https://github.com/GetStream/stream-chat-android/pull/3818)

### ⬆️ Improved

### ✅ Added
- Added end pagination handler to `MessageList` and support for bidirectional pagination. Added scroll to bottom handler to `MessagesList` to load the newest messages before scrolling if they are not loaded already. [#3818](https://github.com/GetStream/stream-chat-android/pull/3818)

### ⚠️ Changed
- Show snackbar instead of toast when file exceeds the size limit. [#3858](https://github.com/GetStream/stream-chat-android/pull/3858)

### ❌ Removed

## stream-chat-android-markdown-transformer
### 🐞 Fixed

### ⬆️ Improved

### ✅ Added

### ⚠️ Changed

### ❌ Removed

## stream-chat-android-pushprovider-firebase
### 🐞 Fixed

### ⬆️ Improved

### ✅ Added

### ⚠️ Changed

### ❌ Removed

## stream-chat-android-pushprovider-huawei
### 🐞 Fixed

### ⬆️ Improved

### ✅ Added

### ⚠️ Changed

### ❌ Removed

## stream-chat-android-pushprovider-xiaomi
### 🐞 Fixed

### ⬆️ Improved

### ✅ Added

### ⚠️ Changed

### ❌ Removed

# July 05th, 2022 - 5.5.0
## Common changes for all artifacts
### 🐞 Fixed
- Add ordered substitution arguments in `ja` and `ko` translated strings files [#3778](https://github.com/GetStream/stream-chat-android/pull/3778)

## stream-chat-android-client
### 🐞 Fixed
- Fix the channel screen being stuck with an infinite loading [3791](https://github.com/GetStream/stream-chat-android/pull/3791)

## stream-chat-android-offline
### 🐞 Fixed
- Fixed bug of empty channels while sending messages. [3776](https://github.com/GetStream/stream-chat-android/pull/3776)
- Fixed populating mentions when sending a message with attachments. [3801](https://github.com/GetStream/stream-chat-android/pull/3801)
- Fixed crash at ExtraDataConverter.stringToMap. [3816](https://github.com/GetStream/stream-chat-android/pull/3816)

### ⚠️ Changed
- Deprecated `GlobalState::typingUpdates` in favor of `GlobalState::typingChannels`.

## stream-chat-android-ui-components
### 🐞 Fixed
- Fixed reply messages inside notification. [#3756](https://github.com/GetStream/stream-chat-android/pull/3756)
- Fixed the display of avatars before system messages. [#3799](https://github.com/GetStream/stream-chat-android/pull/3799)
- Fixed a bug which made the unread count disappear on certain devices when it went over double digits. [#3798](https://github.com/GetStream/stream-chat-android/pull/3798)
- Fixed a bug where typing items in MessageList weren't properly set on all data changes. [#3790](https://github.com/GetStream/stream-chat-android/pull/3790)

### ⬆️ Improved
- `ChannelListView` can now restore the previously saved scroll state. [3804](https://github.com/GetStream/stream-chat-android/pull/3804)

### ✅ Added
- Added `MessagePreviewFormatter` field to the `ChatUI` class, to allow for message preview text format customization across the app. [3788](https://github.com/GetStream/stream-chat-android/pull/3788).
- Added `streamUiDisableScrollWhenShowingDialog` attribute to `MessageListView` that allows to enable/disable message list scroll while a dialog is shown over the message list. [#3809](https://github.com/GetStream/stream-chat-android/pull/3809)
- Added the preview of moderation bounced messages and the ability to take actions upon those messages like edit, delete and send anyway. [#3625](https://github.com/GetStream/stream-chat-android/pull/3625)
- Added experimental implementation of `MessageComposerView` and `MessageComposerViewModel` which are supposed to replace `MessageInputView` in the future. [3019](https://github.com/GetStream/stream-chat-android/pull/3019)
- Added `MessageListView::setMessageOptionItemsFactory` and `MessageListView::setCustomActionHandler` methods to add and handle custom actions in `MessageListView`. [3768](https://github.com/GetStream/stream-chat-android/pull/3768)

### ⚠️ Changed
- The layout width of the unread count view is now set to `wrap_content` instead of being a fixed size dictated by the dimen `stream_ui_scroll_button_unread_badge_size`. [#3798](https://github.com/GetStream/stream-chat-android/pull/3798)

### ❌ Removed
- 🚨 Breaking change: The block action has been removed from message options. [3768](https://github.com/GetStream/stream-chat-android/pull/3768)

## stream-chat-android-compose
### 🐞 Fixed
- Channels will now be marked as read only when the latest message is reached. Previously they were marked read whenever an unread message was read, regardless of its position in the list. [#3772](https://github.com/GetStream/stream-chat-android/pull/3772)

### ⬆️ Improved
- Improved `Messages` recomposition when marking messages as read. It will now avoid going into a recomposition loop in certain situations such as when you have two or more failed messages visible in the list. [#3772](https://github.com/GetStream/stream-chat-android/pull/3772)
- Covered an edge case inside `DefaultTypingUpdatesBuffer`. It will now always call `onTypingStopped()` when you call `DefaultTypingUpdatesBuffer.clear()`. [#3782](https://github.com/GetStream/stream-chat-android/pull/3782)

### ✅ Added
- Added the preview of moderation bounced messages and the ability to take actions upon those messages like edit, delete and send anyway. [#3625](https://github.com/GetStream/stream-chat-android/pull/3625)

# June 27th, 2022 - 5.4.0
## Common changes for all artifacts
### ⬆️ Improved
- Now the SDK can be used if R8 full mode. New rules were added to the library to support the aggressive optimizations [3663](https://github.com/GetStream/stream-chat-android/pull/3663).

### ⚠️ Changed
- Migrated to Coil version 2.1.0 [#3538](https://github.com/GetStream/stream-chat-android/pull/3538)

## stream-chat-android-client
### ⬆️ Improved
-  Avoid multiple calls to `/app` endpoint. [3686](https://github.com/GetStream/stream-chat-android/pull/3686)

### ✅ Added
-. `ChatClient::connectUser` as a new optional argument to configure a timeout to be waiting until the connection is established, in another case an error will be returned [#3605](https://github.com/GetStream/stream-chat-android/pull/3605)
-. `ChatClient::connectAnonymousUser` as a new optional argument to configure a timeout to be waiting until the connection is established, in another case an error will be returned [#3605](https://github.com/GetStream/stream-chat-android/pull/3605)
-. `ChatClient::connectGuestUser` as a new optional argument to configure a timeout to be waiting until the connection is established, in another case an error will be returned [#3605](https://github.com/GetStream/stream-chat-android/pull/3605)
-. `ChatClient::connectUser` doesn't return an error in the case there is a previous connection with the same user. [#3653](https://github.com/GetStream/stream-chat-android/pull/3653)
- Added `ChatClient::countUnreadMentions` extension function which counts messages in which the user is mentioned.

### ⚠️ Changed
- 🚨 Changed `ChatClient::connectUser` - the method shouldn't be called when the user is already set and will automatically disconnect if this happens.

## stream-chat-android-offline
### 🐞 Fixed
- Fix the stale Channel data being stored into database. [3650](https://github.com/GetStream/stream-chat-android/pull/3650)
- Fix race condition problem that allowed multiple threads to increment unread count, which could cause a mistake in the number of unread messages. [3656](https://github.com/GetStream/stream-chat-android/pull/3656)
- A new optional argument `useSequentialEventHandler` has been added to `Config` class of offline plugin to enable a sequential event handling mechanism. [3659](https://github.com/GetStream/stream-chat-android/pull/3659)
- Fix channel mutes being dropped on user updates [3728](https://github.com/GetStream/stream-chat-android/pull/3728)
- Bug fix when deleting reactions without internet connection. [#3753](https://github.com/GetStream/stream-chat-android/pull/3753)

### ⬆️ Improved
- Added logs of all properties available in a class and which one was searched for then QuerySort fails to find a field. [3597](https://github.com/GetStream/stream-chat-android/pull/3597)

### ✅ Added
- Added `EventHandlerSequential` to support a sequential event processing. [3604](https://github.com/GetStream/stream-chat-android/pull/3604)
- Logging when unread count is updated. [3642](https://github.com/GetStream/stream-chat-android/pull/3642)

### ⚠️ Changed
-  Added interface `QuerySorter` and new implementation of query sort `QuerySortByField` so users can choose between implementations that use reflection or not. [3624](https://github.com/GetStream/stream-chat-android/pull/3624)

## stream-chat-android-ui-components
### 🐞 Fixed
- Fixed potential NPE when disconnecting the user. [#3612](https://github.com/GetStream/stream-chat-android/pull/3612)
- The channel will now be marked as read once the latest message inside `MessagesListView` is reached. Previously scrolling down to it would not trigger this action. [#3620](https://github.com/GetStream/stream-chat-android/pull/3620)
- Now the options button is not displayed on the gallery screen if there are no options available. [#3696](https://github.com/GetStream/stream-chat-android/pull/3696)
- Fixed `app:streamUiMessageInputHintText` not getting applied properly in `MessageInputView`. [#3749](https://github.com/GetStream/stream-chat-android/pull/3749)
- Fixed backwards compatibility of the `ChannelListView` attribute `streamUiIndicatorPendingSyncIcon` and the `MessageListView` attribute `streamUiIconIndicatorPendingSync`. These are now backwards compatible down to API 21 [#3766](https://github.com/GetStream/stream-chat-android/pull/3766)

### ⬆️ Improved
- Improved displaying the upload progress of files being uploaded. Now the upload progress text is less likely to get ellipsized. [#3618](https://github.com/GetStream/stream-chat-android/pull/3618)

### ✅ Added
- Added way to customize quoted attachments through `QuotedAttachmentFactory` and updated custom attachments guide for the new feature. [#3592](https://github.com/GetStream/stream-chat-android/pull/3592)
- Added `ChannelListViewModelFactory.Builder` for Java users. [#3617](https://github.com/GetStream/stream-chat-android/pull/3617)
- Added `MessageListViewModelFactory.Builder` for Java users. [#3617](https://github.com/GetStream/stream-chat-android/pull/3617)
- Added `PinnedMessageListViewModelFactory.Builder` for Java users. [#3617](https://github.com/GetStream/stream-chat-android/pull/3617)
- Added `TypingIndicatorViewModelFactory.Builder` for Java users. [#3617](https://github.com/GetStream/stream-chat-android/pull/3617)
- Added new attributes to `MessageListView` that are designed to customize the scroll to bottom button. They are listed in the linked PR. [3634](https://github.com/GetStream/stream-chat-android/pull/3634)
- Added a way to change runtime filters for Channels in `ChannelListViewModel`, using `setFilters(FilterObject)`. [#3687](https://github.com/GetStream/stream-chat-android/pull/3687) 
- Added support for bottom infinite scrolling when searching for messages or navigating to messages in a non-linear way inside MessageListView. [3654](https://github.com/GetStream/stream-chat-android/pull/3654)
- A new interface `TypingUpdatesBuffer` and its implementation `DefaultTypingUpdatesBuffer` used for buffering typing updates in order to save API calls. [3633](https://github.com/GetStream/stream-chat-android/pull/3633)
- A new method `MessageInputView.setTypingUpdatesBuffer(TypingUpdatesBuffer)` used for setting the typing updates buffer. [3633](https://github.com/GetStream/stream-chat-android/pull/3633)
- Added possibility to customize gallery options style via `TransformStyle.attachmentGalleryOptionsStyleTransformer`. [3696](https://github.com/GetStream/stream-chat-android/pull/3696)

### ⚠️ Changed
- Dimens `stream_ui_spacing_small` no longer has an effect on the internal margins of `ScrollButtonView`, instead use the `MessageListView` attribute `streamUIScrollButtonInternalMargin` to set internal margins. [3634](https://github.com/GetStream/stream-chat-android/pull/3634)
- The default elevation of the unread count badge inside `ScrollButtonView` was changed from `10dp` to `3dp`. [3634](https://github.com/GetStream/stream-chat-android/pull/3634)
- Deprecated `MessageInputView.TypingListener` in favor of `TypingUpdatesBuffer` and `MessageInputView.setTypingListener(TypingListener)` in favor of `MessageInputView.setTypingUpdatesBuffer(TypingUpdatesBuffer)`. [3633](https://github.com/GetStream/stream-chat-android/pull/3633)
- Added `WRITE_EXTERNAL_STORAGE` permission check on the default implementation of the download handler when using `MessageListViewModel.bindView`. [#3719](https://github.com/GetStream/stream-chat-android/pull/3719)
- Removed the default filter from `ChannelListFragment` so that it can rely on the default filter from `ChannelListViewModel`. [3762](https://github.com/GetStream/stream-chat-android/pull/3762)

## stream-chat-android-compose
### 🐞 Fixed
- Fixed the display of `ChannelAvatar` for a channel with two members and neither of them is the current user. [3598](https://github.com/GetStream/stream-chat-android/pull/3598)

### ⬆️ Improved
- Improved padding customization options of `InputField`. [#3596](https://github.com/GetStream/stream-chat-android/pull/3596)

### ✅ Added
- Added `Modifier` as an argument to `FileUploadItem` and `FileAttachmentItem`. [#3603](https://github.com/GetStream/stream-chat-android/pull/3603)
- Added option to customise `InitialsAvatar` offset passing it custom offset and through `groupAvatarInitialsXOffset` and `groupAvatarInitialsYOffset` dimens. [#3609](https://github.com/GetStream/stream-chat-android/pull/3609)
- A new interface `TypingUpdatesBuffer` and its implementation `DefaultTypingUpdatesBuffer` used for buffering typing updates in order to save API calls. [3633](https://github.com/GetStream/stream-chat-android/pull/3633)
- A new method `MessageComposerViewModel.setTypingUpdatesBuffer(TypingUpdatesBuffer)` used for setting the typing updates buffer. [3633](https://github.com/GetStream/stream-chat-android/pull/3633)
- Added `PermissionHandler` and `DownloadPermissionHandler` to automatically request storage permission if needed and download the attachments. [#3676](https://github.com/GetStream/stream-chat-android/pull/3676)

### ⚠️ Changed
- Since Coil 2.0, the `LocalImageLoader` has been deprecated. So now we support our own image loader, `StreamImageLoader` for providing composition local. [#3538](https://github.com/GetStream/stream-chat-android/pull/3538)
- Changed how the emoji only message size and how they are laid out depending on emoji count. [#3665](https://github.com/GetStream/stream-chat-android/pull/3665)

### ❌ Removed
- Removed the default gray background from `LoadingIndicator`. [#3599](https://github.com/GetStream/stream-chat-android/pull/3599)

## stream-chat-android-pushprovider-xiaomi
### 🐞 Fixed
- Fix crash when used on Android API 31+ [#3678](https://github.com/GetStream/stream-chat-android/pull/3678)

### ✅ Added
- Upgrade MiPush SDK to version 5.0.6 [#3678](https://github.com/GetStream/stream-chat-android/pull/3678)

# Jun 1st, 2022 - 5.3.1
## stream-chat-android-client
### 🐞 Fixed
- Added getters to members search in `QuerySort` as some compilers may generate getters and setter instead of public properties,
 making our current search for property to fail. [#3608](https://github.com/GetStream/stream-chat-android/pull/3608)

# May 25th, 2022 - 5.3.0
## stream-chat-android-client
### 🐞 Fixed
- Fixed `ChatParser` failing to parse errors because it was trying to fetch the raw response from a converted body. [#3534](https://github.com/GetStream/stream-chat-android/pull/3534)

### ⬆️ Improved
- CurrentUser is not initialized when a PN is received. [#3520](https://github.com/GetStream/stream-chat-android/pull/3520)

### ✅ Added
- 🚨 Breaking change: Added `DistinctChatApi` to prevent multiple query requests being fired. [#3521](https://github.com/GetStream/stream-chat-android/pull/3521)
- 🚨 Breaking change: Added new property `ChatClientConfig.disableDistinctApiCalls` to disable `DistinctChatApi`, which is enabled by default. 

### ⚠️ Changed
- 🚨 Breaking change: `Plugin`, `PluginFactory` and plugin side-effect listeners (`CreatChannelListener`, `SendMessageListener` etc.) are moved out of `experimental` package. [#3583](https://github.com/GetStream/stream-chat-android/pull/3583/)

## stream-chat-android-offline
### 🐞 Fixed
- Fixed process sync offline message when a push is received. [#3518](https://github.com/GetStream/stream-chat-android/pull/3518)
- Fixed syncing the channel after bringing the app from background. [#3548](https://github.com/GetStream/stream-chat-android/pull/3548)
- Fixed initializing `OfflinePlugin` when connecting anonymous user. It fixes the issue when after connecting headers stay in `Disconnected` state. [#3553](https://github.com/GetStream/stream-chat-android/pull/3553)

### ⬆️ Improved
- Change the order of offline message so it matches the order of online messages. Now the reshuffling of messages when switching from offline to online doesn't happen anymore. [3524](https://github.com/GetStream/stream-chat-android/pull/3524)
- 🚨 Breaking change: `QueryChannelsState::channels` can now return a null as an initial value. 
- Adding logs for QuerySort: [3570](https://github.com/GetStream/stream-chat-android/pull/3570)
- Adding logs for plugin usage, state calls usage and ChannelListView. [3572](https://github.com/GetStream/stream-chat-android/pull/3572)

### ✅ Added
- Added `EventHandlingResult.WatchAndAdd` to results returned from `ChatEventHandler`.
- Added handling `ChannelVisibleEvent`. Default `ChatEventHandler` will return `EventHandlingResult.WatchAndAdd`.

## stream-chat-android-ui-common
### ✅ Added
- Added `MessageOptionsUserReactionAlignemnt` used to define the user reaction alignment inside message options. [#3541](https://github.com/GetStream/stream-chat-android/pull/3541)

## stream-chat-android-ui-components
### 🐞 Fixed
- Fixed the way pagination scrolling worked for various non-core components (e.g. search, gallery/media/pinned message lists) [#3507](https://github.com/GetStream/stream-chat-android/pull/3507)
- Added loading more indicator to PinnedMessageListView [#3507](https://github.com/GetStream/stream-chat-android/pull/3507)
- Fix video scaling issue on the media preview screen. [#3560](https://github.com/GetStream/stream-chat-android/pull/3560)
- Fixed refreshing `ChannelListView` after unhiding the channel. [#3569](https://github.com/GetStream/stream-chat-android/pull/3569)

### ✅ Added
- Added the public method `switchToCommandMode(command: Command)` inside `MessageInputView`. This method allows switching the input to command mode using the desired command directly, instead of having to select it from the dialog. An example of its usage is provided inside the patch within the linked PR. [#3515](https://github.com/GetStream/stream-chat-android/pull/3515)
- Added loading indicator to the media preview screen. [#3549](https://github.com/GetStream/stream-chat-android/pull/3549)
- Added `streamUiMediaActivityProgressBarStyle` theme attribute to customize the appearance of loading indicator on the media preview screen. [#3549](https://github.com/GetStream/stream-chat-android/pull/3549)
- Added the ability to customize user reaction alignment and orientation inside message options through `ViewReactionsViewStyle` or `SingleReactionViewStyle`. [#3541](https://github.com/GetStream/stream-chat-android/pull/3541)
- Added `horizontalPadding` customization options to `ViewReactionsViewStyle` and `EditReactionsViewStyle`. [#3541](https://github.com/GetStream/stream-chat-android/pull/3541)

### ⚠️ Changed
- Deprecated `Member.isOwnerOrAdmin` and `List<Member>?.isCurrentUserOwnerOrAdmin()`. Use `Channel::ownCapabilities` instead. [#3576](https://github.com/GetStream/stream-chat-android/pull/3576)
- Changed how padding is applied to `ViewReactionsView`. [#3541](https://github.com/GetStream/stream-chat-android/pull/3541)

## stream-chat-android-compose
### 🐞 Fixed
- Fix video scaling issue on the media preview screen. [#3560](https://github.com/GetStream/stream-chat-android/pull/3560)
- Fixed refreshing `ChannelListView` after unhiding the channel. [#3569](https://github.com/GetStream/stream-chat-android/pull/3569)

### ✅ Added
- Added scroll to quoted message on click. [#3472](https://github.com/GetStream/stream-chat-android/pull/3472)
- Added guides for `QuotedAttachmentFactory`. [You can read about it here](https://getstream.io/chat/docs/sdk/android/compose/guides/adding-custom-attachments/#quoted-messages)
- Added loading indicator to the media preview screen. [#3549](https://github.com/GetStream/stream-chat-android/pull/3549)
- Added the ability to customize user reaction alignment inside message options through `ChatTheme`. [#3541](https://github.com/GetStream/stream-chat-android/pull/3541)

### ⚠️ Changed
- Changed `QuotedMessage` design by adding `QuotedAttachmentFactory`, `ImageAttachmentQuotedContent` and `FileAttachmentQuotedContent`. [#3472](https://github.com/GetStream/stream-chat-android/pull/3472)

# May 11th, 2022 - 5.2.0
## stream-chat-android-client
### ✅ Added
- Added `Channel.membership` property. [#3367](https://github.com/GetStream/stream-chat-android/pull/3367)
- Added `ChannelData.membership` property. [#3367](https://github.com/GetStream/stream-chat-android/pull/3367)
- Added `NotificationAddedToChannelEvent.member` property. [#3367](https://github.com/GetStream/stream-chat-android/pull/3367)
- Add `provideName` property to `Device` entity to support Multi-Bundle [#3396](https://github.com/GetStream/stream-chat-android/pull/3396)

## stream-chat-android-offline
### 🐞 Fixed
- Fixed sorting channels by `Channel::lastMessageAt` when the channel contains not synced messages. [#3470](https://github.com/GetStream/stream-chat-android/pull/3470)
- Fixed bug that made impossible to retry attachments that were not fully sent. [3485](https://github.com/GetStream/stream-chat-android/pull/3485)
- Fixed refreshing channels list when syncing the channel. [#3492](https://github.com/GetStream/stream-chat-android/pull/3492)
- Fixed deleting reactions while offline. [3486](https://github.com/GetStream/stream-chat-android/pull/3486)

## stream-chat-android-ui-common
### ⬆️ Improved
- Updated the attachment upload size limit to 100MB from 20MB. [#3490](https://github.com/GetStream/stream-chat-android/pull/3490)

## stream-chat-android-ui-components
### 🐞 Fixed
- Fixed Xiaomi crash when long clicking on links inside messages. [#3491](https://github.com/GetStream/stream-chat-android/pull/3491)

## stream-chat-android-compose
### ⬆️ Improved
- Improved the behavior of `DeletedMessageVisibility` and `MessageFooterVisibility` when used in pair. Now the `DeletedMessageVisibility` and its "only visible to you" mode respects the `MessageFooterVisibility` and vice-versa. [#3467](https://github.com/GetStream/stream-chat-android/pull/3467)

## stream-chat-android-pushprovider-firebase
### ✅ Added
- Support Multi-Bundle [#3396](https://github.com/GetStream/stream-chat-android/pull/3396)

### ⚠️ Changed
- Upgrade Firebase Messaging dependency to version `23.0.4`. [#3484](https://github.com/GetStream/stream-chat-android/pull/3484)

## stream-chat-android-pushprovider-huawei
### ✅ Added
- Support Multi-Bundle [#3396](https://github.com/GetStream/stream-chat-android/pull/3396)

## stream-chat-android-pushprovider-xiaomi
### ✅ Added
- Support Multi-Bundle [#3396](https://github.com/GetStream/stream-chat-android/pull/3396)

# May 3rd, 2022 - 5.1.0
## stream-chat-android-client
### 🐞 Fixed
- Fixed ANR happening on a token request. [#3342](https://github.com/GetStream/stream-chat-android/pull/3342)
- Fixed overriding User's `image` and `name` properties with empty values when connecting the user. [#3430](https://github.com/GetStream/stream-chat-android/pull/3430)
- Fixed serialization problem when flagging message. [#3437](https://github.com/GetStream/stream-chat-android/pull/3437)

### ✅ Added
- Added `ChannelRepository.selectChannelByCid` method. [#3434](https://github.com/GetStream/stream-chat-android/pull/3434)
- Added `ChannelRepository.selectChannelsByCids` method. [#3434](https://github.com/GetStream/stream-chat-android/pull/3434)
- Added `ChannelRepository.selectChannelCidsSyncNeeded` method. [#3434](https://github.com/GetStream/stream-chat-android/pull/3434)
- Added `MessageRepository.selectMessageIdsBySyncState` method. [#3434](https://github.com/GetStream/stream-chat-android/pull/3434)
- Added `ReactionRepository.selectReactionById` method. [#3434](https://github.com/GetStream/stream-chat-android/pull/3434)
- Added `ReactionRepository.selectReactionsByIds` method. [#3434](https://github.com/GetStream/stream-chat-android/pull/3434)
- Added `ReactionRepository.selectReactionIdsBySyncStatus` method. [#3434](https://github.com/GetStream/stream-chat-android/pull/3434)
- Added `ChatLogger.logV` method. [#3434](https://github.com/GetStream/stream-chat-android/pull/3434)
- Added `TaggedLogger.logV` method. [#3434](https://github.com/GetStream/stream-chat-android/pull/3434)

### ⚠️ Changed
- Changed visibility of the `retry` extension to internal. [#3353](https://github.com/GetStream/stream-chat-android/pull/3353)

## stream-chat-android-offline
### 🐞 Fixed
- Fixed a crash when attachment upload is in progress or about to start and user is disconnected at the same moment. [#3377](https://github.com/GetStream/stream-chat-android/pull/3377)
- Fixed updating `Channel::ownCapabilities` after receiving events. [#3420](https://github.com/GetStream/stream-chat-android/pull/3420)
- Fixed reaction sync issue because `SyncState::lastSyncedAt` was never updated. [#3421](https://github.com/GetStream/stream-chat-android/pull/3421)

### ⬆️ Improved
- Adding the possibility to change the repositories of `OfflinePlugin`. You can change `RepositoryFactory` in `OfflinePlugin` and use custom implementations of repositories.

## stream-chat-android-ui-common
### ⚠️ Changed
- Deprecated `DeletedMessageListItemPredicate` in favor of `DeletedMessageVisibility`. This is a followup on [#3272](https://github.com/GetStream/stream-chat-android/pull/3272/files) which deprecated filtering messages inside `MessageListView` in favor of filtering messages inside `MessageListViewModel`. [#3409](https://github.com/GetStream/stream-chat-android/pull/3409)

## stream-chat-android-ui-components
### 🐞 Fixed
- Fixed a bug where command suggestion popup was displayed even though all the commands were disabled. [#3334](https://github.com/GetStream/stream-chat-android/pull/3334)
- Fixed a bug on Nougat where the reaction colors were not displayed properly. [#3347](https://github.com/GetStream/stream-chat-android/pull/3347)
- Fixed a bug where custom `MessageListItemViewHolderFactory` was ignore on the message options overlay. [#3343](https://github.com/GetStream/stream-chat-android/pull/3343)
- Fixed `MessageListViewModel` initialization when channel's data is not available immediately, for example when the view model is created after connecting the user. [#3379](https://github.com/GetStream/stream-chat-android/pull/3379)
- Fixed configuration for flag message confirmation dialog. [3411](https://github.com/GetStream/stream-chat-android/pull/3411)
- Fixed a potential crash with conflicting font names. [#3445](https://github.com/GetStream/stream-chat-android/pull/3445)

### ⬆️ Improved
- Added a way to customize reactions behavior to allow multiple reactions. [#3341](https://github.com/GetStream/stream-chat-android/pull/3341)
- Added a way to customize `messageInputField` padding inside `MessageInputFiledView`. [#3392](https://github.com/GetStream/stream-chat-android/pull/3392)
- Added a way to change the `MessageListHeaderView` separator color. [#3395](https://github.com/GetStream/stream-chat-android/pull/3395)
- Added a way to change the `ChannelListHeaderView` separator color. [#3395](https://github.com/GetStream/stream-chat-android/pull/3395)
- Now single membered channels display the name of member instead of "Channel without name" [3423](https://github.com/GetStream/stream-chat-android/pull/3423)
- Channels with only one member now show the member's image in avatar. [3425](https://github.com/GetStream/stream-chat-android/pull/3425)
- Added a way to change the `attachmentsButton` and `commandsButton` ripple color inside `MessageInputView`. [#3412](https://github.com/GetStream/stream-chat-android/pull/3412)

### ✅ Added
- Added support for own capabilities. You can read more about own capabilities [here](https://getstream.io/chat/docs/sdk/android/ui/guides/implementing-own-capabilities/). [#3389](https://github.com/GetStream/stream-chat-android/pull/3389)
- Added the possibility to customize the message footer visibility through `MessageFooterVisibility` inside `MessageListViewModel`. [#3343](https://github.com/GetStream/stream-chat-android/pull/3433)

### ⚠️ Changed
- Deprecated `DeletedMessageListItemPredicate` in favor of `DeletedMessageVisibility`. This is a followup on [#3272](https://github.com/GetStream/stream-chat-android/pull/3272/files) which deprecated filtering messages inside `MessageListView` in favor of filtering messages inside `MessageListViewModel`. [#3409](https://github.com/GetStream/stream-chat-android/pull/3409)
- Added own capabilities. If you are using our UI components separately from our `ViewModel`s, this has the possibility of introducing a change in functionality. You can find the guide on implementing own capabilities [here](https://getstream.io/chat/docs/sdk/android/ui/guides/implementing-own-capabilities/). [#3389](https://github.com/GetStream/stream-chat-android/pull/3389)

## stream-chat-android-compose
### 🐞 Fixed
- Fixed the message input handling when typing quickly or holding down the delete (backspace) button. [#3355](https://github.com/GetStream/stream-chat-android/pull/3355)

### ⬆️ Improved
- Now single membered channels display the name of member instead of "Channel without name" [3423](https://github.com/GetStream/stream-chat-android/pull/3423)
- Channels with only one member now show the member's image in avatar. [3425](https://github.com/GetStream/stream-chat-android/pull/3425)
- Improved the way filters work in `ChannelList`, `ChannelsScreen` and `ChannelListViewModel`. Now the filters are nullable and if you want the default behavior, just pass in null. [#3422](https://github.com/GetStream/stream-chat-android/pull/3422)
- You can now completely override the filters by using `ChannelListViewModel.setFilters()` in the runtime, or by passing in custom `FilterObject` to the `ViewModelFactory` or the `ViewModel` constructor. [#3422](https://github.com/GetStream/stream-chat-android/pull/3422)


### ✅ Added
- Added pan to ImagePreviewActivity. [#3335](https://github.com/GetStream/stream-chat-android/pull/3335)
- Added `imageLoader` parameter to `ChatTheme` that allows providing a custom Coil `ImageLoader`. [#3336](https://github.com/GetStream/stream-chat-android/pull/3336)
- Added the "Copy Message" option to link messages [#3354](https://github.com/GetStream/stream-chat-android/pull/3354)
- Added padding customisation option to `ChannelList` and `MessageList` components. [#3350](https://github.com/GetStream/stream-chat-android/pull/3350)
- Added emoji sticker support. [3359](https://github.com/GetStream/stream-chat-android/pull/3359)
- Added support for own capabilities. You can read more about own capabilities [here](https://getstream.io/chat/docs/sdk/android/compose/guides/implementing-own-capabilities/). [#3389](https://github.com/GetStream/stream-chat-android/pull/3389)
- Added better handling for Compose ChannelListHeader and MessageListHeader states. We now cover Connected, Connecting and Disconnected states (added Connecting). [#3428](https://github.com/GetStream/stream-chat-android/pull/3428)
- Added the possibility to customize the message footer visibility through `MessageFooterVisibility` inside `MessageListViewModel`. [#3343](https://github.com/GetStream/stream-chat-android/pull/3433)

### ⚠️ Changed
- `loadMore` calls inside `MessageListViewModel` and `ChannelListViewModel` should no longer load data if there is no network connection. [3362](https://github.com/GetStream/stream-chat-android/pull/3362)
- Added own capabilities. If you are using our components individually this has the possibility of introducing a change in functionality. You can find the guide on implementing own capabilities [here](https://getstream.io/chat/docs/sdk/android/compose/guides/implementing-own-capabilities/). [#3389](https://github.com/GetStream/stream-chat-android/pull/3389)
- Replaced the `imageLoader` parameter in `ChatTheme` with the new `imageLoaderFactory` parameter that can used to provide a custom Coil `ImageLoader` factory.  [#3441](https://github.com/GetStream/stream-chat-android/pull/3441)

# April 12th, 2022 - 5.0.3
## Common changes for all artifacts

### ⚠️ Changed
- Updated Gradle version to [7.4.2](https://docs.gradle.org/7.4.2/release-notes.html). [#3281](https://github.com/GetStream/stream-chat-android/pull/3281)
- Update Coroutines to 1.6.1 and migrate to runTest. [#3327](https://github.com/GetStream/stream-chat-android/pull/3327)

## stream-chat-android-client

### 🐞 Fixed
- Fixed `User` model deserialization error when `User.image` or `User.name` is null. [#3283](https://github.com/GetStream/stream-chat-android/pull/3283)
- Fixed `Channel` model deserialization error when `Channel.image` or `Channel.name` is null. [#3306](https://github.com/GetStream/stream-chat-android/pull/3306)

### ✅ Added
- Added an `ExtraDataValidator` to intercept `ChatApi` calls and validate `CustomObject.extraData` does not contain the reserved keywords. [#3279](https://github.com/GetStream/stream-chat-android/pull/3279)

### ⚠️ Changed
- Migrate androidx-lifecycle version to [2.4.1](https://developer.android.com/jetpack/androidx/releases/lifecycle#2.4.1). [#3282](https://github.com/GetStream/stream-chat-android/pull/3282)

## stream-chat-android-offline

### 🐞 Fixed
- Fixed crash related with logging out while running a request to update channels. [3286](https://github.com/GetStream/stream-chat-android/pull/3286)
- Fixed bug where user was not able to send and edit a message while offline. [3318](https://github.com/GetStream/stream-chat-android/pull/3324)

### ✅ Added
- Added `ChannelState::membersCount` property that can be used to observe total members of the channel. [#3297](https://github.com/GetStream/stream-chat-android/pull/3297)

## stream-chat-android-ui-common

### 🐞 Fixed
- Fixed avatar disappearing from a message group when `MessageListView.deletedMessageListItemPredicate = DeletedMessageListItemPredicate.VisibleToEveryone` or `MessageListView.deletedMessageListItemPredicate = DeletedMessageListItemPredicate.VisibleToAuthorOnly` and the last message in a group of messages posted by someone other than the currently logged in user was deleted. [#3272](https://github.com/GetStream/stream-chat-android/pull/3272)

## stream-chat-android-ui-components

### 🐞 Fixed
- Adding ShowAvatarPredicate for MessageOptions overlay making it possible to hide the avatar picture when in the message options. [#3302](https://github.com/GetStream/stream-chat-android/pull/3302)
- Users now able to open `MessageOptionsDialogFragment` by clicking on a reaction left on a Giphy message. [#3620](https://github.com/GetStream/stream-chat-android/pull/3260)
- inside `MessageOptionsDialogFragment` now properly displays all of the reactions to a message. Previously it erroneously displayed a blank state. [#3620](https://github.com/GetStream/stream-chat-android/pull/3260)
- Fixed the links in UI Components code snippets. [#3261](https://github.com/GetStream/stream-chat-android/pull/3261)
- Messages containing links are now properly aligned with other types of messages. They use `@dimen/stream_ui_spacing_small` for their root layout start and end padding. [#3264](https://github.com/GetStream/stream-chat-android/pull/3264)
- Fixed avatar disappearing from a message group when `MessageListView.deletedMessageListItemPredicate = DeletedMessageListItemPredicate.VisibleToEveryone` or `MessageListView.deletedMessageListItemPredicate = DeletedMessageListItemPredicate.VisibleToAuthorOnly` and the last message in a group of messages posted by someone other than the currently logged in user was deleted. [#3272](https://github.com/GetStream/stream-chat-android/pull/3272)
- Fixed bug in which member counter shown in the `MessageListHeaderViewModel` is incorrect and limited to 30 only. [#3297](https://github.com/GetStream/stream-chat-android/pull/3297)

### ✅ Added
- Added `membersCount` livedata in `MessageListHeaderViewModel` to observe number of all members of channel. [#3297](https://github.com/GetStream/stream-chat-android/pull/3297)

## stream-chat-android-compose

### 🐞 Fixed
- Added thumbnails for video attachments in the attachment picker. [#3300](https://github.com/GetStream/stream-chat-android/pull/3300)
- Fixed a crash occurring when the user would click on a preview of a link that contained no scheme. [#3331](https://github.com/GetStream/stream-chat-android/pull/3331)

### ⬆️ Improved
- Improved the way typing updates work in the MessageComposerController. [#3313](https://github.com/GetStream/stream-chat-android/pull/3313)

### ✅ Added
- Added a way to customize the visibility of deleted messages. [#3298](https://github.com/GetStream/stream-chat-android/pull/3298)
- Added support for file upload configuration that lets you specify what types of files and images you want to allow or block from being uploaded. [3288](https://github.com/GetStream/stream-chat-android/pull/3288)
- Added Compose SDK Guidelines for internal and external contributors. [#3315](https://github.com/GetStream/stream-chat-android/pull/3315)

### ⚠️ Changed
- Switched from vertical to horizontal scrolling for files in the preview section of the message composer. [#3289](https://github.com/GetStream/stream-chat-android/pull/3289)

# March 30th, 2022 - 5.0.2
## stream-chat-android-client
### ✅ Added
- Added a `systemMessage: Message` parameter to  `ChatClient::addMembers`, `ChatClient::removeMembers`, `ChannelClient::addMembers` and `ChannelClient::removeMembers` to send a system message to that channel. [#3254](https://github.com/GetStream/stream-chat-android/pull/3254)

## stream-chat-android-offline
### 🐞 Fixed
- Fixed a bug which occurs when we reinitialize `OfflinePlugin` because it uses old instance of `StateRegistry` and `LogicRegistry`. [#3267](https://github.com/GetStream/stream-chat-android/pull/3267)

## stream-chat-android-ui-components
### 🐞 Fixed
- Users now able to open `MessageOptionsDialogFragment` by clicking on a reaction left on a Giphy message. [#3620](https://github.com/GetStream/stream-chat-android/pull/3260)
- inside `MessageOptionsDialogFragment` now properly displays all of the reactions to a message. Previously it erroneously displayed a blank state. [#3620](https://github.com/GetStream/stream-chat-android/pull/3260)
- Fixed the links in UI Components code snippets. [#3261](https://github.com/GetStream/stream-chat-android/pull/3261)
- Messages containing links are now properly aligned with other types of messages. They use `@dimen/stream_ui_spacing_small` for their root layout start and end padding. [#3264](https://github.com/GetStream/stream-chat-android/pull/3264)
- Made it impossible to send blank or empty messages. [#3269](https://github.com/GetStream/stream-chat-android/pull/3269)

## stream-chat-android-compose
### 🐞 Fixed
- Made it impossible to send blank or empty messages. [#3269](https://github.com/GetStream/stream-chat-android/pull/3269)

### ✅ Added
- Added support for failed messages and an option to resend them. [#3263](https://github.com/GetStream/stream-chat-android/pull/3263)

# March 24th, 2022 - 5.0.1
## stream-chat-android-ui-components
### 🐞 Fixed
- Fixed a bug where the missing implementation of the `MessageTextTransformer` caused message text not to show up. [#3248](https://github.com/GetStream/stream-chat-android/pull/3248)

# March 24th, 2022 - 5.0.0
**5.0.0** is a major release! You can read more about the motivation behind the effort and featured changes in the [announcement blog post](https://getstream.io/blog/android-v5-sdk-release/).
## Common changes for all artifacts
### 🐞 Fixed
- Fixed memory leaks related to image loading. [#2979](https://github.com/GetStream/stream-chat-android/pull/2979)

### ⬆️ Improved
- Replaced KAPT with KSP. [#3113](https://github.com/GetStream/stream-chat-android/pull/3113)

### ⚠️ Changed
- Updated AGP version to 7.1.2 and Gradle version to 7.4. [#3159](https://github.com/GetStream/stream-chat-android/pull/3159)

## stream-chat-android-client
### ✅ Added
- Added possibility to configure `RetryPolicy` using `ChaClient.Builder()`. [#3069](https://github.com/GetStream/stream-chat-android/pull/3069)

### ⚠️ Changed
- Add `Channel::image`, `Channel:name`, `User::image`, `User::name` properties. [#3139](https://github.com/GetStream/stream-chat-android/pull/3139)
- Deprecated `Member:role` in favor of `Member:channelRole` [#3189](https://github.com/GetStream/stream-chat-android/pull/3189)

## stream-chat-android-offline
🚨🚨 **v5.0.0** release brings a big change to the offline support library - it replaces `ChatDomain` with the `OfflinePlugin`. Make sure to check our [migration guide](https://getstream.io/chat/docs/sdk/android/client/guides/chatdomain-migration/)! 🚨🚨

### 🐞 Fixed
- Unread count for muted channels no longer increments when the channel is muted and new messages are received. [#3112](https://github.com/GetStream/stream-chat-android/pull/3112)
- Fixed marking the channel as read if it was opened offline previously. [#3162](https://github.com/GetStream/stream-chat-android/pull/3162)

### ❌ Removed
- Moved `RetryPolicy` related logic to `ChatClient`. [#3069](https://github.com/GetStream/stream-chat-android/pull/3069)

## stream-chat-android-ui-common
### ❌ Removed
- Removed ChatMarkdown in favor of ChatMessageTextTransformer [#3189](https://github.com/GetStream/stream-chat-android/pull/3189)

## stream-chat-android-ui-components
### 🐞 Fixed
- Fixed an issue with message flickering when sending a message with file attachments. [#3209](https://github.com/GetStream/stream-chat-android/pull/3209)
- Fixed a crash when overriding `ChatUI::imageHeadersProvider` caused by compiler [issue](https://youtrack.jetbrains.com/issue/KT-49793). [#3237](https://github.com/GetStream/stream-chat-android/pull/3237)

### ✅ Added
- Added a separate `LinkAttachmentsViewHolder` for handling messages containing link attachments and no other types of attachments. [#3070](https://github.com/GetStream/stream-chat-android/pull/3070)
- Added a separate `FileAttachmentsViewHolder` for handling messages containing file attachments of different types or file attachments not handled by one of the other `ViewHolder`s. [#3091](https://github.com/GetStream/stream-chat-android/pull/3091)
- Introduced `InnerAttachmentViewHolder` as an inner ViewHolder for custom attachments. [#3183](https://github.com/GetStream/stream-chat-android/pull/3183)
- Introduced `AttachmentFactory` as a factory for custom attachment ViewHolders. [#3116](https://github.com/GetStream/stream-chat-android/pull/3116)
- Introduced `AttachmentFactoryManager` as a manager for the list of registered attachment factories. The class is exposed via `ChatUI`. [#3116](https://github.com/GetStream/stream-chat-android/pull/3116)
- Added an attribute to customize the color state list of the AttachmentsDialog buttons called `streamUiAttachmentTabButtonColorStateList`. [#3242](https://github.com/GetStream/stream-chat-android/pull/3242)

### ⚠️ Changed
- Separated the Giphy attachments and content to a GiphyAttachmentViewHolder. [#2932](https://github.com/GetStream/stream-chat-android/pull/2932)
- Created a GiphyMediaAttachmentView and its respective style to customize giphies. [#2932](https://github.com/GetStream/stream-chat-android/pull/2932)
- You can now use `original` sized giphies that apply resizing based on the GIF size. [#2932](https://github.com/GetStream/stream-chat-android/pull/2932)
- Use `fixedHeight` or `fixedHeightDownsampled` giphies to use a fixed height that keeps the aspect ratio and takes up less memory. [#2932](https://github.com/GetStream/stream-chat-android/pull/2932)
- Make sure to check out our giphy attachment styles (GiphyMediaAttachmentView) for customization.
- Created an ImageAttachmentViewHolder that represents images in the message list. [#3067](https://github.com/GetStream/stream-chat-android/pull/3067)
- Renamed MediaAttachmentViewStyle and its attributes to ImageAttachmentViewStyle. [#3067](https://github.com/GetStream/stream-chat-android/pull/3067)
- Messages containing link attachments and no other types of attachments are no longer handled by `TextAndAttachmentsViewHolder`, instead they are handled by `LinkAttachmentsViewHolder`. [#3070](https://github.com/GetStream/stream-chat-android/pull/3070)
- Messages containing file attachments of different file types or types not handled by one of the other `ViewHolders` are no longer handled by `TextAndAttachmentsViewHolder`, instead they are handled by `FileAttachmentsViewHolder`. [#3091](https://github.com/GetStream/stream-chat-android/pull/3091)
- Updated the structure of UI components documentation. [UI Components documentation](https://getstream.io/chat/docs/sdk/android/ui/overview/). [#3186](https://github.com/GetStream/stream-chat-android/pull/3186)
- Updated the code snippets from the UI Components documentation in the `stream-chat-android-docs` module. [3205](https://github.com/GetStream/stream-chat-android/pull/3205)

### ❌ Removed
- All usage of `ChatDomain`. [#3190](https://github.com/GetStream/stream-chat-android/pull/3190)
- Removed "Pin message", "Reply", "Thread reply" message actions for messages that are not synced. [#3226](https://github.com/GetStream/stream-chat-android/pull/3226)

## stream-chat-android-compose
### 🐞 Fixed
- Mitigated the effects of `ClickableText` consuming all pointer events when messages contain links by passing long press handlers to `MessageText`. [#3137](https://github.com/GetStream/stream-chat-android/pull/3137)
- Fixed an issue with message flickering when sending a message with file attachments. [#3209](https://github.com/GetStream/stream-chat-android/pull/3209)
- Fixed ripple color in dark mode. [#3211](https://github.com/GetStream/stream-chat-android/pull/3211)
- Long user names no longer break layout in the message list. [#3219](https://github.com/GetStream/stream-chat-android/pull/3219)
- Fixed the click handler on the last item in the image attachments content. [#3221](https://github.com/GetStream/stream-chat-android/pull/3221)

### ⬆️ Improved
- Allowed passing long press handlers to `MessageText`. [#3137](https://github.com/GetStream/stream-chat-android/pull/3137)

### ✅ Added
- Added code snippets from the Compose documentation to the `stream-chat-android-docs` module. [3197](https://github.com/GetStream/stream-chat-android/pull/3197)
- Added support for delivery indicator in the message list. [#3218](https://github.com/GetStream/stream-chat-android/pull/3218)

### ⚠️ Changed
- Replaced the `reactionTypes` field in `ChatTheme` with the new `reactionIconFactory` field that allows customizing reaction icons. [#3046](https://github.com/GetStream/stream-chat-android/pull/3046)
- `MessageText` now requires the parameter `onLongItemClick: (Message) -> Unit`. This was done in order to mitigate `ClickableText` consuming all pointer events. [#3137](https://github.com/GetStream/stream-chat-android/pull/3137)
- Renamed the `state.channel` package to `state.channels` for consistency. [#3143](https://github.com/GetStream/stream-chat-android/pull/3143)
- Renamed the `viewmodel.channel` package to `viewmodel.channels` for consistency. [#3143](https://github.com/GetStream/stream-chat-android/pull/3143)
- Moved the contents of the `ui.imagepreview` and `ui.mediapreview` packages to `ui.attachments.preview`. [#3143](https://github.com/GetStream/stream-chat-android/pull/3143)
- Moved the preview handlers from the `ui.filepreview` package to `ui.attachments.preview.handler` [#3143](https://github.com/GetStream/stream-chat-android/pull/3143)

### ❌ Removed
- Removed "Pin message", "Reply", "Thread reply" message actions for messages that are not synced. [#3226](https://github.com/GetStream/stream-chat-android/pull/3226)

# March 9th, 2022 - 4.30.1
## stream-chat-android-client
### ✅ Added
- Added `notificationChannel` lambda parameter to `NotificationHandlerFactory::createNotificationHandler` which is being used to create a `NotificationChannel`.
  You can use it to customize notifications priority, channel name, etc. [#3167](https://github.com/GetStream/stream-chat-android/pull/3167)

### ⚠️ Changed
- `LoadNotificationDataWorker` is now using a separate `NotificationChannel` with `NotificationCompat.PRIORITY_LOW`.
  You can customize its name by overriding `stream_chat_other_notifications_channel_name` string. [#3167](https://github.com/GetStream/stream-chat-android/pull/3167)

## stream-chat-android-offline
### 🐞 Fixed
- Fixed updating typing users. [#3154](https://github.com/GetStream/stream-chat-android/pull/3154)

## stream-chat-android-ui-components
### 🐞 Fixed
- Fixed displaying long usernames in message's footnote within `MessageListView`. [#3149](https://github.com/GetStream/stream-chat-android/pull/3149)
- A bug that made `ScrollButtonView` in `MessageListView` permanently visible. [#3170](https://github.com/GetStream/stream-chat-android/pull/3170)
- Fixed display of read status indicators [#3181](https://github.com/GetStream/stream-chat-android/pull/3181)

### ✅ Added
- Added a way to check if the adapters and message/channel lists have been initialized or not. [#3182](https://github.com/GetStream/stream-chat-android/pull/3182)
- Added `streamUiRetryMessageEnabled` attribute to `MessageListView` that allows to show/hide retry action in message's overlay. [#3185](https://github.com/GetStream/stream-chat-android/pull/3185)

## stream-chat-android-compose
### 🐞 Fixed
- Fixed display of read status indicators [#3181](https://github.com/GetStream/stream-chat-android/pull/3181)

# March 2nd, 2022 - 4.30.0
## Common changes for all artifacts
### ⬆️ Improved
- We upgraded our Kotlin version to 1.6, Moshi to 1.13 and Compose to 1.1.1. [#3104](https://github.com/GetStream/stream-chat-android/pull/3104)[#3123](https://github.com/GetStream/stream-chat-android/pull/3123)
- Updated Google's Accompanist version. [#3104](https://github.com/GetStream/stream-chat-android/pull/3104)

### ⚠️ Changed
- These version updates mean our SDK now expects the minimum of AGP 7.x.x. We recommend using 7.1+. [#3104](https://github.com/GetStream/stream-chat-android/pull/3104)

## stream-chat-android-compose
### ⚠️ Changed
- Since we're using Compose 1.1.1 for our SDK, we recommend upgrading to avoid conflicts. [#3104](https://github.com/GetStream/stream-chat-android/pull/3104)

# February 24th, 2022 - 4.29.0
## stream-chat-android-offline
### 🐞 Fixed
- Fixed updating `ChatDomain::totalUnreadCount` and `ChatDomain::channelUnreadCount` after restoring app from the background and
  when sending a message to a channel without read enabled. [#3121](https://github.com/GetStream/stream-chat-android/pull/3121)

## stream-chat-android-ui-components
### 🐞 Fixed
- Fixed setting custom empty and loading views for `MessageListView`. [#3082](https://github.com/GetStream/stream-chat-android/pull/3082)

### ⬆️ Improved
- Disabled command popups when attachments are present. [#3051](https://github.com/GetStream/stream-chat-android/pull/3051)
- Disabled the attachments button when popups are present. [#3051](https://github.com/GetStream/stream-chat-android/pull/3051)

### ✅ Added
- Added `ChatUI.channelNameFormatter` to allow customizing the channel's name format. [#3068](https://github.com/GetStream/stream-chat-android/pull/3068)
- Added a customizable height attribute to SearchInputView [#3081](https://github.com/GetStream/stream-chat-android/pull/3081)
- Added `ChatUI.dateFormatter` to allow customizing the way the dates are formatted. [#3085](https://github.com/GetStream/stream-chat-android/pull/3085)
- Added ways to show/hide the delivery status indicators for channels and messages. [#3102](https://github.com/GetStream/stream-chat-android/pull/3102)

### ⚠️ Changed
- Disabled editing on Giphy messages given that it's breaking the UX and can override the GIF that was previously put in. [#3071](https://github.com/GetStream/stream-chat-android/pull/3071)

### ❌ Removed
- Removed ExoMedia dependency in favor of standard Android `VideoView`. [#3098](https://github.com/GetStream/stream-chat-android/pull/3098)

## stream-chat-android-compose
### 🐞 Fixed
- Fixed back press handling. [#3120](https://github.com/GetStream/stream-chat-android/pull/3120)

### ✅ Added
- Exposed a way to clear the message composer externally, e.g. when using custom sendMessage handlers. [#3100](https://github.com/GetStream/stream-chat-android/pull/3100)
- Exposed `loadingMoreContent` for the `ChannelList` and `Channels` components that allows you to override the default loading more content. [#3103](https://github.com/GetStream/stream-chat-android/pull/3103)
- Exposed `loadingMoreContent` for the `MessageList` and `Messages` components that allows you to override the default loading more content. [#3103](https://github.com/GetStream/stream-chat-android/pull/3103)
- Added the `attachmentsContentImageGridSpacing` option to `StreamDimens`, to make it possible to customize the spacing between image attachment tiles via `ChatTheme`. [#3105](https://github.com/GetStream/stream-chat-android/pull/3105)

### ⚠️ Changed
- Replaced the `reactionTypes` field in `ChatTheme` with the new `reactionIconFactory` field that allows customizing reaction icons. [#3046](https://github.com/GetStream/stream-chat-android/pull/3046)
- Disabled editing on Giphy messages given that it's breaking the UX and can override the GIF that was previously put in. [#3071](https://github.com/GetStream/stream-chat-android/pull/3071)

### ❌ Removed
- Removed ExoMedia dependency in favor of standard Android `VideoView`. [#3092](https://github.com/GetStream/stream-chat-android/pull/3092)
- Removed `SystemBackPressHandler` in favor of `BackHandler` from the Compose framework. [#3120](https://github.com/GetStream/stream-chat-android/pull/3120)

# February 17th, 2022 - 4.28.4
## stream-chat-android-client
### ✅ Added
- Added the `member` field to the `MemberRemovedEvent`. [#3090](https://github.com/GetStream/stream-chat-android/pull/3090)

## stream-chat-android-offline
### 🐞 Fixed
- Fixed how member removal is handled in `DefaultChatEventHandler`. [#3090](https://github.com/GetStream/stream-chat-android/pull/3090)

# February 16th, 2022 - 4.28.3
## stream-chat-android-ui-components
### ⬆️ Improved
- Improved the logic around mentions and users that can be mentioned within the input. [#3088](https://github.com/GetStream/stream-chat-android/pull/3088)

## stream-chat-android-compose
### ⬆️ Improved
- Improved the logic around mentions and users that can be mentioned within the input. [#3088](https://github.com/GetStream/stream-chat-android/pull/3088)

# February 9th, 2022 - 4.28.2
## Common changes for all artifacts
- Fix crash with offline support. [#3063](https://github.com/GetStream/stream-chat-android/pull/3063)

# February 9th, 2022 - 4.28.1
## Common changes for all artifacts
- Fix crash when events were received. [#3058](https://github.com/GetStream/stream-chat-android/pull/3058)

# February 8th, 2022 - 4.28.0
## 🚨 Old UI Module removed
`stream-chat-android` is deprecated and won't be maintained anymore. The module will continue working, but we won't be releasing new versions.
The source code has been moved to this [archived repository](https://github.com/GetStream/stream-chat-android-old-ui)
Consider migrating to `stream-chat-android-ui-components` or `stream-chat-android-compose`. Here you can find a set of useful resources for migration:
- [UI Components Documentation](https://getstream.io/chat/docs/sdk/android/ui/overview/)
- [Android Chat Messaging Tutorial](https://getstream.io/tutorials/android-chat/)
- [Compose UI Components Documentation](https://getstream.io/chat/docs/sdk/android/compose/overview/)
- [Compose Chat Messaging Tutorial](https://getstream.io/chat/compose/tutorial/)
- [Old Sample App Migration PR](https://github.com/GetStream/stream-chat-android/pull/2467)

## Common changes for all artifacts
### ✅ Added
- Create new artifact to integrate Xiaomi Mi Push with Stream. You will need to add  `stream-chat-android-pushprovider-xiaomi` artifact to your App. Check our [docs](https://getstream.io/chat/docs/sdk/android/client/guides/push-notifications/xiaomi) for further details. [#2444](https://github.com/GetStream/stream-chat-android/pull/2444)

### ⚠️ Changed
- Update Android Gradle Plugin version to 7.1.0 and Gradle version to 7.3.3. [#2989](https://github.com/GetStream/stream-chat-android/pull/2989)

## stream-chat-android-client
### ⬆️ Improved
- Internal implementation only asks to the provided `TokenProvider` a new token when it is really needed. [#2995](https://github.com/GetStream/stream-chat-android/pull/2995)

### ⚠️ Changed
- UnknownHostException is no longer considered a permanent network error. [#3054](https://github.com/GetStream/stream-chat-android/pull/3054)

## stream-chat-android-offline
### 🐞 Fixed
- Fixed memory leak related to database initialization.[#2974](https://github.com/GetStream/stream-chat-android/pull/2974)

### ✅ Added
- Added new extension function `ChatClient::deleteChannel`. [#3007](https://github.com/GetStream/stream-chat-android/pull/3007)

### ⚠️ Changed
- Deprecated `ChatDomain::deleteChannel` in favour of `ChatClient::deleteChannel`. [#3007](https://github.com/GetStream/stream-chat-android/pull/3007)

## stream-chat-android-ui-common
### ✅ Added
- Added new extension function `ChatClient::loadMessageById`. [#2929](https://github.com/GetStream/stream-chat-android/pull/2929)

## stream-chat-android-ui-components
### 🐞 Fixed
- Fixed the logic for fetching encoding for URLs when opening PDFs and similar documents in the MessageList. [#3017](https://github.com/GetStream/stream-chat-android/pull/3017)

### ⬆️ Improved
- Replaced Lottie typing indicator with a custom view. [#3004](https://github.com/GetStream/stream-chat-android/pull/3004)

## stream-chat-android-compose
### 🐞 Fixed
- Fixed the way our attachments work and are represented in Compose to support more attachment types. [#2955](https://github.com/GetStream/stream-chat-android/pull/2955)
- Fixed the logic for fetching encoding for URLs when opening PDFs and similar documents in the MessageList. [#3017](https://github.com/GetStream/stream-chat-android/pull/3017)

### ⬆️ Improved
- Improved RTL support in Compose [#2987](https://github.com/GetStream/stream-chat-android/pull/2987)
- Made the SDK smaller by removing Materials Icons dependency [#2987](https://github.com/GetStream/stream-chat-android/pull/2987)
- Removed unnecessary experimental flags, opted in into APIs we're using from Compose. [#2983](https://github.com/GetStream/stream-chat-android/pull/2983)

### ✅ Added
- Added [`Custom Attachments guide`](https://getstream.io/chat/docs/sdk/android/composee/guides/adding-custom-attachments/). [#2967](https://github.com/GetStream/stream-chat-android/pull/2967)
- Added `onHeaderAvatarClick` parameter to the `ChannelsScreen` component. [#3016](https://github.com/GetStream/stream-chat-android/pull/3016)
- Exposed `lazyListState` for the `ChannelList` and `Channels` components that allows you to control the scrolling behavior and state. [#3049](https://github.com/GetStream/stream-chat-android/pull/3049)
- Exposed `helperContent` for the `ChannelList` and `Channels` components that allows you to implement a helper UI such as scroll to top button for the channel list. [#3049](https://github.com/GetStream/stream-chat-android/pull/3049)
- Exposed `lazyListState` for the `MessageList` and `Messages` components that allows you to control the scrolling behavior and state. [#3044](https://github.com/GetStream/stream-chat-android/pull/3044)
- Exposed `helperContent` for the `MessageList` and `Messages` components that allows you to override the default scrolling behavior UI.  [#3044](https://github.com/GetStream/stream-chat-android/pull/3044)

### ⚠️ Changed
- Renamed `onHeaderClickAction` parameter to `onHeaderActionClick` for the `ChannelsScreen` component. [#3016](https://github.com/GetStream/stream-chat-android/pull/3016)
- `MessageList` and `Messages` now have two new parameters that have default values. Please make sure that you check out the changes and that everything still works for you. [#3044](https://github.com/GetStream/stream-chat-android/pull/3044)

## stream-chat-android-pushprovider-xiaomi
### ✅ Added
- Added a `XiaomiMessagingDelegate` class to simplify custom implementations of `PushMessageReceiver` that forward messages to the SDK. See [Using a Custom PushMessageReceiver](https://getstream.io/chat/docs/sdk/android/client/guides/push-notifications/xiaomi#using-a-custom-pushmessagereceiver) for more details. [#2444](https://github.com/GetStream/stream-chat-android/pull/2444)

# February 2nd, 2022 - 4.27.2
## stream-chat-android-offline
### 🐞 Fixed
- Fixed refreshing cached channels after setting the user. [#3010](https://github.com/GetStream/stream-chat-android/pull/3010)

# January 31th, 2022 - 4.27.1
## stream-chat-android-offline
### 🐞 Fixed
- Fixed clearing cache after receiving channel truncated event. [#3001](https://github.com/GetStream/stream-chat-android/pull/3001)

# January 25th, 2022 - 4.27.0
## stream-chat-android-client
### 🐞 Fixed
- Fixed bug related to the wrong unread messages count when a socket connection is not available. [#2927](https://github.com/GetStream/stream-chat-android/pull/2927)
- Fixed deserialization issue when parsing the `Message` object while searching for a message from a channel with 0 members. [#2947](https://github.com/GetStream/stream-chat-android/pull/2947)

### ✅ Added
- Added the `systemMessage` parameter to `ChatClient::truncateChannel` and `ChannelClient:truncate` methods that represents a system message that will be displayed after the channel was truncated. [#2949](https://github.com/GetStream/stream-chat-android/pull/2949)
- Added the `message` parameter to the `ChannelTruncatedEvent` that represents a system message that will be displayed after the channel was truncated. [#2949](https://github.com/GetStream/stream-chat-android/pull/2949)
- Added method to consult the settings of the app. Use `ChatClient.instance().appSettings()` to request the settings of your app. [#2960](https://github.com/GetStream/stream-chat-android/pull/2960)
- Added `ChatClient.shuffleGiphy` extension function and removing ShuffleGiphy use case. [#2962](https://github.com/GetStream/stream-chat-android/pull/2962)
- Added `ChatClient.sendGiphy` extension function and removing SendGiphy use case. [#2963](https://github.com/GetStream/stream-chat-android/pull/2963)
- Added `Channel::ownCapabilities` and `ChannelCapabilities` object.
  Channel capabilities provide you information on which features are available for the current user. [#2971](https://github.com/GetStream/stream-chat-android/pull/2971)

### ⚠️ Changed
- Deprecated `ChatDomain.leaveChannel`. Use ChatClient.removeMembers instead. [#2926](https://github.com/GetStream/stream-chat-android/pull/2926)

## stream-chat-android-offline
### ⬆️ Improved
- Utilized the `message` parameter of the `ChannelTruncatedEvent` to show a system message instantly after the channel was truncated. [#2949](https://github.com/GetStream/stream-chat-android/pull/2949)

### ✅ Added
- Added new extension function `ChatClient::cancelMessage`. [#2928](https://github.com/GetStream/stream-chat-android/pull/2928)
- Added `ChatClient::needsMarkRead` extension function to check if a channel can be marked as read. [#2920](https://github.com/GetStream/stream-chat-android/pull/2920)

### ⚠️ Changed
- Deprecated `ChatDomain::cancelMessage` in favour of `ChatClient::cancelMessage`. [#2928](https://github.com/GetStream/stream-chat-android/pull/2928)

## stream-chat-android-ui-components
### 🐞 Fixed
- Handling video attachments that's don't have mime-type, but have type. [2919](https://github.com/GetStream/stream-chat-android/pull/2919)
- Intercepted and blocked attachment preview for attachments which are not fully uploaded. [#2950](https://github.com/GetStream/stream-chat-android/pull/2950)
- Fixed a bug when changes to the mentioned users in a message were not propagated to the UI. [2951](https://github.com/GetStream/stream-chat-android/pull/2951)

### ⬆️ Improved
- Improve Korean 🇰🇷 translations. [#2953](https://github.com/GetStream/stream-chat-android/pull/2953)

## stream-chat-android-compose
### 🐞 Fixed
- Fixed crashes caused by deleting channels [#2942](https://github.com/GetStream/stream-chat-android/pull/2942)

### ⬆️ Improved
- `ReactionOptions` now displays the option to show more reactions if there are more than 5 available [#2918](https://github.com/GetStream/stream-chat-android/pull/2918)
- Improve Korean 🇰🇷 translations. [#2953](https://github.com/GetStream/stream-chat-android/pull/2953)
- Improved `MessageComposer` UX by disabling commands when attachments or text are present. [#2961](https://github.com/GetStream/stream-chat-android/pull/2961)
- Improved `MessageComposer` UX by disabling attachment integration button when popups with suggestions are present. [#2961](https://github.com/GetStream/stream-chat-android/pull/2961)

### ✅ Added
- Added `ExtendedReactionsOptions` and `ReactionsPicker` in order to improve reaction picking UX [#2918](https://github.com/GetStream/stream-chat-android/pull/2918)
- Added documentation for [`ReactionsPicker`](https://getstream.io/chat/docs/sdk/android/compose/message-components/reactions-picker/) [#2918](https://github.com/GetStream/stream-chat-android/pull/2918)
- Added ways to customize the channel, message and member query limit when building a ChannelListViewModel [#2948](https://github.com/GetStream/stream-chat-android/pull/2948)

# January 12th, 2022 - 4.26.0
## Common changes for all artifacts
### ⬆️ Improved
- 🚨 Breaking change: Markdown support is moved into a standalone module `stream-chat-android-markdown-transformer` which is not included by default. You can use it with `ChatUI.messageTextTransformer` to add Markdown support to your app. You can find more information [here](https://getstream.io/chat/docs/sdk/android/ui/chatui/#markdown). [#2786](https://github.com/GetStream/stream-chat-android/pull/2786)

## stream-chat-android-client
### ✅ Added
- Added `Member::banned` property that represents, if the channel member is banned. [#2915](https://github.com/GetStream/stream-chat-android/pull/2915)
- Added `Member::channelRole` property that represents the user's channel-level role. [#2915](https://github.com/GetStream/stream-chat-android/pull/2915)

## stream-chat-android-offline
### 🐞 Fixed
- Fixed populating mentions after editing the message. `Message::mentionedUsers` shouldn't be empty if edited message contains mentioned users. [#2852](https://github.com/GetStream/stream-chat-android/pull/2852)

### ✅ Added
- Added `memberLimit` to `ChatDomain::queryChannels` and `ChatDomain::queryChannelsLoadMore` that allows modifying the number of members to fetch per channel. [#2826](https://github.com/GetStream/stream-chat-android/pull/2826)

### ❌ Removed
- Removed `QueryChannelsLoadMore` usecase. [#2790](https://github.com/GetStream/stream-chat-android/pull/2790)
- `QueryChannelsController::loadMore` is removed and logic is moved into `ChatDomain`. [#2790](https://github.com/GetStream/stream-chat-android/pull/2790)

## stream-chat-android-ui-components
### 🐞 Fixed
- Fixed displaying mentions popup when text contains multiple lines. [#2851](https://github.com/GetStream/stream-chat-android/pull/2851)
- Fixed the loading/playback speed of GIFs. [#2914](https://github.com/GetStream/stream-chat-android/pull/2914)
- Fixed scroll persisting after long tapping on an item in the message list. [#2916](https://github.com/GetStream/stream-chat-android/pull/2916)
- Fixed footnote of messages showing "Only Visible to You". This message was visible even when deleted messages were visible to everyone. [#2923](https://github.com/GetStream/stream-chat-android/pull/2923)

### ⬆️ Improved
- Improved the way thread pagination works. [#2845](https://github.com/GetStream/stream-chat-android/pull/2845)

### ✅ Added
- Added `memberLimit` parameter to `ChannelListViewModel` and `ChannelListViewModelFactory` that allows modifying the number of members to fetch per channel. [#2826](https://github.com/GetStream/stream-chat-android/pull/2826)
- Added `ChatMessageTextTransformer` to transform messages and set them to `TextView`. [#2786](https://github.com/GetStream/stream-chat-android/pull/2786)
- Added `AutoLinkableTextTransformer` which is an implementation of `ChatMessageTextTransformer`. After applying the transformer, it also makes links clickable in TextView. [#2786](https://github.com/GetStream/stream-chat-android/pull/2786)

### ⚠️ Changed
- `ChatUI.markdown` is deprecated in favour of `ChatUI.messageTextTransformer`. [#2786](https://github.com/GetStream/stream-chat-android/pull/2786)
- In the sample app the new behaviour for new messages is to count unread messages, instead of always scroll to bottom [#2865](https://github.com/GetStream/stream-chat-android/pull/)

## stream-chat-android-compose
### 🐞 Fixed
- Fixed a small issue with user avatars flickering [#2822](https://github.com/GetStream/stream-chat-android/pull/2822)
- Fixed faulty scrolling behavior in `Messages` by adding an autoscroll. [#2857](https://github.com/GetStream/stream-chat-android/pull/2857)
- Fixed the font size of avatar initials in the message list. [2862](https://github.com/GetStream/stream-chat-android/pull/2862)
- Fixed faulty scrolling behavior in `Channels` by adding an autoscroll. [#2887](  https://github.com/GetStream/stream-chat-android/pull/2887)
- Fixed the loading/playback speed of GIFs. [#2914](https://github.com/GetStream/stream-chat-android/pull/2914)

### ⬆️ Improved
- Added an animation to the `SelectedChannelMenu` component.
- Added an animation to the `ChannelInfo` component.
- Avatars now show fallback initials in case there was an error while loading images from the network. [#2830](https://github.com/GetStream/stream-chat-android/pull/2830)
- Added more parameters to the stateless version of the MessageComposer for consistency [#2809](https://github.com/GetStream/stream-chat-android/pull/2809)
- Updated primary accent colors in order to achieve a better contrast ratio for accessibility [#2857](https://github.com/GetStream/stream-chat-android/pull/2857)
- Removed default background color from `MessageItem` [#2857](https://github.com/GetStream/stream-chat-android/pull/2857)
- Added multiline mentions support [#2859](https://github.com/GetStream/stream-chat-android/pull/2859)
- Improved the way thread pagination works. [#2845](https://github.com/GetStream/stream-chat-android/pull/2845)

### ✅ Added
- Added the `headerContent` and `centerContent` Slot APIs for the `SelectedChannelMenu` component. [#2823](https://github.com/GetStream/stream-chat-android/pull/2823)
- Added the `headerContent` and `centerContent` Slot APIs for the `ChannelInfo` component. [#2823](https://github.com/GetStream/stream-chat-android/pull/2823)
- You can now define a `placeholderPainter` for the `Avatar` that is shown while the image is loading. [#2830](https://github.com/GetStream/stream-chat-android/pull/2830)
- Added more Slot APIs to the`MessageComposer` and `MessageInput` components [#2809](https://github.com/GetStream/stream-chat-android/pull/2809)
- Added [SelectedReactionsMenu documentation](https://getstream.io/chat/docs/sdk/android/compose/channel-components/selected-reactions-menu/). [#2868](https://github.com/GetStream/stream-chat-android/pull/2868)

### ⚠️ Changed
- Updated [ChatTheme documentation](https://getstream.io/chat/docs/sdk/android/compose/general-customization/chat-theme/). [#2833](https://github.com/GetStream/stream-chat-android/pull/2833)
- Updated [ChannelsScreen documentation](https://getstream.io/chat/docs/sdk/android/compose/channel-components/channels-screen/). [#2839](https://github.com/GetStream/stream-chat-android/pull/2839)
- Updated [ChannelItem documentation](https://getstream.io/chat/docs/sdk/android/compose/channel-components/channel-item/). [#2832](https://github.com/GetStream/stream-chat-android/pull/2832)
- Updated [ChannelListHeader documentation](https://getstream.io/chat/docs/sdk/android/compose/channel-components/channel-list-header/). [#2828](https://github.com/GetStream/stream-chat-android/pull/2828)
- Updated [Component Architecture documentation](https://getstream.io/chat/docs/sdk/android/compose/component-architecture/). [#2834](https://github.com/GetStream/stream-chat-android/pull/2834)
- Updated [SelectedChannelMenu documentation](https://getstream.io/chat/docs/sdk/android/compose/channel-components/selected-channel-menu/). [#2838](https://github.com/GetStream/stream-chat-android/pull/2838)
- Updated [ChannelList documentation](https://getstream.io/chat/docs/sdk/android/compose/channel-components/channel-list/). [#2847](https://github.com/GetStream/stream-chat-android/pull/2847)
- Updated [AttachmentsPicker documentation](https://getstream.io/chat/docs/sdk/android/compose/message-components/attachments-picker/) [#2860](https://github.com/GetStream/stream-chat-android/pull/2860)
- Renamed the `ChannelInfo` component to `SelectedChannelMenu`. [#2838](https://github.com/GetStream/stream-chat-android/pull/2838)
- Updated [Overview documentation](https://getstream.io/chat/docs/sdk/android/compose/overview/). [#2836](https://github.com/GetStream/stream-chat-android/pull/2836)
- Updated [Custom Attachments documentation](https://getstream.io/chat/docs/sdk/android/compose/general-customization/attachment-factory/) with minor sentence formatting changes [#2878](https://github.com/GetStream/stream-chat-android/pull/2878)
- Updated [MessagesScreen documentation](https://getstream.io/chat/docs/sdk/android/compose/message-components/messages-screen/) [#2866](https://github.com/GetStream/stream-chat-android/pull/2866)
- Updated [MessageList documentation](https://getstream.io/chat/docs/sdk/android/compose/message-components/message-list/). [#2869](https://github.com/GetStream/stream-chat-android/pull/2869)

# December 30th, 2021 - 4.25.1
## stream-chat-android-client
### ✅ Added
- Added support to paginate messages pinned in a channel. [#2848](https://github.com/GetStream/stream-chat-android/pull/2848).


# December 23th, 2021 - 4.25.0
## Common changes for all artifacts
### ⬆️ Improved
- Updated dependency versions
  - Kotlin 1.5.31
  - Compose framework 1.0.5
  - AndroidX
  - Lottie 4.2.2
  - OkHttp 4.9.3
  - Room 2.4.0
  - and other, see [#2771](https://github.com/GetStream/stream-chat-android/pull/2771) for more details

## stream-chat-android-offline
### 🐞 Fixed
- Fixed a bug when hard deleted messages still remain in the UI.
- Stabilized behavior of users' updates propagation across values of the channels and the messages. [#2803](https://github.com/GetStream/stream-chat-android/pull/2803)

### ⚠️ Changed
- 🚨 Breaking change: Added `cachedChannel` parameter to `ChatEventHandler::handleChatEvent` [#2807](https://github.com/GetStream/stream-chat-android/pull/2807)

## stream-chat-android-ui-components
### 🐞 Fixed
- Users' updates done in runtime are now propagated to the `MessageListView` component. [#2769](https://github.com/GetStream/stream-chat-android/pull/2769)
- Fixed the display of image attachments on the pinned message list screen. [#2792](https://github.com/GetStream/stream-chat-android/pull/2792)
-  Button for commands is now disabled in edit mode. [#2812](https://github.com/GetStream/stream-chat-android/pull/2812)
- Small bug fix for borders of attachments

### ⬆️ Improved
- Improved Korean 🇰🇷 and Japanese 🇯🇵 translation.
- Improved KDocs of UI components such as `ChannelListHeaderView` and `AvatarView`.

### ✅ Added
- Added header with back button and attachment's title to `AttachmentMediaActivity` which displays playable attachments.
  You can customize its appearance using `streamUiMediaActivityHeader`, `streamUiMediaActivityHeaderLeftActionButtonStyle` and `streamUiMediaActivityHeaderTitleStyle` attributes.
- Added `hard` flag to `MessageListViewModel.Event.DeleteMessage`.
  You can use `MessageListView::setMessageDeleteHandler` and pass `MessageListViewModel.Event.DeleteMessage(MESSAGE, hard = true)` to hard delete messages using `MessageListViewModel`.
  Check [MessageListViewModelBinding](https://github.com/GetStream/stream-chat-android/blob/main/stream-chat-android-ui-components/src/main/kotlin/io/getstream/chat/android/ui/message/list/viewmodel/MessageListViewModelBinding.kt#L37) for further details. [#2772](https://github.com/GetStream/stream-chat-android/pull/2772)
- Rtl support was added. If the app has `android:supportsRtl="true"` and the locale of the device needs Rtl support, the SDK will draw the components from the right-to-left instead the default way (left-to-right) [#2799](https://github.com/GetStream/stream-chat-android/pull/2799)

### ⚠️ Changed
- Constructor of `ChannelListViewModel` and `ChannelListViewModelFactory` changed. Now they ask for `ChatEventHandlerFactory` instead `ChatEventHandler`, so users can use `StateFlow<List<Channel>>` in their implementations of `ChatEventHandler`, which can make implementation smarter with resources (don't try to add a channel that is already there, for example) [#2747](https://github.com/GetStream/stream-chat-android/pull/2747)

### ❌ Removed

## stream-chat-android-compose
### 🐞 Fixed
- Fixed the message grouping logic to now include date separators when splitting message groups [#2770](https://github.com/GetStream/stream-chat-android/pull/2770)

### ⬆️ Improved
- Improved the UI for message footers to be more respective of thread replies [#2765](https://github.com/GetStream/stream-chat-android/pull/2765)
- Fixed the orientation and UI of ThreadParticipants [#2765](https://github.com/GetStream/stream-chat-android/pull/2765)
- Improved the API structure more, made the components package more clear [#2795](https://github.com/GetStream/stream-chat-android/pull/2795)
- Improved the way to customize the message item types and containers [#2791](https://github.com/GetStream/stream-chat-android/pull/2791)
- Added more parameters to the stateless version of the MessageComposer for consistency [#2809](https://github.com/GetStream/stream-chat-android/pull/2809)
- Added color and shape parameters to `MessageListHeader` and `ChannelListHeader` components [#2855](https://github.com/GetStream/stream-chat-android/pull/2855)

### ✅ Added
- Added site name labels to link attachments for websites using the Open Graph protocol [#2785](https://github.com/GetStream/stream-chat-android/pull/2785)
- Added preview screens for file attachments [#2764](https://github.com/GetStream/stream-chat-android/pull/2764)
- Added a way to disable date separator and system message items in the message list [#2770](https://github.com/GetStream/stream-chat-android/pull/2770)
- Added an option to the message options menu to unmute a user that sent the message. [#2787](https://github.com/GetStream/stream-chat-android/pull/2787)
- Added a `DefaultMessageContainer` component that encapsulates all default message types [#2791](https://github.com/GetStream/stream-chat-android/pull/2791)
- Added the `SelectedReactionsMenu` component that represents a list of user reactions left for a particular message [#2782](https://github.com/GetStream/stream-chat-android/pull/2782)

### ⚠️ Changed
- Removed SelectedMessageOverlay and replaced it with SelectedMessageMenu - [#2768](https://github.com/GetStream/stream-chat-android/pull/2768)
- Big changes to the structure of the project, making it easier to find all the components and building blocks - [#2752](https://github.com/GetStream/stream-chat-android/pull/2752)
- Renamed the `common` package to `components` and added a logical structure to the components there
- Decoupled many smaller components to the `components` package and their individual files, for ease of use
- Improved the API of several smaller components
- Added a few missing previews
- Changed various component names, removed unused/redundant component blocks and moved to Default components [#2795](https://github.com/GetStream/stream-chat-android/pull/2795)
- Changed some of the component types regarding the message item [#2791](https://github.com/GetStream/stream-chat-android/pull/2791)
- Moved message item components to `components.messages` [#2791](https://github.com/GetStream/stream-chat-android/pull/2791)
- When querying for more channels, `ChannelListViewModel` now uses `OfflinePlugin` based approach if it is enabled. [#2790](https://github.com/GetStream/stream-chat-android/pull/2790)
- Updated [MessageListHeader Documentation](https://getstream.io/chat/docs/sdk/android/compose/message-components/message-list-header/) [#2855](https://github.com/GetStream/stream-chat-android/pull/2855)

### ❌ Removed
- Removed some redundant components from separate files and the `components` package [#2795](https://github.com/GetStream/stream-chat-android/pull/2795)

# December 9th, 2021 - 4.24.0
## stream-chat-android-offline
### 🐞 Fixed
- Fix the issue when users' data can be outdated until restart SDK.

### ✅ Added
- Added new extension function `ChatClient::keystroke`.
- Added new extension function `ChatClient::stopTyping`.

## stream-chat-android-ui-common
### 🐞 Fixed
- Fixed `MessageInputFieldView#mode` not being reset after custom attachments were cleared

## stream-chat-android-ui-components
### 🐞 Fixed
- Fixed crash related with creation of MessageOptionsDialogFragment
- Fixed behaviour related to search messages, when message was not already loaded from database MessageListView could not scroll to searched message.
- Removed cut from text when text end with Italic
- Fixed `GiphyViewHolderStyle#cardBackgroundColor` not getting applied
- Fixed bug related of not removing channels when filter selects channels where the the current user is not a member

### ⬆️ Improved
- Replied messages now have a limit for size. The text will get cut if there's too many characters or too many line breaks.
- Improved Korean 🇰🇷 translations.

### ✅ Added
- Added scroll to original message when clicking in a reply message. Use `ReplyMessageClickListener` to change the behaviour of click in reply messages.

## stream-chat-android-compose
### 🐞 Fixed
- Removed preemptive attachment loading that was resulting in crashes on certain Android API versions
- Fixed incorrect message shape for theirs messages in threads.

### ⬆️ Improved
- Minor UI improvements to the message overlay
- Enabled scrolling behavior in SelectedMessageOverlay

### ✅ Added
- Added the mention suggestion popup to the `MessageComposer` component, that allows to autocomplete a mention from a list of users.
- Added support for slowdown mode. Users are no longer able to send messages during the cooldown interval.
- Added support for system messages.
- Added support for Giphy command.
- Added message pinning to the list of message options
- Added pinned message UI
- Added a checkbox to the `MessageComposer` component, that allows to display a thread message in the parent channel.
- Added an option to flag a message to the message options overlay.

### ⚠️ Changed
- Changed the way focus state works for focused messages.
- Added the Pin type to the MessageAction sealed class
- Renamed a bunch of state classes for Compose component, to have the `State` prefix, general renaming, imports and other quality of life improvements
- Renamed `ReactionOption` state wrapper to `ReactionOptionItemState`
- Renamed `MessageListItem` state wrapper to `MessageListItemState` and its children now have a `State` suffix
- Renamed `AttachmentItem` state wrapper to `AttachmentPickerItemState`
- Renamed `MessageInputState` to `MessageComposerState`
- Renamed `MessageOption` to `MessageOptionState`
- Renamed `defaultMessageOptions()` to `defaultMessageOptionsState()`


# November 25th, 2021 - 4.23.0
## Common changes for all artifacts
### ⬆️ Improved
- Improved logs for errors in the SDK.

## stream-chat-android-offline
### 🐞 Fixed
- Deprecated `QueryChannelsController::mutedChannelsIds`. Use `ChatDomain.mutedChannels` instead
- Fix issue when sent attachments from Android SDK don't show title in iOS.

### ✅ Added
- Added new extension function `ChatClient::replayEventsForActiveChannels`.
- Added new extension function `ChatClient::setMessageForReply`.
- Added new extension function `ChatClient::downloadAttachment` to download attachments without `ChatDomain`.

## stream-chat-android-ui-common
### ✅ Added
- Made `ThreeTenInitializer` public to allow manual invocations of it. See the new [documentation](https://getstream.io/chat/docs/sdk/android/ui/guides/app-startup-initializers/) for more details.

## stream-chat-android-ui-components
### 🐞 Fixed
- Removed ripple effect for attachments in message options.
### ⬆️ Improved
- More customization for AvatarView. Now it is possible to choose between Square and Circle. Use new fields in AvatarStyle to customize AvatarView the way you prefer. 
### ✅ Added
- Added setter `MessageListView.setMessageBackgroundFactory` to set a factory to provide a background for messages. 
- Added `MessageInputViewModel::sendMessageWithCustomAttachments` function allowing to send message with custom attachments list.
- Added `MessageInputView::submitCustomAttachments` function allowing setting custom attachments in `MessageInputView`.
- Added `SelectedCustomAttachmentViewHolderFactory` interface and `BaseSelectedCustomAttachmentViewHolder`class allowing defining how previews of custom attachments in `MessageInputView` should be rendered.

### ⚠️ Changed
- Added `MessageSendHandler::sendMessageWithCustomAttachments` and `MessageSendHandler::sendToThreadWithCustomAttachments` allowing to intercept sending custom attachments actions.

## stream-chat-android-compose
### 🐞 Fixed
- Fixed the information about channel members shown in the `MessageListHeader` subtitle.
- Fixed the bug where the channel icon did not appear because of a lengthy title.

### ⬆️ Improved
- Updated a lot of documentation around the Messages features
- Improved the subtitle text in the `MessageListHeader` component.
- Now, the `MessageComposer` component supports sending `typing.start` and `typing.stop` events when a user starts or stops typing.
- Made the `ChannelNameFormatter`, `ClipboardHandler` and `MessagePreviewFormatter` interfaces functional for ease of use.
- Now, an error Toast is shown when the input in the `MessageComposer` does not pass validation.

### ✅ Added
- Added the "mute" option to the `ChannelInfo` action dialog.
- Added a wrapper for the message input state in the form of `MessageInputState`
- Added `attachmentsContentImageWidth`, `attachmentsContentImageHeight`, `attachmentsContentGiphyWidth`, `attachmentsContentGiphyHeight`, `attachmentsContentLinkWidth`, `attachmentsContentFileWidth` and `attachmentsContentFileUploadWidth` options to `StreamDimens`, to make it possible to customize the dimensions of attachments content via `ChatTheme`.
- Added a thread separator between a parent message and thread replies.
- Added the `threadSeparatorGradientStart` and `threadSeparatorGradientEnd` options to `StreamColors`, to make it possible to customize the thread separator background gradient colors via `ChatTheme`.
- Added the `threadSeparatorVerticalPadding` and `threadSeparatorTextVerticalPadding` options to `StreamDimens`, to make it possible to customize the dimensions of thread separator via `ChatTheme`.
- Added a typing indicator to the `MessageListHeader` component. 
- Added the `messageOverlayActionItemHeight` option to `StreamDimens`, to make it possible to customize the height of an action item on the selected message overlay via `ChatTheme`.
- Added the `messageAlignmentProvider` field to the `ChatTheme` that allows to customize message horizontal alignment. 
- Added the `maxAttachmentCount` and `maxAttachmentSize` parameters to the `MessagesViewModelFactory`, to make it possible to customize the allowed number and size of attachments that can be sent via the `MessageComposer` component.
- Added the `textStyle` and `textColor` parameters to the `NetworkLoadingView` component, to make it possible to customize the text appearance of the inner text.

### ⚠️ Changed
- Made the MessageMode subtypes to the parent class, to make it easier to understand when importing
- Renamed the MessageMode.Thread to MessageMode.MessageThread for clarity
- Changed the signature of the MessageComposer to accommodate for the `MessageInputState`
- Moved common state to the `io.getstream.chat.android.common` package
- Made the `AttachmentFactory.previewContent` field nullable.
- Exposed `MessageReactions` as a public component so users can use it to display a message reactions bubble in their custom UI.
- Changed the type of the inner channel items in the `ChannelsState` class from `Channel` to `ChannelItem`.


# November 11th, 2021 - 4.22.0
## Common changes for all artifacts
### ⬆️ Improved
- Bumped the SDKs target API to 31
- Updated WorkManager to version 2.7.0, which fixes compatibility issues with SDK 31

### ✅ Added
- Added Indonesian :indonesia: translations.
- Added `onErrorSuspend` extension for `Result` to allow executing suspending lambda function for handing error response.

## stream-chat-android
### ✅ Added
- Added `ChannelListItemAdapter::getChannels()` for getting a list of channels

## stream-chat-android-client
### ✅ Added
- Added `NotificationConfig::shouldShowNotificationOnPush` that allows enabling/disabling showing notification after receiving a push message

### ⚠️ Changed
- `NotificationConfig::pushNotificationsEnabled` is now disabled by default if you don't provide custom `NotificationConfig` - our SDK won't create a `NotificationChannel` if push notifications are not configured

## stream-chat-android-offline
### 🐞 Fixed
- Fixed inserting messages with empty `Message::cid`

### ✅ Added
- Added new extension function `ChatCliet::requestMembers` to query members without `ChatDomain`.
- Added new extension function `ChatCliet::searchUsersByName`.

### ⚠️ Changed
- 🚨 Breaking change: `RetryPolicy` in `ChatDomain` is now immutable and can only be set with Builder before creating an instance of it.
- 🚨 Breaking change: `ChannelEventsHandler` is renamed to `ChatEventHandler`, it's function is renamed from `onChannelEvent` to `handleChatEvent`, EventHandlingResult is sealed class now. To get more details read [our docs](https://getstream.io/chat/docs/sdk/android/ui/components/channel-list/#chateventhandler)

## stream-chat-android-ui-components
### 🐞 Fixed
- Fixed bug when showing messages with pending attachments that cause loading state to be not shown in some cases.
- Fixed clearing `MessageInputView` after dismissing message to edit
- Fixed support for videos from other SDKs
- Fixed downloading attachments with some special characters in their names

### ⬆️ Improved
- Improved Korean 🇰🇷 translation related to the flagging.
- 🚨 Breaking change: Now the button for sending message in MessageInputView sizes itself accordingly with the drawable used, instead of having a predefined size (32dp)
- Improved KDocs for `MessageListFragment`.

### ✅ Added
- You can now use MessageListView.backgroundDrawable to have more flexibility to customize your message items background. Be aware that setting backgroundDrawable will override the background configurations of xml.
- Added `streamUiEditInputModeIcon` and `streamUiReplyInputModeIcon` attributes to `MessageInputView`.
  Use them to customize icon in the `MessageInputView's` top left corner displayed when user edits or replies to the message.
- Added `setMessageInputModeListener`, `setSendMessageButtonEnabledDrawable` and `setSendMessageButtonDisabledDrawable` method to `MessageInputView`.
  They can be used together for changing send button icon based on current input mode. See [docs](https://getstream.io/chat/docs/sdk/android/ui/components/message-input#changing-send-message-button) for more details.
- Added static methods `createIntent` and `newInstance` those doesn't have default parameters on `MessageListActivity` and `MessageListFragment` for supporting Java side.

## stream-chat-android-compose
### 🐞 Fixed
- Fixed channel options that are displayed in the `ChannelInfo` component.

### ⬆️ Improved
- Improved the icon set and polished the UI for various Messages features
- Improved the set of customization options for the `DefaultChannelItem`
- Updated documentation for Channels set of features
- Now it is possible to search for distinct channels by member names using `ChannelListViewModel`.
- Improved the design of `ChannelInfo` bottom sheet dialog.

### ✅ Added
- Added a new parameter to the `AttachmentFactory` called `previewContent` that represents attachments within the MessageInput
- Added the `leadingContent`, `detailsContent`, `trailingContent` and `divider` Slot APIs for the `DefaultChannelItem`
- Added `StreamDimens` option to the `ChatTheme`, to allow for dimension customization across the app.
- Added localization support for the components related the channel list.
- Added the `emptySearchContent` parameter to `ChannelList` component that allows to customize the empty placeholder, when there are no channels matching the search query.
- Added support for the muted channel indicator in the message list.
- Added `ChannelNameFormatter` option to the `ChatTheme`, to allow for channel name format customization across the app.
- Added the `textFormatter` field to `AttachmentFactory`, to allow for attachment text format customization.
- Added `MessagePreviewFormatter` option to the `ChatTheme`, to allow for message preview text format customization across the app.
- Added the `leadingContent`, `headerContent`, `footerContent`, `trailingContent` and `content` Slot APIs for the `DefaultMessageItem`
- Added `channelInfoUserItemWidth`, `channelInfoUserItemHorizontalPadding` and `channelInfoUserItemAvatarSize` options to `StreamDimens`, to make it possible to customize the dimensions inside the `ChannelInfo` component via `ChatTheme`.
- Added `ownMessagesBackground`, `otherMessagesBackground` and `deletedMessagesBackgroundColor` options to `StreamColors`, to make it possible to customize the message bubble color via `ChatTheme`.

### ⚠️ Changed
- The `AttachmentFactory` now requires an additional parameter - `previewContent` that's used to preview the attachment within the MessageInput, so please be aware of this!
- Renamed `ChannelOption.icon` property to `ChannelOption.iconPainter` and changed the property type from `ImageVector` to `Painter`.
- Changed the type of the `ChannelListViewModel.selectedChannel` field to `MutableState<Channel?>`.

# October 27th, 2021 - 4.21.0
## Common changes for all artifacts
### ⬆️ Improved
- Improved Korean 🇰🇷 translations.

### ✅ Added
- Added `ChatDomain.connectionState` that exposes 3 states: `CONNECTED`, `CONNECTING` and `OFFLINE`.
  `ChannelListHeaderView` and `MessageListHeaderView` show different title based on newly introduced connection state.
  `ChatDomain.online` is now deprecated - use `ChatDomain.connectionState` instead.

## stream-chat-android-client
### ⬆️ Improved
- Added KDocs for `Result` properties and methods.

### ✅ Added
- The `UserCredentialStorage` interface was added to `ChatClient`. You can set your own implementation via `ChatClient.Builder::credentialStorage`

### ⚠️ Changed
- 🚨 Breaking change: Config property `isRepliesEnabled` is renamed to `isThreadEnabled` to avoid misleading. Now it toggles only thread feature.

### ❌ Removed
- `androidx-security-crypto` dependency was removed. Now, the user's token storage uses private shared preferences by default.

## stream-chat-android-offline
### 🐞 Fixed
- Fix bug when ChannelEventsHandler was not used even if it was set in QueryChannelsController

### ⬆️ Improved
- Channel gets removed from `QueryChannelsController` when receive `ChannelHiddenEvent`

## stream-chat-android-ui-components
### 🐞 Fixed
- Fixed position of reactions. Now the reactions adapts its starting position to fit entirely in the screen. 
- 🚨 Breaking change: Fixing positions of reactions in edit reactions dialog. Using a GridLayoutManager instead of LinearLayoutManager, so now there's box with all reactions instead of a scrollable list. The way to customize the box is a bit different, then a breaking change was inserted in this feature. 
- Made it impossible to send a message during the cooldown interval in slow mode.

### ⬆️ Improved
- Better position for icon of failed message
- Small improvement for information update in messages. The ViewHolders only update the information that had a change.

### ✅ Added
- Added `streamUiMaxAttachmentsCount` attribute to `MessageInputView` to allow customizing the maximum number of attachments in the single message.
The maximum attachments count cannot be greater than 10. Default value: 10.
- Added `streamUiMessageMaxWidthFactorMine` and `streamUiMessageMaxWidthFactorTheirs` `MessageListView` attributes. You can adjust messages width by passing values in [75% - 100%] range.
- Added `MessageInputView::setAttachmentButtonClickListener` that helps you to override click listener for the attachment button.
- Added `MessageInputView::submitAttachments` method to set attachments in `MessageInputView` to be sent with a message.

### ⚠️ Changed
- Feature of replied messages can be enabled/disabled only locally via SDK. `Thread` dashboard flag toggles only thread feature.

## stream-chat-android-compose
### ⬆️ Improved
- Added a way to customize the app font family, by passing in a parameter to `StreamTypography.defaultTypography()`
- Improved permission handling for the `AttachmentsPicker` to handle only the required permissions
- `ThreadParticipants` is now public and can be used for your custom UI.

### ✅ Added
- `ThreadParticipants` component now has a `text: String` parameter allowing customizing the thread label.
- Added unread message count indicators to ChannelItems to show users more info about their channels

### ⚠️ Changed
- `CAMERA` permission is no longer required to be declared in the App Manifest, because we don't use it

### ❌ Removed
- Removed `CAMERA` permission requirement, because we don't use internal camera preview, we request a 3rd party app
- Removed `CAMERA` permission checks if the user doesn't require the permission in their app


# October 18th, 2021 - 4.20.0
## Common changes for all artifacts
### ⬆️ Improved
- Upgraded Kotlin version to 1.5.30
- Make our SDK compile-friendly with TargetSDK 31
- Upgraded Coil version to [1.4.0](https://github.com/coil-kt/coil/releases/tag/1.4.0)

### ⚠️ Changed
- 🚨 Breaking change: `ProgressCallback` is not invoked on main thread anymore. So make sure to handle it if you were previously using this callback to update the UI directly.
- Attachment#uploadState is now updated in real-time during uploads.

### ❌ Removed
- Removed `ProgressTrackerFactory` and `ProgressTracker` in favour of new progress tracking implementation.

## stream-chat-android
### ✅ Added
- Push Notification uses `MessagingStyle` on devices with API Version 23+
- Push Notification configuration has been simplified, check our [docs](https://getstream.io/chat/docs/sdk/android/client/guides/push-notifications/#customizing-push-notifications) to see how it works
- `NotificationHandler` interface allows you to implement your own Push Notification logic show/remove notifications. It is the new interface you need to use if you were using `ChatNotificationHandler` previously
- `NotificationHandlerFactory` help you to use our default `NotificationHandler` implementations

### ⚠️ Changed
- Some properties of `NotificationConfig` has been deprecated, check our [DEPRECATIONS](https://github.com/GetStream/stream-chat-android/blob/main/DEPRECATIONS.md) section
- `ChatNotificationhandler` class has been deprecated, you need to use `NotificationHandler` now. Check our [DEPRECATIONS](https://github.com/GetStream/stream-chat-android/blob/main/DEPRECATIONS.md) section.

## stream-chat-android-client
### 🐞 Fixed
- Fixed issues with Proguard stripping response classes incorrectly

### ⬆️ Improved
- Added KDocs for `ChatClient.Builder` methods.
- `ChatClient` now defaults to using the `https://chat.stream-io-api.com` base URL, using [Stream's Edge API Infrastructure](https://getstream.io/blog/chat-edge-infrastructure/) instead of connecting to a region-specific API. If you're not on a dedicated chat infrastructure, remove any region-specific base URL settings from the `ChatClient.Builder` to use Edge instead.

### ✅ Added
- 🚨 Breaking change: A new `Idle` state is added to `Attachment.UploadState`.
- Added a new callback function `onProgress(bytesUploaded: Long, totalLength: Long)` in `ProgressCallback`.
- Added the possibility to add your own instance of OkHttpClient with `ChatClient.okHttpClient`.

### ⚠️ Changed
- 🚨 Breaking change: `Attachment.UploadState.InProgress` now is data class having two fields, `bytesUploaded: Long` and `totalBytes: Long` instead of object.
- Deprecated the `ChatClient.Builder#cdnUrl` method. To customize file uploads, set a custom `FileUploader` implementation instead. More info in the documentation: [Using Your Own CDN](https://getstream.io/chat/docs/android/file_uploads/?language=kotlin#using-your-own-cdn).

## stream-chat-android-offline
### 🐞 Fixed
- Fixed infinite loading of message if any of its attachments uploading was failed

### ✅ Added
- `ChannelEventsHandler` is added to `QueryChannelsController` to handle updating channel list logic after receiving events. You can provide custom `ChannelEventsHandler` through `ChannelListViewModel` or using `QueryChannelsController` directly.

### ⚠️ Changed
- `QueryChannelsController::newChannelEventFilter` and `QueryChannelsController#checkFilterOnChannelUpdatedEvent` are now deprecated. See the deprecation log for more details.

## stream-chat-android-ui-common
### 🐞 Fixed
- Fixed PDF attachments previews

## stream-chat-android-ui-components
### 🐞 Fixed
- Fixed bug related to scroll of messages.
- Updating attachments view holder only when attachments have changed. This fixes a problem with reloading gifs when reactions are added or removed.
- Fixing ViewReactionsView being cropped if more than 7 reactions are added
- Fix bug using custom attributes into views inflated into our SDK Views

### ⬆️ Improved
- Now it is possible to set a custom `LinearLayoutManager` to `MessageListView`, this can be used to change stack of messages or revert the layout.
- Removed full screen loading view when loading more message items on the `SearchResultListView`.

### ✅ Added
- Added `MessageListView::getRecyclerView` method which exposes the inner `RecyclerView` with message list items.
- Added `MessageListView::setUserReactionClickListener` method to set a listener used when a reaction left by a user is clicked on the message options overlay.
- Added attr `streamUiScrollButtonElevation` to set the elevation of scroll button ot `MessageListView` 
### ⚠️ Changed
- `ChatUI.uiMode` has been deprecated. If you want to force Dark/Light theme, you need to use `AppCompatDelegate.setDefaultNightMode(AppCompatDelegate.MODE_NIGHT_NO|AppCompatDelegate.MODE_NIGHT_YES)`

### ❌ Removed
- `android.permission.CAMERA` from our Manifest. This permission is not required anymore.

## stream-chat-android-compose
### 🐞 Fixed
- Fixed a bug where attachments weren't properly stored when editing a message

### ⬆️ Improved
- Updated the Compose framework version (1.0.3)
- Updated the Accompanist libraries version (0.19.0)
- Improved overlays in all components, to match the same design and opacity
- Added smaller animations to the AttachmentPicker in the MessagesScreen
- General improvements in the Attachments API and the way we build different attachments
- Allowed for better long clicks on attachments
- Improved the experience of creating the MessagesViewModelFactory with default arguments
- Updated and cleaned up Channel screen design
- Improved logic for updating the `lastSeenMessage` for fewer calculations

### ✅ Added
- Added DateSeparator items to Messages to group up messages by their creation date
- Added an `overlayDark` color for date separators and similar UI components

### ⚠️ Changed
- Removed AttachmentPicker option when editing messages
- Removed Attachment previews when editing messages with attachments
- Improved the ease of use of the AttachmentState API by keeping it state & actions only
- Moved the `modifier` parameter outside of the AttachmentState to the AttachmentFactory
- Updated Attachments to hold `Message` items instead of `MessageItem`s
- Changed the type of the `onLastVisibleMessageChanged` parameter to `Message` for ease of use
- Changed the parameter type of `itemContent` in `MessageList` and `Messages` to `MessageListItem`
- Renamed `onScrollToBottom` to `onScrolledToBottom` in `MessageList` and `Messages`
- Made the ChannelListHeader Slot APIs non-nullable so they're always provided, also made them an extension of the RowScope for ease of use

# September 15th, 2021 - 4.19.0
## Common changes for all artifacts
### ✅ Added
- Create new artifact to integrate Huawei Push Kit with Stream. You will need to add  `stream-chat-android-pushprovider-huawei` artifact to your App. Check our [docs](https://getstream.io/chat/docs/sdk/android/client/guides/push-notifications/huawei) for further details.

## stream-chat-android
### ✅ Added
- Added a method to dismiss all notifications from a channel. It is handled internally from the SDK but you are able to dismiss channel notification at whatever time calling `ChatClient::dismissChannelNotifications`
- Notifications are dismissed after the user logout the SDK

## stream-chat-android-client
### 🐞 Fixed
- Fixed sending messages using `ChatClient::sendMessage` without explicitly specifying the sender user id.
- Fixed sending custom attachments without files to upload
- Fixed deserialization issues when parsing `ChannelTruncatedEvent` and `MessageDeletedEvent` events with an absent user.

### ⬆️ Improved
- Custom attachment types are now preserved after file uploads

### ✅ Added
- Added `hardDelete` field to `MessageDeletedEvent`.

### ⚠️ Changed
- Now it is possible to hard delete messages. Insert a flag `hard = true` in the `ChatClient.deleteMessage` and it will be deleted in the backend. **This action can't be undone!**

## stream-chat-android-ui-common
### 🐞 Fixed
- Fixed bug with light mode.
- Removed `streamUiValidTheme`, as we don't support extending our base theme any longer. Please don't extend our base theme and set the `streamUiTheme` in your application theme instead.

## stream-chat-android-ui-components
### ✅ Added
- Notifications are dismissed after the user go into the channel conversation when you are using `MessageListView`
- Added `bubbleBorderColorMine`, `bubbleBorderColorTheirs`, `bubbleBorderWidthMine`, `bubbleBorderWidthTheirs` to `ViewReactionsViewStyle` for customizing reactions` border

## stream-chat-android-compose
### ⬆️ Improved
- Updated the Compose framework version (1.0.2)
- Updated the Accompanist library version (0.18.0)

### ✅ Added
- Added an uploading indicator to files and images
- Images being uploaded are now preloaded from the system
- Upload indicators show the upload progress and how much data is left to send
- Added more image options to the ImagePreviewActivity such as download, delete, reply to message...
- Added an Image Gallery feature to the ImagePreviewActivity where users can browse all the images
- Notifications are dismissed after the user go into the channel conversation when you are using `MessageList`

### ⚠️ Changed
- `StreamAttachment.defaultFactories()` is a function now, instead of a property.
- Updated all default value factories to functions (e.g. StreamTypography)
- Re-organized all attachment factories and split up code in multiple packages
- Changed the `AttachmentState` `message` property name to `messageItem`
- Added an `isFocused` property to `MessageItem`
- Added an `onImagePreviewResult` callback/parameter to various Messages screen components

### ❌ Removed

## stream-chat-android-pushprovider-firebase
### ✅ Added
- Added a `FirebaseMessagingDelegate` class to simplify custom implementations of `FirebaseMessagingService` that forward messages to the SDK. See [Using a Custom Firebase Messaging Service](https://getstream.io/chat/docs/sdk/android/client/guides/push-notifications/firebase/#using-a-custom-firebase-messaging-service) for more details.

## stream-chat-android-pushprovider-huawei
### ✅ Added
- Added a `HuaweiMessagingDelegate` class to simplify custom implementations of `HmsMessageService` that forward messages to the SDK. See [Using a Custom Huawei Messaging Service](https://getstream.io/chat/docs/sdk/android/client/guides/push-notifications/huawei#using-a-custom-huawei-messaging-service) for more details.

# September 15th, 2021 - 4.18.0
## stream-chat-android-client
### 🐞 Fixed
- Fixed setting notification's `contentTitle` when a Channel doesn't have the name. It will now show members names instead

### ✅ Added
- Added a new way to paginate through search message results using limit and next/previous values.

### ⚠️ Changed
- Deprecated `Channel#name`, `Channel#image`, `User#name`, `Ues#image` extension properties. Use class members instead.

### ❌ Removed
- Completely removed the old serialization implementation. You can no longer opt-out of using the new serialization implementation.
- Removed the `UpdateUsersRequest` class.

## stream-chat-android-offline
### ⬆️ Improved
- Improving logs for Message deletion error.

## stream-chat-android-ui-common
### 🐞 Fixed
- Fixed theme for `AttachmentDocumentActivity`. Now it is applied: `Theme.AppCompat.DayNight.NoActionBar`

## stream-chat-android-ui-components
### 🐞 Fixed
- Fixed the bug when MessageInputView let send a message with large attachments. Such message is never sent.
- Fixed bug related to `ScrollHelper` when `MessageListView` is initialised more than once.

### ⬆️ Improved
- The search for mentions now includes transliteration, diacritics removal, and ignore typos. To use transliteration, pass the id of the desired alphabets to `DefaultStreamTransliterator`, add it to DefaultUserLookupHandler and set it using `MessageInputView.setUserLookupHandler`. Transliteration works only for android API 29. If you like to add your own transliteration use https://unicode-org.github.io/icu/userguide/icu4j/.
- Improved scroll of message when many gif images are present in `MessageListView`

### ✅ Added
- Added scroll behaviour to `MessageListViewStyle`.

## stream-chat-android-compose
### 🐞 Fixed
- Fixed a bug where the Message list flickered when sending new messages
- Fixed a few bugs where some attachments had upload state and weren't file/image uploads

### ⬆️ Improved
- Improved the Message list scrolling behavior and scroll to bottom actions
- Added an unread count on the Message list's scroll to bottom CTA
- Improved the way we build items in the Message list
- Added line limit to link attachment descriptions
- Added a way to customize the default line limit for link descriptions
- Improved the `MessageListHeader` with more customization options

### ✅ Added
- Added an uploading indicator to files and images
- Images being uploaded are now preloaded from the system
- Upload indicators show the upload progress and how much data is left to send
- Added UploadAttachmentFactory that handles attachment uploads

### ⚠️ Changed
- `StreamAttachment.defaultFactories()` is a function now, instead of a property.
- Updated all default value factories to functions (e.g. StreamTypography)
- Re-organized all attachment factories and split up code in multiple packages
- Changed the `AttachmentState` `message` property name to `messageItem`
- Added a `Channel` parameter to the `MessagesScreen`'s `onHeaderActionClick` lambda
- Changed the way the `MessageListHeader` is structured by adding slot components

# August 30th, 2021 - 4.17.2
## stream-chat-android-ui-client
### 🐞 Fixed
- Fixed bug which can lead to crash when immediate logout after login

# August 30th, 2021 - 4.17.2
## stream-chat-android-ui-components
### 🐞 Fixed
- Fixes a bug related to incorrect theme of AttachmentActivity.

# August 30th, 2021 - 4.17.1
## Common changes for all artifacts
### ⬆️ Improved
- Now we provide SNAPSHOT versions of our SDK for every commit arrives to the `develop` branch.
  They shouldn't be used for a production release because they could contains some known bugs or breaking changes that will be fixed before a normal version is released, but you can use them to fetch last changes from our SDK
  To use them you need add a new maven repository to your `build.gradle` file and use the SNAPSHOT.
```
 maven { url 'https://oss.sonatype.org/content/repositories/snapshots/' }
```
Giving that our last SDK version is `X.Y.Z`, the SNAPSHOT version would be `X.Y.(Z+1)-SNAPSHOT`

## stream-chat-android-client
### 🐞 Fixed
- `TooManyRequestsException` caused to be subscribed multiple times to the `ConnectivityManager`

### ⬆️ Improved
- Reconnection process

## stream-chat-android-offline
### ✅ Added
- Added `ChatDomain#Builder#uploadAttachmentsWorkerNetworkType` for customizing `UploadAttachmentsWorker` network type constraint

## stream-chat-android-ui-common
### 🐞 Fixed
- Fixed a bug in state handling for anonymous users.

## stream-chat-android-ui-components
### 🐞 Fixed
- Fix for position of deleted messages for other users
- Fix glitch in selectors of file

### ✅ Added
- Added style attributes for `AttachmentGalleryActivity` to control menu options like enabling/disabling reply button etc.
- Now it is possible to customize when the avatar appears in the conversation. It is possible to use an avatar in messages from other users and for messages of the current user. You can check it here:  https://getstream.io/chat/docs/sdk/android/ui/components/message-list/#configure-when-avatar-appears
- Added support for slow mode. Users are no longer able to send messages during cooldown interval.
- Added possibility to customize the appearance of cooldown timer in the `MessageInputView` using the following attributes:
  - `streamUiCooldownTimerTextSize`, `streamUiCooldownTimerTextColor`, `streamUiCooldownTimerFontAssets`, `streamUiCooldownTimerFont`, `streamUiCooldownTimerTextStyle` attributes to customize cooldown timer text
  - `cooldownTimerBackgroundDrawable`- the background drawable for cooldown timer

# August 24th, 2021 - 4.17.0
## Common changes for all artifacts
### ⬆️ Improved
- Updated Target API Level to 30
- Updated dependency versions
  - Coil 1.3.2
  - AndroidX Activity 1.3.1
  - AndroidX Startup 1.1.0
  - AndroidX ConstraintLayout 2.1.0
  - Lottie 4.0.0

## stream-chat-android-client
### 🐞 Fixed
- Fixed a serialization error when editing messages that are replies

### ✅ Added
- Added the `expiration` parameter to `ChatClient::muteChannel`, `ChannelClient:mute` methods
- Added the `timeout` parameter to `ChatClient::muteUser`, `ChannelClient:mute::muteUser` methods

### ⚠️ Changed
- Allow specifying multiple attachment's type when getting messages with attachments:
  - Deprecated `ChatClient::getMessagesWithAttachments` with `type` parameter. Use `ChatClient::getMessagesWithAttachments` function with types list instead
  - Deprecated `ChannelClient::getMessagesWithAttachments` with `type` parameter. Use `ChannelClient::getMessagesWithAttachments` function with types list instead

## stream-chat-android-ui-common
### 🐞 Fixed
- Fixed a bug in state handling for anonymous users.

## stream-chat-android-ui-components
### ✅ Added
- Added self-contained higher-level UI components:
  - `ChannelListFragment` - channel list screen which internally contains `ChannelListHeaderView`, `ChannelListView`, `SearchInputView`, `SearchResultListView`.
  - `ChannelListActivity` - thin wrapper around `ChannelListFragment`
  - `MessageListFragment` - message list screen which internally contains `MessageListHeaderView`, `MessageListView`, `MessageInputView`.
  - `MessageListActivity` - thin wrapper around `MessageListFragment`
    Check [ChannelListScreen](https://getstream.io/chat/docs/sdk/android/ui/components/channel-list-screen/) and [MessageListScreen](https://getstream.io/chat/docs/sdk/android/ui/components/message-list-screen/) docs for further details.

## stream-chat-android-compose
### 🐞 Fixed
- Added missing `emptyContent` and `loadingContent` parameters to `MessageList` inner components.
- Fixed a bug where selected File attachment icons were clipped.
- Fixed a bug where image file attachments weren't shown as thumbnails.
- Added an overlay to the `ChannelInfo` that blocks outside clicks.
- Updated the `ChannelInfoUserItem` to use the `UserAvatar`.

### ⬆️ Improved
- Added default date and time formatting to Channel and Message items.
- Improved attachments API by providing cleaner examples of attachment factories.
- Updated documentation & examples.
- Decoupled attachment content to specific attachment files.
- Decoupled message attachment content to a `MessageAttachmentsContent` component.
- Re-structured SDK module to accommodate a new `attachment` package.

### ✅ Added
- Added `DateFormatter` option to the `ChatTheme`, to allow for date format customization across the app.
- Added a `Timestamp` component that encapsulates date formatting.
- Added a way to customize and override if messages use unique reactions.
- Added a `GiphyAttachmentFactory` for GIF specific attachments.
- Added support for loading GIFs using a custom `ImageLoader` for Coil.


# August 12th, 2021 - 4.16.0
## Common changes for all artifacts
### ✅ Added
- Added support for several languages:
  - French
  - Hindi
  - Italian
  - Japanese
  - Korean
  - Spanish
    You can disable them by explicitly setting `resConfigs` inside `build.gradle` file. Check our [docs](https://getstream.io/chat/docs/sdk/android/ui/guides/custom-translations/) for further details.
### ⚠️ Changed
- 🚨 Breaking change: Firebase dependencies have been extracted from our SDK. If you want to continue working with Firebase Push Notification you need to add `stream-chat-android-pushprovider-firebase` artifact to your App
  Check our [docs](https://getstream.io/chat/docs/sdk/android/client/guides/push-notifications/) for further details.
- Updated the Kotlin version to latest supported - `1.5.21`.

## stream-chat-android
### 🐞 Fixed
- Fixed markdown links rendering using custom linkify implementation.

## stream-chat-android-client
### ✅ Added
- `PushMessage` class created to store Push Notification data
- `PushDeviceGenerator` interface to obtain the Push Token and create the `Device`

### ⚠️ Changed
- `Device` class has an extra attribute with the `PushProvider` used on this device
- Breaking change: `ChatClient.setDevice()` and `ChatClient.addDevice()` now receive a `device` instance, instead of only receive the push provider token
- `RemoteMessage` from Firebase is not used anymore inside of our SDK, now it needs to be used with `PushMessage` class
- `NotificationConfig` has a new list of `PushDeviceGenerator` instance to be used for generating the Push Notification Token. If you were using `Firebase` as your Push Notification Provider, you need to add `FirebasePushDeviceGenerator` to your `NotificationConfig` object to continue working as before. `FirebasePushDeviceGenerator` receive by constructor the default `FirebaseMessaging` instance to be used, if you would like to use your own instance and no the default one, you can inject it by constructor. Unneeded Firebase properties have been removed from this class.

### ❌ Removed
- 🚨 Breaking change: Remove `ChatClient.isValidRemoteMessage()` method. It needs to be handled outside
- 🚨 Breaking change: Remove `ChatClient.handleRemoteMessage(RemoteMessage)`. Now it needs to be used `ChatClient.handlePushMessage(PushMessage)`

## stream-chat-android-offline
### 🐞 Fixed
- Fixed the event sync process when connection is recovered

## stream-chat-android-ui-common
### ❌ Removed
- Removed unnecessary "draft" filter from the default channel list filter as it is only relevant to the sample app

## stream-chat-android-ui-components
### 🐞 Fixed
- Fixed attachments of camera. Now multiple videos and pictures can be taken from the camera.
- Added the possibility to force light and dark theme. Set it in inside ChatUI to make all views, fragments and activity of the SDK light.
- Fixed applying style to `SuggestionListView` when using it as a standalone component. You can modify the style using `suggestionListViewTheme` or `TransformStyle::suggestionListStyleTransformer`
- Fixed markdown links rendering using custom linkify implementation.

### ✅ Added
- Added `MessageListView::setDeletedMessageListItemPredicate` function. It's responsible for adjusting visibility of the deleted `MessageListItem.MessageItem` elements.
- Added `streamUiAttachmentSelectionBackgroundColor` for configuring attachment's icon background in `AttachmentSelectionDialogFragment`
- Added `streamUiAttachmentSelectionAttachIcon` for configuring attach icon in `AttachmentSelectionDialogFragment`
- Added support for pinned messages:
  - Added a button to pin/unpin a message to the message options overlay
  - Added `MessageListView::setMessagePinHandler` and `MessageListView::setMessageUnpinHandler` methods to provide custom handlers for aforementioned button
  - Added `PinnedMessageListView` to display a list of pinned messages. The view is supposed to be used with `PinnedMessageListViewModel` and `PinnedMessageListViewModelFactory`
- Possibility to transform MessageItems before the are displayed in the screen.
  Use the `MessageListView.setMessageItemTransformer` for make the necessary transformation. This example makes groups of messages if they were created less than one hour apart:
```
binding.messageListView.setMessageItemTransformer { list ->
  list.mapIndexed { i, messageItem ->
        var newMessageItem = messageItem

        if (i < list.lastIndex) {
            val nextMessageItem = list[i + 1]

            if (messageItem is MessageListItem.MessageItem &&
                nextMessageItem is MessageListItem.MessageItem
            ) {
                val thisInstant = messageItem.message.createdAt?.time?.let(Instant::ofEpochMilli)
                val nextInstant = nextMessageItem.message.createdAt?.time?.let(Instant::ofEpochMilli)

                if (nextInstant?.isAfter(thisInstant?.plus(1, ChronoUnit.HOURS)) == true) {
                    newMessageItem = messageItem.copy(positions = listOf(MessageListItem.Position.BOTTOM))
                } else {
                    newMessageItem =
                        messageItem.copy(positions = messageItem.positions - MessageListItem.Position.BOTTOM)
                }
            }
        }

        newMessageItem
    }
}
```
- Added possibility to customize the appearance of pinned message in the`MessageListView` using the following attributes:
  - `streamUiPinMessageEnabled` - attribute to enable/disable "pin message" feature
  - `streamUiPinOptionIcon` - icon for pin message option
  - `streamUiUnpinOptionIcon` - icon for unpin message option
  - `streamUiPinnedMessageIndicatorTextSize`, `streamUiPinnedMessageIndicatorTextColor`, `streamUiPinnedMessageIndicatorTextFontAssets`, `streamUiPinnedMessageIndicatorTextFont`, `streamUiPinnedMessageIndicatorTextStyle` attributes to customize "pinned by" text
  - `streamUiPinnedMessageIndicatorIcon` - icon in the message list indicating that a message was pinned
  - `streamUiPinnedMessageBackgroundColor` - the background color of a pinned message in the message list
- Added possibility to customize `PinnedMessageListView` style using `streamUiPinnedMessageListStyle` theme attribute or `TransformStyle.pinnedMessageListViewStyleTransformer`. The list of available style attributes can be found in `attrs_pinned_message_list_view.xml`. The default style for `PinnedMessageListView` is `StreamUi.PinnedMessageList`.

### ⚠️ Changed
- 🚨 Breaking change: the deleted `MessageListItem.MessageItem` elements are now displayed by default to all the users. This default behavior can be customized using `MessageListView::setDeletedMessageListItemPredicate` function. This function takes an instance of `MessageListItemPredicate`. You can pass one of the following objects:
  * `DeletedMessageListItemPredicate.VisibleToEveryone`
  * `DeletedMessageListItemPredicate.NotVisibleToAnyone`
  * or `DeletedMessageListItemPredicate.VisibleToAuthorOnly`
    Alternatively you can pass your custom implementation by implementing the `MessageListItemPredicate` interface if you need to customize it more deeply.

## stream-chat-android-compose
### 🐞 Fixed
- Fixed a bug where we didn't use the `Channel.getDisplayName()` logic for the `MessageListHeader`.
- Fixed a bug where lazy loading for `Channel`s wasn't working consistently

### ⬆️ Improved
- Updated Jetpack Compose to `1.0.1`
- Updated Accompanist libraries to `0.16.1`
- Updated KTX Activity to `1.3.1`
- Exposed functionality for getting the `displayName` of `Channel`s.
- Added updated logic to Link preview attachments, which chooses either the `titleLink` or the `ogUrl` when loading the data, depending on which exists .

### ✅ Added
- Added the `emptyContent` and `loadingContent` parameters to `ChannelList` and `MessageList` components. Now you can customize the UI of those two states.
- Added lots of improvements to Avatars - added a `UserAvatar`, `ChannelAvatar` and an `InitialsAvatar` to load different types of data.
- We now show a matrix of user images in case we're in a group DM.
- We also show initials in case the user doesn't have an image.
- Added a way to customize the leading content in the `ChannelListHeader`.

### ⚠️ Changed
- `ViewModel`s now initialize automatically, so you no longer have to call `start()` on them. This is aimed to improve the consistency between our SDKs.
- Added a `Shape` parameter to `Avatar` to customize the shape.
- The `User` parameter in the `ChannelListHeader` is nullable and used to display the default leading content.

## stream-chat-android-pushprovider-firebase
### ✅ Added
- Create this new artifact. To use Firebase Push Notification you need do the following steps:
  1. Add the artifact to your `build.gradle` file -> `implementation "io.getstream:stream-chat-android-pushprovider-firebase:$streamVersion"`
  2. Add `FirebaseDeviceGenerator` to your `NotificationConfig`
        ```
            val notificationConfig = NotificationConfig(
                [...]
                pushDeviceGenerators = listOf(FirebasePushDeviceGenerator())
                )
        ```


# August 5th, 2021 - 4.15.1
## stream-chat-android-client
### ⬆️ Improved
- Improved `ChatClient::pinMessage` and `ChatClient::unpinMessage`. Now the methods use partial message updates and the data in other `Message` fields is not lost.

### ✅ Added
- Added `Channel::isMutedFor` extension function which might be used to check if the Channel is muted for User
- Added `ChatClient::partialUpdateMessage` method to update specific `Message` fields retaining the other fields

## stream-chat-android-offline
### 🐞 Fixed
- Fixed updating `ChannelController::muted` value

### ⬆️ Improved
- The following `Message` fields are now persisted to the database: `pinned`, `pinnedAt`, `pinExpires`, `pinnedBy`, `channelInfo`, `replyMessageId`.

## stream-chat-android-ui-components
### 🐞 Fixed
- Added a fix for default view for empty state of ChannelListView.
- Fixed memory leaks for FileAttachmentsView.

### ✅ Added
- Added `MessageListItem.ThreadPlaceholderItem` and corresponding `THREAD_PLACEHOLDER` view type which can be used to implement an empty thread placeholder.
- Added `authorLink` to `Attachment` - the link to the website

### ❌ Removed
- Removed `UrlSigner` class

## stream-chat-android-compose
### ⬆️ Improved
- Exposed `DefaultMessageContainer` as a public component so users can use it as a fallback
- Exposed an `isMine` property on `MessageItem`s, for ease of use.
- Allowed for customization of `MessageList` (specifically `Messages`) component background, through a `modifier.background()` parameter.
- Allowed for better message customization before sending the message.

### ⚠️ Changed
- Moved permissions and queries from the compose sample app `AndroidManifest.xml` to the SDK `AndroidManifest.xml` so users don't have to add permissions themselves.
- Changed the exposed type of the `MessageComposer`'s `onSendMessage` handler. This way people can customize messages before we send them to the API.

### ❌ Removed
- Removed `currentUser` parameter from `DefaultMessageContainer` and some other components that relied on ID comparison to know which message is ours/theirs.
- Removed default background color on `Messages` component, so that users can customize it by passing in a `modifier`.


# July 29th, 2021 - 4.15.0
## New Jetpack Compose UI Components 🎉

Starting from this release, we have a new `stream-chat-android-compose` artifact that contains a UI implementation for Chat built in Jetpack Compose.

The new artifact is available as a beta for now (note the postfix in the version number):

```groovy
implementation "io.getstream:stream-chat-android-compose:4.15.0-beta"
```

Learn more in the [announcement blog post](https://getstream.io/blog/jetpack-compose-sdk/), check out the [documentation of the Compose UI Components](https://getstream.io/chat/docs/sdk/android/compose/overview/), and try them today with the [Compose Chat tutorial](https://getstream.io/chat/compose/tutorial/)!

## Common changes for all artifacts

### 🐞 Fixed
- Fixed adding `MessageListItem.TypingItem` to message list

### ⬆️ Improved
- ⚠ Downgraded Kotlin version to 1.5.10 to support Jetpack Compose
- Removed AndroidX Media dependency
- Updated dependency versions
  - Coil 1.3.0
  - AndroidX Activity 1.3.0
  - AndroidX AppCompat 1.3.1
  - Android Ktx 1.6.0
  - AndroidX RecyclerView 1.2.1
  - Kotlin Coroutines 1.5.1
  - Dexter 6.2.3
  - Lottie 3.7.2

## stream-chat-android-client
### ⬆️ Improved
- Improved the names of properties in the `Config` class

## stream-chat-android-ui-common
### ✅ Added
Now it is possible to style the AttachmentActivity. Just replace the activity's theme
in your Manifest file:

```
<activity
    android:name="io.getstream.chat.android.ui.gallery.AttachmentActivity"
    android:theme="@style/yourTheme"
    tools:replace="android:theme"
    />
```

## stream-chat-android-ui-components
### 🐞 Fixed
- Fixed "operator $ne is not supported for custom fields" error when querying channels

### ✅ Added
- Now you can configure the style of `MessageListItem`. Added:
  - streamUiMessageTextColorThreadSeparator
  - streamUiMessageTextFontThreadSeparator
  - streamUiMessageTextFontAssetsThreadSeparator
  - streamUiMessageTextStyleThreadSeparator
  - streamUiMessageTextSizeLinkLabel
  - streamUiMessageTextColorLinkLabel
  - streamUiMessageTextFontLinkLabel
  - streamUiMessageTextFontAssetsLinkLabel
  - streamUiMessageTextStyleLinkLabel
  - streamUiMessageListLoadingView
  - streamUiEmptyStateTextSize
  - streamUiEmptyStateTextColor
  - streamUiEmptyStateTextFont
  - streamUiEmptyStateTextFontAssets
  - streamUiEmptyStateTextStyle

- Now you can configure the style of `AttachmentMediaActivity`
- Added `streamUiLoadingView`, `streamUiEmptyStateView` and `streamUiLoadingMoreView` attributes to `ChannelListView` and `ChannelListViewStyle`
- Added possibility to customize `ChannelListView` using `streamUiChannelListViewStyle`. Check `StreamUi.ChannelListView` style
- Added `edgeEffectColor` attribute to `ChannelListView` and `ChannelListViewStyle` to allow configuring edge effect color
- Added possibility to customize `MentionListView` style via `TransformStyle.mentionListViewStyleTransformer`
- Added `streamUiSearchResultListViewStyle` attribute to application to customize `SearchResultListView`. The attribute references a style with the following attributes:
  - `streamUiSearchResultListSearchInfoBarBackground` - background for search info bar
  - `streamUiSearchResultListSearchInfoBarTextSize`, `streamUiSearchResultListSearchInfoBarTextColor`, `streamUiSearchResultListSearchInfoBarTextFont`, `streamUiSearchResultListSearchInfoBarTextFontAssets`, `streamUiSearchResultListSearchInfoBarTextStyle` attributes to customize text displayed in search info bar
  - `streamUiSearchResultListEmptyStateIcon` - icon for empty state view
  - `streamUiSearchResultListEmptyStateTextSize`, `streamUiSearchResultListEmptyStateTextColor`, `streamUiSearchResultListEmptyStateTextFont`, `streamUiSearchResultListEmptyStateTextFontAssets`, `streamUiSearchResultListEmptyStateTextStyle` attributes to customize empty state text
  - `streamUiSearchResultListProgressBarIcon` - animated progress drawable
  - `streamUiSearchResultListSenderNameTextSize`, `streamUiSearchResultListSenderNameTextColor`, `streamUiSearchResultListSenderNameTextFont`, `streamUiSearchResultListSenderNameTextFontAssets`, `streamUiSearchResultListSenderNameTextStyle` attributes to customize message sender text
  - `streamUiSearchResultListMessageTextSize`, `streamUiSearchResultListMessageTextColor`, `streamUiSearchResultListMessageTextFont`, `streamUiSearchResultListMessageTextFontAssets`, `streamUiSearchResultListMessageTextStyle` attributes to customize message text
  - `streamUiSearchResultListMessageTimeTextSize`, `streamUiSearchResultListMessageTimeTextColor`, `streamUiSearchResultListMessageTimeTextFont`, `streamUiSearchResultListMessageTimeTextFontAssets`, `streamUiSearchResultListMessageTimeTextStyle` attributes to customize message time text
- Added possibility to customize `SearchResultListView` style via `TransformStyle.searchResultListViewStyleTransformer`
- Added `streamUiTypingIndicatorViewStyle` attribute to application to customize `TypingIndicatorView`. The attribute references a style with the following attributes:
  - `streamUiTypingIndicatorAnimationView` - typing view
  - `streamUiTypingIndicatorUsersTextSize`, `streamUiTypingIndicatorUsersTextColor`, `streamUiTypingIndicatorUsersTextFont`, `streamUiTypingIndicatorUsersTextFontAssets`, `streamUiTypingIndicatorUsersTextStyle` attributes to customize typing users text
- Added possibility to customize `TypingIndicatorView` style via `TransformStyle.typingIndicatorViewStyleTransformer`
- Added new properties allowing customizing `MessageInputView` using `MessageInputViewStyle` and `AttachmentSelectionDialogStyle`:
  - `MessageInputViewStyle.fileNameTextStyle`
  - `MessageInputViewStyle.fileSizeTextStyle`
  - `MessageInputViewStyle.fileCheckboxSelectorDrawable`
  - `MessageInputViewStyle.fileCheckboxTextColor`
  - `MessageInputViewStyle.fileAttachmentEmptyStateTextStyle`
  - `MessageInputViewStyle.mediaAttachmentEmptyStateTextStyle`
  - `MessageInputViewStyle.fileAttachmentEmptyStateText`
  - `MessageInputViewStyle.mediaAttachmentEmptyStateText`
  - `MessageInputViewStyle.dismissIconDrawable`
  - `AttachmentSelectionDialogStyle.allowAccessToGalleryText`
  - `AttachmentSelectionDialogStyle.allowAccessToFilesText`
  - `AttachmentSelectionDialogStyle.allowAccessToCameraText`
  - `AttachmentSelectionDialogStyle.allowAccessToGalleryIcon`
  - `AttachmentSelectionDialogStyle.allowAccessToFilesIcon`
  - `AttachmentSelectionDialogStyle.allowAccessToCameraIcon`
  - `AttachmentSelectionDialogStyle.grantPermissionsTextStyle`
  - `AttachmentSelectionDialogStyle.recentFilesTextStyle`
  - `AttachmentSelectionDialogStyle.recentFilesText`
  - `AttachmentSelectionDialogStyle.fileManagerIcon`
  - `AttachmentSelectionDialogStyle.videoDurationTextStyle`
  - `AttachmentSelectionDialogStyle.videoIconDrawable`
  - `AttachmentSelectionDialogStyle.videoIconVisible`
  - `AttachmentSelectionDialogStyle.videoLengthLabelVisible`
- Added `StreamUi.MessageInputView` theme allowing to customize all of the `MessageInputViewStyle` properties:
  - streamUiAttachButtonEnabled
  - streamUiAttachButtonIcon
  - streamUiLightningButtonEnabled
  - streamUiLightningButtonIcon
  - streamUiMessageInputTextSize
  - streamUiMessageInputTextColor
  - streamUiMessageInputHintTextColor
  - streamUiMessageInputScrollbarEnabled
  - streamUiMessageInputScrollbarFadingEnabled
  - streamUiSendButtonEnabled
  - streamUiSendButtonEnabledIcon
  - streamUiSendButtonDisabledIcon
  - streamUiShowSendAlsoToChannelCheckbox
  - streamUiSendAlsoToChannelCheckboxGroupChatText
  - streamUiSendAlsoToChannelCheckboxDirectChatText
  - streamUiSendAlsoToChannelCheckboxTextSize
  - streamUiSendAlsoToChannelCheckboxTextColor
  - streamUiSendAlsoToChannelCheckboxTextStyle
  - streamUiMentionsEnabled
  - streamUiMessageInputTextStyle
  - streamUiMessageInputHintText
  - streamUiCommandsEnabled
  - streamUiMessageInputEditTextBackgroundDrawable
  - streamUiMessageInputDividerBackgroundDrawable
  - streamUiPictureAttachmentIcon
  - streamUiFileAttachmentIcon
  - streamUiCameraAttachmentIcon
  - streamUiAllowAccessToCameraIcon
  - streamUiAllowAccessToFilesIcon
  - streamUiAllowAccessToGalleryIcon
  - streamUiAllowAccessToGalleryText
  - streamUiAllowAccessToFilesText
  - streamUiAllowAccessToCameraText
  - streamUiGrantPermissionsTextSize
  - streamUiGrantPermissionsTextColor
  - streamUiGrantPermissionsTextStyle
  - streamUiAttachmentsRecentFilesTextSize
  - streamUiAttachmentsRecentFilesTextColor
  - streamUiAttachmentsRecentFilesTextStyle
  - streamUiAttachmentsRecentFilesText
  - streamUiAttachmentsFileManagerIcon
  - streamUiAttachmentVideoLogoIcon
  - streamUiAttachmentVideoLengthVisible
  - streamUiAttachmentVideoIconVisible
  - streamUiCommandInputCancelIcon
  - streamUiCommandInputBadgeBackgroundDrawable
  - streamUiCommandInputBadgeIcon
  - streamUiCommandInputBadgeTextSize
  - streamUiCommandInputBadgeTextColor
  - streamUiCommandInputBadgeStyle
  - streamUiAttachmentsFileNameTextSize
  - streamUiAttachmentsFileNameTextColor
  - streamUiAttachmentsFileNameTextStyle
  - streamUiAttachmentsFileSizeTextSize
  - streamUiAttachmentsFileSizeTextColor
  - streamUiAttachmentsFileSizeTextStyle
  - streamUiFileCheckBoxSelectorTextColor
  - streamUiFileCheckBoxSelectorDrawable
  - streamUiAttachmentsFilesEmptyStateTextSize
  - streamUiAttachmentsFilesEmptyStateTextColor
  - streamUiAttachmentsFilesEmptyStateStyle
  - streamUiAttachmentsMediaEmptyStateTextSize
  - streamUiAttachmentsMediaEmptyStateTextColor
  - streamUiAttachmentsMediaEmptyStateStyle
  - streamUiAttachmentsFilesEmptyStateText
  - streamUiAttachmentsMediaEmptyStateText
  - streamUiMessageInputCloseButtonIconDrawable
- Added `streamUiMessageListFileAttachmentStyle` theme attribute to customize the appearance of file attachments within messages.

### ⚠️ Changed
- Made `Channel::getLastMessage` function public
- `AttachmentSelectionDialogFragment::newInstance` requires instance of `MessageInputViewStyle` as a parameter. You can obtain a default implementation of `MessageInputViewStyle` with `MessageInputViewStyle::createDefault` method.
- Renamed `FileAttachmentsViewStyle` class to `FileAttachmentViewStyle`

### ❌ Removed
- 🚨 Breaking change: `MessageListItemStyle::reactionsEnabled` was deleted as doubling of the same flag from `MessageListViewStyle`


# July 19th, 2021 - 4.14.2
## stream-chat-android-client
### ❌ Removed
- Removed `Channel::isMuted` extension. Use `User::channelMutes` or subscribe for `NotificationChannelMutesUpdatedEvent` to get information about muted channels.

## stream-chat-android-ui-components
### 🐞 Fixed
- Fixed crash caused by missing `streamUiReplyAvatarStyle` and `streamUiMessageOptionsAvatarStyle`

### ⬆️ Improved
- "Copy Message" option is now hidden when the message contains no text to copy.

### ✅ Added
- Now you can configure the style of `AttachmentMediaActivity`.

# July 14th, 2021 - 4.14.1
## stream-chat-android-ui-components
### ✅ Added
- Added `MessageListView::requireStyle` which expose `MessageListViewStyle`. Be sure to invoke it when view is initialized already.

# July 13th, 2021 - 4.14.0
## Common changes for all artifacts
### 🐞 Fixed
- Fix scroll bug in the `MessageListView` that produces an exception related to index out of bounds.

## stream-chat-android-client
### ⬆️ Improved
- Improved `ChatClient::enableSlowMode`, `ChatClient::disableSlowMode`, `ChannelClient::enableSlowMode`, `ChannelClient::disableSlowMode` methods. Now the methods do partial channel updates so that other channel fields are not affected.

### ✅ Added
- Added `ChatClient::partialUpdateUser` method for user partial updates.

## stream-chat-android-offline
### 🐞 Fixed
- Fixed bug related to editing message in offline mode. The bug was causing message to reset to the previous one after connection was recovered.
- Fixed violation of comparison contract for nullable fields in `QuerySort::comparator`

## stream-chat-android-ui-components
### 🐞 Fixed
- Fixed the alignment of the titles in `MessageListHeaderView` when the avatar is hidden.

### ✅ Added
- Added `streamUiMessagesStart` that allows to control if the stack of messages starts at the bottom or the top.
- Added `streamUiThreadMessagesStart` that allows to control if the stack of thread messages starts at the bottom or the top.
- Added `streamUiSuggestionListViewStyle` that allows to customize `SuggestionListView` with a theme
- Added `streamUiChannelListHeaderStyle` that allows to customize ChannelListHeaderView.
- `MentionListView` can be customisable with XML parameters and with a theme.
- Added possibility to customize all avatar using themes. Create
  ```
  <style name="StreamTheme" parent="@style/StreamUiTheme">
  ```
  and customize all the avatars that you would like. All options are available here:
  https://github.com/GetStream/stream-chat-android/blob/main/stream-chat-android-ui-components/src/main/res/values/attrs.xml
- Now you can use the style `streamUiChannelListHeaderStyle` to customize ChannelListHeaderView.

### ⚠️ Changed
- 🚨 Breaking change: removed `MessageListItemStyle.threadsEnabled` property. You should use only the `MessageListViewStyle.threadsEnabled` instead. E.g. The following code will disable both _Thread reply_ message option and _Thread reply_ footnote view visible below the message list item:
```kotlin
        TransformStyle.messageListStyleTransformer = StyleTransformer {
  it.copy(threadsEnabled = false)
}
```

# July 1st, 2021 - 4.13.0
## Common changes for all artifacts
### ⬆️ Improved
- Updated to Kotlin 1.5.20

## stream-chat-android
### ✅ Added
- Added `ChatUi.Builder#withImageHeadersProvider` to allow adding custom headers to image requests

## stream-chat-android-client
### ⚠️ Changed
- Using the `useNewSerialization` option on the `ChatClient.Builder` to opt out from using the new serialization implementation is now an error. Please start using the new serialization implementation, or report any issues keeping you from doing so. The old implementation will be removed soon.

## stream-chat-android-offline
### 🐞 Fixed
- By default we use backend request to define is new message event related to our query channels specs or not. Now filtering by BE only fields works for channels

## stream-chat-android-ui-components
### ✅ Added
- Added new attributes to `MessageInputView` allowing to customize the style of input field during command input:
  - `streamUiCommandInputBadgeTextSize`, `streamUiCommandInputBadgeTextColor`, `streamUiCommandInputBadgeFontAssets`, `streamUiCommandInputBadgeFont`, `streamUiCommandInputBadgeStyle` attributes to customize the text appearance of command name inside command badge
  - `streamUiCommandInputCancelIcon` attribute to customize the icon for cancel button
  - `streamUiCommandInputBadgeIcon` attribute to customize the icon inside command badge
  - `streamUiCommandInputBadgeBackgroundDrawable` attribute to customize the background shape of command badge
- Added possibility to customize `MessageListHeaderView` style via `streamUiMessageListHeaderStyle` theme attribute and via `TransformStyle.messageListHeaderStyleTransformer`.
- Added new attributes to `MessageInputView`:
  - `streamUiCommandIcon` attribute to customize the command icon displayed for each command item in the suggestion list popup
  - `streamUiLightningIcon` attribute to customize the lightning icon displayed in the top left corner of the suggestion list popup
- Added support for customizing `SearchInputView`
  - Added `SearchInputViewStyle` class allowing customization using `TransformStyle` API
  - Added XML attrs for `SearchInputView`:
    - `streamUiSearchInputViewHintText`
    - `streamUiSearchInputViewSearchIcon`
    - `streamUiSearchInputViewClearInputIcon`
    - `streamUiSearchInputViewBackground`
    - `streamUiSearchInputViewTextColor`
    - `streamUiSearchInputViewHintColor`
    - `streamUiSearchInputViewTextSize`
- Added `ChatUi#imageHeadersProvider` to allow adding custom headers to image requests

### ⚠️ Changed
- 🚨 Breaking change: moved `commandsTitleTextStyle`, `commandsNameTextStyle`, `commandsDescriptionTextStyle`, `mentionsUsernameTextStyle`, `mentionsNameTextStyle`, `mentionsIcon`, `suggestionsBackground` fields from `MessageInputViewStyle` to `SuggestionListViewStyle`. Their values can be customized via `TransformStyle.suggestionListStyleTransformer`.
- Made `SuggestionListController` and `SuggestionListUi` public. Note that both of these are _experimental_, which means that the API might change at any time in the future (even without a deprecation cycle).
- Made `AttachmentSelectionDialogFragment` _experimental_ which means that the API might change at any time in the future (even without a deprecation cycle).


# June 23th, 2021 - 4.12.1
## stream-chat-android-client
### ✅ Added
- Added `ChannelClient::sendEvent` method which allows to send custom events.
- Added nullable `User` field to `UnknownEvent`.

### ❌ Removed
- Removed the `Message::attachmentsSyncStatus` field


## stream-chat-android-offline
### 🐞 Fixed
- Fixed `in` and `nin` filters when filtering by extra data field that is an array.
- Fixed crash when adding a reaction to a thread message.

### ⬆️ Improved
- Now attachments can be sent while being in offline


## stream-chat-android-ui-common
### ✅ Added
- Made `AttachmentSelectionDialogFragment` public. Use `newInstance` to create instances of this Fragment.


## stream-chat-android-ui-components
### ⬆️ Improved
- Hide suggestion list popup when keyboard is hidden.

### ✅ Added
- Added the `MessageInputView::hideSuggestionList` method to hide the suggestion list popup.


# June 15th, 2021 - 4.12.0
## stream-chat-android-client
### 🐞 Fixed
- Fixed thrown exception type while checking if `ChatClient` is initialized

## stream-chat-android-offline
### 🐞 Fixed
- Fixed bug where reactions of other users were sometimes displayed as reactions of the current user.
- Fixed bug where deleted user reactions were sometimes displayed on the message options overlay.

## stream-chat-android-ui-common
### 🐞 Fixed
- Fixed bug where files without extension in their name lost the mime type.
- Using offline.ChatDomain instead of livedata.ChatDomain in ChannelListViewModel.

## stream-chat-android-ui-components
### 🐞 Fixed
- Fixing the save of pictures from AttachmentGalleryActivity. When external storage
  permission is not granted, now it asks for it.
### ⬆️ Improved
- Added default implementation of "Leave channel" click listener to `ChannelListViewModelBinding`

### ✅ Added
- Added `streamUiChannelActionsDialogStyle` attribute to application theme and `ChannelListView` to customize channel actions dialog appearance. The attribute references a style with the following attributes:
  - `streamUiChannelActionsMemberNamesTextSize`, `streamUiChannelActionsMemberNamesTextColor`, `streamUiChannelActionsMemberNamesTextFont`, `streamUiChannelActionsMemberNamesTextFontAssets`, `streamUiChannelActionsMemberNamesTextStyle` attributes to customize dialog title with member names
  - `streamUiChannelActionsMemberInfoTextSize`, `streamUiChannelActionsMemberInfoTextColor`, `streamUiChannelActionsMemberInfoTextFont`, `streamUiChannelActionsMemberInfoTextFontAssets`, `streamUiChannelActionsMemberInfoTextStyle` attributes to customize dialog subtitle with member info
  - `streamUiChannelActionsItemTextSize`, `streamUiChannelActionsItemTextColor`, `streamUiChannelActionsItemTextFont`, `streamUiChannelActionsItemTextFontAssets`, `streamUiChannelActionsItemTextStyle` attributes to customize action item text style
  - `streamUiChannelActionsWarningItemTextSize`, `streamUiChannelActionsWarningItemTextColor`, `streamUiChannelActionsWarningItemTextFont`, `streamUiChannelActionsWarningItemTextFontAssets`, `streamUiChannelActionsWarningItemTextStyle` attributes to customize warning action item text style
  - `streamUiChannelActionsViewInfoIcon` attribute to customize "View Info" action icon
  - `streamUiChannelActionsViewInfoEnabled` attribute to hide/show "View Info" action item
  - `streamUiChannelActionsLeaveGroupIcon` attribute to customize "Leave Group" action icon
  - `streamUiChannelActionsLeaveGroupEnabled` attribute to hide/show "Leave Group" action item
  - `streamUiChannelActionsDeleteConversationIcon` attribute to customize "Delete Conversation" action icon
  - `streamUiChannelActionsDeleteConversationEnabled` attribute to hide/show "Delete Conversation" action item
  - `streamUiChannelActionsCancelIcon` attribute to customize "Cancel" action icon
  - `streamUiChannelActionsCancelEnabled` attribute to hide/show "Cancel" action item
  - `streamUiChannelActionsBackground` attribute for dialog's background
- Added `streamUiIconOnlyVisibleToYou` attribute to `MessageListView` to allow customizing "Only visible to you" icon placed in messages footer
- Added `GiphyViewHolderStyle` to `MessageListViewStyle` to allow customizing `GiphyViewHolder`. The new style comes together with following `MessageListView` attributes:
  - `streamUiGiphyCardBackgroundColor` attribute to customize card's background color
  - `streamUiGiphyCardElevation` attribute to customize card's elevation
  - `streamUiGiphyCardButtonDividerColor` attribute to customize dividers' colors
  - `streamUiGiphyIcon` attribute to customize Giphy icon
  - `streamUiGiphyLabelTextSize`, `streamUiGiphyLabelTextColor`, `streamUiGiphyLabelTextFont`, `streamUiGiphyLabelTextFontAssets`, `streamUiGiphyLabelTextStyle` attributes to customize label
  - `streamUiGiphyQueryTextSize`, `streamUiGiphyQueryTextColor`, `streamUiGiphyQueryTextFont`, `streamUiGiphyQueryTextFontAssets`, `streamUiGiphyQueryTextStyle` attributes to customize query text
  - `streamUiGiphyCancelButtonTextSize`, `streamUiGiphyCancelButtonTextColor`, `streamUiGiphyCancelButtonTextFont`, `streamUiGiphyCancelButtonTextFontAssets`, `streamUiGiphyCancelButtonTextStyle` attributes to customize cancel button text
  - `streamUiGiphyShuffleButtonTextSize`, `streamUiGiphyShuffleButtonTextColor`, `streamUiGiphyShuffleButtonTextFont`, `streamUiGiphyShuffleButtonTextFontAssets`, `streamUiGiphyShuffleButtonTextStyle` attributes to customize shuffle button text
  - `streamUiGiphySendButtonTextSize`, `streamUiGiphySendButtonTextColor`, `streamUiGiphySendButtonTextFont`, `streamUiGiphySendButtonTextFontAssets`, `streamUiGiphySendButtonTextStyle` attributes to customize send button text
- Adding extra XML attrs allowing to customize "Send also to channel" CheckBox at `MessageInputView` component:
  - `MessageInputView.streamUiSendAlsoToChannelCheckboxDrawable`
  - `MessageInputView.streamUiSendAlsoToChannelCheckboxDirectChatText`
  - `MessageInputView.streamUiSendAlsoToChannelCheckboxGroupChatText`
  - `MessageInputView.streamUiSendAlsoToChannelCheckboxTextStyle`
  - `MessageInputView.streamUiSendAlsoToChannelCheckboxTextColor`
  - `MessageInputView.streamUiSendAlsoToChannelCheckboxTextSize`
- Added `streamUiWarningMessageOptionsTextSize`, `streamUiWarningMessageOptionsTextColor`, `streamUiWarningMessageOptionsTextFont`, `streamUiWarningMessageOptionsFontAssets`, `streamUiWarningMessageOptionsTextStyle` attributes to `MessageListView` for customizing warning actions text appearance
- Deprecated multiple views' tint properties and attributes. Use custom drawables instead.
- Added `MediaAttachmentViewStyle` to allow customizing the appearance of media attachments in the message list. The new style comes together with following `MediaAttachmentView` attributes:
  - `progressIcon` - attribute to customize animated progress drawable when image is loading
  - `giphyIcon` - attribute to customize Giphy icon
  - `imageBackgroundColor` - attribute to customize image background color
  - `moreCountOverlayColor` - attribute to customize the color of "more count" semi-transparent overlay
  - `moreCountTextStyle` - attribute to customize text appearance of more count text
- Added `MessageReplyStyle` class allowing to customize MessageReply item view on MessageListView.
  Customization can be done using `TransformStyle` API or XML attributes of `MessageListView`:
  - `streamUiMessageReplyBackgroundColorMine`
  - `streamUiMessageReplyBackgroundColorTheirs`
  - `streamUiMessageReplyTextSizeMine`
  - `streamUiMessageReplyTextColorMine`
  - `streamUiMessageReplyTextFontMine`
  - `streamUiMessageReplyTextFontAssetsMine`
  - `streamUiMessageReplyTextStyleMine`
  - `streamUiMessageReplyTextSizeTheirs`
  - `streamUiMessageReplyTextColorTheirs`
  - `streamUiMessageReplyTextFontTheirs`
  - `streamUiMessageReplyTextFontAssetsTheirs`
  - `streamUiMessageReplyTextStyleTheirs`
  - `streamUiMessageReplyLinkColorMine`
  - `streamUiMessageReplyLinkColorTheirs`
  - `streamUiMessageReplyLinkBackgroundColorMine`
  - `streamUiMessageReplyLinkBackgroundColorTheirs`
  - `streamUiMessageReplyStrokeColorMine`
  - `streamUiMessageReplyStrokeWidthMine`
  - `streamUiMessageReplyStrokeColorTheirs`
  - `streamUiMessageReplyStrokeWidthTheirs`
- Added `FileAttachmentsViewStyle` class allowing to customize FileAttachmentsView item view on MessageListView.
- Added `MessageInputView::setSuggestionListViewHolderFactory` method which allows to provide custom views from suggestion list popup.

### ⚠️ Changed
- Changed the naming of string resources. The updated names can be reviewed in:
  - `strings_common.xml`
  - `strings_attachment_gallery.xml`
  - `strings_channel_list.xml`
  - `strings_channel_list_header.xml`
  - `strings_mention_list.xml`
  - `strings_message_input.xml`
  - `strings_message_list.xml`
  - `strings_message_list_header.xml`
  - `strings_search.xml`

# May 2nd, 2021 - 4.11.0
## Common changes for all artifacts
### 🐞 Fixed
- Fixed channel list sorting
### ⬆️ Improved
- Updated to Kotlin 1.5.10, coroutines 1.5.0
- Updated to Android Gradle Plugin 4.2.1
- Updated Room version to 2.3.0
- Updated Firebase, AndroidX, and other dependency versions to latest, [see here](https://github.com/GetStream/stream-chat-android/pull/1895) for more details
- Marked many library interfaces that should not be implemented by clients as [sealed](https://kotlinlang.org/docs/sealed-classes.html)
- Removed Fresco, PhotoDraweeView, and FrescoImageViewer dependencies (replaced by StfalconImageViewer)

## stream-chat-android
### 🐞 Fixed
- Fixing filter for draft channels. Those channels were not showing in the results, even when the user asked for them. Now this is fixed and the draft channels can be included in the `ChannelsView`.
- Fixed link preview UI issues in old-ui package
- Fixed crashes when opening the image gallery.

## stream-chat-android-client
### 🐞 Fixed
- Fixed querying banned users using new serialization.
- Fixed the bug when wrong credentials lead to inability to login
- Fixed issues with Proguard stripping response classes in new serialization implementation incorrectly

### ⬆️ Improved
- Improved handling push notifications:
  - Added `ChatClient.handleRemoteMessage` for remote message handling
  - Added `ChatClient.setFirebaseToken` for setting Firebase token
  - Added `NotificationConfig::pushNotificationsEnabled` for disabling push notifications
  - Deprecated `ChatClient.onMessageReceived`
  - Deprecated `ChatClient.onNewTokenReceived`
  - Changed `ChatNotificationHandler::buildNotification` signature - it now receives `Channel` and `Message` and returns `NotificationCompat.Builder` for better customization
  - Deprecated `ChatNotificationHandler.getSmallIcon`
  - Deprecated `ChatNotificationHandler.getFirebaseMessageIdKey`
  - Deprecated `ChatNotificationHandler.getFirebaseChannelIdKey`
  - Deprecated `ChatNotificationHandler.getFirebaseChannelTypeKey`
  - Changed `ChatNotificationHandler::onChatEvent` - it now doesn't handle events by default and receives `NewMessageEvent` instead of generic `ChatEvent`
- Improved error description provided by `ChatClient::sendImage`, `ChatClient::sendFile`, `ChannelClient::sendImage` and `ChannelClient::sendFile` methods if upload fails.

### ✅ Added
- Added `ChatClient::truncateChannel` and `ChannelClient::truncate` methods to remove messages from a channel.
- Added `DisconnectCause` to `DisconnectedEvent`
- Added method `SocketListener::onDisconnected(cause: DisconnectCause)`
- Added possibility to group notifications:
  - Notifications grouping is disabled by default and can be enabled using `NotificationConfig::shouldGroupNotifications`
  - If enabled, by default notifications are grouped by Channel's cid
  - Notifications grouping can be configured using `ChatNotificationHandler` and `NotificationConfig`
- Added `ChatNotificationHandler::getFirebaseMessaging()` method in place of `ChatNotificationHandler::getFirebaseInstanceId()`.
  It should be used now to fetch Firebase token in the following way: `handler.getFirebaseMessaging()?.token?.addOnCompleteListener {...}`.
- Added `Message.attachmentsSyncStatus: SyncStatus` property.

### ⚠️ Changed
- Changed the return type of `FileUploader` methods from nullable string to `Result<String>`.
- Updated `firebase-messaging` library to the version `22.0.0`. Removed deprecated `FirebaseInstanceId` invocations from the project.

### ❌ Removed
- `ChatNotificationHandler::getFirebaseInstanceId()` due to `FirebaseInstanceId` being deprecated. It's replaced now with `ChatNotificationHandler::getFirebaseMessaging()`.

## stream-chat-android-ui-components
### 🐞 Fixed
Fixing filter for draft channels. Those channels were not showing in the results, even when the user asked for them. Now this is fixed and the draft channels can be included in the `ChannelListView`.
Fixed bug when for some video attachments activity with media player wasn't shown.

### ✅ Added
- Added `topLeft`, `topRight`, `bottomLeft`, `bottomRight` options to the `streamUiAvatarOnlineIndicatorPosition` attribute of `AvatarView` and corresponding constants to `AvatarView.OnlineIndicatorPosition` enum.

### ⚠️ Changed
- Swipe options of `ChannelListView` component:
  - "Channel more" option is now not shown by default because we are not able to provide generic, default implementation for it.
    If you want to make this option visible, you need to set `app:streamUiChannelOptionsEnabled="true"` explicitly to `io.getstream.chat.android.ui.channel.list.ChannelListView` component.
  - "Channel delete" option has now default implementation. Clicking on the "delete" icon shows AlertDialog asking to confirm Channel deletion operation.

# May 11th, 2021 - 4.10.0
## stream-chat-android-client
### 🐞 Fixed
- Fixed the usage of `ProgressCallback` in `ChannelClient::sendFile` and `ChannelClient::sendImage` methods.

### ✅ Added
- Added `ChannelClient::deleteFile` and `ChannelClient::deleteImage` methods.
- Added `NotificationInviteRejectedEvent`
- Added `member` field to the `NotificationRemovedFromChannel` event
- Added `totalUnreadCount` and `unreadChannels` fields to the following events:
- `notification.channel_truncated`
- `notification.added_to_channel`
- `notification.channel_deleted`
- Added `channel` field to the `NotificationInviteAcceptedEvent` event
- Added `channel` field to the `NotificationInviteRejectedEvent` event

### ⚠️ Changed
- **The client now uses a new serialization implementation by default**, which was [previously](https://github.com/GetStream/stream-chat-android/releases/tag/4.8.0) available as an opt-in API.
  - This new implementation is more performant and greatly improves type safety in the networking code of the SDK.
  - If you experience any issues after upgrading to this version of the SDK, you can call `useNewSerialization(false)` when building your `ChatClient` to revert to using the old implementation. Note however that we'll be removing the old implementation soon, so please report any issues found.
  - To check if the new implementation is causing any failures in your app, enable error logging on `ChatClient` with the `logLevel` method, and look for the `NEW_SERIALIZATION_ERROR` tag in your logs while using the SDK.
- Made the `user` field in `channel.hidden` and `notification.invite_accepter` events non nullable.
- Updated channels state after `NotificationInviteRejectedEvent` or `NotificationInviteAcceptedEvent` is received

### ❌ Removed
- Removed redundant events which can only be received by using webhooks:
  - `channel.created`
  - `channel.muted`
  - `channel.unmuted`
  - `channel.muted`
  - `channel.unmuted`
- Removed `watcherCount` field from the following events as they are not returned with the server response:
  - `message.deleted`
  - `message.read`
  - `message.updated`
  - `notification.mark_read`
- Removed `user` field from the following events as they are not returned with the server response:
  - `notification.channel_deleted`
  - `notification.channel_truncated`
## stream-chat-android-offline
### 🐞 Fixed
- Fixed an issue when CustomFilter was configured with an int value but the value from the API was a double value
### ⚠️ Changed

- Changed the upload logic in `ChannelController` for the images unsupported by the Stream CDN. Now such images are uploaded as files via `ChannelClient::sendFile` method.
### ❌ Removed

## stream-chat-android-ui-common
### ⬆️ Improved
- Updated ExoPlayer version to 2.13.3

### ⚠️ Changed
- Deprecated `MessageInputViewModel::editMessage`. Use `MessageInputViewModel::messageToEdit` and `MessageInputViewModel::postMessageToEdit` instead.
- Changed `MessageInputViewModel::repliedMessage` type to `LiveData`. Use `ChatDomain::setMessageForReply` for setting message for reply.
- Changed `MessageListViewModel::mode` type to `LiveData`. Mode is handled internally and shouldn't be modified outside the SDK.

## stream-chat-android-ui-components
### 🐞 Fixed
- Removed empty badge for selected media attachments.

### ✅ Added
- Added `messageLimit` argument to `ChannelListViewModel` and `ChannelListViewModelFactory` constructors to allow changing the number of fetched messages for each channel in the channel list.

# April 30th, 2021 - 4.9.2
## stream-chat-android-offline
### ✅ Added
- Added `ChatDomain::user`, a new property that provide the current user into a LiveData/StateFlow container

### ⚠️ Changed
- `ChatDomain::currentUser` has been warning-deprecated because it is an unsafe property that could be null, you should subscribe to `ChatDomain::user` instead

## stream-chat-android-ui-components
### 🐞 Fixed
- Fixed NPE on MessageInputViewModel when the it was initialized before the user was set

# April 29th, 2021 - 4.9.1
## stream-chat-android
### ⬆️ Improved
* Updated coil dependency to the latest version. This fixes problem with .heic, and .heif attachment metadata parsing.

## stream-chat-android-client
### 🐞 Fixed
- Optimized the number of `ChatClient::addDevice` API calls

### ⬆️ Improved
- Events received after the client closes the connection are rejected

## stream-chat-android-offline
### 🐞 Fixed
- Fixed offline reactions sync

### ✅ Added
- Added new versions with API based on kotlin `StateFlow` for the following classes:
  * `io.getstream.chat.android.offline.ChatDomain`
  * `io.getstream.chat.android.offline.channel.ChannelController`
  * `io.getstream.chat.android.offline.thread.ThreadController`
  * `io.getstream.chat.android.offline.querychannels.QueryChannelsController`

## stream-chat-android-ui-common
### 🐞 Fixed
- Fixed crash related to accessing `ChatDomain::currentUser` in `MessageListViewModel` before user is connected

## stream-chat-android-ui-components
### ⬆️ Improved
* Updated coil dependency to the latest version. This fixes problem with .heic, and .heif attachment metadata parsing.

### ✅ Added
Customization of icons in Attachment selection dialog
you can use:
- app:streamUiPictureAttachmentIcon
  Change the icon for the first item in the list of icons
- app:streamUiPictureAttachmentIconTint
  Change the tint color for icon of picture selection
- app:streamUiFileAttachmentIcon
  Change the icon for the second item in the list of icons
- app:streamUiFileAttachmentIconTint
  Change the tint color for icon of file selection
- app:streamUiCameraAttachmentIcon
  Change the icon for the third item in the list of icons
- app:streamUiCameraAttachmentIconTint
  Change the tint color for icon of camera selection
- Added support for error messages
- Added attrs to `MessageListView` that allow to customize error message text style:
  * `streamUiErrorMessageTextSize`
  * `streamUiErrorMessageTextColor`
  * `streamUiErrorMessageTextFont`
  * `streamUiErrorMessageTextFontAssets`
  * `streamUiErrorMessageTextStyle`

# April 21th, 2021 - 4.9.0
## Common changes for all artifacts
### ✅ Added
Added icon to show when channel is muted in ChannelListView.
It is possible to customize the color and the drawable of the icon.

## stream-chat-android
### 🐞 Fixed
- Fixed multiline messages which were displayed in a single line

### ❌ Removed
- Removed deprecated `MessageListView::setViewHolderFactory` method
- Removed deprecated `Chat` interface

## stream-chat-android-client
### 🐞 Fixed
- Fixed: local cached hidden channels stay hidden even though new message is received.
- Make `Flag::approvedAt` nullable
- Fixed error event parsing with new serialization implementation

### ✅ Added
- Added `ChatClient::updateChannelPartial` and `ChannelClient::updatePartial` methods for partial updates of channel data.

### ⚠️ Changed
- Deprecated `ChannelClient::unBanUser` method
- Deprecated `ChatClient::unBanUser` method
- Deprecated `ChatClient::unMuteChannel` method

### ❌ Removed
- Removed deprecated `ChatObservable` class and all its uses
- Removed deprecated `ChannelControler` interface

## stream-chat-android-offline
### ✅ Added
- Added the following use case functions to `ChatDomain` which are supposed to replace `ChatDomain.useCases` property:
  * `ChatDomain::replayEventsForActiveChannels` Adds the provided channel to the active channels and replays events for all active channels.
  * `ChatDomain::getChannelController` Returns a `ChannelController` for given cid.
  * `ChatDomain::watchChannel` Watches the given channel and returns a `ChannelController`.
  * `ChatDomain::queryChannels` Queries offline storage and the API for channels matching the filter. Returns a queryChannelsController.
  * `ChatDomain::getThread` Returns a thread controller for the given channel and message id.
  * `ChatDomain::loadOlderMessages` Loads older messages for the channel.
  * `ChatDomain::loadNewerMessages` Loads newer messages for the channel.
  * `ChatDomain::loadMessageById` Loads message for a given message id and channel id.
  * `ChatDomain::queryChannelsLoadMore` Load more channels for query.
  * `ChatDomain::threadLoadMore` Loads more messages for the specified thread.
  * `ChatDomain::createChannel` Creates a new channel.
  * `ChatDomain::sendMessage` Sends the message.
  * `ChatDomain::cancelMessage` Cancels the message of "ephemeral" type.
  * `ChatDomain::shuffleGiphy` Performs giphy shuffle operation.
  * `ChatDomain::sendGiphy` Sends selected giphy message to the channel.
  * `ChatDomain::editMessage` Edits the specified message.
  * `ChatDomain::deleteMessage` Deletes the specified message.
  * `ChatDomain::sendReaction` Sends the reaction.
  * `ChatDomain::deleteReaction` Deletes the specified reaction.
  * `ChatDomain::keystroke` It should be called whenever a user enters text into the message input.
  * `ChatDomain::stopTyping` It should be called when the user submits the text and finishes typing.
  * `ChatDomain::markRead` Marks all messages of the specified channel as read.
  * `ChatDomain::markAllRead` Marks all messages as read.
  * `ChatDomain::hideChannel` Hides the channel with the specified id.
  * `ChatDomain::showChannel` Shows a channel that was previously hidden.
  * `ChatDomain::leaveChannel` Leaves the channel with the specified id.
  * `ChatDomain::deleteChannel` Deletes the channel with the specified id.
  * `ChatDomain::setMessageForReply` Set the reply state for the channel.
  * `ChatDomain::downloadAttachment` Downloads the selected attachment to the "Download" folder in the public external storage directory.
  * `ChatDomain::searchUsersByName` Perform api request with a search string as autocomplete if in online state. Otherwise performs search by name in local database.
  * `ChatDomain::queryMembers` Query members of a channel.
- Added `ChatDomain::removeMembers` method
- Added `ChatDomain::createDistinctChannel` A use-case for creating a channel based on its members.
- Added `ChatDomain::removeMembers` method

### ⚠️ Changed
- Deprecated `ChatDomain.useCases`. It has `DeprecationLevel.Warning` and still can be used. However, it will be not available in the future, so please consider migrating to use `ChatDomain` use case functions instead.
- Deprecated `GetUnreadChannelCount`
- Deprecated `GetTotalUnreadCount`

## stream-chat-android-ui-common
### 🐞 Fixed
- Fixed compatibility with latest Dagger Hilt versions

## stream-chat-android-ui-components
### 🐞 Fixed
- Fixed not perfectly rounded avatars
- `MessageInputView::UserLookupHandler` is not overridden everytime that members livedata is updated
- Fixed doubled command prefix when the command contains user mention
- Fixed handling user mute state in default `MessageListViewOptions` dialog
- Fixed incorrect "last seen" text
- Fixed multiline messages which were displayed in a single line

### ⬆️ Improved
- Setting external SuggestionListView is no longer necessary to display suggestions popup
### ✅ Added
- Added `ChatUI.supportedReactions: SupportedReactions` property, also introduced `SupportedReactions`, and `ReactionDrawable` class.
  It allows defining a set of supported reactions by passing a `Map<String, ReactionDrawable>` in constructor. `ReactionDrawable` is a wrapping class holding two `Drawable` instances - for active and inactive reaction states.
- Added methods and attrs to `MessageListView` that allow to customize visibility of message options:
  * `MessageListView::setDeleteMessageConfirmationEnabled`
  * `MessageListView::setCopyMessageEnabled`
  * `MessageListView::setBlockUserEnabled`
  * `MessageListView::setMuteUserEnabled`
  * `MessageListView::setMessageFlagEnabled`
  * `MessageListView::setReactionsEnabled`
  * `MessageListView::setRepliesEnabled`
  * `MessageListView::setThreadsEnabled`
  * `MessageListView.streamUiFlagMessageOptionEnabled`
  * `MessageListView.streamUiMuteUserOptionEnabled`
  * `MessageListView.streamUiBlockUserOptionEnabled`
  * `MessageListView.streamUiCopyMessageActionEnabled`
- Added confirmation dialog for flagging message option:
  * Added `MessageListView::flagMessageConfirmationEnabled` attribute
- Added `MessageListView::setFlagMessageResultHandler` which allows to handle flag message result
- Added support for system messages
- Added attrs to `MessageListView` that allow to customize system message text style:
  * `streamUiSystemMessageTextSize`
  * `streamUiSystemMessageTextColor`
  * `streamUiSystemMessageTextFont`
  * `streamUiSystemMessageTextFontAssets`
  * `streamUiSystemMessageTextStyle`
- Added attrs to `MessageListView` that allow to customize message option text style:
  * `streamUiMessageOptionsTextSize`
  * `streamUiMessageOptionsTextColor`
  * `streamUiMessageOptionsTextFont`
  * `streamUiMessageOptionsTextFontAssets`
  * `streamUiMessageOptionsTextStyle`
- Added attrs to `MessageListView` that allow to customize user reactions title text style:
  * `streamUiUserReactionsTitleTextSize`
  * `streamUiUserReactionsTitleTextColor`
  * `streamUiUserReactionsTitleTextFont`
  * `streamUiUserReactionsTitleTextFontAssets`
  * `streamUiUserReactionsTitleTextStyle`
- Added attrs to `MessageListView` that allow to customize colors of message options background, user reactions card background, overlay dim color and warning actions color:
  * `streamUiMessageOptionBackgroundColor`
  * `streamUiUserReactionsBackgroundColor`
  * `streamUiOptionsOverlayDimColor`
  * `streamUiWarningActionsTintColor`
- Added `ChatUI.mimeTypeIconProvider: MimeTypeIconProvider` property which allows to customize file attachment icons.

### ⚠️ Changed
- Now the "block user" feature is disabled. We're planning to improve the feature later. Stay tuned!
- Changed gallery background to black in dark mode

# April 8th, 2021 - 4.8.1
## Common changes for all artifacts
### ⚠️ Changed
- We've cleaned up the transitive dependencies that our library exposes to its clients. If you were using other libraries implicitly through our SDK, you'll now have to depend on those libraries directly instead.

## stream-chat-android
### 🐞 Fixed
- Fix Attachment Gravity

### ✅ Added
- Provide AvatarView class

## stream-chat-android-offline
### 🐞 Fixed
- Fix Crash on some devices that are not able to create an Encrypted SharedPreferences
- Fixed the message read indicator in the message list
- Added missing `team` field to `ChannelEntity` and `ChannelData`

### ✅ Added
- Add `ChatDomain::removeMembers` method

## stream-chat-android-ui-common
### 🐞 Fixed
- Fixed getting files provided by content resolver.

### ⚠️ Changed
- Added theme to all activities all the SDK. You can override then in your project by redefining the styles:
- StreamUiAttachmentGalleryActivityStyle
- StreamUiAttachmentMediaActivityStyle
- StreamUiAttachmentActivityStyle

## stream-chat-android-ui-components
### 🐞 Fixed
- Fixed attr streamUiCopyMessageActionEnabled. From color to boolean.
- Now it is possible to change the color of `MessageListHeaderView` from the XML.
- Fixed the `MessageListView::setUserClickListener` method.
- Fixed bugs in handling empty states for `ChannelListView`. Deprecated manual methods for showing/hiding empty state changes.
- Fix `ChannelListHeaderView`'s title position when user avatar or action button is invisible
- Fix UI behaviour for in-progress file uploads
- Fix extension problems with file uploads when attachment names contain spaces
- Fix reaction bubbles which were shown behind message attachment views

### ✅ Added
- Now it is possible to change the back button of MessageListHeaderView using `app:streamUiMessageListHeaderBackButtonIcon`
- Now it is possible to inject `UserLookupHandler` into `MessageInputView` in order to implement custom users' mention lookup algorithm

# March 31th, 2021 - 4.8.0
## Common changes for all artifacts
### 🐞 Fixed
Group channels with 1<>1 behaviour the same way as group channels with many users
It is not possible to remove users from distinct channels anymore.
### ⬆️ Improved
it is now possible to configure the max lines of a link description. Just use
`app:streamUiLinkDescriptionMaxLines` when defining MessageListView

It is now possible to configure the max size of files and an alert is shown when
a files bigger than this is selected.
### ✅ Added
Configure enable/disable of replies using XML in `MessageListView`
Option `app:streamUiReactionsEnabled` in `MessageListView` to enable or disable reactions
It is possible now to configure the max size of the file upload using
`app:streamUiAttachmentMaxFileSizeMb`

## stream-chat-android
### 🐞 Fixed
- Fixed crash when sending GIF from Samsung keyboard

## stream-chat-android-client
### 🐞 Fixed
- Fixed parsing of `createdAt` property in `MessageDeletedEvent`

### ⬆️ Improved
- Postponed queries as run as non-blocking

### ✅ Added
- **Added a brand new serialization implementation, available as an opt-in API for now.** This can be enabled by making a `useNewSerialization(true)` call on the `ChatClient.Builder`.
  - This new implementation will be more performant and greatly improve type safety in the networking code of the SDK.
  - The old implementation remains the default for now, while we're making sure the new one is bug-free.
  - We recommend that you opt-in to the new implementation and test your app with it, so that you can report any issues early and we can get them fixed before a general rollout.
- Added `unflagMessage(messageId)` and `unflagUser(userId)` methods to `ChatClient`
- Added support for querying banned users - added `ChatClient::queryBannedUsers` and `ChannelClient::queryBannedUsers`
- Added `uploadsEnabled`, `urlEnrichmentEnabled`, `customEventsEnabled`, `pushNotificationsEnabled`, `messageRetention`, `automodBehavior` and `blocklistBehavior` fields to channel config

### ⚠️ Changed
- Renamed `ChannelId` property to `channelId` in both `ChannelDeletedEvent` and `NotificationChannelDeletedEvent`
- Deprecated `ChatClient::unMuteChannel`, the `ChatClient::unmuteChannel` method should be used instead
- Deprecated `ChatClient::unBanUser`, the `ChatClient::unbanUser` method should be used instead
- Deprecated `ChannelClient::unBanUser`, the `ChannelClient::unbanUser` method should be used instead
- Deprecated `ChannelController::unBanUser`, the `ChannelController::unbanUser` method should be used instead

## stream-chat-android-offline
### 🐞 Fixed
- Fixed an issue that didn't find the user when obtaining the list of messages
- Fix refreshing not messaging channels which don't contain current user as a member

## stream-chat-android-ui-common
### ⬆️ Improved
- Show AttachmentMediaActivity for video attachments

### ✅ Added
- `AvatarView.streamUiAvatarOnlineIndicatorColor` and `AvatarView.streamUiAvatarOnlineIndicatorBorderColor` attrs

## stream-chat-android-ui-components
### 🐞 Fixed
- Now replied messages are shown correctly with the replied part in message options
- `MessageListView::enterThreadListener` is properly notified when entering into a thread
- Fix initial controls state in `MessageInputView`
- Fix crashing when open attachments destination

### ⬆️ Improved
- Add support of non-image attachment types to the default attachment click listener.

### ✅ Added
- `MessageInputView` now uses the cursor `stream_ui_message_input_cursor.xml` instead of accent color. To change the cursor, override `stream_ui_message_input_cursor.xml`.
- Replacing `ChatUI` with new `io.getstream.chat.android.ui.ChatUI` implementation
- Added possibility to configure delete message option visibility using `streamUiDeleteMessageEnabled` attribute, and `MessageListView::setDeleteMessageEnabled` method
- Add `streamUiEditMessageEnabled` attribute to `MessageListView` and `MessageListView::setEditMessageEnabled` method to enable/disable the message editing feature
- Add `streamUiMentionsEnabled` attribute to `MessageInputView` and `MessageInputView::setMentionsEnabled` method to enable/disable mentions
- Add `streamUiThreadsEnabled` attribute to `MessageListView` and `MessageListView::setThreadsEnabled` method to enable/disable the thread replies feature
- Add `streamUiCommandsEnabled` attribute to `MessageInputView` and `MessageInputView::setCommandsEnabled` method to enable/disable commands
- Add `ChannelListItemPredicate` to our `channelListView` to allow filter `ChannelListItem` before they are rendered
- Open `AvatarBitmapFactory` class
- Add `ChatUI::avatarBitmapFactory` property to allow custom implementation of `AvatarBitmapFactory`
- Add `AvatarBitmapFactory::userBitmapKey` method to generate cache key for a given User
- Add `AvatarBitmapFactory::channelBitmapKey` method to generate cache key for a given Channel
- Add `StyleTransformer` class to allow application-wide style customizations
- Add the default font field to `TextStyle`
- Add new method `ChatFonts::setFont(textStyle: TextStyle, textView: TextView, defaultTypeface: Typeface)`
- Add attributes for `MessageListView` in order to customize styles of:
  - Mine message text
  - Theirs message text
  - User name text in footer of Message
  - Message date in footer of Message
  - Thread replies counter in footer of Message
  - Link title text
  - Link description text
  - Date separator text
  - Deleted message text and background
  - Reactions style in list view and in options view
  - Indicator icons in footer of Message
  - Unread count badge on scroll to bottom button
  - Message stroke width and color for mine and theirs types
    It is now possible to customize the following attributes for `ChannelListView`:
- `streamUiChannelOptionsIcon` - customize options icon
- `streamUiChannelDeleteIcon` - customize delete icon
- `streamUiChannelOptionsEnabled` - hide/show options icon
- `streamUiChannelDeleteEnabled` - hide/show delete button
- `streamUiSwipeEnabled` - enable/disable swipe action
- `streamUiBackgroundLayoutColor` - customize the color of "background layout"
- `streamUiChannelTitleTextSize` - customize channel name text size
- `streamUiChannelTitleTextColor` - customize channel name text color
- `streamUiChannelTitleTextFont` - customize channel name text font
- `streamUiChannelTitleFontAssets` - customize channel name font asset
- `streamUiChannelTitleTextStyle` - customize channel name text style (normal / bold / italic)
- `streamUiLastMessageTextSize` - customize last message text size
- `streamUiLastMessageTextColor` - customize last message text color
- `streamUiLastMessageTextFont` - customize last message text font
- `streamUiLastMessageFontAssets` - customize last message font asset
- `streamUiLastMessageTextStyle` - customize last message text style (normal / bold / italic)
- `streamUiLastMessageDateTextSize` - customize last message date text size
- `streamUiLastMessageDateTextColor` - customize last message date text color
- `streamUiLastMessageDateTextFont` - customize last message date text font
- `streamUiLastMessageDateFontAssets` - customize last message date font asset
- `streamUiLastMessageDateTextStyle` - customize last message date text style (normal / bold / italic)
- `streamUiIndicatorSentIcon` - customize drawable indicator for sent
- `streamUiIndicatorReadIcon` - customize drawable indicator for read
- `streamUiIndicatorPendingSyncIcon` - customize drawable indicator for pending sync
- `streamUiForegroundLayoutColor` - customize the color of "foreground layout"
- `streamUiUnreadMessageCounterBackgroundColor` - customize the color of message counter badge
- `streamUiUnreadMessageCounterTextSize` - customize message counter text size
- `streamUiUnreadMessageCounterTextColor` - customize message counter text color
- `streamUiUnreadMessageCounterTextFont` - customize message counter text font
- `streamUiUnreadMessageCounterFontAssets` - customize message counter font asset
- `streamUiUnreadMessageCounterTextStyle` - customize message counter text style (normal / bold / italic)
- Option `app:streamUiReactionsEnabled` in `MessageListView` to enable or disable reactions
- It is now possible to configure new fields in MessageInputView:
- `streamUiMessageInputTextStyle` - customize message input text style.
- `streamUiMessageInputFont` - customize message input text font.
- `streamUiMessageInputFontAssets` - customize message input text font assets.
- `streamUiMessageInputEditTextBackgroundDrawable` - customize message input EditText drawable.
- `streamUiMessageInputCustomCursorDrawable` - customize message input EditText cursor drawable.
- `streamUiCommandsTitleTextSize` - customize command title text size
- `streamUiCommandsTitleTextColor` - customize command title text color
- `streamUiCommandsTitleFontAssets` - customize command title text color
- `streamUiCommandsTitleTextColor` - customize command title font asset
- `streamUiCommandsTitleFont` - customize command title text font
- `streamUiCommandsTitleStyle` - customize command title text style
- `streamUiCommandsNameTextSize` - customize command name text size
- `streamUiCommandsNameTextColor` - customize command name text color
- `streamUiCommandsNameFontAssets` - customize command name text color
- `streamUiCommandsNameTextColor` - customize command name font asset
- `streamUiCommandsNameFont` - customize command name text font
- `streamUiCommandsNameStyle` - customize command name text style
- `streamUiCommandsDescriptionTextSize` - customize command description text size
- `streamUiCommandsDescriptionTextColor` - customize command description text color
- `streamUiCommandsDescriptionFontAssets` - customize command description text color
- `streamUiCommandsDescriptionTextColor` - customize command description font asset
- `streamUiCommandsDescriptionFont` - customize command description text font
- `streamUiCommandsDescriptionStyle` - customize command description text style
- `streamUiSuggestionBackgroundColor` - customize suggestion view background
- `streamUiMessageInputDividerBackgroundDrawable` - customize the background of divider of MessageInputView

### ⚠️ Changed
- Deprecated `ChatUI` class

# March 8th, 2021 - 4.7.0
## stream-chat-android-client
### ⚠️ Changed
- Refactored `FilterObject` class  - see the [migration guide](https://github.com/GetStream/stream-chat-android/wiki/Migration-guide:-FilterObject) for more info

## stream-chat-android-offline
### 🐞 Fixed
- Fixed refreshing channel list after removing member
- Fixed an issue that didn't find the user when obtaining the list of messages

### ⚠️ Changed
- Deprecated `ChatDomain::disconnect`, use disconnect on ChatClient instead, it will make the disconnection on ChatDomain too.
- Deprecated constructors for `ChatDomain.Builder` with the `User` type parameter, use constructor with `Context` and `ChatClient` instead.

## stream-chat-android-ui-common
### ⚠️ Changed
- Message options list changed colour for dark version. The colour is a little lighters
  now, what makes it easier to see.

## stream-chat-android-ui-components
### 🐞 Fixed
- Fixed some rare crashes when `MessageListView` was created without any attribute info present

### ⬆️ Improved
- Updated PhotoView to version 2.3.0

### ✅ Added
- Introduced `AttachmentViewFactory` as a factory for custom attachment views/custom link view
- Introduced `TextAndAttachmentsViewHolder` for any combination of attachment content and text

### ❌ Removed
- Deleted `OnlyFileAttachmentsViewHolder`, `OnlyMediaAttachmentsViewHolder`,
  `PlainTextWithMediaAttachmentsViewHolder` and `PlainTextWithFileAttachmentsViewHolder`

# Feb 22th, 2021 - 4.6.0
# New UI-Components Artifact
A new UI-Components artifact has been created with a new design of all our components.
This new artifact is available on MavenCentral and can imported by adding the following dependency:
```
implementation "io.getstream:stream-chat-android-ui-components:4.6.0"
```

## stream-chat-android
- Add `streamMessageActionButtonsTextSize`, `streamMessageActionButtonsTextColor`, `streamMessageActionButtonsTextFont`,
  `streamMessageActionButtonsTextFontAssets`, `streamMessageActionButtonsTextStyle`, `streamMessageActionButtonsIconTint`
  attributes to `MessageListView`
- Add `ChannelHeaderViewModel::resetThread` method and make `ChannelHeaderViewModel::setActiveThread` message parameter non-nullable
- Fix ReadIndicator state
- Using `MessageListView#setViewHolderFactory` is now an error - use `setMessageViewHolderFactory` instead
- Removed `MessageListItemAdapter#replaceEntities` - use `submitList` method instead
- Use proper color values on Dialog Theme
- Increase touchable area on the button to remove an attachment

## stream-chat-android-client
- Introduce ChatClient::setUserWithoutConnecting function
- Handle disconnect event during pending token state
- Remove unneeded user data when creating WS Connection
- Using `User#unreadCount` is now an error - use `totalUnreadCount` instead
- Using `ChannelController` is now an error - use `ChannelClient` instead
- Using `Pagination#get` is now an error - use `toString` instead
- Using the old event APIs is now an error - see the [migration guide](https://github.com/GetStream/stream-chat-android/wiki/Migration-guide:-ChatObserver-and-events()-APIs) for more info
- Using `ChatClient#flag` is now an error - use `flagUser` instead

## stream-chat-android-offline
- Introduce `PushMessageSyncHandler` class

- Add UseCase for querying members (`chatDomain.useCases.queryMembers(..., ...).execute()`).
  - If we're online, it executes a remote call through the ChatClient
  - If we're offline, it pulls members from the database for the given channel
- Mark the `SendMessageWithAttachmentsImpl` use case an error

## stream-chat-android-ui-common
- Fix `CaptureMediaContract` chooser on Android API 21
- Using `ChatUI(client, domain, context)` now an error - use simpler constructor instead
- Using the `Chat` interface now an error - use `ChatUI` instead

# Feb 15th, 2021 - 4.5.5
## Common changes for all artifacts
- Updated project dependencies
  - Kotlin 1.4.30
  - Stable AndroidX releases: LiveData 2.3.0, Activity 1.2.0, Fragment 1.3.0
  - For the full list of dependency version changes, see [this PR](https://github.com/GetStream/stream-chat-android/pull/1383)

## stream-chat-android
- Add `streamInputAttachmentsMenuBackground` and `streamInputSuggestionsBackground` attributes to `MessageInputView`
- Add `streamMessageActionButtonsBackground` attributes to `MessageListView`

## stream-chat-android-client
- Remove unused `reason` and `timeout` parameters from `ChannelClient::unBanUser` method

# Feb 11th, 2021 - 4.5.4
## stream-chat-android
- Fix `streamLastMessageDateUnreadTextColor` attribute not being used in ChannelListView
- Fix `streamChannelsItemSeparatorDrawable` attribute not being parsed

## stream-chat-android-client
- Fix `ConcurrentModificationException` on our `NetworkStateProvider`

# Feb 5th, 2021 - 4.5.3
## stream-chat-android
-. `ChatUtils::devToken` is not accessible anymore, it has been moved to `ChatClient::devToken`

## stream-chat-android-client
- **setUser deprecation**
  - The `setUser`, `setGuestUser`, and `setAnonymousUser` methods on `ChatClient` are now deprecated.
  - Prefer to use the `connectUser` (`connectGuestUser`, `connectAnonymousUser`) methods instead, which return `Call` objects.
  - If you want the same async behaviour as with the old methods, use `client.setUser(user, token).enqueue { /* Handle result */ }`.
- Add support for typing events in threads:
  - Add `parentId` to `TypingStartEvent` and `TypingStopEvent`
  - Add `parentId` to ``ChannelClient::keystroke` and `ChannelClient::stopTyping`
- `ChatClient::sendFile` and `ChatClient::sendImage` each now have just one definition with `ProgressCallback` as an optional parameter. These methods both return `Call<String>`, allowing for sync/async execution, and error handling. The old overloads that were asynchronous and returned no value/error have been removed.
- `FileUploader::sendFile` and `FileUploader::sendImages` variations with `ProgressCallback` are no longer async with no return type. Now they are synchronous with `String?` as return type

## stream-chat-android-offline
- Add support for typing events in threads:
  - Add `parentId` to `Keystroke` and `StopTyping` use cases

## stream-chat-android-ui-common
- Add a new `isMessageRead` flag to the `MessageListItem.MessageItem` class, which indicates
  that a particular message is read by other members in this channel.
- Add handling threads typing in `MessageInputViewModel`

# Jan 31th, 2021 - 4.5.2
## stream-chat-android-client
- Use proper data on `ChatClient::reconnectSocket` to reconnect normal/anonymous user
- Add `enforceUnique` parameter to `ChatClient::sendReaction` and `ChannelClient::sendReaction` methods .
  If reaction is sent with `enforceUnique` set to true, new reaction will replace all reactions the user has on this message.
- Add suspending `setUserAndAwait` extension for `ChatClient`
- Replace chat event listener Kotlin functions with ChatEventListener functional interface in order to promote
  a better integration experience for Java clients. Old methods that use the Kotlin function have been deprecated.
  Deprecated interfaces, such as ChannelController, have not been updated. ChannelClient, which inherits from ChannelController
  for the sake of backwards compatibility, has been updated.

## stream-chat-android-offline
- Add `enforceUnique` parameter to `SendReaction` use case. If reaction is sent with `enforceUnique` set to true,
  new reaction will replace all reactions the user has on this message.
- Fix updating `Message::ownReactions` and `Message:latestReactions` after sending or deleting reaction - add missing `userId` to `Reaction`
- Fix Load Thread Replies process

## stream-chat-android-ui-common
- Add a new `isThreadMode` flag to the `MessageListItem.MessageItem` class.
  It shows is a message item should be shown as part of thread mode in chat.
- Add possibility to set `DateSeparatorHandler` via `MessageListViewModel::setDateSeparatorHandler`
  and `MessageListViewModel::setThreadDateSeparatorHandler` which determines when to add date separator between messages
- Add `MessageListViewModel.Event.ReplyAttachment`, `MessageListViewModel.Event.DownloadAttachment`, `MessageListViewModel.Event.ShowMessage`,
  and `MessageListViewModel.Event.RemoveAttachment` classes.
- Deprecate `MessageListViewModel.Event.AttachmentDownload`

# Jan 18th, 2021 - 4.5.1
## stream-chat-android
- Fix `MessageListItemViewHolder::bind` behavior
- Improve connection/reconnection with normal/anonymous user

## stream-chat-android-client
- Create `ChatClient::getMessagesWithAttachments` to filter message with attachments
- Create `ChannelClient::getMessagesWithAttachments` to filter message with attachments
- Add support for pinned messages:
  - Add `pinMessage` and `unpinMessage` methods `ChatClient` and `ChannelClient`
  - Add `Channel::pinnedMessages` property
  - Add `Message:pinned`, `Message::pinnedAt`, `Message::pinExpires`, and `Message:pinnedBy` properties

# Jan 7th, 2021 - 4.5.0
## stream-chat-android
- Now depends explicitly on AndroidX Fragment (fixes a potential crash with result handling)
- Update AndroidX dependencies: Activity 1.2.0-rc01 and Fragment 1.3.0-rc01

## stream-chat-android-client
- Add filtering non image attachments in ChatClient::getImageAttachments
- Add a `channel` property to `notification.message_new` events
- Fix deleting channel error
- 🚨 Breaking change: ChatClient::unmuteUser, ChatClient::unmuteCurrentUser,
  ChannelClient::unmuteUser, and ChannelClient::unmuteCurrentUser now return Unit instead of Mute

## stream-chat-android-offline
- Add LeaveChannel use case
- Add ChannelData::memberCount
- Add DeleteChannel use case
- Improve loading state querying channels
- Improve loading state querying messages

# Dec 18th, 2020 - 4.4.9

## stream-chat-android-client
- improved event recovery behaviour

## stream-chat-android-offline
- improved event recovery behaviour
- fixed the chatDomain.Builder boolean usage between userPresence and recoveryEnabled

# Dec 18th, 2020 - 4.4.8
## stream-chat-android
- Add filtering `shadowed` messages when computing last channel message
- Add filtering `draft` channels
- Add `DateFormatter::formatTime` method to format only time of a date
- Fix `ChatUtils::devToken` method

## stream-chat-android-client
- Improve `banUser` and `unBanUser` methods - make `reason` and `timeout` parameter nullable
- Add support for shadow ban - add `shadowBanUser` and `removeShadowBan` methods to `ChatClient` and `ChannelClient`
- Add `shadowBanned` property to `Member` class
- Add `ChatClient::getImageAttachments` method to obtain image attachments from a channel
- Add `ChatClient::getFileAttachments` method to obtain file attachments from a channel
- Add `ChannelClient::getImageAttachments` method to obtain image attachments from a channel
- Add `ChannelClient::getFileAttachments` method to obtain file attachments from a channel

## stream-chat-android-offline
- Add filtering `shadowed` messages
- Add new usecase `LoadMessageById` to fetch message by id with offset older and newer messages
- Watch Channel if there was previous error

## stream-chat-android-ui-common
- Add `messageId` arg to `MessageListViewModel`'s constructor allowing to load message by id and messages around it

# Dec 14th, 2020 - 4.4.7
## Common changes for all artifacts
- Updated to Kotlin 1.4.21
- For Java clients only: deprecated the `Call.enqueue(Function1)` method, please use `Call.enqueue(Callback)` instead

## stream-chat-android
- Add new attrs to `MessageListView`: `streamDeleteMessageActionEnabled`, `streamEditMessageActionEnabled`
- Improve Channel List Diff
- Add new attrs to `MessageInputView`: `streamInputScrollbarEnabled`, `streamInputScrollbarFadingEnabled`
- Add API for setting custom message date formatter in MessageListView via `setMessageDateFormatter(DateFormatter)`
  - 24 vs 12 hr controlled by user's System settings.

## stream-chat-android-client
- Add `ChatClient::isValidRemoteMessage` method to know if a RemoteMessage is valid for Stream

## stream-chat-android-offline
- Add updating `channelData` after receiving `ChannelUpdatedByUserEvent`
- Fix crash when a push notification arrives from other provider different than Stream

# Dic 4th, 2020 - 4.4.6

## stream-chat-android
- Use custom `StreamFileProvider` instead of androidx `FileProvider` to avoid conflicts
- Add `ChatClient::setGuestUser` method to login as a guest user
- Make `MessageListItemViewHolder` public and open, to allow customization by overriding the `bind` method

## stream-chat-android-offline
- Centralize how channels are stored locally

# Nov 24th, 2020 - 4.4.5
## Common changes for all artifacts
- Stream SDks has been uploaded to MavenCentral and the GroupID has changed to `io.getstream`.

## stream-chat-android
- New artifact name: `io.getstream:stream-chat-android:STREAM_VERSION`

## stream-chat-android-client
- It's no longer required to wait for `setUser` to finish before querying channels
- `ChatClient::setUser` method allows be called without network connection and will retry to connect when network connection is available
- New artifact name: `io.getstream:stream-chat-android-client:STREAM_VERSION`
- Show date of the last message into channels list when data comes from offline storage
- Show text of the last message into channels list when data comes from offline storage
- Accept Invite Message is now optional, if null value is sent, no message will be sent to the rest of members about this action

## stream-chat-android-offline
- Fix bug when channels with newer messages don't go to the first position in the list
- Fix Offline usage of `ChatDomain`
- New artifact name: `io.getstream:stream-chat-android-offline:STREAM_VERSION`
- Provide the last message when data is load from offline storage

# Nov 24th, 2020 - 4.4.4
This version is a rollback to 4.4.2, The previous release (4.4.3) was not valid due to a problem with the build flow.
We are going to release 4.4.5 with the features introduced by 4.4.3 as soon as the build is back working

# Nov 20th, 2020 - 4.4.3
## stream-chat-android-client
- It's no longer required to wait for `setUser` to finish before querying channels
- `ChatClient::setUser` method allows be called without network connection and will retry to connect when network connection is available

## stream-chat-android-offline
- Fix bug when channels with newer messages don't go to the first position in the list
- Fix Offline usage of `ChatDomain`

# Nov 13th, 2020 - 4.4.2

## stream-chat-android
- Remove `ChatClient` and `ChatDomain` as `ChatUI`'s dependencies
- Replace Glide with Coil - SDK doesn't depend on Glide anymore.
- Remove `BaseStyle` class and extract its properties into `AvatarStyle` and `ReadStateStyle`.
  - Use composition with `AvatarStyle` and `ReadStateStyle` instead of inheriting from `BaseStyle`.
  - Convert to kotlin: `ReadStateView`, `MessageListViewStyle`
- Add `streamShowSendAlsoToChannelCheckbox` attr to `MessageInputView` controlling visibility of "send also to channel" checkbox
- The sample app no longer uses Koin for dependency injection
- Add `streamCopyMessageActionEnabled`, `streamFlagMessageActionEnabled`, and `streamStartThreadMessageActionEnabled` attrs to `MessageListView`
- Validate message text length in MessageInputView.
  - Add property `MessageInputView.maxMessageLength: Int` and show warning once the char limit is exceeded
  - Expose `MessageInputViewModel.maxMessageLength: Int` informing about text length limit of the Channel

## stream-chat-android-client
- Deprecate `User::unreadCount` property, replace with `User::totalUnreadCount`
- Added MarkAllReadEvent
- Fix UpdateUsers call

## stream-chat-android-offline
- Update `totalUnreadCount` when user is connected
- Update `channelUnreadCount` when user is connected
- Fix bug when channels could be shown without names
- Added support for marking all channels as read for the current user.
  - Can be accessed via `ChatDomain`'s use cases (`chatDomain.useCases.markAllRead()...`).
- Fix bug when local channels could be sorted not properly
- Typing events can be all tracked with `ChatDomain.typingUpdates`

# Nov 4th, 2020 - 4.4.1
## Common changes for all artifacts
- Updated dependencies to latest versions (AGP 4.1, OkHttp 4.9, Coroutines 1.3.9, ExoPlayer 2.12.1, etc.)
  - See [PR #757](https://github.com/GetStream/stream-chat-android/pull/757) for full list of version updates
- Revamped `Call` implementations
  - The `Call2` type has been removed, the libraries now all use the same `Call` instead for all APIs
  - `Call` now guarantees callbacks to happen on the main thread
  - Coroutine users can now `await()` a `Call` easily with a provided extension

## stream-chat-android
- Add empty state views to channel list view and message list view components
- Allow setting custom empty state views
- Add loading view to message list view
- Allow setting custom loading view
- Add load more threshold for `MessageListView` and `streamLoadMoreThreshold` attribute
- Fix handling of the `streamShowReadState` attribute on `MessageListView`
- Add `streamShowDeliveredState` XML attribute to `MessageListView`
- Add "loading more" indicator to the `MessageListView`
- Messages in ChannelController were split in messages - New messages and oldMessages for messages coming from the history.

## stream-chat-android-client
- Fix guest user authentication
- Changed API of QuerySort class. You have to specify for what model it is being used.
- Rename `ChannelController` to `ChannelClient`. Deprecate `ChannelController`.
- Replace `ChannelController` subscribe related extension functions with corresponding `ChannelClient` functions
- Move `ChannelClient` extension functions to `io.getstream.chat.android.client.channel` package

## stream-chat-android-offline
- Add GetChannelController use cases which allows to get ChannelController for Channel
- Fix not storing channels when run channels fetching after connection recovery.
- Fix read state getting stuck in unread state

# Oct 26th, 2020 - 4.4.0
## stream-chat-android
- Create custom login screen in sample app
- Bump Coil to 1.0.0
- Add message sending/sent indicators in `MessageListView`
- Add possibility to replace default FileUploader
- Fixes a race condition where client.getCurrentUser() was set too late
- Support for hiding channels
- Makes the number of channels return configurable by adding the limit param to ChannelsViewModelFactory
- Add message sending/sent indicators in `MessageListView`
- Provide ChannelViewModelFactory and ChannelsViewModelFactory by the library to simplify setup
- Fixes for https://github.com/GetStream/stream-chat-android/issues/698 and https://github.com/GetStream/stream-chat-android/issues/723
- Don't show read state for the current user

## stream-chat-android-client
- Fix ConcurrentModificationException in `ChatEventsObservable`
- Add possibility to replace default FileUploader
- Fix anonymous user authentication
- Fix fetching color value from TypedArray

## stream-chat-android-offline
- Channel list now correctly updates when you send a new message while offline. This fixes https://github.com/GetStream/stream-chat-android/issues/698
- Channels now stay sorted based on the QuerySort order (previous behaviour was to sort them once)
- New messages now default to type "regular" or type "ephemeral" if they start with a /
- Improved error logging on sendMessage & sendReaction
- Fixed a race condition that in rare circumstances could cause the channel list to show stale (offline) data
- Fixed a bug with channel.hidden not working correctly
- Fixed crash with absence of user in the UserMap

# Oct 19th, 2020 - 4.3.1-beta-2 (stream-chat-android)
- Allow setting custom `NotificationHandler` in `Chat.Builder`
- Fix unresponsive attachment upload buttons
- Removed many internal implementation classes and methods from the SDK's public API
- Fix sending GIFs from keyboard
- Fix unresponsive attachment upload buttons
- Fix method to obtain initials from user to be shown into the avatar
- Fix method to obtain initials from channel to be shown into the avatar
- Allow setting `ChatLoggerHandler` and `ChatLogLevel` in `Chat.Builder`

# Oct 16th, 2020 - 4.3.1-beta-1 (stream-chat-android)
- Significant performance improvements
- Fix a crash related to behaviour changes in 1.3.0-alpha08 of the AndroidX Fragment library
- Replace Glide with Coil in AttachmentViewHolderMedia (Fix GIFs loading issues)
- `MessageListView.BubbleHelper`'s methods now have nullability annotations, and use primitive `boolean` values as parameters
- Update Offline Support to the [last version](https://github.com/GetStream/stream-chat-android-livedata/releases/tag/0.8.6)

# Oct 16th, 2020 - 0.8.6 (stream-chat-android-offline)
- Improve sync data validation in ChatDomain.Builder
- Removed many internal implementation classes and methods from the SDK's public API
- Significant performance improvements to offline storage
- Default message limit for the queryChannels use case changed from 10 to 1. This is a more sensible default for the channel list view of most chat apps
- Fix QuerySort
- Update client to 1.16.8: See changes: https://github.com/GetStream/stream-chat-android-client/releases/tag/1.16.8

# 1.16.8 - Fri 16th of Oct 2020 (stream-chat-android-client)
- Add `lastUpdated` property to `Channel`

# Oct 14th, 2020 - 4.3.0-beta-6 (stream-chat-android)
- Update to Kotlin 1.4.10
- Fix Typing view behavior
- Fix NPE asking for `Attachment::type`
- Fix ChatDomain initialization issue
- Limit max lines displayed in link previews (5 lines by default, customizable via `streamAttachmentPreviewMaxLines` attribute on `MessageListView`)
- Update Offline Support to the [last version](. See changes: )https://github.com/GetStream/stream-chat-android-livedata/releases/tag/0.8.5)

# 1.16.7 - Wed 14th of Oct 2020 (stream-chat-android-client)
- Removed many internal implementation classes and methods from the SDK's public API
- Improved nullability, restricted many generic type parameters to be non-nullable (set `Any` as their upper bound)
- Use AttachmentsHelper to validate imageUrl instead of just url.

# Oct 14th, 2020 - 0.8.5 (stream-chat-android-offline)
- Use `createdLocallyAt` and `updatedLocallyAt` properties in ChannelController and ThreadController
- Update attachments of message with an old image url, if it's still valid.
- Set attachment fields even if the file upload fails
- Fix NPE while ChatEvent was handled
- Improved nullability, restricted some generic type parameters to be non-nullable (set `Any` as their upper bound)
- Fix method to store date of the last message received into a channel
- Update client to 1.16.7: See changes: https://github.com/GetStream/stream-chat-android-client/releases/tag/1.16.7

# Oct 9th, 2020 - 4.3.0-beta-5 (stream-chat-android)
- Improve selecting non-media attachments
- Fix showing attachments captured with camera
- Add setting type and file size when creating AttachmentMetaData from file
- Remove FileAttachmentListAdapter and methods related to opening files chooser
- Replace isMedia flag with getting type from attachment if possible
- Update ExoPlayer dependency to version [2.12.0](https://github.com/google/ExoPlayer/blob/release-v2/RELEASENOTES.md#2120-2020-09-11)

# 1.16.6 - Fri 9th of Oct 2020 (stream-chat-android-client)
- Add `createdLocallyAt` and `updatedLocallyAt` properties to `Message` type
- Add AttachmentsHelper with hasValidUrl method

# Oct 7th, 2020 - 4.3.0-beta-4 (stream-chat-android)
- For Java clients, the `bindView` methods used to bind a ViewModel and its UI component together are now available with friendlier syntax.
- Calls such as `MessageListViewModelBindingKt.bindView(...);` should be replaced with calls like `MessageListViewModelBinding.bind(...);`
- The `ChannelListViewModelBindingKt` class has been renamed to `ChannelsViewModelBinding`, to match the name of the ViewModel it's associated with.
- Update client to the latest version. See changes: https://github.com/GetStream/stream-chat-android-client/releases/tag/1.16.5
- Update Stream Livedata to the last version. See changes: https://github.com/GetStream/stream-chat-android-livedata/releases/tag/0.8.4

# Oct 7th, 2020 - 0.8.4 (stream-chat-android-offline)
- Update client to 1.16.5: See changes: https://github.com/GetStream/stream-chat-android-client/releases/tag/1.16.5

# 1.16.5 - Wed 7th of Oct 2020 (stream-chat-android-client)
- Add autocomplete filter
- Add @JvmOverloads to QueryUsersRequest constructor
- Improve java interop of `TokenManager`

# Oct 5th, 2020 - 0.8.3 (stream-chat-android-offline)
- Improved message attachment handling. Message is now first added to local storage and the attachment is uploaded afterwards.
- Editing messages now works while offline
- Deprecate SendMessageWithAttachments in favor of SendMessage while specifying attachment.upload
- Fix a bug that caused messages not to load if member limit wasn't specified
- Fix a crash related to reaction data structure
- Fix a bug where network errors (temporary ones) are detected as permanent errors

# 1.16.4 - Mon 5th of Oct 2020 (stream-chat-android-client)
- Add `attachment.upload` and `attachment.uploadState` fields for livedata upload status. These fields are currently unused if you only use the low level client.

# Oct 2nd, 2020 - 4.3.0-beta-3 (stream-chat-android)
- Removed several parameters of `BaseAttachmentViewHolder#bind`, `Context` is now available as a property instead, others should be passed in through the `AttachmentViewHolderFactory` as constructor parameters
- Moved `BaseAttachmentViewHolder` to a new package
- Fix setting read state when user's last read equals message created date
- Skip setting user's read status if last read message is his own
- Make MessageListItem properties abstract
- Change default query sort to "last_updated"
- Fixed attachments logic. Save previously attached files when add more.
- Fixed the bug when it was unable to select new files when you have already attached something.
- Moved `MessageInputView` class to a new package.
- Update Stream Livedata to the last version. See changes: https://github.com/GetStream/stream-chat-android-livedata/releases/tag/0.8.2

# Oct 2nd, 2020 - 0.8.2 (stream-chat-android-offline)
- Request members by default when querying channels

# Sep 30th, 2020 - 4.3.0-beta-2 (stream-chat-android)
- Removed several parameters of `BaseMessageListItemViewHolder#bind`, `Context` is now available as a property instead, others should be passed in through the `MessageViewHolderFactory` as constructor parameters
- Attachment customization methods moved from `MessageViewHolderFactory` to a separate `AttachmentViewHolderFactory` class
- Removed `position` parameter from `MessageClickListener`
- Moved `BaseMessageListItemViewHolder` to a new package
- Update client to the latest version. See changes: https://github.com/GetStream/stream-chat-android-client/releases/tag/1.16.1
- Update Stream Livedata to the last version. See changes: https://github.com/GetStream/stream-chat-android-livedata/releases/tag/0.8.1

# Sep 30th, 2020 - 0.8.1 (stream-chat-android-offline)
- Handle the new `ChannelUpdatedByUserEvent`
- Update client to 1.16.1: See changes: https://github.com/GetStream/stream-chat-android-client/releases/tag/1.16.1
- Improve online status handling
- Replace posting an empty channels map when the channels query wasn't run online and offline storage is empty with error

# 1.16.2 - Wed 30 Sep 2020 (stream-chat-android-client)
- Add `ChatClient::enableSlowMode` method to enable slow mode
- Add `ChatClient::disableSlowMode` method to disable slow mode
- Add `ChannelController::enableSlowMode` method to enable slow mode
- Add `ChannelController::disableSlowMode` method to disable slow mode
- Add `Channel::cooldown` property to know how configured `cooldown` time for the channel
- Fix FirebaseMessageParserImpl.verifyPayload() logic
- Fix notification display condition
- Fix Socket connection issues

# 1.16.1 - Wed 25 Sep 2020 (stream-chat-android-client)
- Remove `User` field on `ChannelUpdatedEvent`
- Add new chat event type -> `ChannelUpdatedByUserEvent`
- Add `ChatNotificationHandler::getFirebaseInstanceId` method to provide a custom `FirebaseInstanceId`
- Add `NotificationConfig::useProvidedFirebaseInstance` conf

# Sep 23rd, 2020 - 4.3.0-beta-1 (stream-chat-android)
- Update livedata/client to latest version. See changes: https://github.com/GetStream/stream-chat-android-client/releases/tag/1.16.0

# 1.16.0 - Wed 23 Sep 2020 (stream-chat-android-client)
- Removed message.channel, this is a backwards incompatible change
- Ensure that message.cid is always available

The SDK was providing message.cid and message.channel in some cases, but not always.
Code that relied on those fields being populated caused bugs in production.

If you were relying on message.channel it's likely that you were running into bugs.
We recommend using one of these alternatives:

- message.cid if you just need a reference to the channel
- the channel object provided by client.queryChannel(s) if you need the full channel data
- channelController.channelData livedata object provided by the livedata package (automatically updated if channel data changes)
- channelController.toChannel() function provided by the livedata package

# Sep 23rd, 2020 - 0.8.0 (stream-chat-android-offline)
- Update client to 1.16.0: See changes: https://github.com/GetStream/stream-chat-android-client/releases/tag/1.16.0

# Sep 23rd, 2020 - 0.7.7 (stream-chat-android-offline)
- Fix crash when map channels DB entity to Channel
- Add posting empty channels map when queryChannels fails either offline and online which prevents infinite loader

# 1.15.6 - Wed 23 Sep 2020 (stream-chat-android-client)
- Convert ChatError to plain class. Changes in ChatLogger interface.
- Update events fields related to read status - remove "unread_messages" field and add "unread_channels" to NewMessageEvent, NotificationMarkReadEvent, and NotificationMessageNewEvent
- Mark ChatEvents containing the user property by the UserEvent interface.
- Simplified the event handling APIs, deprecated `ChatObservable`. See [the migration guide](https://github.com/GetStream/stream-chat-android-client/wiki/Migrating-from-the-old-event-subscription-APIs) for details on how to easily adopt the new APIs.

# Sep 23rd, 2020 - 4.2.11-beta-13 (stream-chat-android)
- Adjust ChatSocketListener to new events(NewMessageEvent, NotificationMarkReadEvent, NotificationMessageNewEvent) properties.
- Fix "load more channels"
- Update client to the latest version. See changes: https://github.com/GetStream/stream-chat-android-client/releases/tag/1.15.6
- Update Stream Livedata to the last version. See changes: https://github.com/GetStream/stream-chat-android-livedata/releases/tag/0.7.7

# Sep 18th, 2020 - 4.2.11-beta-12 (stream-chat-android)
- Implement Giphy actions handler
- Fix .gif preview rendering on message list
- Fix thread shown issue after sending message to a channel
- Remove border related attributes from MessageInputView. Add close button background attribute to MessageInputView.
- Improve setting user in sample app
- Add updating message read state after loading first messages
- Wrap Attachment into AttachmentListItem for use in adapter
- Properly show the message date
- Revamp MessageListView adapter customization, introduce ListenerContainer to handle all ViewHolder listeners
- Fix default filters on `ChannelsViewModelImpl`
- Update client to the latest version. See changes: https://github.com/GetStream/stream-chat-android-client/releases/tag/1.15.5
- Update Stream Livedata to the last version. See changes: https://github.com/GetStream/stream-chat-android-livedata/releases/tag/0.7.6

# Sep 18th, 2020 - 0.7.6 (stream-chat-android-offline)
- Store needed users in DB
- Stop trying to execute background sync in case ChatDomain.offlineEnabled is set to false
- Fix Socket Connection/Reconnection
- Update client to the latest version. See changes: https://github.com/GetStream/stream-chat-android-client/releases/tag/1.15.5

# 1.15.5 - Fri 18 Sep 2020 (stream-chat-android-client)
- Fix Socket Connection/Reconnection

# Sep 15th, 2020 - 0.7.5 (stream-chat-android-offline)
- Fix offline support for adding and removing reactions
- Fix crash when creating a channel while channel.createdBy is not set

# Sep 14th, 2020 - 0.7.4 (stream-chat-android-offline)
- Remove duplicates of new channels
- Improve tests
- Remove some message's properties that are not used anymore GetStream/stream-chat-android-client#69
- Update client to the latest version. See changes: https://github.com/GetStream/stream-chat-android-client/releases/tag/1.15.4

# 1.15.4 - Fri 11 Sep 2020 (stream-chat-android-client)
- Fix Socket Disconnection
- Remove useless message's properties (isStartDay, isYesterday, isToday, date, time and commandInfo)
- Forbid setting new user when previous one wasn't disconnected

# Sep 8th, 2020 - 0.7.3 (stream-chat-android-offline)
- Add usecase to send Giphy command
- Add usecase to shuffle a Gif on Giphy command message
- Add usecase to cancel Giphy Command
- Update client to the latest version. See changes: https://github.com/GetStream/stream-chat-android-client/releases/tag/1.15.3

# 1.15.3 - Tue 7 Sep 2020 (stream-chat-android-client)
- Add send action operation to ChannelController
- Fix serialized file names of SendActionRequest
- Fix `ConnectedEvent` parse process

# Sep 4th, 2020 - 4.2.11-beta-11 (stream-chat-android)
- Fix uploading files and capturing images on Android >= 10
- Fix `AvatarView`: Render lastActiveUsers avatars when channel image is not present

# 1.15.2 - Tue 1 Sep 2020 (stream-chat-android-client)
- `ChannelResponse.watchers` is an array of User now
- `Watcher` model has been removed, `User` model should be used instead
- `QueryChannelsRequet` has a new field called `memberLimit` to limit the number of members received per channel

# Aug 28th, 2020 - 4.2.11-beta-9 (stream-chat-android)
- Update event structure
- Update client to the latest version. See changes: https://github.com/GetStream/stream-chat-android-client/releases/tag/1.15.1
- Update Stream Livedata to the last version. See changes: https://github.com/GetStream/stream-chat-android-livedata/releases/tag/0.7.2

# 1.15.1 - Thu 28 Aug 2020 (stream-chat-android-client)
- New MapAdapter that omit key that contains null values or emptyMaps
- Null-Check over Watchers response

## Aug 23th, 2020 - 4.2.11-beta-8 (stream-chat-android)
- Fix Upload Files
- Update RecyclerView Lib
- Update Notification Customization

# Aug 28th, 2020 - 0.7.2 (stream-chat-android-offline)
- Update client to the latest version. See changes: https://github.com/GetStream/stream-chat-android-client/releases/tag/1.15.1

# Aug 28th, 2020 - 0.7.1 (stream-chat-android-offline)
- Keep order when retry to send a message
- Fix message sync logic and message sending success event emitting
- Update client to the latest version. See changes: https://github.com/GetStream/stream-chat-android-client/releases/tag/1.15.0

# Aug 20th, 2020 - 0.7.0 (stream-chat-android-offline)
- Update to version 0.7.0

# 1.15.0 - Thu 20 Aug 2020 (stream-chat-android-client)
- Refactor ChatEvents Structure

# 1.14.0 - Thu 20 Aug 2020 (stream-chat-android-client)
- Decouple cloud messages handler logic from configuration data
- Fix createChannel methods

# 1.13.3 - Tue 18 Aug 2020 (stream-chat-android-client)
- Set message as optional when updating a channel

# 1.13.2 - Fri 14 Aug 2020 (stream-chat-android-client)
- Reduce TLS Latency

# 1.13.1 - Fri 7 Aug 2020 (stream-chat-android-client)
- Fix DateParser

## Aug 5th, 2020 - 4.2.11-beta-7 (stream-chat-android)
- Update Stream Livedata to the last version. See changes: https://github.com/GetStream/stream-chat-android-livedata/releases/tag/0.6.9
- Fix channel name validation in CreateChannelViewModel
- Add `ChannelsView.setViewHolderFactory(factory: ChannelViewHolderFactory)` function
- Fix Fresco initialization
- Fix method to add/remove reaction

# Aug 3nd, 2020 - 0.6.9 (stream-chat-android-offline)
- Fix `QuerySort`

# 1.13.0 - Tue 28 Jul 2020 (stream-chat-android-client)
- Add `Client.flagUser()` method to flag an User
- Add `Client.flagMessage()` method to flag a Message
- Deprecated method `Client.flag()` because was a bit confusing, you should use `client.flagUser()` instead

# 1.12.3 - Mon 27 Jul 2020 (stream-chat-android-client)
- Fix NPE on TokenManagerImpl
- Upgrade Kotlin to version 1.3.72
- Add Kotlin Proguard Rules

# Jul 20th, 2020 - 0.6.8 (stream-chat-android-offline)
- Fix `NotificationAddedToChannelEvent` event handling

# 1.12.2 - Fri 17 Jul 2020 (stream-chat-android-client)
- Add customer proguard rules

# 1.12.1 - Wed 15 Jul 2020 (stream-chat-android-client)
- Add customer proguard rules

## Jul 13th, 2020 - 4.2.11-beta-6 (stream-chat-android)
- Update client to the latest version. See changes: https://github.com/GetStream/stream-chat-android-client/releases/tag/1.10.0
- Update Stream Livedata to the last version. See changes: https://github.com/GetStream/stream-chat-android-livedata/releases/tag/0.6.7
- Refactor ChannelHeaderView
- Refactor MessageInputView
- Refactor Permission Checker Behavior
- Refactor MessageListVIew
- Fix Send Attachment Behavior
- Fix "Take Picture/Record Video" Behavior
- Add option to show empty view when there are no channels
- Add option to send a message to a thread
- Allow to switch user / logout

# 1.12.0 - Mon 06 Jul 2020 (stream-chat-android-client)
- Add mute and unmute methods to channel controller

# 1.11.0 - Mon 06 Jul 2020 (stream-chat-android-client)
- Fix message mentioned users

# Jul 3nd, 2020 - 0.6.7 (stream-chat-android-offline)
- Update client to the latest version. See changes: https://github.com/GetStream/stream-chat-android-client/releases/tag/1.10.0
- Implement Thread Behavior

# 1.10.0 - Wed 29 June 2020 (stream-chat-android-client)
- Add mute and unmute channels
- Add `notification.channel_mutes_updated` socket even handling
- Add user.channelMutes field
- Improve error logging
- Add invalid date format handling (channel.config dates might be invalid)

# 1.9.3 - Wed 29 June 2020 (stream-chat-android-client)
- Add raw socket events logging. See with tag `Chat:Events`

# Jun 24th, 2020 - 0.6.6 (stream-chat-android-offline)
- Update client to the latest version. See changes: https://github.com/GetStream/stream-chat-android-client/releases/tag/1.9.2

# 1.9.2 - Wed 24 June 2020 (stream-chat-android-client)
- Add `show_in_channel` attribute to `Message` entity

# 1.9.1 - Mue 23 June 2020 (stream-chat-android-client)
- Fix multithreaded date parsing

# 1.9.0 - Mon 22 June 2020 (stream-chat-android-client)
- Fix search message request body
  🚨 Breaking change:
- client.searchMessages signature has been changed: query removed, added channel filter

# 1.8.1 - Thu 18 June 2020 (stream-chat-android-client)
- Fix UTC date for sync endpoint
- Fix inhered events parsing
- Fix custom url setter of ChatClient.Builder

# Jun 16th, 2020 - 0.6.5 (stream-chat-android-offline)
- Fixed crash caused by `NotificationMarkReadEvent.user` value being sent null.
- Solution: using the current user which was set to the ChatDomain instead of relying on event's data.

# 1.8.0 - Thu 12 June 2020 (stream-chat-android-client)
- Add sync api call

# Jun 12th, 2020 - 0.6.4 (stream-chat-android-offline)
- Add attachment.type when upload a file or image

# 1.7.0 - Thu 12 June 2020 (stream-chat-android-client)
- Add query members call

# Jun 11th, 2020 - 0.6.3 (stream-chat-android-offline)
- Create a new UseCase to send messages with attachments

# Jun 11th, 2020 - 0.6.2 (stream-chat-android-offline)
- Update client to the latest version. See changes: https://github.com/GetStream/stream-chat-android-client/releases/tag/1.6.1

# 1.6.1 - Thu 11 June 2020 (stream-chat-android-client)
- Add MimeType on sendFile and sendImage methods

# 1.6.0 - Mon 8 June 2020 (stream-chat-android-client)
- Add translations api call and update message with `i18n` field. Helper `Message` extensions functions are added.

## Jun 4th, 2020 - 4.2.11-beta-5 (stream-chat-android)
- Update livedata dependency to fix crash when NotificationMarkReadEvent received
- Add mavenLocal() repository

## Jun 4th, 2020 - 4.2.11-beta-4 (stream-chat-android)
- Fix crash when command (`/`) is typed.

## Jun 3rd, 2020 - 4.2.11-beta (stream-chat-android)
- Fix `AvatarView` crash when the view is not attached

# 1.5.4 - Wed 3 June 2020 (stream-chat-android-client)
- Add optional `userId` parameter to `Channel.getUnreadMessagesCount` to filter out unread messages for the user

# 1.5.3 - Wed 3 June 2020 (stream-chat-android-client)
- Fix switching users issue: `disconnect` and `setUser` resulted in wrong user connection

# 1.5.2 - Tue 2 June 2020 (stream-chat-android-client)
- Fix `ConcurrentModificationException` on multithread access to socket listeners

# May 30th, 2020 - 0.6.1 (stream-chat-android-offline)
- Use the new low level client syntax for creating a channel with members
- Fallback to a default channel config if the real channel config isn't available yet. This fixes GetStream/stream-chat-android#486

# May 27th, 2020 - 0.6.0 (stream-chat-android-offline)
- Update client to the latest version: https://github.com/GetStream/stream-chat-android-client/releases/tag/1.5.0

# 1.5.1 - Wed 27 May 2020 (stream-chat-android-client)
- Add filter contains with any value

# May 26th, 2020 - 0.5.2 (stream-chat-android-offline)
- Test cases for notification removed from channel had the wrong data structure. This caused a crash when this event was triggered.

# 1.5.0 - Mon 26 May 2020 (stream-chat-android-client)
🚨 Breaking change:
- Add new constructor field to `Channel`: `team`
- Add new constructor field to `User`: `teams`

✅ Other changes:
- Add `Filter.contains`

# 1.4.17 - Mon 26 May 2020 (stream-chat-android-client)
- Fix loop on client.create
- Fix crash when backend sends first event without me

# May 25th, 2020 - 0.5.1 (stream-chat-android-offline)
- Update client to the latest version. See changes: https://github.com/GetStream/stream-chat-android-client/releases/tag/1.4.16

# 1.4.16 - Mon 25 May 2020 (stream-chat-android-client)
Breaking change:
- `Command` fields are mandatory and marked as non-nullable

# May 24th, 2020 - 0.5.0 (stream-chat-android-offline)
Livedata now supports all events exposed by the chat API. The 3 new events are:
- Channel truncated
- Notification channel truncated
- Channel Deleted
  This release also improves how new channels are created.

# May 23rd, 2020 - 0.4.8 (stream-chat-android-offline)
- NotificationMessageNew doesn't specify event.message.cid, this was causing issues with offline storage. The test suite has been updated and the issue is now resolved. Also see: GetStream/stream-chat-android#490

# May 23rd, 2020 - 0.4.7 (stream-chat-android-offline)
- Fixed NPE on MemberRemoved event GetStream/stream-chat-android#476
- Updates low level client to fix GetStream/stream-chat-android#492

# 1.4.15 - Fri 22 May 2020 (stream-chat-android-client)
- Add events: `ChannelTruncated`, `NotificationChannelTruncated`, `NotificationChannelDeleted`

# 1.4.13 - Fri 22 May 2020 (stream-chat-android-client)
🚨 Breaking change:
- Fields `role` and `isInvited` of ``Member` fields optional

# 1.4.12 - Fri 22 May 2020 (stream-chat-android-client)
🚨 Breaking change:
- `Member` model is cleaned up from non existing fields

# May 20th, 2020 - 0.4.6 (stream-chat-android-offline)
- Update client to the latest version. See changes: https://github.com/GetStream/stream-chat-android-client/releases/tag/1.4.11

# 1.4.11 - Tue 19 May 2020 (stream-chat-android-client)
🚨 Breaking change:
- `markRead` of ``ChatClient` and `ChannelController` return `Unit` instead of `ChatEvent`

✅ Other changes:
- Fix null fields which are not marked as nullable

# 1.4.10 - Tue 19 May 2020 (stream-chat-android-client)
- Fix add member invalid api key

# 1.4.9 - Mon 18 May 2020 (stream-chat-android-client)
🚨 Breaking change:
- `markRead` of ``ChatClient` and `ChannelController` return `Unit` instead of `ChatEvent`

✅ Other changes:
- Fix `ChannelController.markRead`: was marking read all channels instead of current one
- `ChatClient.markRead` accepts optional `messageId`

# 1.4.8 - Mon 18 May 2020 (stream-chat-android-client)
- Add handling invalid event payload

# May 16th, 2020 - 0.4.5 (stream-chat-android-offline)
- Improved handling of unread counts. Fixes GetStream/stream-chat-android#475

# May 16th, 2020 - 0.4.4 (stream-chat-android-offline)
- GetStream/stream-chat-android#476

## May 15th, 2020 - 4.2.10-beta (stream-chat-android)
- Update to the latest livedata: 0.6.1

# May 15th, 2020 - 0.4.3 (stream-chat-android-offline)
- Resolves this ticket: GetStream/stream-chat-android#479

## May 29th, 2020 - 4.2.9-beta-3 (stream-chat-android)
- Fix AttachmentViewHolder crash when user sends message with plain/no-media url

## May 15th, 2020 - 4.2.9-beta-2 (stream-chat-android)
- Update to the latest livedata: 0.6.0

## May 15th, 2020 - 4.2.8-beta-1 (stream-chat-android)
- Update to the latest livedata: 0.4.6

## May 15th, 2020 - 4.2.6 (stream-chat-android)
- Fix Avatar crash if channel/user initials are empty

# 1.4.7 - Tue 14 May 2020 (stream-chat-android-client)
- Add more channel creation signatures to `Client` and `ChannelController`

# 1.4.6 - Tue 14 May 2020 (stream-chat-android-client)
- Move channel out of message constructor

## May 13th, 2020 - 4.2.5 (stream-chat-android)
- Create new `AvatarView`
- Glide Redirect issues resolved
- Bugfix release for livedata, updated to 0.4.2

# May 13th, 2020 - 0.4.2 (stream-chat-android-offline)
-NotificationAddedToChannelEvent cid parsing didn't work correctly. This has been fixed in 0.4.2

# May 13th, 2020 - 0.4.1 (stream-chat-android-offline)
- There was an issue with the 0.4.0 and the data structure for NotificationMarkRead

# May 13th, 2020 - 0.4.0 (stream-chat-android-offline)
## Features:
- Massive improvement to javadoc/dokka
- Support for user ban events. Exposed via chatDomain.banned
- Muted users are available via chatDomain.muted
- Support for notificationMarkRead, invite and removed from channel events
- Support for deleting channels
- Support for silent messages
- Creating channels with both members and additional data works now
- User presence is enabled

##Bugfixes:
- No longer denormalizing channelData.lastMessageAt
- Fixed an issue with channel event handling and the usage of channel.id vs channel.cid
- Changed channelData.createdBy from lateinit to a regular field

##Other:
- Moved from Travis to Github actions

# 1.4.5 - Tue 12 May 2020 (stream-chat-android-client)
- add message.silent field
- add extension properties `name` and `image` to `Channel` and `User`

## March 11th, 2020 - 3.6.5 (stream-chat-android)
- Fix reaction score parser casting exception

# May 8th, 2020 - 0.3.4 (stream-chat-android-offline)
- added support for muting users
- store the current user in offline storage
- performance tests
- removed launcher icons from lib
- forward compatibility with new event sync endpoint
- support for reaction scores

# 1.4.3 - Thu 7 May 2020 (stream-chat-android-client)
- fix type erasure of parsed collections: `LinkedTreeMap`, but not `List<Reaction>`

# 1.4.2 - Mon 4 May 2020 (stream-chat-android-client)
- add `reactionScores` to `Message`
- fix null write crash of CustomObject nullable field
- fix extraData duplicated fields

# May 2nd, 2020 - 0.3.1 (stream-chat-android-offline)
- Make the channel unread counts easily accessible via channel.unreadCount
- Support for muting users
- Detection for permanent vs temporary errors (which helps improve retry logic)
- Bugfix: Fixes edge cases where recovery flow runs before the existing API calls complete

# 1.4.0 - Fri 1 May 2020 (stream-chat-android-client)
- fix `QueryChannelRequest` when `withMessages/withMembers` is called, but messages were not returned
- add `unreadMessages` to `ChannelUserRead`. Add extension for channel to count total unread messages: `channel.getUnreadMessagesCount()`

# 1.3.0 - Wed 30 Apr 2020 (stream-chat-android-client)
🚨 Breaking changes:
- `TokenProvider` signature enforces async execution
- make socket related classes internal

✅ Other changes
- fix endlessly hanging request in case setUser is not called
- fix expired token case on socket connection
- fix client crash if TokenProvider throws an exception

# Apr 29th, 2020 - 0.3.0 (stream-chat-android-offline)
- Handle edge cases where events are received out of order
- KTlint, travis and coverage reporting
- Interfaces for use cases and controllers for easier testing
- Channel data to isolate channel data vs rest of channel state
- Java version of code examples
- Handle edge cases for channels with more than 100 members
- Test coverage on mark read
- Bugfix queryChannelsController returning duplicate channels
- Support for hiding and showing channels
- Full offline pagination support (including the difference between GTE and GT filters)

# 1.2.2 - Wed 29 Apr 2020 (stream-chat-android-client)
🚨 Breaking changes:
- fields of models are moved to constructors: `io.getstream.chat.android.client.models`
- field of Device `push_provider` renamed to `pushProvider` and moved to constructor

✅ Other changes
- added local error codes with descriptions: `io.getstream.chat.android.client.errors.ChatErrorCode`
- fix uncaught java.lang.ExceptionInInitializerError while parsing custom object

# Apr 22nd, 2020 - 0.2.1 (stream-chat-android-offline)
- Better handling for missing cids

# Apr 22nd, 2020 - 0.2.0 (stream-chat-android-offline)
- Test suite > 100 tests
- Sample app (stream-chat-android) works
- Full offline sync for channels, messages and reactions
- Easy to use livedata objects for building your own UI

# Apr 22nd, 2020 - 0.1.0 (stream-chat-android-offline)
- First Release

## March 3rd, 2020 - 3.6.5 (stream-chat-android)
- Fix crash on sending Google gif

## March 3rd, 2020 - 3.6.4 (stream-chat-android)
- Update default endpoint: from `chat-us-east-1.stream-io-api.com` to `chat-us-east-staging.stream-io-api.com`
- update target api level to 29
- Fixed media playback error on api 29 devices
- Added score field to reaction model

## January 28th, 2020 - 3.6.3 (stream-chat-android)
- ViewModel & ViewHolder classes now use protected instead of private variables to allow customization via subclassing
- ChannelViewHolderFactory is now easier to customize
- Added ChannelViewHolder.messageInputText for 2 way data binding
- Documentation improvements
- Fix problem with wrong scroll position

## January 10th, 2020 - 3.6.2 (stream-chat-android)
- Enable multiline edit text
- Fix deprecated getColumnIndexOrThrow for 29 Api Level

## January 7th, 2020 - 3.6.1 (stream-chat-android)
- Add navigation components with handler to override default behaviour

## Breaking changes:
###
- `OpenCameraViewListener` is replaced with CameraDestination

## January 6th, 2020 - 3.6.0 (stream-chat-android)
- Add `MessageSendListener` interface for sending Message
- Update `README` about Customizing MessageInputView
- Client support for anonymous and guest users
- Client support initialization with Configurator
- Support auto capitalization for keyboard
- Add `NotificationManager` with customization opportunity
- Update `UpdateChannelRequest` for reserved fields
- renamed `MoreActionDialog` to `MessageMoreActionDialog`
- Add `StreamLoggerHandler` interface for custom logging client data
- Add logging customization ability
- fix markdown for mention if there is no space at prefix @
- fix Edit Attachment behavior
- add support for channel.hide with clear history + events
- Fix crash in AttachmentActivity and AttachmentDocumentActivity crash when app is killed in background
- Add utility method StreamChat.isConnected()

#### Breaking changes:

##### Channel hide request
- `Channel:hide` signature has changed: `HideChannelRequest` must be specified as first parameter
- `Client:hideChannel` signature has changed: `HideChannelRequest` must be specified as second parameter
- `ChannelListViewModel:hideChannel` signature has changed: `HideChannelRequest` must be specified as second parameter

##### How to upgrade
To keep the same behavior pass `new HideChannelRequest()` as request parameter to match with the new signature.

## December 9th, 2019 - 3.5.0 (stream-chat-android)
- Fix set typeFace without custom font
- Fix channel.watch (data payload was not sent)
- Fix API 23 compatibility
- Add Attachment Border Color attrs
- Add Message Link Text Color attrs
- Add custom api endpoint config to sample app and SDK

## November 28th, 2019 - 3.4.1 (stream-chat-android)
- Fix Giphy buttons alignments
- Add Giphy error cases handling
- Update http related issues documentation


## November 28th, 2019 - 3.4.0 (stream-chat-android)
- Custom font fot the whole SDK
- Custom font per TextView
- Ignore sample app release unit tests, keep debug tests
- Added AttachmentBackgroundColorMine/Theirs
- Fix Edit/Delete thread parent message
- Replace fadein/fadeout animation of parent/current thread with default RecyclerView animation

## November 5th, 2019 - 3.3.0 (stream-chat-android)
- Fix Concurrent modification when removing member from channel
- Fix automention input issue
- Fix Sent message progress infinite
- Fix channel delete event handling in ChannelList view model
- Fix attachment duplicated issue when message edit
- Add File Upload 2.0
- Add editMessage function in Channel View Model
- Fix JSON encoding always omits null fields
- Sample app: add version header, release version signing
- Add Message Username and Date attrs


## November 5th, 2019 - 3.2.1 (stream-chat-android)
- Fixed transparency issues with user profile images on older devices
- Better channel header title for channels without a name
- Fixed read count difference between own and other users' messages
- Fixed Video length preview
- Catch error body parsing errors
- Do not show commands list UI when all commands are disabled
- Renamed `MessageInputClient` to `MessageInputController`
- Added Large file(20MB) check for uploading file
- Added streamUserNameShow and streamMessageDateShow in `MessageListViewStyle`
- Fixed channel header title position issue when Last Active is hidden


## October 25th, 2019 - 3.2.0 (stream-chat-android)
- Added event interceptors to `ChannelListViewModel`

## October 24th, 2019 - 3.1.0 (stream-chat-android)
- Add channel to list when the user is added
- Add `onUserDisconnected` event
- Make sure channel list view model is cleared when the user disconnects
- Fix bug with `setUser` when user data is not correctly URI encoded
- Add debug/info logging
- Add Attrs for DateSeparator

## Oct 23th, 2019 - 3.0.2 (stream-chat-android)
- Fix NPE with restore from background and null users

## Oct 22th, 2019 - 3.0.1 (stream-chat-android)
- Fix NPE with empty channel lists

## Oct 21th, 2019 - 3.0.0 (stream-chat-android)
- Added support for message search `client.searchMessages`
- Better support for query user options
- Update channel update signature
- Fix disconnection NPE
- Minor bugfixes
- Remove file/image support
- Expose members and watchers pagination options for query channel

#### Breaking changes
- `Channel.update` signature has changed

## Oct 16th, 2019 - 2.3.0 (stream-chat-android)
- Added support for `getReactions` endpoint
- Calls to `ChannelListViewModel#setChannelFilter` will reload the list of channels if necessary
- Added support for `channel.stopWatching()`
- Improved error message for uploading large files
- Remove error messages after you send a message (similar behaviour to Slack)
- Fixed slash command support on threads
- Improved newline handling
- Improved thread display
- Expose ban information for current user (`User#getBanned`)
- Bugfix on attachment size
- Added support for accepting and rejecting channel invites
- Expose current user LiveData with `StreamChat.getCurrentUser()`

## Oct 14th, 2019 - 2.2.1 (stream-chat-android)
- Renamed `FileSendResponse` to `UploadFileResponse`
- Renamed `SendFileCallback` to `UploadFileCallback`
- Removed `SendMessageRequest`
- Updated `sendMessage` and `updateMessage` from `Client`
- Added devToken function for setUser of Client
- Added a callback as an optional last argument for setUser functions
- Added ClientState which stores users, current user, unreadCount and the current user's mutes
- Added notification.mutes_updated event
- Add support for add/remove channel members
- Expose channel unread messages counts for any user in the channel

## Oct 9, 2019 - 2.2.0 (stream-chat-android)
- Limit message input height to 7 rows
- Fixed thread safety issues on Client.java
- Fixed serialization of custom fields for message/user/channel and attachment types
- Added support for distinct channels
- Added support to Channel hide/show
- Improved client error reporting (we now return a parsed error response when available)
- General improvements to Message Input View
- Added ReactionViewClickListener
- Added support for banning and unbanning users
- Added support for deleting a channel
- Add support for switching users via `client.disconnect` and `client.setUser`
- Add `reload` method to `ChannelListViewModel`
- Bugfix: hides attachment drawer after deny permission
- Add support for update channel endpoint
- Add PermissionRequestListener for Permission Request

## September 28, 2019 - 2.1.0 (stream-chat-android)
- Improved support for regenerating expired tokens

#### Breaking changes:
- `MessageInputView#progressCapturedMedia(int requestCode, int resultCode, Intent data)` renamed into `captureMedia(int requestCode, int resultCode, Intent data)`
- `binding.messageInput.permissionResult(requestCode, permissions, grantResults)` in `onRequestPermissionsResult(requestCode, permissions, grantResults) of `ChannelActivity`

## September 28, 2019 - 2.0.1 (stream-chat-android)
- Fix channel list ordering when a channel is added directly from Android
- Better Proguard support

## September 26, 2019 - 2.0.0 (stream-chat-android)
- Simplify random access to channels
- Channel query and watch methods now work the same as they do on all other SDKs

#### Breaking changes:
- `channel.query` does not watch the channel anymore, to retrieve channel state and watch use `channel.watch`
- `client.getChannelByCID` is now private, use one of the `client.channel` methods to get the same (no null checks needed)<|MERGE_RESOLUTION|>--- conflicted
+++ resolved
@@ -18,13 +18,10 @@
 ### ⬆️ Improved
 
 ### ✅ Added
-<<<<<<< HEAD
-- Added `isFilteringMessages` check on request. [#3818](https://github.com/GetStream/stream-chat-android/pull/3818)
-=======
 - Added a way to convert `Flow` into `LiveData` for Java users.
   You can now use `FlowExtensions.asLiveData()` for conversion. [3874](https://github.com/GetStream/stream-chat-android/pull/3874)
 - Base state of the SDK can be check using `io.getstream.chat.android.client.setup.state.ClientState` interface. Use this interface to receive the state of the SDK as StateFlows. [#3852](https://github.com/GetStream/stream-chat-android/pull/3852)
->>>>>>> 68ffb98b
+- Added `isFilteringMessages` check on request. [#3818](https://github.com/GetStream/stream-chat-android/pull/3818)
 
 ### ⚠️ Changed
 -. `Call` interface provides an `await()` suspend function implemented on every subclass and is not needed to use the extension function anymore. [#3807](https://github.com/GetStream/stream-chat-android/pull/3807)
