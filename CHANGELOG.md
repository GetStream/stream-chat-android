--- conflicted
+++ resolved
@@ -179,11 +179,8 @@
 ### 🐞 Fixed
 - Users' updates done in runtime are now propagated to the `MessageListView` component. [#2769](https://github.com/GetStream/stream-chat-android/pull/2769)
 - Fixed the display of image attachments on the pinned message list screen. [#2792](https://github.com/GetStream/stream-chat-android/pull/2792)
-<<<<<<< HEAD
 -  Button for commands is now disabled in edit mode. 
-=======
 - Small bug fix for borders of attachments
->>>>>>> 3c6931bd
 
 ### ⬆️ Improved
 - Improved Korean 🇰🇷 and Japanese 🇯🇵 translation.
