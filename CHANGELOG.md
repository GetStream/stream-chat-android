# UNRELEASED CHANGELOG
## Common changes for all artifacts
### 🐞 Fixed

### ⬆️ Improved
- Updated Kotlin version to `1.7.20`. (#4247)[https://github.com/GetStream/stream-chat-android/pull/4247]

### ✅ Added

### ⚠️ Changed
- Separated `state` and `offline` modules. (#4214)[https://github.com/GetStream/stream-chat-android/pull/4214]

### ❌ Removed

## stream-chat-android-client
### 🐞 Fixed

### ⬆️ Improved

### ✅ Added
- Added `isFilteringMessages` check on `QueryChannelRequest` request. [#3948](https://github.com/GetStream/stream-chat-android/pull/3948)
- Exposed `MessageType`, `AttachmentType` and `ChannelType` classes containing useful constants. [#4285](https://github.com/GetStream/stream-chat-android/pull/4285)

### ⚠️ Changed
- Removed `Channel::cid` from constructor. It's now an immutable property calculated based on `type` and `id`. [#4322](https://github.com/GetStream/stream-chat-android/pull/4322)

### ❌ Removed

## stream-chat-android-offline
### 🐞 Fixed

### ⬆️ Improved

### ✅ Added
- Added `loadNewestMessages` method to `ChatClient` that loads newest messages in the channel and clears the rest. [#3948](https://github.com/GetStream/stream-chat-android/pull/3948)

### ⚠️ Changed
- Changed the logic how the end of pages is determined inside `ChannelLogic.onQueryChannelResult`. Added loadNewestMessages in `ChannelLogic`. Added check to prevent upserting new messages if newest page isn't loaded to avoid breaking pagination. [#3948](https://github.com/GetStream/stream-chat-android/pull/3948)

### ❌ Removed

## stream-chat-android-state
### 🐞 Fixed
- Stop showing a blink of empty state screen when loading channel without loading from database first. [#4261](https://github.com/GetStream/stream-chat-android/pull/4261)

### ⬆️ Improved

### ✅ Added
- Adding ChannelState.getMessageById to fetch messages from the state of the SDK. [#4292](https://github.com/GetStream/stream-chat-android/pull/4292)
- Added `loadNewestMessages` method to `ChatClient` that loads newest messages in the channel and clears the rest. [#3948](https://github.com/GetStream/stream-chat-android/pull/3948)

### ⚠️ Changed
- Separated `QueryChannelListenerState` into state and databased focused classes. [#4188](https://github.com/GetStream/stream-chat-android/pull/4188)
- Separated `ThreadQueryListener` into state and databased focused classes. [#4208](https://github.com/GetStream/stream-chat-android/pull/4208)
- Rename of `QueryChannelsListenerImpl` to `QueryChannelsListenerState` [#4170](https://github.com/GetStream/stream-chat-android/pull/4170)
- Renamed `ChannelData::channelId` to `ChannelData::id`. [#4322](https://github.com/GetStream/stream-chat-android/pull/4322)
- Removed `ChannelData::cid` from constructor. It's now an immutable property calculated based on `type` and `id`. [#4322](https://github.com/GetStream/stream-chat-android/pull/4322)

### ❌ Removed
- Removed `EventHandlerImpl` from the codebase. [#4207](https://github.com/GetStream/stream-chat-android/pull/4207)

## stream-chat-android-ui-common
### 🐞 Fixed

### ⬆️ Improved
- Updated Compose compiler version to `1.3.2`. (#4247)[https://github.com/GetStream/stream-chat-android/pull/4247]

### ✅ Added
- Added `MessageListController` which generalizes message list state and actions, exposing them to each SDK's ViewModel. [#4157](https://github.com/GetStream/stream-chat-android/pull/4157/files)
- Added `MessageListState`, `MessageListItemState`, `MessageItemState`, `DateSeparatorState`, `ThreadSeparatorState`, `SystemMessageState`, `TypingItemState`, `MessagePosition`, `NewMessageState`, `SelectedMessageState` and `MessageFocusState` to keep track of the message list states. [#4157](https://github.com/GetStream/stream-chat-android/pull/4157/files) 
- Added `ClipboardHandler` that handles copy/pasting. [#4157](https://github.com/GetStream/stream-chat-android/pull/4157/files)
- Added `DateSeparatorHandler` that handles when date separators should be shown. [#4157](https://github.com/GetStream/stream-chat-android/pull/4157/files)
- Added `MessagePositionHandler` that determines the message group position inside the list. [#4157](https://github.com/GetStream/stream-chat-android/pull/4157/files)
- Added `GiphyAction` to control giphies. [#4157](https://github.com/GetStream/stream-chat-android/pull/4157/files)

### ⚠️ Changed
- `DateFormatter::formatDate` and `DateFormatter::formatTime` methods now accept Dates instead of classes from ThreeTenABP API. [#4320](https://github.com/GetStream/stream-chat-android/pull/4320)

### ❌ Removed
- Removed ThreeTenABP dependency. [#4320](https://github.com/GetStream/stream-chat-android/pull/4320)

## stream-chat-android-ui-components
### 🐞 Fixed
- Fixed scroll to bottom. [#3849](https://github.com/GetStream/stream-chat-android/pull/3849)
- Fixed search for messages. [#3861](https://github.com/GetStream/stream-chat-android/pull/3861)
- Fixed thread list initials scroll state. [#4157](https://github.com/GetStream/stream-chat-android/pull/4157/files)

### ⬆️ Improved
- Improved asking for `WRITE_EXTERNAL_STORAGE` permission. The permission won't be requested starting from Android Q unless legacy external storage is requested. [#4219](https://github.com/GetStream/stream-chat-android/pull/4219)
- Improved the stability of cooldown timer in slow mode. [#4251](https://github.com/GetStream/stream-chat-android/pull/4251)
- Improved how system bar colors are handled on the attachment gallery screen. [#4269](https://github.com/GetStream/stream-chat-android/pull/4269)
- The default attachment gallery is now able to handle videos as well as images. [#4283](https://github.com/GetStream/stream-chat-android/pull/4283)
- Improved the way video length information is displayed over video previews inside the attachment picker. [#4299](https://github.com/GetStream/stream-chat-android/pull/4299)

### ✅ Added
- Added `UserAvatarView` and `ChannelAvatarView` to replace `AvatarView` to keep consistency with the Compose UI SDK. [#4165](https://github.com/GetStream/stream-chat-android/pull/4165)
- Added the ability to turn off video previews (thumbnails) via `ChatUI.videoThumbnailsEnabled`. Video previews are a paid feature and as such you can turn them off. They are on by default and the pricing can be found [here](https://getstream.io/chat/pricing/). [#4158](https://github.com/GetStream/stream-chat-android/pull/4158)
- Added a new function `MessageListItemViewHolderFactory.createMediaAttachmentsViewHolder()` which returns a `ViewHolder` capable of previewing both images and videos. [#4158](https://github.com/GetStream/stream-chat-android/pull/4158)
- Added a style class called `MediaAttachmentViewStyle`. The new style controls how previews of both image and video attachments are displayed inside the message list. [#4158](https://github.com/GetStream/stream-chat-android/pull/4158)
- Added `UnsupportedAttachmentFactory` for unsupported attachments. [#4271](https://github.com/GetStream/stream-chat-android/pull/4271)
- Added attrs to `UnsupportedAttachmentsView` that allow to customize the UI of unsupported attachments in [#4271](https://github.com/GetStream/stream-chat-android/pull/4271):
 * `streamUiUnsupportedAttachmentBackgroundColor`
 * `streamUiUnsupportedAttachmentStrokeColor`
 * `streamUiUnsupportedAttachmentStrokeWidth`
 * `streamUiUnsupportedAttachmentCornerRadius`
 * `streamUiUnsupportedAttachmentTitleTextSize`
 * `streamUiUnsupportedAttachmentTitleTextColor`
 * `streamUiUnsupportedAttachmentTitleTextFont`
 * `streamUiUnsupportedAttachmentTitleFontAssets`
 * `streamUiUnsupportedAttachmentTitleTextStyle`
- Added a page about [Sample Apps](https://getstream.io/chat/docs/sdk/android/resources/sample-apps/) to the docs. [#4282](https://github.com/GetStream/stream-chat-android/pull/4282)
- Added the ability to turn off video previews (thumbnails) via `ChatUI.videoThumbnailsEnabled`. Video previews are a paid feature and as such you can turn them off. They are on by default and the pricing can be found [here](https://getstream.io/chat/pricing/). [#4158](https://github.com/GetStream/stream-chat-android/pull/4158)
- Added a new function `MessageListItemViewHolderFactory.createMediaAttachmentsViewHolder()` which returns a `ViewHolder` capable of previewing both images and videos. [#4158](https://github.com/GetStream/stream-chat-android/pull/4158)
- Added a style class called `MediaAttachmentViewStyle`. The new style controls how previews of both image and video attachments are displayed inside the message list. [#4158](https://github.com/GetStream/stream-chat-android/pull/4158)
- Added `OnScrollToBottomHandler` to `MessageListView`. [#3849](https://github.com/GetStream/stream-chat-android/pull/3849)
- Added the ability to style the play button inside the attachment gallery. The necessary attributes along with their description can be found [here](https://github.com/GetStream/stream-chat-android/blob/main/stream-chat-android-ui-components/src/main/res/values/attrs_attachment_gallery_activity.xml). These attributes can be parsed using the newly created `AttachmentGalleryViewMediaStyle` class. [#4283](https://github.com/GetStream/stream-chat-android/pull/4283)
- Added new styled attributes for `MediaAttachmentGridView`. The new attributes along with their description can be found [here](https://github.com/GetStream/stream-chat-android/blob/main/src/main/res/values/attrs_media_attachment_grid_view.xml). These attributes can be parsed using the newly created `MediaAttachmentGridViewStyle` class. [#4283](https://github.com/GetStream/stream-chat-android/pull/4283)
- Added the attribute `streamUiAttachmentsPickerVideoIconDrawableTint` to the `AttachmentsPickerDialog` styleable. You can use this attribute to change to tint of the video drawable displayed in the attachment picker video previews. [#4299](https://github.com/GetStream/stream-chat-android/pull/4299)
- Added the attribute `streamUiAttachmentVideoLogoIconTint` to the `MessageInputView` styleable. You can use this attribute to change to tint of the video drawable displayed in the attachment picker video previews. [#4299](https://github.com/GetStream/stream-chat-android/pull/4299)
- Added the property `videoIconDrawableTint` to `AttachmentSelectionDialogStyle`. You can use this property to change to tint of the video drawable displayed in the attachment picker video previews. [#4299](https://github.com/GetStream/stream-chat-android/pull/4299)
- Added a guide that demonstrates how use events to close the chat screen when the current user has been removed from the channel. [#4078](https://github.com/GetStream/stream-chat-android/issues/4078)
- Added loading more indicator to `MessageListView`. [#4309](https://github.com/GetStream/stream-chat-android/pull/4309)
- Added the `streamUiMessageListLoadingMoreView` attribute to customize the layout of loading more indicator in `MessageListView`. [#4309](https://github.com/GetStream/stream-chat-android/pull/4309)

### ⚠️ Changed
- 🚨 Breaking change: The function `MessageListItemViewHolderFactory.createImageAttachmentsViewHolder()` has been removed in favor of the function `MessageListItemViewHolderFactory.createMediaAttachmentsViewHolder()` which returns a `ViewHolder` capable of previewing both images and videos. [#4158](https://github.com/GetStream/stream-chat-android/pull/4158)
- 🚨 Breaking change: `ImageAttachmentViewStyle` has been removed and replaced by `MediaAttachmentViewStyle`. The new style controls how previews of both image and video attachments are displayed inside the message list. [#4158](https://github.com/GetStream/stream-chat-android/pull/4158)
- 🚨 Breaking change: Attribute `streamUiSaveImageEnabled` has been renamed to `streamUiSaveMediaEnabled`. [#4283](https://github.com/GetStream/stream-chat-android/pull/4283)
- 🚨 Breaking change: Attribute `streamUiSaveImageIcon` has been renamed to `streamUiSaveMediaIcon`. [#4283](https://github.com/GetStream/stream-chat-android/pull/4283)
- 🚨 Breaking change: String resource `stream_ui_attachment_gallery_save_image` has been renamed to `stream_ui_attachment_gallery_save_media`. [#4283](https://github.com/GetStream/stream-chat-android/pull/4283)
- Aligned the information displayed in the title and subtitle of `ChannelActionsDialogFragment` with the information in `MessageListHeaderView`. [#4306](https://github.com/GetStream/stream-chat-android/pull/4306)
- 🚨 Breaking change: `MessageListViewModel` now uses `MessageListController` for state and action handling. Updated `MessageListViewModelFactory` with new parameters to be able to build `MessageListController`. [#4157](https://github.com/GetStream/stream-chat-android/pull/4157/files)
- 🚨 Breaking change: `MessageListViewModel.Event.MessageReaction` no longer takes `enforceUnique` as a parameter, instead it is handled as part of `enforceUniqueReaction` inside `MessageListViewModelFactory` and `MessageListController`. [#4157](https://github.com/GetStream/stream-chat-android/pull/4157/files)
- 🚨 Breaking change: `ui-common` module `GiphyAction`s are now used instead of removed `GiphyAction` enum inside `ui-components` module. [#4157](https://github.com/GetStream/stream-chat-android/pull/4157/files)

### ❌ Removed
- Removed `AvatarView` in favor of `UserAvatarView` and `ChannelAvatarView` to keep consistency with the Compose UI SDK. [#4165](https://github.com/GetStream/stream-chat-android/pull/4165)
- The function `MessageListItemViewHolderFactory.createImageAttachmentsViewHolder()` has been removed in favor of the function `MessageListItemViewHolderFactory.createMediaAttachmentsViewHolder()` which returns a `ViewHolder` capable of previewing both images and videos. [#4158](https://github.com/GetStream/stream-chat-android/pull/4158)
- `ImageAttachmentViewStyle` has been removed and replaced by `MediaAttachmentViewStyle`. The new style controls how previews of both image and video attachments are displayed inside the message list. [#4158](https://github.com/GetStream/stream-chat-android/pull/4158)
- Removed `GiphyAction` enum. [#4157](https://github.com/GetStream/stream-chat-android/pull/4157/files)

## stream-chat-android-compose
### 🐞 Fixed
- Fixed pagination when the newest messages aren't loaded and we are paginating newer messages pagination. Fixed scroll to bottom if the newest messages aren't loaded. [#3948](https://github.com/GetStream/stream-chat-android/pull/3948)
- Fixed thread list initials scroll state. [#4157](https://github.com/GetStream/stream-chat-android/pull/4157/files)

### ⬆️ Improved
- Improved the way the [ChannelsScreen](https://getstream.io/chat/docs/sdk/android/compose/channel-components/channels-screen/) is built. [#4183](https://github.com/GetStream/stream-chat-android/pull/4183)
- Improved the way the [MessagesScreen](https://getstream.io/chat/docs/sdk/android/compose/message-components/messages-screen/) is built. [#4183](https://github.com/GetStream/stream-chat-android/pull/4183)
- Improved automatic reloading of non-cached images when regaining network connection. The improvements are visible in the messages list and the new media gallery called `MediaGalleryPreviewActivity`. [#4096](https://github.com/GetStream/stream-chat-android/pull/4096)
- Improved requesting `WRITE_EXTERNAL_STORAGE` permission when legacy storage is requested. [#4219](https://github.com/GetStream/stream-chat-android/pull/4219)
- Improved the stability of cooldown timer in slow mode. [#4251](https://github.com/GetStream/stream-chat-android/pull/4251)
- Improved how system bar colors are handled on the gallery screen. [#4267](https://github.com/GetStream/stream-chat-android/pull/4267)
- Improved the way video length information is displayed over video previews inside the attachment picker. [#4299](https://github.com/GetStream/stream-chat-android/pull/4299)

### ✅ Added
- Added a new gallery called `MediaGalleryPreviewActivity`. This gallery is an upgrade over `ImagePreviewActivity` as it has the capability to reproduce videos as well as images, automatically reloads non-cached images upon regaining network connection and works in offline mode. [#4096](https://github.com/GetStream/stream-chat-android/pull/4096)
- Added `MediaAttachmentContent`. The new composable is an improvement over `ImageAttachmentContent` as it has the ability to preview both videos and images and has access to the new and improved media gallery and the ability to tile more than 4 previews by modifying the parameter `maximumNumberOfPreviewedItems`. [#4096](https://github.com/GetStream/stream-chat-android/pull/4096)
- Added `MediaAttachmentFactory`. The new factory is an improvement over `ImageAttachmentFactory`. The new factory hs the ability to preview videos and the ability to tile more than 4 previews in a group by changing the value of the parameter `maximumNumberOfPreviewedItems`. [#4096](https://github.com/GetStream/stream-chat-android/pull/4096)
- Added parameters `attachmentsContentVideoMaxHeight`, `attachmentsContentMediaGridSpacing`, `attachmentsContentVideoWidth`, `attachmentsContentGroupPreviewWidth` and `attachmentsContentGroupPreviewHeight` to `StreamDimens`. These parameters are meant for more finer grained control over how media previews are displayed in the message list. For the best aesthetic outcome, the width of these should be equal to the value in `StreamDimens.messageItemMaxWidth`. [#4096](https://github.com/GetStream/stream-chat-android/pull/4096)
- Added the ability to turn off video previews (thumbnails) via `ChatTheme.videoThumbnailsEnabled`. Video previews are a paid feature and as such you can turn them off. They are on by default and the pricing can be found [here](https://getstream.io/chat/pricing/). [#4096](https://github.com/GetStream/stream-chat-android/pull/4096)
- Added fallback factory for unsupported attachments. [#4270](https://github.com/GetStream/stream-chat-android/pull/4270)
- Added a page about [Sample Apps](https://getstream.io/chat/docs/sdk/android/resources/sample-apps/) to the docs. [#4282](https://github.com/GetStream/stream-chat-android/pull/4282)
- Added end pagination handler to `MessageList` and support for bidirectional pagination. Added scroll to bottom handler to `MessagesList` to load the newest messages before scrolling if they are not loaded already. [#3948](https://github.com/GetStream/stream-chat-android/pull/3948)
- Added `MessageLazyListState` to replace the default `LazyListState`. `MessageLazyListState` is used to track the scroll position of the message list as well as the focused message offset. [#3948](https://github.com/GetStream/stream-chat-android/pull/3948)
<<<<<<< HEAD
- Added `TypingItemState` as a type of `MessageistItemState`. To show the typing item custom composable needs to be provided.
=======
- Added properties `showMoreOverlay` and `showMoreCountText` to `ChatTheme`. These properties are designed to change the appearance of the show more count that appears when a message contains more media attachments than are able to be displayed in the message list media content preview. [#4293](https://github.com/GetStream/stream-chat-android/pull/4293)
>>>>>>> 6e136574

### ⚠️ Changed
- Changed the way ChannelsScreen and MessagesScreen components are built. Instead of exposing a ton of parameters for customization, we now expose a ViewModelFactory that accepts them. [#4183](https://github.com/GetStream/stream-chat-android/pull/4183)
- Using this new approach you can reuse and connect to ViewModels from the outside, if you want to power custom behavior. Make sure to check out our documentation regarding these components. [#4183](https://github.com/GetStream/stream-chat-android/pull/4183)
- 🚨 Breaking change: `MessageAttachmentsContent` function parameter `onImagePreviewResult: (ImagePreviewResult?) -> Unit` has been replaced with `onMediaGalleryPreviewResult: (MediaGalleryPreviewResult?) -> Unit`. Functionally `ImagePreviewResult` and `MediaGalleryPreviewResult` are the same, the only difference is the activity they are returned from so changes should be minimal.
- 🚨 Breaking change: `QuotedMessageAttachmentContent` function parameter `onImagePreviewResult: (ImagePreviewResult?) -> Unit` has been replaced with `onMediaGalleryPreviewResult: (MediaGalleryPreviewResult?) -> Unit`. Functionally `ImagePreviewResult` and `MediaGalleryPreviewResult` are the same, the only difference is the activity they are returned from so changes should be minimal.
- 🚨 Breaking change: `MessageContent` function parameter `onImagePreviewResult: (ImagePreviewResult?) -> Unit` has been replaced with `onMediaGalleryPreviewResult: (MediaGalleryPreviewResult?) -> Unit`. Functionally `ImagePreviewResult` and `MediaGalleryPreviewResult` are the same, the only difference is the activity they are returned from so changes should be minimal.
- 🚨 Breaking change: `MessageContainer` function parameter `onImagePreviewResult: (ImagePreviewResult?) -> Unit` has been replaced with `onMediaGalleryPreviewResult: (MediaGalleryPreviewResult?) -> Unit`. Functionally `ImagePreviewResult` and `MediaGalleryPreviewResult` are the same, the only difference is the activity they are returned from so changes should be minimal.
- 🚨 Breaking change: Both bound (with `MessageListViewModel` as a parameter) and unbound `MessageList` Composable functions have had parameter `onImagePreviewResult: (ImagePreviewResult?) -> Unit` replaced with `onMediaGalleryPreviewResult: (MediaGalleryPreviewResult?) -> Unit`. Functionally `ImagePreviewResult` and `MediaGalleryPreviewResult` are the same, the only difference is the activity they are returned from so changes should be minimal.
- Video previews are now automatically displayed. These are a paid feature and can be turned off via `ChatTheme.videoThumbnailsEnabled`. If you are interested in the pricing before making a decision, you can find it [here](https://getstream.io/chat/pricing/). [#4096](https://github.com/GetStream/stream-chat-android/pull/4096)
- Started the deprecation process for `ImagePreviewActivity`, please use `MediaGalleryPreviewActivity` as it has all the functionality of the previous gallery while adding additional features such as video playback and offline capabilities. [#4096](https://github.com/GetStream/stream-chat-android/pull/4096)
- Started the deprecation process for `ImageAttachmentFactory`, please use `MediaAttachmentFactory` as it has all the functionality of the previous factory while adding additional features such as displaying video previews modifiable number of tiles in a group preview. [#4096](https://github.com/GetStream/stream-chat-android/pull/4096)
- Started the deprecation process for `ImageAttachmentContent`, please use `MediaAttachmentContent` as it has all the functionality of the previous component while adding additional features such as displaying video previous and modifiable number of tiles in a group preview. [#4096](https://github.com/GetStream/stream-chat-android/pull/4096)
- Started the deprecation process for `ImageAttachmentQuotedContent`, please use `MediaAttachmentQuotedContent` as it retains all of the previous functionality while adding the ability to preview video attachments. [#4096](https://github.com/GetStream/stream-chat-android/pull/4096)
- 🚨 Breaking change: Compose now uses `MessageListState`, `MessageListItemState`, `MessageItemState`, `DateSeparatorState`, `ThreadSeparatorState`, `SystemMessageState`, `TypingItemState`, `MessagePosition`, `NewMessageState`, `SelectedMessageState` and `MessageFocusState` found in `ui-common` package. [#4157](https://github.com/GetStream/stream-chat-android/pull/4157/files)
- 🚨 Breaking change: `MessageListViewModel` now uses `MessageListController` for state and action handling. Updated `MessagesViewModelFactory` with new parameters to be able to build `MessageListController`. [#4157](https://github.com/GetStream/stream-chat-android/pull/4157/files)

### ❌ Removed
- 🚨 Breaking change: Removed compose `MessageMode` indicating whether the list is in thread mode or normal mode in favor of ui-common `MessageMode`. [#4157](https://github.com/GetStream/stream-chat-android/pull/4157/files)
- 🚨 Breaking change: Removed compose models in favor of `ui-common` models: `MessageListState`, `MessageListItemState`, `MessageItemState`, `DateSeparatorState`, `ThreadSeparatorState`, `SystemMessageState`, `TypingItemState`, `MessagePosition`, `NewMessageState`, `SelectedMessageState` and `MessageFocusState`. [#4157](https://github.com/GetStream/stream-chat-android/pull/4157/files)
- 🚨 Breaking change: Removed `MessageListViewModel.focusMessage()`. To achieve the same effect use `MessageListViewModel.scrollToMessage(messageId: String)`. [#4157](https://github.com/GetStream/stream-chat-android/pull/4157/files)

## stream-chat-android-markdown-transformer
### 🐞 Fixed

### ⬆️ Improved
- The default factory for previewing video and image attachment now is `MediaAttachmentFactory`. It holds numerous improvements, the biggest of which are the ability to reload the image intelligently if the image wasn't loaded and network connection is re-established and the access to the new and improved media gallery. [#4096](https://github.com/GetStream/stream-chat-android/pull/4096)

### ✅ Added

### ⚠️ Changed

### ❌ Removed

## stream-chat-android-pushprovider-firebase
### 🐞 Fixed

### ⬆️ Improved

### ✅ Added

### ⚠️ Changed

### ❌ Removed

## stream-chat-android-pushprovider-huawei
### 🐞 Fixed

### ⬆️ Improved

### ✅ Added

### ⚠️ Changed

### ❌ Removed

## stream-chat-android-pushprovider-xiaomi
### 🐞 Fixed

### ⬆️ Improved

### ✅ Added

### ⚠️ Changed

### ❌ Removed

# November 3th, 2022 - 5.11.4
## stream-chat-android-compose
### ✅ Added
- Added `ownMessageQuotedBackground`, `otherMessageQuotedBackground`, `ownMessageQuotedText` and `otherMessageQuotedText` options to `StreamColors`, to make it possible to customize the appearance of quoted messages via `ChatTheme`. [#4335](https://github.com/GetStream/stream-chat-android/pull/4335)

## stream-chat-android-pushprovider-firebase
### 🐞 Fixed
- Fix multi-bundle feature when using Firebase as Push Provider. [#4341](https://github.com/GetStream/stream-chat-android/pull/4341)

# October 31th, 2022 - 5.11.3
## stream-chat-android-client
### 🐞 Fixed
- Fixed `OutOfMemoryException` in `HttpLoggingInterceptor` when sending big attachments. [#4314](https://github.com/GetStream/stream-chat-android/pull/4314)

# October 17th, 2022 - 5.11.2
## stream-chat-android-ui-components
### 🐞 Fixed
- Fixed displaying messages with failed image attachments. [#4234](https://github.com/GetStream/stream-chat-android/pull/4234)
- Fixes problem when alligning reactions ballon for custom ViewHolders in message options dialog. [#4248](https://github.com/GetStream/stream-chat-android/pull/4248)

### ⬆️ Improved
- Improved asking for `WRITE_EXTERNAL_STORAGE` permission. The permission won't be requested starting from Android Q unless legacy external storage is requested. [#4219](https://github.com/GetStream/stream-chat-android/pull/4219)
- When `ChatClient.disconnect` is called, only remove the device on backend side if `flushPersistence` is `true` [#4280](https://github.com/GetStream/stream-chat-android/pull/4280)

## stream-chat-android-compose
### ⬆️ Improved
- Improved requesting `WRITE_EXTERNAL_STORAGE` permission when legacy storage is requested. [#4219](https://github.com/GetStream/stream-chat-android/pull/4219)

# September 30th, 2022 - 5.11.1
## stream-chat-android-ui-common
### 🐞 Fixed
- Fixed giphy size parsing. [#4222](https://github.com/GetStream/stream-chat-android/pull/4222)

# September 21th, 2022 - 5.11.0
## stream-chat-android-client
### ⬆️ Improved
- Reviewed requests parameters. `connectionId` is now sent only if necessary. [#4138](https://github.com/GetStream/stream-chat-android/pull/4138)

### ❌ Removed
- 🚨 Breaking change: Removed `connectionId` parameter from `FileUploader` methods. [#4138](https://github.com/GetStream/stream-chat-android/pull/4138)

## stream-chat-android-state
### ⚠️ Changed
- Divided QueryChannelLogic into state and database. [#4156](https://github.com/GetStream/stream-chat-android/pull/4156)

## stream-chat-android-compose
### ✅ Added
- Added `ownMessageText` and `otherMessageText` to `StreamColors` to enable message text customization. If you have been using `StreamColors.textHighEmphasis` to customize the color of the message texts, we recommend switching to the new attributes instead. [#4175](https://github.com/GetStream/stream-chat-android/pull/4175)

# September 13th, 2022 - 5.10.0
## stream-chat-android-client
### ⬆️ Improved
- Improving precision in time in the endpoint that syncs information between SDK and Stream's backend to make sure that undesired events are not coming due to a incorrect round down in time or desired events are not being ignored due to a incorrect round up of time when serializing/desirializing time in the SDK. [#4102](https://github.com/GetStream/stream-chat-android/pull/4102)

### ✅ Added
- Added `ChatEvent.rawDate` to access the time of an event as it was sent by the backend. This class includes microseconds precision and can be used when a higher precision than miliseconds is desired. [#4102](https://github.com/GetStream/stream-chat-android/pull/4102)
- Added [Handling User Connection](https://getstream.io/chat/docs/sdk/android/client/guides/handling-user-connection/) guide. [#4131](https://github.com/GetStream/stream-chat-android/pull/4131)
- Supported Android 13 behaviour changes. [#4039](https://github.com/GetStream/stream-chat-android/pull/4039)

## stream-chat-android-state
### 🐞 Fixed
- Fixed incrementing unread count if the message is already in the state. [#4135](https://github.com/GetStream/stream-chat-android/pull/4135)

## stream-chat-android-ui-common
### ⬆️ Improved
- Improved slow mode countdown which is now started only after the message is sent to the server. [#4120](https://github.com/GetStream/stream-chat-android/pull/4120)

## stream-chat-android-ui-components
### ⬆️ Improved
- Clicking or long clicking on the white spaces next to messages will no longer trigger listeners, from now on, only clicking on the actual message containers will. [#4151](https://github.com/GetStream/stream-chat-android/pull/4151)

### ✅ Added
- Added the `MessageListView::showMessageOptionsDialog` method to show message options dialog. [#4127](https://github.com/GetStream/stream-chat-android/pull/4127)
- Added styled attribute `streamUiGiphyMediaAttachmentSizingMode` and it's programmatic counterpart `GiphyMediaAttachmentViewStyle.sizingMode`. This parameters controls the way Giphy containers resize themselves. For a care free experience use adaptive resizing which will intelligently adapt its size while respecting the gif's aspect ratio. We recommend using adaptive resizing, however if you require more control use manual mode. [#4134](https://github.com/GetStream/stream-chat-android/pull/4134)
- Added styled attributes `streamUiGiphyMediaAttachmentWidth`, `streamUiGiphyMediaAttachmentHeight`, `streamUiGiphyMediaAttachmentDimensionRatio` and their programmatic counterparts contained within `GiphyMediaAttachmentViewStyle` that are `width`, `height` and `dimensionRatio`. These values are used to exert more control over Giphys. They are ignored if sizing mode is set to adaptive and respected if it is set to manual. [#4134](https://github.com/GetStream/stream-chat-android/pull/4134)

### ⚠️ Changed
- Exposed `MessageOptionsDialogFragment` so that clients are able to create and show the dialog manually. [#4127](https://github.com/GetStream/stream-chat-android/pull/4127)
- 🚨 Breaking change: `streamUiGiphyMediaAttachmentGiphyType` and its programmatic counterpart `GiphyMediaAttachmentViewStyle.giphyType` no longer change the container size. Container sizing has been decoupled from giphy scale type which now only controls the quality of the gif itself. If you need fixed sizes, set the sizing mode to manual and manipulate the container by setting custom width, height and if needed dimension ratio and scale type. Please check the added section for the full names of the new attributes. [#4134](https://github.com/GetStream/stream-chat-android/pull/4134)

## stream-chat-android-compose
### ⬆️ Improved
- Improved the way Giphy attachments are displayed. Instead of being cropped they can now be set to either respect the Giphy attachment's aspect ratio and adaptively resize themselves automatically or be manually sized in a fixed way by the user. [#4027](https://github.com/GetStream/stream-chat-android/pull/4027)
- Added the ability to control Giphy quality, sizing mode and content scaling by adding the parameters `GiphyInfoType` (controls quality), `GiphySizingMode` (controls sizing) and `contentScale` (controls scaling) to the functions `StreamAttachmentFactories.defaultFactories()`, `GiphyAttachmentFactory()` and `GiphyAttachmentContent()`. [#4027](https://github.com/GetStream/stream-chat-android/pull/4027)

### ✅ Added
- Added `GiphySizingMode`, an enum class used to control the way Giphys are displayed. When `GiphySizingMode.ADAPTIVE` is passed in as an argument it will make Giphy automatically resize themselves to fill available space while respecting their original aspect ratios, while `GiphySizingMode.FIXED_SIZE` will allow you to manually control the dimensions of the Giphy container in a fixed size manner. You can clip the maximum height and width in both cases by modifying `ChatTheme.attachmentsContentGiphyMaxWidth` and `attachmentsContentGiphyMaxHeight`. `GiphySizingMode` can be passed in as an argument to the following functions: `StreamAttachmentFactories.defaultFactories()`, `GiphyAttachmentFactory()` and `GiphyAttachmentContent()`. [#4027](https://github.com/GetStream/stream-chat-android/pull/4027)
- Added parameters `attachmentsContentGiphyMaxWidth` and `attachmentsContentGiphyMaxHeight` to `StreamDimens`. These parameters can be used to control the maximum dimensions of Giphys in either sizing mode. [#4027](https://github.com/GetStream/stream-chat-android/pull/4027)

# August 30th, 2022 - 5.9.0
## stream-chat-android-client
### ⬆️ Improved
- Show rounded avatars on Push Notification when `MessagingStyleNotificationHandler` is used. [#4059](https://github.com/GetStream/stream-chat-android/pull/4059)
- Add an option to use a custom implementation when showing avatars on Push Notifications when `MessagingStyleNotificationHandler` is used. [#4069](https://github.com/GetStream/stream-chat-android/pull/4069)

### ✅ Added
- Method to switch between users `ChatClient.switchUser`. Can be used for switching between users to simplify code for disconnecting and connecting to the SDK. [#4018](https://github.com/GetStream/stream-chat-android/pull/4018)
- Added `UploadedFile` which represents an uploaded file. It contains the url to the file under the property `file`, and a thumbnail of the file under the property `thumbUrl`. Thumbnails are usually returned when uploading a video file. [#4058](https://github.com/GetStream/stream-chat-android/pull/4058)

### ⚠️ Changed
- 🚨 Breaking change: `ChatClient.sendFile` now returns `UploadedFile` instead of `String`. `UploadedFile.file` is the equivalent of the previous return value. If you do not need the other parts of `UploadedFile`, you can use `.map { it.file }` to mitigate the breaking change. [#4058](https://github.com/GetStream/stream-chat-android/pull/4058)
- 🚨 Breaking change: `ChannelClient.sendFile` now returns `UploadedFile` instead of `String`. `UploadedFile.file` is the equivalent of the previous return value. If you do not need the other parts of `UploadedFile`, you can use `.map { it.file }` to mitigate the breaking change. [#4058](https://github.com/GetStream/stream-chat-android/pull/4058)
- 🚨 Breaking change: Overloaded functions `FileUploader.sendFile()` have had their signatures changed. Instead of returning `String`, they are now supposed to return `UploadedFile`. If you have extended this interface and only need the previous return functionality, you can assign a value to `UploadedFile.file` while keeping `UploadedFile.thumbUrl` `null`. [#4058](https://github.com/GetStream/stream-chat-android/pull/4058)
- 🚨 Breaking change: Overloaded functions `StreamFileUploader.sendFile()` have had their signatures changed. Instead of returning `String`, they now return `UploadedFile`. If you do not need the other parts of `UploadedFile`, you can use `.map { it.file }` to mitigate the breaking change. [#4058](https://github.com/GetStream/stream-chat-android/pull/4058)
- 🚨 Breaking change: `ChatClient.sendImage` now returns `UploadedImage` instead of `String`. `UploadedImage.file` is the equivalent of the previous return value, you can use `.map { it.file }` to mitigate the breaking change. [#4058](https://github.com/GetStream/stream-chat-android/pull/4058)
- 🚨 Breaking change: `ChannelClient.sendImage` now returns `UploadedImage` instead of `String`. `UploadedImage.file` is the equivalent of the previous return value, you can use `.map { it.file }` to mitigate the breaking change. [#4058](https://github.com/GetStream/stream-chat-android/pull/4058)
- 🚨 Breaking change: Overloaded functions `FileUploader.sendImage()` have had their signatures changed. Instead of returning `String`, they are now supposed to return `UploadedImage`. To mitigate these changes, you can wrap your previously returned file URL inside `UploadedImage`. [#4058](https://github.com/GetStream/stream-chat-android/pull/4058)
- 🚨 Breaking change: Overloaded functions `StreamFileUploader.sendImage()` have had their signatures changed. Instead of returning `String`, they now return `UploadedImage`, you can use `.map { it.file }` to mitigate the breaking change. [#4058](https://github.com/GetStream/stream-chat-android/pull/4058)

## stream-chat-android-state
### ⚠️ Changed
- `EventHandlerSequential` is now in use by default.

## stream-chat-android-offline
### 🐞 Fixed
- Removed calls to Kotlin Collection's `getOrDefault()` inside `TypingEventPruner`. The function is not available below Android API 24 and was causing exceptions. [#4100](https://github.com/GetStream/stream-chat-android/pull/4100)

## stream-chat-android-ui-common
### ✅ Added
- Added `hasCommands` field to `MessageComposerState` to set commands button visibility. [#4057](https://github.com/GetStream/stream-chat-android/pull/4057)
- Add an implementation of `UserIconBuilder` which uses Coil to load the avatar picture. [#4069](https://github.com/GetStream/stream-chat-android/pull/4069)

## stream-chat-android-ui-components
### 🐞 Fixed
- Fixed user avatar in navigation drawer of the sample app. [#4050](https://github.com/GetStream/stream-chat-android/pull/4050)
- The commands button in `MessageComposerView` can now be used to hide the command suggestion popup. [#4041](https://github.com/GetStream/stream-chat-android/pull/4041)
- Now "Quotes" toggle in the dashboard controls the "Reply" option in the message list. [#4074](https://github.com/GetStream/stream-chat-android/pull/4074)
- Now "Threads & Replies" toggle in the dashboard controls the "Thread Reply" option in the message list. [#4074](https://github.com/GetStream/stream-chat-android/pull/4074)
- Fixed a bug that made `MessageInputView` not adhere to integration visibility attributes (`streamUiAttachButtonEnabled` and `streamUiLightningButtonEnabled`). [#4107](https://github.com/GetStream/stream-chat-android/pull/4107)
- Fixed scroll state on filter change. [#4105](https://github.com/GetStream/stream-chat-android/pull/4105/files)

### ⬆️ Improved
- Added check to hide command button if no commands are available in `MessageInputView` and `MessageComposerView`. [#4057](https://github.com/GetStream/stream-chat-android/pull/4057)
- Revert workaround for setting `ChatUI::imageHeadersProvider` introduced in [#3237](https://github.com/GetStream/stream-chat-android/pull/3237). [#4065](https://github.com/GetStream/stream-chat-android/pull/4065)
- Integration button visibility inside `MessageComposerView` dictated by attributes `streamUiMessageComposerCommandsButtonVisible` and `streamUiMessageComposerAttachmentsButtonVisible` is now set prior to binding the ViewModel, improving compliance and possible flickering issues. [#4107](https://github.com/GetStream/stream-chat-android/pull/4107)

### ✅ Added
- Added the `stream-chat-android-ui-guides` application that showcases different customizations of the SDK. [#4024](https://github.com/GetStream/stream-chat-android/pull/4024)

### ⚠️ Changed
- 🚨 Breaking change: `ChannelListUpdateListener` is now tasked with scrolling the list to the bottom once the `ChannelListItem.LoadingMoreItem` is inserted after requesting a new page of `Channel`s. If `ChannelListUpdateListener` inside `ChannelListView` is overridden in order to keep the scroll to bottom when loading a new page please copy the default implementation to the custom implementation of the listener. [#4105](https://github.com/GetStream/stream-chat-android/pull/4105/files)

## stream-chat-android-compose
### 🐞 Fixed
- Fixed the online member count indicator in the message list header. Previously it did not properly track members going offline. [#4043](https://github.com/GetStream/stream-chat-android/pull/4043)
- Now "Quotes" toggle in the dashboard controls the "Reply" option in the message list. [#4074](https://github.com/GetStream/stream-chat-android/pull/4074)
- Now "Threads & Replies" toggle in the dashboard controls the "Thread Reply" option in the message list. [#4074](https://github.com/GetStream/stream-chat-android/pull/4074)

### ⬆️ Improved
- Added check to hide command button if no commands are available in `MessageComposer`. [#4057](https://github.com/GetStream/stream-chat-android/pull/4057)

### ✅ Added
- Added the `stream-chat-android-ui-guides` application that showcases different customizations of the SDK. [#4024](https://github.com/GetStream/stream-chat-android/pull/4024)

# August 24th, 2022 - 5.8.2
## stream-chat-android-offline
### 🐞 Fixed
- Fixed `useSequentialEventHandler` config parameter that was passed to `StreamOfflinePluginFactory` but had no effect. [#4089](https://github.com/GetStream/stream-chat-android/pull/4089)

## stream-chat-android-ui-components
### 🐞 Fixed
- Fixed stale online member count in `MessageListHeaderView` when a member leaves the channel. [#4072](https://github.com/GetStream/stream-chat-android/pull/4072)

## stream-chat-android-compose
### 🐞 Fixed
- Fixed stale online member count in `MessageListHeader` when a member leaves the channel. [#4072](https://github.com/GetStream/stream-chat-android/pull/4072)

# August 22nd, 2022 - 5.8.1
## stream-chat-android-ui-components
### 🐞 Fixed
- Fixed loading of image attachments with null values of `Attachment.originalWidth` and `Attachment.originalHeight`. A bug was introduced in the previous release that made these image attachments not load as their container height would remain set to 0. [#4067](https://github.com/GetStream/stream-chat-android/pull/4067)

# August 16th, 2022 - 5.8.0
## Common changes for all artifacts
### ⚠️ Changed
- Updated external libraries version. Check the PR to get more details.[#3976](https://github.com/GetStream/stream-chat-android/pull/3976)
- Updated Compose Compiler version to `1.3.0`, Compose UI version to `1.2.1`,  and Kotlin version to `1.7.10`. [#4019](https://github.com/GetStream/stream-chat-android/pull/4019)

## stream-chat-android-client
### 🐞 Fixed
- Rename of field for optional multi bundle push provider. Now projects with multiple push providers will correct correctly. [#4008](https://github.com/GetStream/stream-chat-android/pull/4008)
- Fixed blinking unread count indicator. [#4030](https://github.com/GetStream/stream-chat-android/pull/4030)
- Fixed push notification reply action. [#4046](https://github.com/GetStream/stream-chat-android/pull/4046)

### ✅ Added
- Added properties `originalHeight` and `originalWidth` to `Attachment`. These represent the original dimensions of an image attachment. [#4011](https://github.com/GetStream/stream-chat-android/pull/4011)

## stream-chat-android-offline
### ⬆️ Improved
- Improved updating channels after receiving `NotificationMessageNew` event. [#3991](https://github.com/GetStream/stream-chat-android/pull/3991)
- Improved updating channels after receiving `NewMessageEvent`. The channel will be added to the list if the message is not a system message. [#3999](https://github.com/GetStream/stream-chat-android/pull/3999)
- `ThreadState` is now independent from `ChannelState`. [#3959]

### ✅ Added
- `loading` is added to `ThreadState`. [#3959]

### ⚠️ Changed
- Deprecated `NonMemberChatEventHandler`. Use `BaseChatEventHandler` or `DefaultChatEventHandler` for custom implementation. [#3991](https://github.com/GetStream/stream-chat-android/pull/3991)
- Deprecated multiple event specific `BaseChatEventHandler` methods . Use `handleChatEvent()` or `handleCidEvent()` instead. [#3991](https://github.com/GetStream/stream-chat-android/pull/3991)
- Made `DefaultChatEventHandler` open. You can extend it to change default member-based events handling. [#3991](https://github.com/GetStream/stream-chat-android/pull/3991)
- 🚨 Breaking change: `ChatEventHandlerFactory::chatEventHandler` signature was changed. It now requires `StateFlow<Map<String, Channel>?>` instead of `StateFlow<List<Channel>?>` [#3992](https://github.com/GetStream/stream-chat-android/pull/3992)
- Added additional `chatEventHandlerFactory` parameter to `ChatClient.queryChannelsAsState` which allows you to customize `chatEventHandler` associated with the query. [#3992](https://github.com/GetStream/stream-chat-android/pull/3992)

## stream-chat-android-ui-components
### 🐞 Fixed
- Fixed a crash when passing content URIs without duration metadata to the `StorageHelper::.getAttachmentsFromUriList` method. [4002](https://github.com/GetStream/stream-chat-android/pull/4002)
- Image attachment containers now posses the correct fixed size prior to loading, avoiding message items around messages containing images from "jumping". This is applicable only to image attachments which contain non-null values`Attachment.originalWidth` and `Attachment.originalHeight` properties. [#4011](https://github.com/GetStream/stream-chat-android/pull/4011)
- Fixed a bug when a reaction left by the current user appears as a reaction left by some other user. [4035#](https://github.com/GetStream/stream-chat-android/pull/4035)

### ✅ Added
- Add `streamUiAttachmentsPickerMediaAttachmentsTabEnabled`, `streamUiAttachmentsPickerFileAttachmentsTabEnabled` and `streamUiAttachmentsPickerCameraAttachmentsTabEnabled` attributes to `MessageComposerView` that allow to show/hide particular tabs in the attachment picker. [#3977](https://github.com/GetStream/stream-chat-android/pull/3977)
- Add `streamUiMediaAttachmentsTabEnabled`, `streamUiFileAttachmentsTabEnabled` and `streamUiCameraAttachmentsTabEnabled` attributes to `MessageInputView` that allow to show/hide particular tabs in the attachment picker.. [#3977](https://github.com/GetStream/stream-chat-android/pull/3977)
- Add the `attachmentsPickerTabFactories` parameter to `AttachmentSelectionDialogFragment` that allows to create a custom tab for the attachment picker. [#3977](https://github.com/GetStream/stream-chat-android/pull/3977)

### ⚠️ Changed
- Link attachment previews now feature a more compact image preview container. [#4011](https://github.com/GetStream/stream-chat-android/pull/4011)

## stream-chat-android-compose
### 🐞 Fixed
- Fixed a crash when passing content URIs without duration metadata to the `StorageHelperWrapper::.getAttachmentsFromUris` method. [4002](https://github.com/GetStream/stream-chat-android/pull/4002)
- Fixed a bug when a reaction left by the current user appears as a reaction left by some other user. [4035#](https://github.com/GetStream/stream-chat-android/pull/4035)

### ⬆️ Improved
- `ImageAttachmentContent` is no longer statically sized. It now auto-sizes itself according to the image attachment dimension ratio. If you wish to limit the maximum height of image attachments, please use `StreamDimens.attachmentsContentImageMaxHeight`.  [#4013](https://github.com/GetStream/stream-chat-android/pull/4013)

### ✅ Added
- Added additional `chatEventHandlerFactory` parameter to `ChannelListViewModel` and `ChannelListViewModelFactory` that allows customizing `ChatEventHandler`. [#3997](https://github.com/GetStream/stream-chat-android/pull/3997)
- Added the `tabFactories` parameter to `AttachmentsPicker` that allows to control the list of tabs displayed in the picker. [#3994](https://github.com/GetStream/stream-chat-android/pull/3994)
- Added parameter `attachmentsContentImageMaxHeight` to `StreamDimens`. [#4013](https://github.com/GetStream/stream-chat-android/pull/4013)

### ⚠️ Changed
- `StreamDimens` constructor containing parameter `attachmentsContentImageHeight` has been deprecated. Please use the one without it. This has been done because images displayed by `ImageAttachmentContent` inside the message list now auto-size themselves intelligently according to their aspect ratio. If you wish to limit the maximum vertical height of such images, use `StreamDimens.attachmentsContentImageMaxHeight`.  [#4013](https://github.com/GetStream/stream-chat-android/pull/4013)

# August 02th, 2022 - 5.7.0
## Common changes for all artifacts
### ⚠️ Changed
- Updated compile & target SDK to **32**. [#3965](https://github.com/GetStream/stream-chat-android/pull/3965)
- Updated Kotlin version to **1.7.0**.[#3965](https://github.com/GetStream/stream-chat-android/pull/3965)

## stream-chat-android-client
### 🐞 Fixed
- Fixed the missing disconnected state in `ClientState.connectionState`. [#3943](https://github.com/GetStream/stream-chat-android/pull/3943)

### ⬆️ Improved
- Offline data is clear after the user is disconnect by calling `ChatClient.disconnect(true)`. [#3917](https://github.com/GetStream/stream-chat-android/pull/3917)
- Adding logs to understand more about unrecoverable errors in socket connection. [#3946](https://github.com/GetStream/stream-chat-android/pull/3946)
- Added the ClientState.initializationState. Now you can check when the current state of the initialization progress. [#3962](https://github.com/GetStream/stream-chat-android/pull/3962)

### ✅ Added
- Added a check if `lastSyncedAt` is no later than 30 days when calling `ChatClient::getSyncHistory`. [#3934](https://github.com/GetStream/stream-chat-android/pull/3934)
- Added `ClientState::isNetworkAvailable` which gives you information about device's internet connection status.[#3880](https://github.com/GetStream/stream-chat-android/pull/3880)

### ⚠️ Changed
- Queries that require active socket connection will be postponed until connection is established: [#3952](https://github.com/GetStream/stream-chat-android/pull/3952)

## stream-chat-android-offline
### 🐞 Fixed
- Fixed preview for channels when sending messages offline. [3933](https://github.com/GetStream/stream-chat-android/pull/3933)
- Fixed marking the channel as read when opening it from a push notification. Previously the SDK would fail to make the call. [#3985](https://github.com/GetStream/stream-chat-android/pull/3985)

## stream-chat-android-ui-common
### ✅ Added
- Added more file sources to the file provider used when sending file attachments. [3958](https://github.com/GetStream/stream-chat-android/pull/3958)

### ⚠️ Changed
- Deprecated `MessageAction.MuteUser`. The option to mute users via a message options has been deprecated and will be removed. [#3953](https://github.com/GetStream/stream-chat-android/pull/3953)

## stream-chat-android-ui-components
### 🐞 Fixed
- Fixed the display of disconnected state in channel list and message list headers. [#3943](https://github.com/GetStream/stream-chat-android/pull/3943)
- Fixed list state race condition while switching filters in channel list. [#3939](https://github.com/GetStream/stream-chat-android/pull/3939/files)

### ✅ Added
- Added `android:inputType` customization option to `MessageComposerView` and `MessageInputView`. [#3942](https://github.com/GetStream/stream-chat-android/pull/3924)
- Added `streamUiOptionsOverlayEditReactionsMargin`, `streamUiOptionsOverlayUserReactionsMargin` and `streamUiOptionsOverlayMessageOptionsMargin` attributes to `MessageInputView` to customize the spacing between the elements on the message options overlay. [#3950](https://github.com/GetStream/stream-chat-android/pull/3950)
- Added `MessageListViewModel.Event.BanUser`. This event is used to ban a user by using calling `MessageListViewModel.onEvent(Event)` and providing it as an argument. For the difference between banning and shadow banning, you can read the documentation [here](https://getstream.io/blog/feature-announcement-shadow-ban/). [#3953](https://github.com/GetStream/stream-chat-android/pull/3953)
- Added `MessageListViewModel.Event.UnbanUser`. This event is used to unban a user by using calling `MessageListViewModel.onEvent(Event)` and providing it as an argument. For the difference between banning and shadow banning, you can read the documentation [here](https://getstream.io/blog/feature-announcement-shadow-ban/). [#3953](https://github.com/GetStream/stream-chat-android/pull/3953)
- Added `MessageListViewModel.Event.ShadowBanUser`. This event is used to shadow ban a user by using calling `MessageListViewModel.onEvent(Event)` and providing it as an argument. For the difference between banning and shadow banning, you can read the documentation [here](https://getstream.io/blog/feature-announcement-shadow-ban/). [#3953](https://github.com/GetStream/stream-chat-android/pull/3953)
- Added `MessageListViewModel.Event.RemoveShadowBanFromUser`. This event is used to remove a shadow ban from a user by using calling `MessageListViewModel.onEvent(Event)` and providing it as an argument. For the difference between banning and shadow banning, you can read the documentation [here](https://getstream.io/blog/feature-announcement-shadow-ban/). [#3953](https://github.com/GetStream/stream-chat-android/pull/3953)

### ⚠️ Changed
- Deprecated `LegacyDateFormatter`, `PorterImageView` and `PorterShapeImageView` classes as they are unused. [3923](https://github.com/GetStream/stream-chat-android/pull/3923)
- Deprecated `DefaultTypingUpdatesBuffer`. Should you wish to create your own implementation of a typing buffer, you can create a custom implementation of `TypingUpdatesBuffer`. [#3968](https://github.com/GetStream/stream-chat-android/pull/3968)
- Deprecated `MessageListViewModel.BlockUser`. Use `MessageListViewModel.ShadowBanUser` if you want to retain the same functionality, or `MessageListViewModel.BanUser` if you want to outright ban the user. For the difference between banning and shadow banning, you can read the documentation [here](https://getstream.io/blog/feature-announcement-shadow-ban/). [#3953](https://github.com/GetStream/stream-chat-android/pull/3953)
- Deprecated `MessageListView::setUserMuteHandler`. The option to mute users via message option has been deprecated and will be removed. [#3953](https://github.com/GetStream/stream-chat-android/pull/3953)
- Deprecated `MessageListView::setUserUnmuteHandler`. The option to unmute users via message option has been deprecated and will be removed. [#3953](https://github.com/GetStream/stream-chat-android/pull/3953)
- Deprecated `MessageListView::setMuteUserEnabled`. The option to mute users via message option has been deprecated and will be removed. [#3953](https://github.com/GetStream/stream-chat-android/pull/3953)
- Deprecated `MessageListView.UserMuteHandler`. The option to mute users via message option has been deprecated and will be removed. [#3953](https://github.com/GetStream/stream-chat-android/pull/3953)
- Deprecated `MessageListView.UserUnmuteHandler`. The option to unmute users via message option has been deprecated and will be removed. [#3953](https://github.com/GetStream/stream-chat-android/pull/3953)
- Deprecated `MessageListView::setBlockUserEnabled`. The option to block users via message option has been deprecated and will be removed. [#3953](https://github.com/GetStream/stream-chat-android/pull/3953)
- Deprecated `MessageListView.UserBlockHandler`. The option to block users via message option has been deprecated and will be removed. [#3953](https://github.com/GetStream/stream-chat-android/pull/3953)
- Deprecated the following `MessageListViewAttributes`: `streamUiMuteOptionIcon`, `streamUiUnmuteOptionIcon`, `streamUiMuteUserEnabled`, `streamUiBlockOptionIcon` and `streamUiBlockUserEnabled`. The options to block and mute user using `MessageListView` message options have been deprecated and will be removed. [#3953](https://github.com/GetStream/stream-chat-android/pull/3953)
- Deprecated the `MessageListViewStyle` constructor containing params `muteIcon`, `unmuteIcon`, `muteEnabled`, `blockIcon` and `blockEnabled`. Use the constructor which does not contain these parameters. [#3953](https://github.com/GetStream/stream-chat-android/pull/3953)

## stream-chat-android-compose
### 🐞 Fixed
- Fixed the display of disconnected state in channel list and message list headers. [#3943](https://github.com/GetStream/stream-chat-android/pull/3943)

### ✅ Added
- Added `KeyboardOptions` customization option to `MessageInput` composable. [#3942](https://github.com/GetStream/stream-chat-android/pull/3924)
- Added `MessageListViewModel::banUser`. You can use it to ban a user belonging to the current channel. For the difference between banning and shadow banning, you can read the documentation [here](https://getstream.io/blog/feature-announcement-shadow-ban/). [#3953](https://github.com/GetStream/stream-chat-android/pull/3953)
- Added `MessageListViewModel::unbanUser`. You can use it to unban a user belonging to the current channel. For the difference between banning and shadow banning, you can read the documentation [here](https://getstream.io/blog/feature-announcement-shadow-ban/). [#3953](https://github.com/GetStream/stream-chat-android/pull/3953)
- Added `MessageListViewModel::shadowBanUser`. You can use it to shadow ban a user belonging to the current channel. For the difference between banning and shadow banning, you can read the documentation [here](https://getstream.io/blog/feature-announcement-shadow-ban/). [#3953](https://github.com/GetStream/stream-chat-android/pull/3953)
- Added `MessageListViewModel::removeShadowBanFromUser`. You can use it to remove a shadow ban from a user belonging to the current channel. For the difference between banning and shadow banning, you can read the documentation [here](https://getstream.io/blog/feature-announcement-shadow-ban/). [#3953](https://github.com/GetStream/stream-chat-android/pull/3953)
- Added `MessageListViewModel::muteUser`. You can use it to mute a user belonging to the current channel. [#3953](https://github.com/GetStream/stream-chat-android/pull/3953)
- Added `MessageListViewModel::unmuteUser`. You can use it to mute a user belonging to the current channel. [#3953](https://github.com/GetStream/stream-chat-android/pull/3953)

### ⚠️ Changed
- Deprecated `RowScope.DefaultComposerInputContent` to be marked internal. Use `MessageInput` directly instead. [#3942](https://github.com/GetStream/stream-chat-android/pull/3924)
- Updated Compose compiler and UI version to **1.2.0**.[#3965](https://github.com/GetStream/stream-chat-android/pull/3965)

# July 20th, 2022 - 5.6.1
## stream-chat-android-client
### ⚠️ Changed
- Functions inside `ThreadQueryListener` have been turned into `suspend` functions. [#3926](https://github.com/GetStream/stream-chat-android/pull/3926)

## stream-chat-android-offline
### 🐞 Fixed
- Fixed a crash when reacting to a message in a thread. [#3926](https://github.com/GetStream/stream-chat-android/pull/3926)

## stream-chat-android-compose
### 🐞 Fixed
- Fixed thread not scrolling to new message. [#3930](https://github.com/GetStream/stream-chat-android/pull/3930)

# July 20th, 2022 - 5.6.0
## Common changes for all artifacts
### ⚠️ Changed
- 🚨 Breaking change: The class `io.getstream.chat.android.offline.model.connection.ConnectionState` was moved to `io.getstream.chat.android.client.models.ConnectionState`. Please update your imports to be able to compile code using this class. [#3852](https://github.com/GetStream/stream-chat-android/pull/3852).

## stream-chat-android-client
### ✅ Added
- Added a way to convert `Flow` into `LiveData` for Java users.
- Base state of the SDK can be check using `io.getstream.chat.android.client.setup.state.ClientState` interface. Use this interface to receive the state of the SDK as StateFlows. [#3852](https://github.com/GetStream/stream-chat-android/pull/3852)

### ⚠️ Changed
-. `Call` interface provides an `await()` suspend function implemented on every subclass and is not needed to use the extension function anymore. [#3807](https://github.com/GetStream/stream-chat-android/pull/3807)
- `ChatLoggerHandler` has a new function named `logV`. [#3869](https://github.com/GetStream/stream-chat-android/pull/3869)
- `ChatClient.disconnect()` is deprecated and a new `ChatClient.disconnect(Boolean)` method with a boolean argument is created. This method return a `Call` to be invoked for disconnection. [#3817](https://github.com/GetStream/stream-chat-android/pull/3817)

### ❌ Removed
- 🚨 Breaking change: Removed the `Member.role` field. [3851](https://github.com/GetStream/stream-chat-android/pull/3851)

## stream-chat-android-offline
### 🐞 Fixed
- Fixed initializing channels state when DB is empty and API requests fails. [3870](https://github.com/GetStream/stream-chat-android/pull/3870)
- Fixed that causes a crash while reconnecting to the SDK multiple times. [#3888](https://github.com/GetStream/stream-chat-android/pull/3888)

## stream-chat-android-ui-components
### 🐞 Fixed
- The reply option on the gallery screen and moderation options now work with `MessageComposerView`. [#3864](https://github.com/GetStream/stream-chat-android/pull/3864)
- Fixed potential crashes when showing dialogs after process recreation. [#3857](https://github.com/GetStream/stream-chat-android/pull/3857)
- Fixed potential unnecessary channel query on the channel list screen. [#3895](https://github.com/GetStream/stream-chat-android/pull/3895)

### ⬆️ Improved
- `MessageListView` now allows multiple re-bindings of `MessageListViewModel` provided that `MessageListViewModel.deletedMessageVisibility` has not been changed since `MessageListView` was first initialized. [#3843](https://github.com/GetStream/stream-chat-android/pull/3843)

### ✅ Added
- Added the ability to align system messages via a `MessageListView` attribute called `streamUiSystemMessageAlignment`. [#3840](https://github.com/GetStream/stream-chat-android/pull/3840)
- Added the `MessageListViewModel::setMessagePositionHandler` method to customize message position within a group. [#3882](https://github.com/GetStream/stream-chat-android/pull/3882)
- Added documentation for [MessageComposerView](https://getstream.io/chat/docs/sdk/android/ui/message-components/message-composer). [#3845](https://github.com/GetStream/stream-chat-android/pull/3845)
- Added a new version of the [Adding Custom Attachments](https://getstream.io/chat/docs/sdk/android/ui/guides/adding-custom-attachments-message-composer/) guide that uses the new `MessageComposerView`. [#3877](https://github.com/GetStream/stream-chat-android/pull/3877)

## stream-chat-android-compose
### 🐞 Fixed
- Fixed potential unnecessary channel query on the channel list screen. [#3895](https://github.com/GetStream/stream-chat-android/pull/3895)

### ⬆️ Improved
- Improved recomposition in `MessagesScreen` by deferring state reads to the latest possible point. [#3667](https://github.com/GetStream/stream-chat-android/pull/3667)

### ⚠️ Changed
- Show snackbar instead of toast when file exceeds the size limit. [#3858](https://github.com/GetStream/stream-chat-android/pull/3858)

# July 05th, 2022 - 5.5.0
## Common changes for all artifacts
### 🐞 Fixed
- Add ordered substitution arguments in `ja` and `ko` translated strings files [#3778](https://github.com/GetStream/stream-chat-android/pull/3778)

## stream-chat-android-client
### 🐞 Fixed
- Fix the channel screen being stuck with an infinite loading [3791](https://github.com/GetStream/stream-chat-android/pull/3791)

## stream-chat-android-offline
### 🐞 Fixed
- Fixed bug of empty channels while sending messages. [3776](https://github.com/GetStream/stream-chat-android/pull/3776)
- Fixed populating mentions when sending a message with attachments. [3801](https://github.com/GetStream/stream-chat-android/pull/3801)
- Fixed crash at ExtraDataConverter.stringToMap. [3816](https://github.com/GetStream/stream-chat-android/pull/3816)

### ⚠️ Changed
- Deprecated `GlobalState::typingUpdates` in favor of `GlobalState::typingChannels`.

## stream-chat-android-ui-components
### 🐞 Fixed
- Fixed reply messages inside notification. [#3756](https://github.com/GetStream/stream-chat-android/pull/3756)
- Fixed the display of avatars before system messages. [#3799](https://github.com/GetStream/stream-chat-android/pull/3799)
- Fixed a bug which made the unread count disappear on certain devices when it went over double digits. [#3798](https://github.com/GetStream/stream-chat-android/pull/3798)
- Fixed a bug where typing items in MessageList weren't properly set on all data changes. [#3790](https://github.com/GetStream/stream-chat-android/pull/3790)

### ⬆️ Improved
- `ChannelListView` can now restore the previously saved scroll state. [3804](https://github.com/GetStream/stream-chat-android/pull/3804)

### ✅ Added
- Added `MessagePreviewFormatter` field to the `ChatUI` class, to allow for message preview text format customization across the app. [3788](https://github.com/GetStream/stream-chat-android/pull/3788).
- Added `streamUiDisableScrollWhenShowingDialog` attribute to `MessageListView` that allows to enable/disable message list scroll while a dialog is shown over the message list. [#3809](https://github.com/GetStream/stream-chat-android/pull/3809)
- Added the preview of moderation bounced messages and the ability to take actions upon those messages like edit, delete and send anyway. [#3625](https://github.com/GetStream/stream-chat-android/pull/3625)
- Added experimental implementation of `MessageComposerView` and `MessageComposerViewModel` which are supposed to replace `MessageInputView` in the future. [3019](https://github.com/GetStream/stream-chat-android/pull/3019)
- Added `MessageListView::setMessageOptionItemsFactory` and `MessageListView::setCustomActionHandler` methods to add and handle custom actions in `MessageListView`. [3768](https://github.com/GetStream/stream-chat-android/pull/3768)

### ⚠️ Changed
- The layout width of the unread count view is now set to `wrap_content` instead of being a fixed size dictated by the dimen `stream_ui_scroll_button_unread_badge_size`. [#3798](https://github.com/GetStream/stream-chat-android/pull/3798)

### ❌ Removed
- 🚨 Breaking change: The block action has been removed from message options. [3768](https://github.com/GetStream/stream-chat-android/pull/3768)

## stream-chat-android-compose
### 🐞 Fixed
- Channels will now be marked as read only when the latest message is reached. Previously they were marked read whenever an unread message was read, regardless of its position in the list. [#3772](https://github.com/GetStream/stream-chat-android/pull/3772)

### ⬆️ Improved
- Improved `Messages` recomposition when marking messages as read. It will now avoid going into a recomposition loop in certain situations such as when you have two or more failed messages visible in the list. [#3772](https://github.com/GetStream/stream-chat-android/pull/3772)
- Covered an edge case inside `DefaultTypingUpdatesBuffer`. It will now always call `onTypingStopped()` when you call `DefaultTypingUpdatesBuffer.clear()`. [#3782](https://github.com/GetStream/stream-chat-android/pull/3782)

### ✅ Added
- Added the preview of moderation bounced messages and the ability to take actions upon those messages like edit, delete and send anyway. [#3625](https://github.com/GetStream/stream-chat-android/pull/3625)

# June 27th, 2022 - 5.4.0
## Common changes for all artifacts
### ⬆️ Improved
- Now the SDK can be used if R8 full mode. New rules were added to the library to support the aggressive optimizations [3663](https://github.com/GetStream/stream-chat-android/pull/3663).

### ⚠️ Changed
- Migrated to Coil version 2.1.0 [#3538](https://github.com/GetStream/stream-chat-android/pull/3538)

## stream-chat-android-client
### ⬆️ Improved
-  Avoid multiple calls to `/app` endpoint. [3686](https://github.com/GetStream/stream-chat-android/pull/3686)

### ✅ Added
-. `ChatClient::connectUser` as a new optional argument to configure a timeout to be waiting until the connection is established, in another case an error will be returned [#3605](https://github.com/GetStream/stream-chat-android/pull/3605)
-. `ChatClient::connectAnonymousUser` as a new optional argument to configure a timeout to be waiting until the connection is established, in another case an error will be returned [#3605](https://github.com/GetStream/stream-chat-android/pull/3605)
-. `ChatClient::connectGuestUser` as a new optional argument to configure a timeout to be waiting until the connection is established, in another case an error will be returned [#3605](https://github.com/GetStream/stream-chat-android/pull/3605)
-. `ChatClient::connectUser` doesn't return an error in the case there is a previous connection with the same user. [#3653](https://github.com/GetStream/stream-chat-android/pull/3653)
- Added `ChatClient::countUnreadMentions` extension function which counts messages in which the user is mentioned.

### ⚠️ Changed
- 🚨 Changed `ChatClient::connectUser` - the method shouldn't be called when the user is already set and will automatically disconnect if this happens.

## stream-chat-android-offline
### 🐞 Fixed
- Fix the stale Channel data being stored into database. [3650](https://github.com/GetStream/stream-chat-android/pull/3650)
- Fix race condition problem that allowed multiple threads to increment unread count, which could cause a mistake in the number of unread messages. [3656](https://github.com/GetStream/stream-chat-android/pull/3656)
- A new optional argument `useSequentialEventHandler` has been added to `Config` class of offline plugin to enable a sequential event handling mechanism. [3659](https://github.com/GetStream/stream-chat-android/pull/3659)
- Fix channel mutes being dropped on user updates [3728](https://github.com/GetStream/stream-chat-android/pull/3728)
- Bug fix when deleting reactions without internet connection. [#3753](https://github.com/GetStream/stream-chat-android/pull/3753)

### ⬆️ Improved
- Added logs of all properties available in a class and which one was searched for then QuerySort fails to find a field. [3597](https://github.com/GetStream/stream-chat-android/pull/3597)

### ✅ Added
- Added `EventHandlerSequential` to support a sequential event processing. [3604](https://github.com/GetStream/stream-chat-android/pull/3604)
- Logging when unread count is updated. [3642](https://github.com/GetStream/stream-chat-android/pull/3642)

### ⚠️ Changed
-  Added interface `QuerySorter` and new implementation of query sort `QuerySortByField` so users can choose between implementations that use reflection or not. [3624](https://github.com/GetStream/stream-chat-android/pull/3624)

## stream-chat-android-ui-components
### 🐞 Fixed
- Fixed potential NPE when disconnecting the user. [#3612](https://github.com/GetStream/stream-chat-android/pull/3612)
- The channel will now be marked as read once the latest message inside `MessagesListView` is reached. Previously scrolling down to it would not trigger this action. [#3620](https://github.com/GetStream/stream-chat-android/pull/3620)
- Now the options button is not displayed on the gallery screen if there are no options available. [#3696](https://github.com/GetStream/stream-chat-android/pull/3696)
- Fixed `app:streamUiMessageInputHintText` not getting applied properly in `MessageInputView`. [#3749](https://github.com/GetStream/stream-chat-android/pull/3749)
- Fixed backwards compatibility of the `ChannelListView` attribute `streamUiIndicatorPendingSyncIcon` and the `MessageListView` attribute `streamUiIconIndicatorPendingSync`. These are now backwards compatible down to API 21 [#3766](https://github.com/GetStream/stream-chat-android/pull/3766)

### ⬆️ Improved
- Improved displaying the upload progress of files being uploaded. Now the upload progress text is less likely to get ellipsized. [#3618](https://github.com/GetStream/stream-chat-android/pull/3618)

### ✅ Added
- Added way to customize quoted attachments through `QuotedAttachmentFactory` and updated custom attachments guide for the new feature. [#3592](https://github.com/GetStream/stream-chat-android/pull/3592)
- Added `ChannelListViewModelFactory.Builder` for Java users. [#3617](https://github.com/GetStream/stream-chat-android/pull/3617)
- Added `MessageListViewModelFactory.Builder` for Java users. [#3617](https://github.com/GetStream/stream-chat-android/pull/3617)
- Added `PinnedMessageListViewModelFactory.Builder` for Java users. [#3617](https://github.com/GetStream/stream-chat-android/pull/3617)
- Added `TypingIndicatorViewModelFactory.Builder` for Java users. [#3617](https://github.com/GetStream/stream-chat-android/pull/3617)
- Added new attributes to `MessageListView` that are designed to customize the scroll to bottom button. They are listed in the linked PR. [3634](https://github.com/GetStream/stream-chat-android/pull/3634)
- Added a way to change runtime filters for Channels in `ChannelListViewModel`, using `setFilters(FilterObject)`. [#3687](https://github.com/GetStream/stream-chat-android/pull/3687) 
- Added support for bottom infinite scrolling when searching for messages or navigating to messages in a non-linear way inside MessageListView. [3654](https://github.com/GetStream/stream-chat-android/pull/3654)
- A new interface `TypingUpdatesBuffer` and its implementation `DefaultTypingUpdatesBuffer` used for buffering typing updates in order to save API calls. [3633](https://github.com/GetStream/stream-chat-android/pull/3633)
- A new method `MessageInputView.setTypingUpdatesBuffer(TypingUpdatesBuffer)` used for setting the typing updates buffer. [3633](https://github.com/GetStream/stream-chat-android/pull/3633)
- Added possibility to customize gallery options style via `TransformStyle.attachmentGalleryOptionsStyleTransformer`. [3696](https://github.com/GetStream/stream-chat-android/pull/3696)

### ⚠️ Changed
- Dimens `stream_ui_spacing_small` no longer has an effect on the internal margins of `ScrollButtonView`, instead use the `MessageListView` attribute `streamUIScrollButtonInternalMargin` to set internal margins. [3634](https://github.com/GetStream/stream-chat-android/pull/3634)
- The default elevation of the unread count badge inside `ScrollButtonView` was changed from `10dp` to `3dp`. [3634](https://github.com/GetStream/stream-chat-android/pull/3634)
- Deprecated `MessageInputView.TypingListener` in favor of `TypingUpdatesBuffer` and `MessageInputView.setTypingListener(TypingListener)` in favor of `MessageInputView.setTypingUpdatesBuffer(TypingUpdatesBuffer)`. [3633](https://github.com/GetStream/stream-chat-android/pull/3633)
- Added `WRITE_EXTERNAL_STORAGE` permission check on the default implementation of the download handler when using `MessageListViewModel.bindView`. [#3719](https://github.com/GetStream/stream-chat-android/pull/3719)
- Removed the default filter from `ChannelListFragment` so that it can rely on the default filter from `ChannelListViewModel`. [3762](https://github.com/GetStream/stream-chat-android/pull/3762)

## stream-chat-android-compose
### 🐞 Fixed
- Fixed the display of `ChannelAvatar` for a channel with two members and neither of them is the current user. [3598](https://github.com/GetStream/stream-chat-android/pull/3598)

### ⬆️ Improved
- Improved padding customization options of `InputField`. [#3596](https://github.com/GetStream/stream-chat-android/pull/3596)

### ✅ Added
- Added `Modifier` as an argument to `FileUploadItem` and `FileAttachmentItem`. [#3603](https://github.com/GetStream/stream-chat-android/pull/3603)
- Added option to customise `InitialsAvatar` offset passing it custom offset and through `groupAvatarInitialsXOffset` and `groupAvatarInitialsYOffset` dimens. [#3609](https://github.com/GetStream/stream-chat-android/pull/3609)
- A new interface `TypingUpdatesBuffer` and its implementation `DefaultTypingUpdatesBuffer` used for buffering typing updates in order to save API calls. [3633](https://github.com/GetStream/stream-chat-android/pull/3633)
- A new method `MessageComposerViewModel.setTypingUpdatesBuffer(TypingUpdatesBuffer)` used for setting the typing updates buffer. [3633](https://github.com/GetStream/stream-chat-android/pull/3633)
- Added `PermissionHandler` and `DownloadPermissionHandler` to automatically request storage permission if needed and download the attachments. [#3676](https://github.com/GetStream/stream-chat-android/pull/3676)

### ⚠️ Changed
- Since Coil 2.0, the `LocalImageLoader` has been deprecated. So now we support our own image loader, `StreamImageLoader` for providing composition local. [#3538](https://github.com/GetStream/stream-chat-android/pull/3538)
- Changed how the emoji only message size and how they are laid out depending on emoji count. [#3665](https://github.com/GetStream/stream-chat-android/pull/3665)

### ❌ Removed
- Removed the default gray background from `LoadingIndicator`. [#3599](https://github.com/GetStream/stream-chat-android/pull/3599)

## stream-chat-android-pushprovider-xiaomi
### 🐞 Fixed
- Fix crash when used on Android API 31+ [#3678](https://github.com/GetStream/stream-chat-android/pull/3678)

### ✅ Added
- Upgrade MiPush SDK to version 5.0.6 [#3678](https://github.com/GetStream/stream-chat-android/pull/3678)

# Jun 1st, 2022 - 5.3.1
## stream-chat-android-client
### 🐞 Fixed
- Added getters to members search in `QuerySort` as some compilers may generate getters and setter instead of public properties,
 making our current search for property to fail. [#3608](https://github.com/GetStream/stream-chat-android/pull/3608)

# May 25th, 2022 - 5.3.0
## stream-chat-android-client
### 🐞 Fixed
- Fixed `ChatParser` failing to parse errors because it was trying to fetch the raw response from a converted body. [#3534](https://github.com/GetStream/stream-chat-android/pull/3534)

### ⬆️ Improved
- CurrentUser is not initialized when a PN is received. [#3520](https://github.com/GetStream/stream-chat-android/pull/3520)

### ✅ Added
- 🚨 Breaking change: Added `DistinctChatApi` to prevent multiple query requests being fired. [#3521](https://github.com/GetStream/stream-chat-android/pull/3521)
- 🚨 Breaking change: Added new property `ChatClientConfig.disableDistinctApiCalls` to disable `DistinctChatApi`, which is enabled by default. 

### ⚠️ Changed
- 🚨 Breaking change: `Plugin`, `PluginFactory` and plugin side-effect listeners (`CreatChannelListener`, `SendMessageListener` etc.) are moved out of `experimental` package. [#3583](https://github.com/GetStream/stream-chat-android/pull/3583/)

## stream-chat-android-offline
### 🐞 Fixed
- Fixed process sync offline message when a push is received. [#3518](https://github.com/GetStream/stream-chat-android/pull/3518)
- Fixed syncing the channel after bringing the app from background. [#3548](https://github.com/GetStream/stream-chat-android/pull/3548)
- Fixed initializing `OfflinePlugin` when connecting anonymous user. It fixes the issue when after connecting headers stay in `Disconnected` state. [#3553](https://github.com/GetStream/stream-chat-android/pull/3553)

### ⬆️ Improved
- Change the order of offline message so it matches the order of online messages. Now the reshuffling of messages when switching from offline to online doesn't happen anymore. [3524](https://github.com/GetStream/stream-chat-android/pull/3524)
- 🚨 Breaking change: `QueryChannelsState::channels` can now return a null as an initial value. 
- Adding logs for QuerySort: [3570](https://github.com/GetStream/stream-chat-android/pull/3570)
- Adding logs for plugin usage, state calls usage and ChannelListView. [3572](https://github.com/GetStream/stream-chat-android/pull/3572)

### ✅ Added
- Added `EventHandlingResult.WatchAndAdd` to results returned from `ChatEventHandler`.
- Added handling `ChannelVisibleEvent`. Default `ChatEventHandler` will return `EventHandlingResult.WatchAndAdd`.

## stream-chat-android-ui-common
### ✅ Added
- Added `MessageOptionsUserReactionAlignemnt` used to define the user reaction alignment inside message options. [#3541](https://github.com/GetStream/stream-chat-android/pull/3541)

## stream-chat-android-ui-components
### 🐞 Fixed
- Fixed the way pagination scrolling worked for various non-core components (e.g. search, gallery/media/pinned message lists) [#3507](https://github.com/GetStream/stream-chat-android/pull/3507)
- Added loading more indicator to PinnedMessageListView [#3507](https://github.com/GetStream/stream-chat-android/pull/3507)
- Fix video scaling issue on the media preview screen. [#3560](https://github.com/GetStream/stream-chat-android/pull/3560)
- Fixed refreshing `ChannelListView` after unhiding the channel. [#3569](https://github.com/GetStream/stream-chat-android/pull/3569)

### ✅ Added
- Added the public method `switchToCommandMode(command: Command)` inside `MessageInputView`. This method allows switching the input to command mode using the desired command directly, instead of having to select it from the dialog. An example of its usage is provided inside the patch within the linked PR. [#3515](https://github.com/GetStream/stream-chat-android/pull/3515)
- Added loading indicator to the media preview screen. [#3549](https://github.com/GetStream/stream-chat-android/pull/3549)
- Added `streamUiMediaActivityProgressBarStyle` theme attribute to customize the appearance of loading indicator on the media preview screen. [#3549](https://github.com/GetStream/stream-chat-android/pull/3549)
- Added the ability to customize user reaction alignment and orientation inside message options through `ViewReactionsViewStyle` or `SingleReactionViewStyle`. [#3541](https://github.com/GetStream/stream-chat-android/pull/3541)
- Added `horizontalPadding` customization options to `ViewReactionsViewStyle` and `EditReactionsViewStyle`. [#3541](https://github.com/GetStream/stream-chat-android/pull/3541)

### ⚠️ Changed
- Deprecated `Member.isOwnerOrAdmin` and `List<Member>?.isCurrentUserOwnerOrAdmin()`. Use `Channel::ownCapabilities` instead. [#3576](https://github.com/GetStream/stream-chat-android/pull/3576)
- Changed how padding is applied to `ViewReactionsView`. [#3541](https://github.com/GetStream/stream-chat-android/pull/3541)

## stream-chat-android-compose
### 🐞 Fixed
- Fix video scaling issue on the media preview screen. [#3560](https://github.com/GetStream/stream-chat-android/pull/3560)
- Fixed refreshing `ChannelListView` after unhiding the channel. [#3569](https://github.com/GetStream/stream-chat-android/pull/3569)

### ✅ Added
- Added scroll to quoted message on click. [#3472](https://github.com/GetStream/stream-chat-android/pull/3472)
- Added guides for `QuotedAttachmentFactory`. [You can read about it here](https://getstream.io/chat/docs/sdk/android/compose/guides/adding-custom-attachments/#quoted-messages)
- Added loading indicator to the media preview screen. [#3549](https://github.com/GetStream/stream-chat-android/pull/3549)
- Added the ability to customize user reaction alignment inside message options through `ChatTheme`. [#3541](https://github.com/GetStream/stream-chat-android/pull/3541)

### ⚠️ Changed
- Changed `QuotedMessage` design by adding `QuotedAttachmentFactory`, `ImageAttachmentQuotedContent` and `FileAttachmentQuotedContent`. [#3472](https://github.com/GetStream/stream-chat-android/pull/3472)

# May 11th, 2022 - 5.2.0
## stream-chat-android-client
### ✅ Added
- Added `Channel.membership` property. [#3367](https://github.com/GetStream/stream-chat-android/pull/3367)
- Added `ChannelData.membership` property. [#3367](https://github.com/GetStream/stream-chat-android/pull/3367)
- Added `NotificationAddedToChannelEvent.member` property. [#3367](https://github.com/GetStream/stream-chat-android/pull/3367)
- Add `provideName` property to `Device` entity to support Multi-Bundle [#3396](https://github.com/GetStream/stream-chat-android/pull/3396)

## stream-chat-android-offline
### 🐞 Fixed
- Fixed sorting channels by `Channel::lastMessageAt` when the channel contains not synced messages. [#3470](https://github.com/GetStream/stream-chat-android/pull/3470)
- Fixed bug that made impossible to retry attachments that were not fully sent. [3485](https://github.com/GetStream/stream-chat-android/pull/3485)
- Fixed refreshing channels list when syncing the channel. [#3492](https://github.com/GetStream/stream-chat-android/pull/3492)
- Fixed deleting reactions while offline. [3486](https://github.com/GetStream/stream-chat-android/pull/3486)

## stream-chat-android-ui-common
### ⬆️ Improved
- Updated the attachment upload size limit to 100MB from 20MB. [#3490](https://github.com/GetStream/stream-chat-android/pull/3490)

## stream-chat-android-ui-components
### 🐞 Fixed
- Fixed Xiaomi crash when long clicking on links inside messages. [#3491](https://github.com/GetStream/stream-chat-android/pull/3491)

## stream-chat-android-compose
### ⬆️ Improved
- Improved the behavior of `DeletedMessageVisibility` and `MessageFooterVisibility` when used in pair. Now the `DeletedMessageVisibility` and its "only visible to you" mode respects the `MessageFooterVisibility` and vice-versa. [#3467](https://github.com/GetStream/stream-chat-android/pull/3467)

## stream-chat-android-pushprovider-firebase
### ✅ Added
- Support Multi-Bundle [#3396](https://github.com/GetStream/stream-chat-android/pull/3396)

### ⚠️ Changed
- Upgrade Firebase Messaging dependency to version `23.0.4`. [#3484](https://github.com/GetStream/stream-chat-android/pull/3484)

## stream-chat-android-pushprovider-huawei
### ✅ Added
- Support Multi-Bundle [#3396](https://github.com/GetStream/stream-chat-android/pull/3396)

## stream-chat-android-pushprovider-xiaomi
### ✅ Added
- Support Multi-Bundle [#3396](https://github.com/GetStream/stream-chat-android/pull/3396)

# May 3rd, 2022 - 5.1.0
## stream-chat-android-client
### 🐞 Fixed
- Fixed ANR happening on a token request. [#3342](https://github.com/GetStream/stream-chat-android/pull/3342)
- Fixed overriding User's `image` and `name` properties with empty values when connecting the user. [#3430](https://github.com/GetStream/stream-chat-android/pull/3430)
- Fixed serialization problem when flagging message. [#3437](https://github.com/GetStream/stream-chat-android/pull/3437)

### ✅ Added
- Added `ChannelRepository.selectChannelByCid` method. [#3434](https://github.com/GetStream/stream-chat-android/pull/3434)
- Added `ChannelRepository.selectChannelsByCids` method. [#3434](https://github.com/GetStream/stream-chat-android/pull/3434)
- Added `ChannelRepository.selectChannelCidsSyncNeeded` method. [#3434](https://github.com/GetStream/stream-chat-android/pull/3434)
- Added `MessageRepository.selectMessageIdsBySyncState` method. [#3434](https://github.com/GetStream/stream-chat-android/pull/3434)
- Added `ReactionRepository.selectReactionById` method. [#3434](https://github.com/GetStream/stream-chat-android/pull/3434)
- Added `ReactionRepository.selectReactionsByIds` method. [#3434](https://github.com/GetStream/stream-chat-android/pull/3434)
- Added `ReactionRepository.selectReactionIdsBySyncStatus` method. [#3434](https://github.com/GetStream/stream-chat-android/pull/3434)
- Added `ChatLogger.logV` method. [#3434](https://github.com/GetStream/stream-chat-android/pull/3434)
- Added `TaggedLogger.logV` method. [#3434](https://github.com/GetStream/stream-chat-android/pull/3434)

### ⚠️ Changed
- Changed visibility of the `retry` extension to internal. [#3353](https://github.com/GetStream/stream-chat-android/pull/3353)

## stream-chat-android-offline
### 🐞 Fixed
- Fixed a crash when attachment upload is in progress or about to start and user is disconnected at the same moment. [#3377](https://github.com/GetStream/stream-chat-android/pull/3377)
- Fixed updating `Channel::ownCapabilities` after receiving events. [#3420](https://github.com/GetStream/stream-chat-android/pull/3420)
- Fixed reaction sync issue because `SyncState::lastSyncedAt` was never updated. [#3421](https://github.com/GetStream/stream-chat-android/pull/3421)

### ⬆️ Improved
- Adding the possibility to change the repositories of `OfflinePlugin`. You can change `RepositoryFactory` in `OfflinePlugin` and use custom implementations of repositories.

## stream-chat-android-ui-common
### ⚠️ Changed
- Deprecated `DeletedMessageListItemPredicate` in favor of `DeletedMessageVisibility`. This is a followup on [#3272](https://github.com/GetStream/stream-chat-android/pull/3272/files) which deprecated filtering messages inside `MessageListView` in favor of filtering messages inside `MessageListViewModel`. [#3409](https://github.com/GetStream/stream-chat-android/pull/3409)

## stream-chat-android-ui-components
### 🐞 Fixed
- Fixed a bug where command suggestion popup was displayed even though all the commands were disabled. [#3334](https://github.com/GetStream/stream-chat-android/pull/3334)
- Fixed a bug on Nougat where the reaction colors were not displayed properly. [#3347](https://github.com/GetStream/stream-chat-android/pull/3347)
- Fixed a bug where custom `MessageListItemViewHolderFactory` was ignore on the message options overlay. [#3343](https://github.com/GetStream/stream-chat-android/pull/3343)
- Fixed `MessageListViewModel` initialization when channel's data is not available immediately, for example when the view model is created after connecting the user. [#3379](https://github.com/GetStream/stream-chat-android/pull/3379)
- Fixed configuration for flag message confirmation dialog. [3411](https://github.com/GetStream/stream-chat-android/pull/3411)
- Fixed a potential crash with conflicting font names. [#3445](https://github.com/GetStream/stream-chat-android/pull/3445)

### ⬆️ Improved
- Added a way to customize reactions behavior to allow multiple reactions. [#3341](https://github.com/GetStream/stream-chat-android/pull/3341)
- Added a way to customize `messageInputField` padding inside `MessageInputFiledView`. [#3392](https://github.com/GetStream/stream-chat-android/pull/3392)
- Added a way to change the `MessageListHeaderView` separator color. [#3395](https://github.com/GetStream/stream-chat-android/pull/3395)
- Added a way to change the `ChannelListHeaderView` separator color. [#3395](https://github.com/GetStream/stream-chat-android/pull/3395)
- Now single membered channels display the name of member instead of "Channel without name" [3423](https://github.com/GetStream/stream-chat-android/pull/3423)
- Channels with only one member now show the member's image in avatar. [3425](https://github.com/GetStream/stream-chat-android/pull/3425)
- Added a way to change the `attachmentsButton` and `commandsButton` ripple color inside `MessageInputView`. [#3412](https://github.com/GetStream/stream-chat-android/pull/3412)

### ✅ Added
- Added support for own capabilities. You can read more about own capabilities [here](https://getstream.io/chat/docs/sdk/android/ui/guides/implementing-own-capabilities/). [#3389](https://github.com/GetStream/stream-chat-android/pull/3389)
- Added the possibility to customize the message footer visibility through `MessageFooterVisibility` inside `MessageListViewModel`. [#3343](https://github.com/GetStream/stream-chat-android/pull/3433)

### ⚠️ Changed
- Deprecated `DeletedMessageListItemPredicate` in favor of `DeletedMessageVisibility`. This is a followup on [#3272](https://github.com/GetStream/stream-chat-android/pull/3272/files) which deprecated filtering messages inside `MessageListView` in favor of filtering messages inside `MessageListViewModel`. [#3409](https://github.com/GetStream/stream-chat-android/pull/3409)
- Added own capabilities. If you are using our UI components separately from our `ViewModel`s, this has the possibility of introducing a change in functionality. You can find the guide on implementing own capabilities [here](https://getstream.io/chat/docs/sdk/android/ui/guides/implementing-own-capabilities/). [#3389](https://github.com/GetStream/stream-chat-android/pull/3389)

## stream-chat-android-compose
### 🐞 Fixed
- Fixed the message input handling when typing quickly or holding down the delete (backspace) button. [#3355](https://github.com/GetStream/stream-chat-android/pull/3355)

### ⬆️ Improved
- Now single membered channels display the name of member instead of "Channel without name" [3423](https://github.com/GetStream/stream-chat-android/pull/3423)
- Channels with only one member now show the member's image in avatar. [3425](https://github.com/GetStream/stream-chat-android/pull/3425)
- Improved the way filters work in `ChannelList`, `ChannelsScreen` and `ChannelListViewModel`. Now the filters are nullable and if you want the default behavior, just pass in null. [#3422](https://github.com/GetStream/stream-chat-android/pull/3422)
- You can now completely override the filters by using `ChannelListViewModel.setFilters()` in the runtime, or by passing in custom `FilterObject` to the `ViewModelFactory` or the `ViewModel` constructor. [#3422](https://github.com/GetStream/stream-chat-android/pull/3422)


### ✅ Added
- Added pan to ImagePreviewActivity. [#3335](https://github.com/GetStream/stream-chat-android/pull/3335)
- Added `imageLoader` parameter to `ChatTheme` that allows providing a custom Coil `ImageLoader`. [#3336](https://github.com/GetStream/stream-chat-android/pull/3336)
- Added the "Copy Message" option to link messages [#3354](https://github.com/GetStream/stream-chat-android/pull/3354)
- Added padding customisation option to `ChannelList` and `MessageList` components. [#3350](https://github.com/GetStream/stream-chat-android/pull/3350)
- Added emoji sticker support. [3359](https://github.com/GetStream/stream-chat-android/pull/3359)
- Added support for own capabilities. You can read more about own capabilities [here](https://getstream.io/chat/docs/sdk/android/compose/guides/implementing-own-capabilities/). [#3389](https://github.com/GetStream/stream-chat-android/pull/3389)
- Added better handling for Compose ChannelListHeader and MessageListHeader states. We now cover Connected, Connecting and Disconnected states (added Connecting). [#3428](https://github.com/GetStream/stream-chat-android/pull/3428)
- Added the possibility to customize the message footer visibility through `MessageFooterVisibility` inside `MessageListViewModel`. [#3343](https://github.com/GetStream/stream-chat-android/pull/3433)

### ⚠️ Changed
- `loadMore` calls inside `MessageListViewModel` and `ChannelListViewModel` should no longer load data if there is no network connection. [3362](https://github.com/GetStream/stream-chat-android/pull/3362)
- Added own capabilities. If you are using our components individually this has the possibility of introducing a change in functionality. You can find the guide on implementing own capabilities [here](https://getstream.io/chat/docs/sdk/android/compose/guides/implementing-own-capabilities/). [#3389](https://github.com/GetStream/stream-chat-android/pull/3389)
- Replaced the `imageLoader` parameter in `ChatTheme` with the new `imageLoaderFactory` parameter that can used to provide a custom Coil `ImageLoader` factory.  [#3441](https://github.com/GetStream/stream-chat-android/pull/3441)

# April 12th, 2022 - 5.0.3
## Common changes for all artifacts

### ⚠️ Changed
- Updated Gradle version to [7.4.2](https://docs.gradle.org/7.4.2/release-notes.html). [#3281](https://github.com/GetStream/stream-chat-android/pull/3281)
- Update Coroutines to 1.6.1 and migrate to runTest. [#3327](https://github.com/GetStream/stream-chat-android/pull/3327)

## stream-chat-android-client

### 🐞 Fixed
- Fixed `User` model deserialization error when `User.image` or `User.name` is null. [#3283](https://github.com/GetStream/stream-chat-android/pull/3283)
- Fixed `Channel` model deserialization error when `Channel.image` or `Channel.name` is null. [#3306](https://github.com/GetStream/stream-chat-android/pull/3306)

### ✅ Added
- Added an `ExtraDataValidator` to intercept `ChatApi` calls and validate `CustomObject.extraData` does not contain the reserved keywords. [#3279](https://github.com/GetStream/stream-chat-android/pull/3279)

### ⚠️ Changed
- Migrate androidx-lifecycle version to [2.4.1](https://developer.android.com/jetpack/androidx/releases/lifecycle#2.4.1). [#3282](https://github.com/GetStream/stream-chat-android/pull/3282)

## stream-chat-android-offline

### 🐞 Fixed
- Fixed crash related with logging out while running a request to update channels. [3286](https://github.com/GetStream/stream-chat-android/pull/3286)
- Fixed bug where user was not able to send and edit a message while offline. [3318](https://github.com/GetStream/stream-chat-android/pull/3324)

### ✅ Added
- Added `ChannelState::membersCount` property that can be used to observe total members of the channel. [#3297](https://github.com/GetStream/stream-chat-android/pull/3297)

## stream-chat-android-ui-common

### 🐞 Fixed
- Fixed avatar disappearing from a message group when `MessageListView.deletedMessageListItemPredicate = DeletedMessageListItemPredicate.VisibleToEveryone` or `MessageListView.deletedMessageListItemPredicate = DeletedMessageListItemPredicate.VisibleToAuthorOnly` and the last message in a group of messages posted by someone other than the currently logged in user was deleted. [#3272](https://github.com/GetStream/stream-chat-android/pull/3272)

## stream-chat-android-ui-components

### 🐞 Fixed
- Adding ShowAvatarPredicate for MessageOptions overlay making it possible to hide the avatar picture when in the message options. [#3302](https://github.com/GetStream/stream-chat-android/pull/3302)
- Users now able to open `MessageOptionsDialogFragment` by clicking on a reaction left on a Giphy message. [#3620](https://github.com/GetStream/stream-chat-android/pull/3260)
- inside `MessageOptionsDialogFragment` now properly displays all of the reactions to a message. Previously it erroneously displayed a blank state. [#3620](https://github.com/GetStream/stream-chat-android/pull/3260)
- Fixed the links in UI Components code snippets. [#3261](https://github.com/GetStream/stream-chat-android/pull/3261)
- Messages containing links are now properly aligned with other types of messages. They use `@dimen/stream_ui_spacing_small` for their root layout start and end padding. [#3264](https://github.com/GetStream/stream-chat-android/pull/3264)
- Fixed avatar disappearing from a message group when `MessageListView.deletedMessageListItemPredicate = DeletedMessageListItemPredicate.VisibleToEveryone` or `MessageListView.deletedMessageListItemPredicate = DeletedMessageListItemPredicate.VisibleToAuthorOnly` and the last message in a group of messages posted by someone other than the currently logged in user was deleted. [#3272](https://github.com/GetStream/stream-chat-android/pull/3272)
- Fixed bug in which member counter shown in the `MessageListHeaderViewModel` is incorrect and limited to 30 only. [#3297](https://github.com/GetStream/stream-chat-android/pull/3297)

### ✅ Added
- Added `membersCount` livedata in `MessageListHeaderViewModel` to observe number of all members of channel. [#3297](https://github.com/GetStream/stream-chat-android/pull/3297)

## stream-chat-android-compose

### 🐞 Fixed
- Added thumbnails for video attachments in the attachment picker. [#3300](https://github.com/GetStream/stream-chat-android/pull/3300)
- Fixed a crash occurring when the user would click on a preview of a link that contained no scheme. [#3331](https://github.com/GetStream/stream-chat-android/pull/3331)

### ⬆️ Improved
- Improved the way typing updates work in the MessageComposerController. [#3313](https://github.com/GetStream/stream-chat-android/pull/3313)

### ✅ Added
- Added a way to customize the visibility of deleted messages. [#3298](https://github.com/GetStream/stream-chat-android/pull/3298)
- Added support for file upload configuration that lets you specify what types of files and images you want to allow or block from being uploaded. [3288](https://github.com/GetStream/stream-chat-android/pull/3288)
- Added Compose SDK Guidelines for internal and external contributors. [#3315](https://github.com/GetStream/stream-chat-android/pull/3315)

### ⚠️ Changed
- Switched from vertical to horizontal scrolling for files in the preview section of the message composer. [#3289](https://github.com/GetStream/stream-chat-android/pull/3289)

# March 30th, 2022 - 5.0.2
## stream-chat-android-client
### ✅ Added
- Added a `systemMessage: Message` parameter to  `ChatClient::addMembers`, `ChatClient::removeMembers`, `ChannelClient::addMembers` and `ChannelClient::removeMembers` to send a system message to that channel. [#3254](https://github.com/GetStream/stream-chat-android/pull/3254)

## stream-chat-android-offline
### 🐞 Fixed
- Fixed a bug which occurs when we reinitialize `OfflinePlugin` because it uses old instance of `StateRegistry` and `LogicRegistry`. [#3267](https://github.com/GetStream/stream-chat-android/pull/3267)

## stream-chat-android-ui-components
### 🐞 Fixed
- Users now able to open `MessageOptionsDialogFragment` by clicking on a reaction left on a Giphy message. [#3620](https://github.com/GetStream/stream-chat-android/pull/3260)
- inside `MessageOptionsDialogFragment` now properly displays all of the reactions to a message. Previously it erroneously displayed a blank state. [#3620](https://github.com/GetStream/stream-chat-android/pull/3260)
- Fixed the links in UI Components code snippets. [#3261](https://github.com/GetStream/stream-chat-android/pull/3261)
- Messages containing links are now properly aligned with other types of messages. They use `@dimen/stream_ui_spacing_small` for their root layout start and end padding. [#3264](https://github.com/GetStream/stream-chat-android/pull/3264)
- Made it impossible to send blank or empty messages. [#3269](https://github.com/GetStream/stream-chat-android/pull/3269)

## stream-chat-android-compose
### 🐞 Fixed
- Made it impossible to send blank or empty messages. [#3269](https://github.com/GetStream/stream-chat-android/pull/3269)

### ✅ Added
- Added support for failed messages and an option to resend them. [#3263](https://github.com/GetStream/stream-chat-android/pull/3263)

# March 24th, 2022 - 5.0.1
## stream-chat-android-ui-components
### 🐞 Fixed
- Fixed a bug where the missing implementation of the `MessageTextTransformer` caused message text not to show up. [#3248](https://github.com/GetStream/stream-chat-android/pull/3248)

# March 24th, 2022 - 5.0.0
**5.0.0** is a major release! You can read more about the motivation behind the effort and featured changes in the [announcement blog post](https://getstream.io/blog/android-v5-sdk-release/).
## Common changes for all artifacts
### 🐞 Fixed
- Fixed memory leaks related to image loading. [#2979](https://github.com/GetStream/stream-chat-android/pull/2979)

### ⬆️ Improved
- Replaced KAPT with KSP. [#3113](https://github.com/GetStream/stream-chat-android/pull/3113)

### ⚠️ Changed
- Updated AGP version to 7.1.2 and Gradle version to 7.4. [#3159](https://github.com/GetStream/stream-chat-android/pull/3159)

## stream-chat-android-client
### ✅ Added
- Added possibility to configure `RetryPolicy` using `ChaClient.Builder()`. [#3069](https://github.com/GetStream/stream-chat-android/pull/3069)

### ⚠️ Changed
- Add `Channel::image`, `Channel:name`, `User::image`, `User::name` properties. [#3139](https://github.com/GetStream/stream-chat-android/pull/3139)
- Deprecated `Member:role` in favor of `Member:channelRole` [#3189](https://github.com/GetStream/stream-chat-android/pull/3189)

## stream-chat-android-offline
🚨🚨 **v5.0.0** release brings a big change to the offline support library - it replaces `ChatDomain` with the `OfflinePlugin`. Make sure to check our [migration guide](https://getstream.io/chat/docs/sdk/android/client/guides/chatdomain-migration/)! 🚨🚨

### 🐞 Fixed
- Unread count for muted channels no longer increments when the channel is muted and new messages are received. [#3112](https://github.com/GetStream/stream-chat-android/pull/3112)
- Fixed marking the channel as read if it was opened offline previously. [#3162](https://github.com/GetStream/stream-chat-android/pull/3162)

### ❌ Removed
- Moved `RetryPolicy` related logic to `ChatClient`. [#3069](https://github.com/GetStream/stream-chat-android/pull/3069)

## stream-chat-android-ui-common
### ❌ Removed
- Removed ChatMarkdown in favor of ChatMessageTextTransformer [#3189](https://github.com/GetStream/stream-chat-android/pull/3189)

## stream-chat-android-ui-components
### 🐞 Fixed
- Fixed an issue with message flickering when sending a message with file attachments. [#3209](https://github.com/GetStream/stream-chat-android/pull/3209)
- Fixed a crash when overriding `ChatUI::imageHeadersProvider` caused by compiler [issue](https://youtrack.jetbrains.com/issue/KT-49793). [#3237](https://github.com/GetStream/stream-chat-android/pull/3237)

### ✅ Added
- Added a separate `LinkAttachmentsViewHolder` for handling messages containing link attachments and no other types of attachments. [#3070](https://github.com/GetStream/stream-chat-android/pull/3070)
- Added a separate `FileAttachmentsViewHolder` for handling messages containing file attachments of different types or file attachments not handled by one of the other `ViewHolder`s. [#3091](https://github.com/GetStream/stream-chat-android/pull/3091)
- Introduced `InnerAttachmentViewHolder` as an inner ViewHolder for custom attachments. [#3183](https://github.com/GetStream/stream-chat-android/pull/3183)
- Introduced `AttachmentFactory` as a factory for custom attachment ViewHolders. [#3116](https://github.com/GetStream/stream-chat-android/pull/3116)
- Introduced `AttachmentFactoryManager` as a manager for the list of registered attachment factories. The class is exposed via `ChatUI`. [#3116](https://github.com/GetStream/stream-chat-android/pull/3116)
- Added an attribute to customize the color state list of the AttachmentsDialog buttons called `streamUiAttachmentTabButtonColorStateList`. [#3242](https://github.com/GetStream/stream-chat-android/pull/3242)

### ⚠️ Changed
- Separated the Giphy attachments and content to a GiphyAttachmentViewHolder. [#2932](https://github.com/GetStream/stream-chat-android/pull/2932)
- Created a GiphyMediaAttachmentView and its respective style to customize giphies. [#2932](https://github.com/GetStream/stream-chat-android/pull/2932)
- You can now use `original` sized giphies that apply resizing based on the GIF size. [#2932](https://github.com/GetStream/stream-chat-android/pull/2932)
- Use `fixedHeight` or `fixedHeightDownsampled` giphies to use a fixed height that keeps the aspect ratio and takes up less memory. [#2932](https://github.com/GetStream/stream-chat-android/pull/2932)
- Make sure to check out our giphy attachment styles (GiphyMediaAttachmentView) for customization.
- Created an ImageAttachmentViewHolder that represents images in the message list. [#3067](https://github.com/GetStream/stream-chat-android/pull/3067)
- Renamed MediaAttachmentViewStyle and its attributes to ImageAttachmentViewStyle. [#3067](https://github.com/GetStream/stream-chat-android/pull/3067)
- Messages containing link attachments and no other types of attachments are no longer handled by `TextAndAttachmentsViewHolder`, instead they are handled by `LinkAttachmentsViewHolder`. [#3070](https://github.com/GetStream/stream-chat-android/pull/3070)
- Messages containing file attachments of different file types or types not handled by one of the other `ViewHolders` are no longer handled by `TextAndAttachmentsViewHolder`, instead they are handled by `FileAttachmentsViewHolder`. [#3091](https://github.com/GetStream/stream-chat-android/pull/3091)
- Updated the structure of UI components documentation. [UI Components documentation](https://getstream.io/chat/docs/sdk/android/ui/overview/). [#3186](https://github.com/GetStream/stream-chat-android/pull/3186)
- Updated the code snippets from the UI Components documentation in the `stream-chat-android-docs` module. [3205](https://github.com/GetStream/stream-chat-android/pull/3205)

### ❌ Removed
- All usage of `ChatDomain`. [#3190](https://github.com/GetStream/stream-chat-android/pull/3190)
- Removed "Pin message", "Reply", "Thread reply" message actions for messages that are not synced. [#3226](https://github.com/GetStream/stream-chat-android/pull/3226)

## stream-chat-android-compose
### 🐞 Fixed
- Mitigated the effects of `ClickableText` consuming all pointer events when messages contain links by passing long press handlers to `MessageText`. [#3137](https://github.com/GetStream/stream-chat-android/pull/3137)
- Fixed an issue with message flickering when sending a message with file attachments. [#3209](https://github.com/GetStream/stream-chat-android/pull/3209)
- Fixed ripple color in dark mode. [#3211](https://github.com/GetStream/stream-chat-android/pull/3211)
- Long user names no longer break layout in the message list. [#3219](https://github.com/GetStream/stream-chat-android/pull/3219)
- Fixed the click handler on the last item in the image attachments content. [#3221](https://github.com/GetStream/stream-chat-android/pull/3221)

### ⬆️ Improved
- Allowed passing long press handlers to `MessageText`. [#3137](https://github.com/GetStream/stream-chat-android/pull/3137)

### ✅ Added
- Added code snippets from the Compose documentation to the `stream-chat-android-docs` module. [3197](https://github.com/GetStream/stream-chat-android/pull/3197)
- Added support for delivery indicator in the message list. [#3218](https://github.com/GetStream/stream-chat-android/pull/3218)

### ⚠️ Changed
- Replaced the `reactionTypes` field in `ChatTheme` with the new `reactionIconFactory` field that allows customizing reaction icons. [#3046](https://github.com/GetStream/stream-chat-android/pull/3046)
- `MessageText` now requires the parameter `onLongItemClick: (Message) -> Unit`. This was done in order to mitigate `ClickableText` consuming all pointer events. [#3137](https://github.com/GetStream/stream-chat-android/pull/3137)
- Renamed the `state.channel` package to `state.channels` for consistency. [#3143](https://github.com/GetStream/stream-chat-android/pull/3143)
- Renamed the `viewmodel.channel` package to `viewmodel.channels` for consistency. [#3143](https://github.com/GetStream/stream-chat-android/pull/3143)
- Moved the contents of the `ui.imagepreview` and `ui.mediapreview` packages to `ui.attachments.preview`. [#3143](https://github.com/GetStream/stream-chat-android/pull/3143)
- Moved the preview handlers from the `ui.filepreview` package to `ui.attachments.preview.handler` [#3143](https://github.com/GetStream/stream-chat-android/pull/3143)

### ❌ Removed
- Removed "Pin message", "Reply", "Thread reply" message actions for messages that are not synced. [#3226](https://github.com/GetStream/stream-chat-android/pull/3226)

# March 9th, 2022 - 4.30.1
## stream-chat-android-client
### ✅ Added
- Added `notificationChannel` lambda parameter to `NotificationHandlerFactory::createNotificationHandler` which is being used to create a `NotificationChannel`.
  You can use it to customize notifications priority, channel name, etc. [#3167](https://github.com/GetStream/stream-chat-android/pull/3167)

### ⚠️ Changed
- `LoadNotificationDataWorker` is now using a separate `NotificationChannel` with `NotificationCompat.PRIORITY_LOW`.
  You can customize its name by overriding `stream_chat_other_notifications_channel_name` string. [#3167](https://github.com/GetStream/stream-chat-android/pull/3167)

## stream-chat-android-offline
### 🐞 Fixed
- Fixed updating typing users. [#3154](https://github.com/GetStream/stream-chat-android/pull/3154)

## stream-chat-android-ui-components
### 🐞 Fixed
- Fixed displaying long usernames in message's footnote within `MessageListView`. [#3149](https://github.com/GetStream/stream-chat-android/pull/3149)
- A bug that made `ScrollButtonView` in `MessageListView` permanently visible. [#3170](https://github.com/GetStream/stream-chat-android/pull/3170)
- Fixed display of read status indicators [#3181](https://github.com/GetStream/stream-chat-android/pull/3181)

### ✅ Added
- Added a way to check if the adapters and message/channel lists have been initialized or not. [#3182](https://github.com/GetStream/stream-chat-android/pull/3182)
- Added `streamUiRetryMessageEnabled` attribute to `MessageListView` that allows to show/hide retry action in message's overlay. [#3185](https://github.com/GetStream/stream-chat-android/pull/3185)

## stream-chat-android-compose
### 🐞 Fixed
- Fixed display of read status indicators [#3181](https://github.com/GetStream/stream-chat-android/pull/3181)

# March 2nd, 2022 - 4.30.0
## Common changes for all artifacts
### ⬆️ Improved
- We upgraded our Kotlin version to 1.6, Moshi to 1.13 and Compose to 1.1.1. [#3104](https://github.com/GetStream/stream-chat-android/pull/3104)[#3123](https://github.com/GetStream/stream-chat-android/pull/3123)
- Updated Google's Accompanist version. [#3104](https://github.com/GetStream/stream-chat-android/pull/3104)

### ⚠️ Changed
- These version updates mean our SDK now expects the minimum of AGP 7.x.x. We recommend using 7.1+. [#3104](https://github.com/GetStream/stream-chat-android/pull/3104)

## stream-chat-android-compose
### ⚠️ Changed
- Since we're using Compose 1.1.1 for our SDK, we recommend upgrading to avoid conflicts. [#3104](https://github.com/GetStream/stream-chat-android/pull/3104)

# February 24th, 2022 - 4.29.0
## stream-chat-android-offline
### 🐞 Fixed
- Fixed updating `ChatDomain::totalUnreadCount` and `ChatDomain::channelUnreadCount` after restoring app from the background and
  when sending a message to a channel without read enabled. [#3121](https://github.com/GetStream/stream-chat-android/pull/3121)

## stream-chat-android-ui-components
### 🐞 Fixed
- Fixed setting custom empty and loading views for `MessageListView`. [#3082](https://github.com/GetStream/stream-chat-android/pull/3082)

### ⬆️ Improved
- Disabled command popups when attachments are present. [#3051](https://github.com/GetStream/stream-chat-android/pull/3051)
- Disabled the attachments button when popups are present. [#3051](https://github.com/GetStream/stream-chat-android/pull/3051)

### ✅ Added
- Added `ChatUI.channelNameFormatter` to allow customizing the channel's name format. [#3068](https://github.com/GetStream/stream-chat-android/pull/3068)
- Added a customizable height attribute to SearchInputView [#3081](https://github.com/GetStream/stream-chat-android/pull/3081)
- Added `ChatUI.dateFormatter` to allow customizing the way the dates are formatted. [#3085](https://github.com/GetStream/stream-chat-android/pull/3085)
- Added ways to show/hide the delivery status indicators for channels and messages. [#3102](https://github.com/GetStream/stream-chat-android/pull/3102)

### ⚠️ Changed
- Disabled editing on Giphy messages given that it's breaking the UX and can override the GIF that was previously put in. [#3071](https://github.com/GetStream/stream-chat-android/pull/3071)

### ❌ Removed
- Removed ExoMedia dependency in favor of standard Android `VideoView`. [#3098](https://github.com/GetStream/stream-chat-android/pull/3098)

## stream-chat-android-compose
### 🐞 Fixed
- Fixed back press handling. [#3120](https://github.com/GetStream/stream-chat-android/pull/3120)

### ✅ Added
- Exposed a way to clear the message composer externally, e.g. when using custom sendMessage handlers. [#3100](https://github.com/GetStream/stream-chat-android/pull/3100)
- Exposed `loadingMoreContent` for the `ChannelList` and `Channels` components that allows you to override the default loading more content. [#3103](https://github.com/GetStream/stream-chat-android/pull/3103)
- Exposed `loadingMoreContent` for the `MessageList` and `Messages` components that allows you to override the default loading more content. [#3103](https://github.com/GetStream/stream-chat-android/pull/3103)
- Added the `attachmentsContentImageGridSpacing` option to `StreamDimens`, to make it possible to customize the spacing between image attachment tiles via `ChatTheme`. [#3105](https://github.com/GetStream/stream-chat-android/pull/3105)

### ⚠️ Changed
- Replaced the `reactionTypes` field in `ChatTheme` with the new `reactionIconFactory` field that allows customizing reaction icons. [#3046](https://github.com/GetStream/stream-chat-android/pull/3046)
- Disabled editing on Giphy messages given that it's breaking the UX and can override the GIF that was previously put in. [#3071](https://github.com/GetStream/stream-chat-android/pull/3071)

### ❌ Removed
- Removed ExoMedia dependency in favor of standard Android `VideoView`. [#3092](https://github.com/GetStream/stream-chat-android/pull/3092)
- Removed `SystemBackPressHandler` in favor of `BackHandler` from the Compose framework. [#3120](https://github.com/GetStream/stream-chat-android/pull/3120)

# February 17th, 2022 - 4.28.4
## stream-chat-android-client
### ✅ Added
- Added the `member` field to the `MemberRemovedEvent`. [#3090](https://github.com/GetStream/stream-chat-android/pull/3090)

## stream-chat-android-offline
### 🐞 Fixed
- Fixed how member removal is handled in `DefaultChatEventHandler`. [#3090](https://github.com/GetStream/stream-chat-android/pull/3090)

# February 16th, 2022 - 4.28.3
## stream-chat-android-ui-components
### ⬆️ Improved
- Improved the logic around mentions and users that can be mentioned within the input. [#3088](https://github.com/GetStream/stream-chat-android/pull/3088)

## stream-chat-android-compose
### ⬆️ Improved
- Improved the logic around mentions and users that can be mentioned within the input. [#3088](https://github.com/GetStream/stream-chat-android/pull/3088)

# February 9th, 2022 - 4.28.2
## Common changes for all artifacts
- Fix crash with offline support. [#3063](https://github.com/GetStream/stream-chat-android/pull/3063)

# February 9th, 2022 - 4.28.1
## Common changes for all artifacts
- Fix crash when events were received. [#3058](https://github.com/GetStream/stream-chat-android/pull/3058)

# February 8th, 2022 - 4.28.0
## 🚨 Old UI Module removed
`stream-chat-android` is deprecated and won't be maintained anymore. The module will continue working, but we won't be releasing new versions.
The source code has been moved to this [archived repository](https://github.com/GetStream/stream-chat-android-old-ui)
Consider migrating to `stream-chat-android-ui-components` or `stream-chat-android-compose`. Here you can find a set of useful resources for migration:
- [UI Components Documentation](https://getstream.io/chat/docs/sdk/android/ui/overview/)
- [Android Chat Messaging Tutorial](https://getstream.io/tutorials/android-chat/)
- [Compose UI Components Documentation](https://getstream.io/chat/docs/sdk/android/compose/overview/)
- [Compose Chat Messaging Tutorial](https://getstream.io/chat/compose/tutorial/)
- [Old Sample App Migration PR](https://github.com/GetStream/stream-chat-android/pull/2467)

## Common changes for all artifacts
### ✅ Added
- Create new artifact to integrate Xiaomi Mi Push with Stream. You will need to add  `stream-chat-android-pushprovider-xiaomi` artifact to your App. Check our [docs](https://getstream.io/chat/docs/sdk/android/client/guides/push-notifications/xiaomi) for further details. [#2444](https://github.com/GetStream/stream-chat-android/pull/2444)

### ⚠️ Changed
- Update Android Gradle Plugin version to 7.1.0 and Gradle version to 7.3.3. [#2989](https://github.com/GetStream/stream-chat-android/pull/2989)

## stream-chat-android-client
### ⬆️ Improved
- Internal implementation only asks to the provided `TokenProvider` a new token when it is really needed. [#2995](https://github.com/GetStream/stream-chat-android/pull/2995)

### ⚠️ Changed
- UnknownHostException is no longer considered a permanent network error. [#3054](https://github.com/GetStream/stream-chat-android/pull/3054)

## stream-chat-android-offline
### 🐞 Fixed
- Fixed memory leak related to database initialization.[#2974](https://github.com/GetStream/stream-chat-android/pull/2974)

### ✅ Added
- Added new extension function `ChatClient::deleteChannel`. [#3007](https://github.com/GetStream/stream-chat-android/pull/3007)

### ⚠️ Changed
- Deprecated `ChatDomain::deleteChannel` in favour of `ChatClient::deleteChannel`. [#3007](https://github.com/GetStream/stream-chat-android/pull/3007)

## stream-chat-android-ui-common
### ✅ Added
- Added new extension function `ChatClient::loadMessageById`. [#2929](https://github.com/GetStream/stream-chat-android/pull/2929)

## stream-chat-android-ui-components
### 🐞 Fixed
- Fixed the logic for fetching encoding for URLs when opening PDFs and similar documents in the MessageList. [#3017](https://github.com/GetStream/stream-chat-android/pull/3017)

### ⬆️ Improved
- Replaced Lottie typing indicator with a custom view. [#3004](https://github.com/GetStream/stream-chat-android/pull/3004)

## stream-chat-android-compose
### 🐞 Fixed
- Fixed the way our attachments work and are represented in Compose to support more attachment types. [#2955](https://github.com/GetStream/stream-chat-android/pull/2955)
- Fixed the logic for fetching encoding for URLs when opening PDFs and similar documents in the MessageList. [#3017](https://github.com/GetStream/stream-chat-android/pull/3017)

### ⬆️ Improved
- Improved RTL support in Compose [#2987](https://github.com/GetStream/stream-chat-android/pull/2987)
- Made the SDK smaller by removing Materials Icons dependency [#2987](https://github.com/GetStream/stream-chat-android/pull/2987)
- Removed unnecessary experimental flags, opted in into APIs we're using from Compose. [#2983](https://github.com/GetStream/stream-chat-android/pull/2983)

### ✅ Added
- Added [`Custom Attachments guide`](https://getstream.io/chat/docs/sdk/android/composee/guides/adding-custom-attachments/). [#2967](https://github.com/GetStream/stream-chat-android/pull/2967)
- Added `onHeaderAvatarClick` parameter to the `ChannelsScreen` component. [#3016](https://github.com/GetStream/stream-chat-android/pull/3016)
- Exposed `lazyListState` for the `ChannelList` and `Channels` components that allows you to control the scrolling behavior and state. [#3049](https://github.com/GetStream/stream-chat-android/pull/3049)
- Exposed `helperContent` for the `ChannelList` and `Channels` components that allows you to implement a helper UI such as scroll to top button for the channel list. [#3049](https://github.com/GetStream/stream-chat-android/pull/3049)
- Exposed `lazyListState` for the `MessageList` and `Messages` components that allows you to control the scrolling behavior and state. [#3044](https://github.com/GetStream/stream-chat-android/pull/3044)
- Exposed `helperContent` for the `MessageList` and `Messages` components that allows you to override the default scrolling behavior UI.  [#3044](https://github.com/GetStream/stream-chat-android/pull/3044)

### ⚠️ Changed
- Renamed `onHeaderClickAction` parameter to `onHeaderActionClick` for the `ChannelsScreen` component. [#3016](https://github.com/GetStream/stream-chat-android/pull/3016)
- `MessageList` and `Messages` now have two new parameters that have default values. Please make sure that you check out the changes and that everything still works for you. [#3044](https://github.com/GetStream/stream-chat-android/pull/3044)

## stream-chat-android-pushprovider-xiaomi
### ✅ Added
- Added a `XiaomiMessagingDelegate` class to simplify custom implementations of `PushMessageReceiver` that forward messages to the SDK. See [Using a Custom PushMessageReceiver](https://getstream.io/chat/docs/sdk/android/client/guides/push-notifications/xiaomi#using-a-custom-pushmessagereceiver) for more details. [#2444](https://github.com/GetStream/stream-chat-android/pull/2444)

# February 2nd, 2022 - 4.27.2
## stream-chat-android-offline
### 🐞 Fixed
- Fixed refreshing cached channels after setting the user. [#3010](https://github.com/GetStream/stream-chat-android/pull/3010)

# January 31th, 2022 - 4.27.1
## stream-chat-android-offline
### 🐞 Fixed
- Fixed clearing cache after receiving channel truncated event. [#3001](https://github.com/GetStream/stream-chat-android/pull/3001)

# January 25th, 2022 - 4.27.0
## stream-chat-android-client
### 🐞 Fixed
- Fixed bug related to the wrong unread messages count when a socket connection is not available. [#2927](https://github.com/GetStream/stream-chat-android/pull/2927)
- Fixed deserialization issue when parsing the `Message` object while searching for a message from a channel with 0 members. [#2947](https://github.com/GetStream/stream-chat-android/pull/2947)

### ✅ Added
- Added the `systemMessage` parameter to `ChatClient::truncateChannel` and `ChannelClient:truncate` methods that represents a system message that will be displayed after the channel was truncated. [#2949](https://github.com/GetStream/stream-chat-android/pull/2949)
- Added the `message` parameter to the `ChannelTruncatedEvent` that represents a system message that will be displayed after the channel was truncated. [#2949](https://github.com/GetStream/stream-chat-android/pull/2949)
- Added method to consult the settings of the app. Use `ChatClient.instance().appSettings()` to request the settings of your app. [#2960](https://github.com/GetStream/stream-chat-android/pull/2960)
- Added `ChatClient.shuffleGiphy` extension function and removing ShuffleGiphy use case. [#2962](https://github.com/GetStream/stream-chat-android/pull/2962)
- Added `ChatClient.sendGiphy` extension function and removing SendGiphy use case. [#2963](https://github.com/GetStream/stream-chat-android/pull/2963)
- Added `Channel::ownCapabilities` and `ChannelCapabilities` object.
  Channel capabilities provide you information on which features are available for the current user. [#2971](https://github.com/GetStream/stream-chat-android/pull/2971)

### ⚠️ Changed
- Deprecated `ChatDomain.leaveChannel`. Use ChatClient.removeMembers instead. [#2926](https://github.com/GetStream/stream-chat-android/pull/2926)

## stream-chat-android-offline
### ⬆️ Improved
- Utilized the `message` parameter of the `ChannelTruncatedEvent` to show a system message instantly after the channel was truncated. [#2949](https://github.com/GetStream/stream-chat-android/pull/2949)

### ✅ Added
- Added new extension function `ChatClient::cancelMessage`. [#2928](https://github.com/GetStream/stream-chat-android/pull/2928)
- Added `ChatClient::needsMarkRead` extension function to check if a channel can be marked as read. [#2920](https://github.com/GetStream/stream-chat-android/pull/2920)

### ⚠️ Changed
- Deprecated `ChatDomain::cancelMessage` in favour of `ChatClient::cancelMessage`. [#2928](https://github.com/GetStream/stream-chat-android/pull/2928)

## stream-chat-android-ui-components
### 🐞 Fixed
- Handling video attachments that's don't have mime-type, but have type. [2919](https://github.com/GetStream/stream-chat-android/pull/2919)
- Intercepted and blocked attachment preview for attachments which are not fully uploaded. [#2950](https://github.com/GetStream/stream-chat-android/pull/2950)
- Fixed a bug when changes to the mentioned users in a message were not propagated to the UI. [2951](https://github.com/GetStream/stream-chat-android/pull/2951)

### ⬆️ Improved
- Improve Korean 🇰🇷 translations. [#2953](https://github.com/GetStream/stream-chat-android/pull/2953)

## stream-chat-android-compose
### 🐞 Fixed
- Fixed crashes caused by deleting channels [#2942](https://github.com/GetStream/stream-chat-android/pull/2942)

### ⬆️ Improved
- `ReactionOptions` now displays the option to show more reactions if there are more than 5 available [#2918](https://github.com/GetStream/stream-chat-android/pull/2918)
- Improve Korean 🇰🇷 translations. [#2953](https://github.com/GetStream/stream-chat-android/pull/2953)
- Improved `MessageComposer` UX by disabling commands when attachments or text are present. [#2961](https://github.com/GetStream/stream-chat-android/pull/2961)
- Improved `MessageComposer` UX by disabling attachment integration button when popups with suggestions are present. [#2961](https://github.com/GetStream/stream-chat-android/pull/2961)

### ✅ Added
- Added `ExtendedReactionsOptions` and `ReactionsPicker` in order to improve reaction picking UX [#2918](https://github.com/GetStream/stream-chat-android/pull/2918)
- Added documentation for [`ReactionsPicker`](https://getstream.io/chat/docs/sdk/android/compose/message-components/reactions-picker/) [#2918](https://github.com/GetStream/stream-chat-android/pull/2918)
- Added ways to customize the channel, message and member query limit when building a ChannelListViewModel [#2948](https://github.com/GetStream/stream-chat-android/pull/2948)

# January 12th, 2022 - 4.26.0
## Common changes for all artifacts
### ⬆️ Improved
- 🚨 Breaking change: Markdown support is moved into a standalone module `stream-chat-android-markdown-transformer` which is not included by default. You can use it with `ChatUI.messageTextTransformer` to add Markdown support to your app. You can find more information [here](https://getstream.io/chat/docs/sdk/android/ui/chatui/#markdown). [#2786](https://github.com/GetStream/stream-chat-android/pull/2786)

## stream-chat-android-client
### ✅ Added
- Added `Member::banned` property that represents, if the channel member is banned. [#2915](https://github.com/GetStream/stream-chat-android/pull/2915)
- Added `Member::channelRole` property that represents the user's channel-level role. [#2915](https://github.com/GetStream/stream-chat-android/pull/2915)

## stream-chat-android-offline
### 🐞 Fixed
- Fixed populating mentions after editing the message. `Message::mentionedUsers` shouldn't be empty if edited message contains mentioned users. [#2852](https://github.com/GetStream/stream-chat-android/pull/2852)

### ✅ Added
- Added `memberLimit` to `ChatDomain::queryChannels` and `ChatDomain::queryChannelsLoadMore` that allows modifying the number of members to fetch per channel. [#2826](https://github.com/GetStream/stream-chat-android/pull/2826)

### ❌ Removed
- Removed `QueryChannelsLoadMore` usecase. [#2790](https://github.com/GetStream/stream-chat-android/pull/2790)
- `QueryChannelsController::loadMore` is removed and logic is moved into `ChatDomain`. [#2790](https://github.com/GetStream/stream-chat-android/pull/2790)

## stream-chat-android-ui-components
### 🐞 Fixed
- Fixed displaying mentions popup when text contains multiple lines. [#2851](https://github.com/GetStream/stream-chat-android/pull/2851)
- Fixed the loading/playback speed of GIFs. [#2914](https://github.com/GetStream/stream-chat-android/pull/2914)
- Fixed scroll persisting after long tapping on an item in the message list. [#2916](https://github.com/GetStream/stream-chat-android/pull/2916)
- Fixed footnote of messages showing "Only Visible to You". This message was visible even when deleted messages were visible to everyone. [#2923](https://github.com/GetStream/stream-chat-android/pull/2923)

### ⬆️ Improved
- Improved the way thread pagination works. [#2845](https://github.com/GetStream/stream-chat-android/pull/2845)

### ✅ Added
- Added `memberLimit` parameter to `ChannelListViewModel` and `ChannelListViewModelFactory` that allows modifying the number of members to fetch per channel. [#2826](https://github.com/GetStream/stream-chat-android/pull/2826)
- Added `ChatMessageTextTransformer` to transform messages and set them to `TextView`. [#2786](https://github.com/GetStream/stream-chat-android/pull/2786)
- Added `AutoLinkableTextTransformer` which is an implementation of `ChatMessageTextTransformer`. After applying the transformer, it also makes links clickable in TextView. [#2786](https://github.com/GetStream/stream-chat-android/pull/2786)

### ⚠️ Changed
- `ChatUI.markdown` is deprecated in favour of `ChatUI.messageTextTransformer`. [#2786](https://github.com/GetStream/stream-chat-android/pull/2786)
- In the sample app the new behaviour for new messages is to count unread messages, instead of always scroll to bottom [#2865](https://github.com/GetStream/stream-chat-android/pull/)

## stream-chat-android-compose
### 🐞 Fixed
- Fixed a small issue with user avatars flickering [#2822](https://github.com/GetStream/stream-chat-android/pull/2822)
- Fixed faulty scrolling behavior in `Messages` by adding an autoscroll. [#2857](https://github.com/GetStream/stream-chat-android/pull/2857)
- Fixed the font size of avatar initials in the message list. [2862](https://github.com/GetStream/stream-chat-android/pull/2862)
- Fixed faulty scrolling behavior in `Channels` by adding an autoscroll. [#2887](  https://github.com/GetStream/stream-chat-android/pull/2887)
- Fixed the loading/playback speed of GIFs. [#2914](https://github.com/GetStream/stream-chat-android/pull/2914)

### ⬆️ Improved
- Added an animation to the `SelectedChannelMenu` component.
- Added an animation to the `ChannelInfo` component.
- Avatars now show fallback initials in case there was an error while loading images from the network. [#2830](https://github.com/GetStream/stream-chat-android/pull/2830)
- Added more parameters to the stateless version of the MessageComposer for consistency [#2809](https://github.com/GetStream/stream-chat-android/pull/2809)
- Updated primary accent colors in order to achieve a better contrast ratio for accessibility [#2857](https://github.com/GetStream/stream-chat-android/pull/2857)
- Removed default background color from `MessageItem` [#2857](https://github.com/GetStream/stream-chat-android/pull/2857)
- Added multiline mentions support [#2859](https://github.com/GetStream/stream-chat-android/pull/2859)
- Improved the way thread pagination works. [#2845](https://github.com/GetStream/stream-chat-android/pull/2845)

### ✅ Added
- Added the `headerContent` and `centerContent` Slot APIs for the `SelectedChannelMenu` component. [#2823](https://github.com/GetStream/stream-chat-android/pull/2823)
- Added the `headerContent` and `centerContent` Slot APIs for the `ChannelInfo` component. [#2823](https://github.com/GetStream/stream-chat-android/pull/2823)
- You can now define a `placeholderPainter` for the `Avatar` that is shown while the image is loading. [#2830](https://github.com/GetStream/stream-chat-android/pull/2830)
- Added more Slot APIs to the`MessageComposer` and `MessageInput` components [#2809](https://github.com/GetStream/stream-chat-android/pull/2809)
- Added [SelectedReactionsMenu documentation](https://getstream.io/chat/docs/sdk/android/compose/channel-components/selected-reactions-menu/). [#2868](https://github.com/GetStream/stream-chat-android/pull/2868)

### ⚠️ Changed
- Updated [ChatTheme documentation](https://getstream.io/chat/docs/sdk/android/compose/general-customization/chat-theme/). [#2833](https://github.com/GetStream/stream-chat-android/pull/2833)
- Updated [ChannelsScreen documentation](https://getstream.io/chat/docs/sdk/android/compose/channel-components/channels-screen/). [#2839](https://github.com/GetStream/stream-chat-android/pull/2839)
- Updated [ChannelItem documentation](https://getstream.io/chat/docs/sdk/android/compose/channel-components/channel-item/). [#2832](https://github.com/GetStream/stream-chat-android/pull/2832)
- Updated [ChannelListHeader documentation](https://getstream.io/chat/docs/sdk/android/compose/channel-components/channel-list-header/). [#2828](https://github.com/GetStream/stream-chat-android/pull/2828)
- Updated [Component Architecture documentation](https://getstream.io/chat/docs/sdk/android/compose/component-architecture/). [#2834](https://github.com/GetStream/stream-chat-android/pull/2834)
- Updated [SelectedChannelMenu documentation](https://getstream.io/chat/docs/sdk/android/compose/channel-components/selected-channel-menu/). [#2838](https://github.com/GetStream/stream-chat-android/pull/2838)
- Updated [ChannelList documentation](https://getstream.io/chat/docs/sdk/android/compose/channel-components/channel-list/). [#2847](https://github.com/GetStream/stream-chat-android/pull/2847)
- Updated [AttachmentsPicker documentation](https://getstream.io/chat/docs/sdk/android/compose/message-components/attachments-picker/) [#2860](https://github.com/GetStream/stream-chat-android/pull/2860)
- Renamed the `ChannelInfo` component to `SelectedChannelMenu`. [#2838](https://github.com/GetStream/stream-chat-android/pull/2838)
- Updated [Overview documentation](https://getstream.io/chat/docs/sdk/android/compose/overview/). [#2836](https://github.com/GetStream/stream-chat-android/pull/2836)
- Updated [Custom Attachments documentation](https://getstream.io/chat/docs/sdk/android/compose/general-customization/attachment-factory/) with minor sentence formatting changes [#2878](https://github.com/GetStream/stream-chat-android/pull/2878)
- Updated [MessagesScreen documentation](https://getstream.io/chat/docs/sdk/android/compose/message-components/messages-screen/) [#2866](https://github.com/GetStream/stream-chat-android/pull/2866)
- Updated [MessageList documentation](https://getstream.io/chat/docs/sdk/android/compose/message-components/message-list/). [#2869](https://github.com/GetStream/stream-chat-android/pull/2869)

# December 30th, 2021 - 4.25.1
## stream-chat-android-client
### ✅ Added
- Added support to paginate messages pinned in a channel. [#2848](https://github.com/GetStream/stream-chat-android/pull/2848).


# December 23th, 2021 - 4.25.0
## Common changes for all artifacts
### ⬆️ Improved
- Updated dependency versions
  - Kotlin 1.5.31
  - Compose framework 1.0.5
  - AndroidX
  - Lottie 4.2.2
  - OkHttp 4.9.3
  - Room 2.4.0
  - and other, see [#2771](https://github.com/GetStream/stream-chat-android/pull/2771) for more details

## stream-chat-android-offline
### 🐞 Fixed
- Fixed a bug when hard deleted messages still remain in the UI.
- Stabilized behavior of users' updates propagation across values of the channels and the messages. [#2803](https://github.com/GetStream/stream-chat-android/pull/2803)

### ⚠️ Changed
- 🚨 Breaking change: Added `cachedChannel` parameter to `ChatEventHandler::handleChatEvent` [#2807](https://github.com/GetStream/stream-chat-android/pull/2807)

## stream-chat-android-ui-components
### 🐞 Fixed
- Users' updates done in runtime are now propagated to the `MessageListView` component. [#2769](https://github.com/GetStream/stream-chat-android/pull/2769)
- Fixed the display of image attachments on the pinned message list screen. [#2792](https://github.com/GetStream/stream-chat-android/pull/2792)
-  Button for commands is now disabled in edit mode. [#2812](https://github.com/GetStream/stream-chat-android/pull/2812)
- Small bug fix for borders of attachments

### ⬆️ Improved
- Improved Korean 🇰🇷 and Japanese 🇯🇵 translation.
- Improved KDocs of UI components such as `ChannelListHeaderView` and `AvatarView`.

### ✅ Added
- Added header with back button and attachment's title to `AttachmentMediaActivity` which displays playable attachments.
  You can customize its appearance using `streamUiMediaActivityHeader`, `streamUiMediaActivityHeaderLeftActionButtonStyle` and `streamUiMediaActivityHeaderTitleStyle` attributes.
- Added `hard` flag to `MessageListViewModel.Event.DeleteMessage`.
  You can use `MessageListView::setMessageDeleteHandler` and pass `MessageListViewModel.Event.DeleteMessage(MESSAGE, hard = true)` to hard delete messages using `MessageListViewModel`.
  Check [MessageListViewModelBinding](https://github.com/GetStream/stream-chat-android/blob/main/stream-chat-android-ui-components/src/main/kotlin/io/getstream/chat/android/ui/message/list/viewmodel/MessageListViewModelBinding.kt#L37) for further details. [#2772](https://github.com/GetStream/stream-chat-android/pull/2772)
- Rtl support was added. If the app has `android:supportsRtl="true"` and the locale of the device needs Rtl support, the SDK will draw the components from the right-to-left instead the default way (left-to-right) [#2799](https://github.com/GetStream/stream-chat-android/pull/2799)

### ⚠️ Changed
- Constructor of `ChannelListViewModel` and `ChannelListViewModelFactory` changed. Now they ask for `ChatEventHandlerFactory` instead `ChatEventHandler`, so users can use `StateFlow<List<Channel>>` in their implementations of `ChatEventHandler`, which can make implementation smarter with resources (don't try to add a channel that is already there, for example) [#2747](https://github.com/GetStream/stream-chat-android/pull/2747)

### ❌ Removed

## stream-chat-android-compose
### 🐞 Fixed
- Fixed the message grouping logic to now include date separators when splitting message groups [#2770](https://github.com/GetStream/stream-chat-android/pull/2770)

### ⬆️ Improved
- Improved the UI for message footers to be more respective of thread replies [#2765](https://github.com/GetStream/stream-chat-android/pull/2765)
- Fixed the orientation and UI of ThreadParticipants [#2765](https://github.com/GetStream/stream-chat-android/pull/2765)
- Improved the API structure more, made the components package more clear [#2795](https://github.com/GetStream/stream-chat-android/pull/2795)
- Improved the way to customize the message item types and containers [#2791](https://github.com/GetStream/stream-chat-android/pull/2791)
- Added more parameters to the stateless version of the MessageComposer for consistency [#2809](https://github.com/GetStream/stream-chat-android/pull/2809)
- Added color and shape parameters to `MessageListHeader` and `ChannelListHeader` components [#2855](https://github.com/GetStream/stream-chat-android/pull/2855)

### ✅ Added
- Added site name labels to link attachments for websites using the Open Graph protocol [#2785](https://github.com/GetStream/stream-chat-android/pull/2785)
- Added preview screens for file attachments [#2764](https://github.com/GetStream/stream-chat-android/pull/2764)
- Added a way to disable date separator and system message items in the message list [#2770](https://github.com/GetStream/stream-chat-android/pull/2770)
- Added an option to the message options menu to unmute a user that sent the message. [#2787](https://github.com/GetStream/stream-chat-android/pull/2787)
- Added a `DefaultMessageContainer` component that encapsulates all default message types [#2791](https://github.com/GetStream/stream-chat-android/pull/2791)
- Added the `SelectedReactionsMenu` component that represents a list of user reactions left for a particular message [#2782](https://github.com/GetStream/stream-chat-android/pull/2782)

### ⚠️ Changed
- Removed SelectedMessageOverlay and replaced it with SelectedMessageMenu - [#2768](https://github.com/GetStream/stream-chat-android/pull/2768)
- Big changes to the structure of the project, making it easier to find all the components and building blocks - [#2752](https://github.com/GetStream/stream-chat-android/pull/2752)
- Renamed the `common` package to `components` and added a logical structure to the components there
- Decoupled many smaller components to the `components` package and their individual files, for ease of use
- Improved the API of several smaller components
- Added a few missing previews
- Changed various component names, removed unused/redundant component blocks and moved to Default components [#2795](https://github.com/GetStream/stream-chat-android/pull/2795)
- Changed some of the component types regarding the message item [#2791](https://github.com/GetStream/stream-chat-android/pull/2791)
- Moved message item components to `components.messages` [#2791](https://github.com/GetStream/stream-chat-android/pull/2791)
- When querying for more channels, `ChannelListViewModel` now uses `OfflinePlugin` based approach if it is enabled. [#2790](https://github.com/GetStream/stream-chat-android/pull/2790)
- Updated [MessageListHeader Documentation](https://getstream.io/chat/docs/sdk/android/compose/message-components/message-list-header/) [#2855](https://github.com/GetStream/stream-chat-android/pull/2855)

### ❌ Removed
- Removed some redundant components from separate files and the `components` package [#2795](https://github.com/GetStream/stream-chat-android/pull/2795)

# December 9th, 2021 - 4.24.0
## stream-chat-android-offline
### 🐞 Fixed
- Fix the issue when users' data can be outdated until restart SDK.

### ✅ Added
- Added new extension function `ChatClient::keystroke`.
- Added new extension function `ChatClient::stopTyping`.

## stream-chat-android-ui-common
### 🐞 Fixed
- Fixed `MessageInputFieldView#mode` not being reset after custom attachments were cleared

## stream-chat-android-ui-components
### 🐞 Fixed
- Fixed crash related with creation of MessageOptionsDialogFragment
- Fixed behaviour related to search messages, when message was not already loaded from database MessageListView could not scroll to searched message.
- Removed cut from text when text end with Italic
- Fixed `GiphyViewHolderStyle#cardBackgroundColor` not getting applied
- Fixed bug related of not removing channels when filter selects channels where the the current user is not a member

### ⬆️ Improved
- Replied messages now have a limit for size. The text will get cut if there's too many characters or too many line breaks.
- Improved Korean 🇰🇷 translations.

### ✅ Added
- Added scroll to original message when clicking in a reply message. Use `ReplyMessageClickListener` to change the behaviour of click in reply messages.

## stream-chat-android-compose
### 🐞 Fixed
- Removed preemptive attachment loading that was resulting in crashes on certain Android API versions
- Fixed incorrect message shape for theirs messages in threads.

### ⬆️ Improved
- Minor UI improvements to the message overlay
- Enabled scrolling behavior in SelectedMessageOverlay

### ✅ Added
- Added the mention suggestion popup to the `MessageComposer` component, that allows to autocomplete a mention from a list of users.
- Added support for slowdown mode. Users are no longer able to send messages during the cooldown interval.
- Added support for system messages.
- Added support for Giphy command.
- Added message pinning to the list of message options
- Added pinned message UI
- Added a checkbox to the `MessageComposer` component, that allows to display a thread message in the parent channel.
- Added an option to flag a message to the message options overlay.

### ⚠️ Changed
- Changed the way focus state works for focused messages.
- Added the Pin type to the MessageAction sealed class
- Renamed a bunch of state classes for Compose component, to have the `State` prefix, general renaming, imports and other quality of life improvements
- Renamed `ReactionOption` state wrapper to `ReactionOptionItemState`
- Renamed `MessageListItem` state wrapper to `MessageListItemState` and its children now have a `State` suffix
- Renamed `AttachmentItem` state wrapper to `AttachmentPickerItemState`
- Renamed `MessageInputState` to `MessageComposerState`
- Renamed `MessageOption` to `MessageOptionState`
- Renamed `defaultMessageOptions()` to `defaultMessageOptionsState()`


# November 25th, 2021 - 4.23.0
## Common changes for all artifacts
### ⬆️ Improved
- Improved logs for errors in the SDK.

## stream-chat-android-offline
### 🐞 Fixed
- Deprecated `QueryChannelsController::mutedChannelsIds`. Use `ChatDomain.mutedChannels` instead
- Fix issue when sent attachments from Android SDK don't show title in iOS.

### ✅ Added
- Added new extension function `ChatClient::replayEventsForActiveChannels`.
- Added new extension function `ChatClient::setMessageForReply`.
- Added new extension function `ChatClient::downloadAttachment` to download attachments without `ChatDomain`.

## stream-chat-android-ui-common
### ✅ Added
- Made `ThreeTenInitializer` public to allow manual invocations of it. See the new [documentation](https://getstream.io/chat/docs/sdk/android/ui/guides/app-startup-initializers/) for more details.

## stream-chat-android-ui-components
### 🐞 Fixed
- Removed ripple effect for attachments in message options.
### ⬆️ Improved
- More customization for AvatarView. Now it is possible to choose between Square and Circle. Use new fields in AvatarStyle to customize AvatarView the way you prefer. 
### ✅ Added
- Added setter `MessageListView.setMessageBackgroundFactory` to set a factory to provide a background for messages. 
- Added `MessageInputViewModel::sendMessageWithCustomAttachments` function allowing to send message with custom attachments list.
- Added `MessageInputView::submitCustomAttachments` function allowing setting custom attachments in `MessageInputView`.
- Added `SelectedCustomAttachmentViewHolderFactory` interface and `BaseSelectedCustomAttachmentViewHolder`class allowing defining how previews of custom attachments in `MessageInputView` should be rendered.

### ⚠️ Changed
- Added `MessageSendHandler::sendMessageWithCustomAttachments` and `MessageSendHandler::sendToThreadWithCustomAttachments` allowing to intercept sending custom attachments actions.

## stream-chat-android-compose
### 🐞 Fixed
- Fixed the information about channel members shown in the `MessageListHeader` subtitle.
- Fixed the bug where the channel icon did not appear because of a lengthy title.

### ⬆️ Improved
- Updated a lot of documentation around the Messages features
- Improved the subtitle text in the `MessageListHeader` component.
- Now, the `MessageComposer` component supports sending `typing.start` and `typing.stop` events when a user starts or stops typing.
- Made the `ChannelNameFormatter`, `ClipboardHandler` and `MessagePreviewFormatter` interfaces functional for ease of use.
- Now, an error Toast is shown when the input in the `MessageComposer` does not pass validation.

### ✅ Added
- Added the "mute" option to the `ChannelInfo` action dialog.
- Added a wrapper for the message input state in the form of `MessageInputState`
- Added `attachmentsContentImageWidth`, `attachmentsContentImageHeight`, `attachmentsContentGiphyWidth`, `attachmentsContentGiphyHeight`, `attachmentsContentLinkWidth`, `attachmentsContentFileWidth` and `attachmentsContentFileUploadWidth` options to `StreamDimens`, to make it possible to customize the dimensions of attachments content via `ChatTheme`.
- Added a thread separator between a parent message and thread replies.
- Added the `threadSeparatorGradientStart` and `threadSeparatorGradientEnd` options to `StreamColors`, to make it possible to customize the thread separator background gradient colors via `ChatTheme`.
- Added the `threadSeparatorVerticalPadding` and `threadSeparatorTextVerticalPadding` options to `StreamDimens`, to make it possible to customize the dimensions of thread separator via `ChatTheme`.
- Added a typing indicator to the `MessageListHeader` component. 
- Added the `messageOverlayActionItemHeight` option to `StreamDimens`, to make it possible to customize the height of an action item on the selected message overlay via `ChatTheme`.
- Added the `messageAlignmentProvider` field to the `ChatTheme` that allows to customize message horizontal alignment. 
- Added the `maxAttachmentCount` and `maxAttachmentSize` parameters to the `MessagesViewModelFactory`, to make it possible to customize the allowed number and size of attachments that can be sent via the `MessageComposer` component.
- Added the `textStyle` and `textColor` parameters to the `NetworkLoadingView` component, to make it possible to customize the text appearance of the inner text.

### ⚠️ Changed
- Made the MessageMode subtypes to the parent class, to make it easier to understand when importing
- Renamed the MessageMode.Thread to MessageMode.MessageThread for clarity
- Changed the signature of the MessageComposer to accommodate for the `MessageInputState`
- Moved common state to the `io.getstream.chat.android.common` package
- Made the `AttachmentFactory.previewContent` field nullable.
- Exposed `MessageReactions` as a public component so users can use it to display a message reactions bubble in their custom UI.
- Changed the type of the inner channel items in the `ChannelsState` class from `Channel` to `ChannelItem`.


# November 11th, 2021 - 4.22.0
## Common changes for all artifacts
### ⬆️ Improved
- Bumped the SDKs target API to 31
- Updated WorkManager to version 2.7.0, which fixes compatibility issues with SDK 31

### ✅ Added
- Added Indonesian :indonesia: translations.
- Added `onErrorSuspend` extension for `Result` to allow executing suspending lambda function for handing error response.

## stream-chat-android
### ✅ Added
- Added `ChannelListItemAdapter::getChannels()` for getting a list of channels

## stream-chat-android-client
### ✅ Added
- Added `NotificationConfig::shouldShowNotificationOnPush` that allows enabling/disabling showing notification after receiving a push message

### ⚠️ Changed
- `NotificationConfig::pushNotificationsEnabled` is now disabled by default if you don't provide custom `NotificationConfig` - our SDK won't create a `NotificationChannel` if push notifications are not configured

## stream-chat-android-offline
### 🐞 Fixed
- Fixed inserting messages with empty `Message::cid`

### ✅ Added
- Added new extension function `ChatCliet::requestMembers` to query members without `ChatDomain`.
- Added new extension function `ChatCliet::searchUsersByName`.

### ⚠️ Changed
- 🚨 Breaking change: `RetryPolicy` in `ChatDomain` is now immutable and can only be set with Builder before creating an instance of it.
- 🚨 Breaking change: `ChannelEventsHandler` is renamed to `ChatEventHandler`, it's function is renamed from `onChannelEvent` to `handleChatEvent`, EventHandlingResult is sealed class now. To get more details read [our docs](https://getstream.io/chat/docs/sdk/android/ui/components/channel-list/#chateventhandler)

## stream-chat-android-ui-components
### 🐞 Fixed
- Fixed bug when showing messages with pending attachments that cause loading state to be not shown in some cases.
- Fixed clearing `MessageInputView` after dismissing message to edit
- Fixed support for videos from other SDKs
- Fixed downloading attachments with some special characters in their names

### ⬆️ Improved
- Improved Korean 🇰🇷 translation related to the flagging.
- 🚨 Breaking change: Now the button for sending message in MessageInputView sizes itself accordingly with the drawable used, instead of having a predefined size (32dp)
- Improved KDocs for `MessageListFragment`.

### ✅ Added
- You can now use MessageListView.backgroundDrawable to have more flexibility to customize your message items background. Be aware that setting backgroundDrawable will override the background configurations of xml.
- Added `streamUiEditInputModeIcon` and `streamUiReplyInputModeIcon` attributes to `MessageInputView`.
  Use them to customize icon in the `MessageInputView's` top left corner displayed when user edits or replies to the message.
- Added `setMessageInputModeListener`, `setSendMessageButtonEnabledDrawable` and `setSendMessageButtonDisabledDrawable` method to `MessageInputView`.
  They can be used together for changing send button icon based on current input mode. See [docs](https://getstream.io/chat/docs/sdk/android/ui/components/message-input#changing-send-message-button) for more details.
- Added static methods `createIntent` and `newInstance` those doesn't have default parameters on `MessageListActivity` and `MessageListFragment` for supporting Java side.

## stream-chat-android-compose
### 🐞 Fixed
- Fixed channel options that are displayed in the `ChannelInfo` component.

### ⬆️ Improved
- Improved the icon set and polished the UI for various Messages features
- Improved the set of customization options for the `DefaultChannelItem`
- Updated documentation for Channels set of features
- Now it is possible to search for distinct channels by member names using `ChannelListViewModel`.
- Improved the design of `ChannelInfo` bottom sheet dialog.

### ✅ Added
- Added a new parameter to the `AttachmentFactory` called `previewContent` that represents attachments within the MessageInput
- Added the `leadingContent`, `detailsContent`, `trailingContent` and `divider` Slot APIs for the `DefaultChannelItem`
- Added `StreamDimens` option to the `ChatTheme`, to allow for dimension customization across the app.
- Added localization support for the components related the channel list.
- Added the `emptySearchContent` parameter to `ChannelList` component that allows to customize the empty placeholder, when there are no channels matching the search query.
- Added support for the muted channel indicator in the message list.
- Added `ChannelNameFormatter` option to the `ChatTheme`, to allow for channel name format customization across the app.
- Added the `textFormatter` field to `AttachmentFactory`, to allow for attachment text format customization.
- Added `MessagePreviewFormatter` option to the `ChatTheme`, to allow for message preview text format customization across the app.
- Added the `leadingContent`, `headerContent`, `footerContent`, `trailingContent` and `content` Slot APIs for the `DefaultMessageItem`
- Added `channelInfoUserItemWidth`, `channelInfoUserItemHorizontalPadding` and `channelInfoUserItemAvatarSize` options to `StreamDimens`, to make it possible to customize the dimensions inside the `ChannelInfo` component via `ChatTheme`.
- Added `ownMessagesBackground`, `otherMessagesBackground` and `deletedMessagesBackgroundColor` options to `StreamColors`, to make it possible to customize the message bubble color via `ChatTheme`.

### ⚠️ Changed
- The `AttachmentFactory` now requires an additional parameter - `previewContent` that's used to preview the attachment within the MessageInput, so please be aware of this!
- Renamed `ChannelOption.icon` property to `ChannelOption.iconPainter` and changed the property type from `ImageVector` to `Painter`.
- Changed the type of the `ChannelListViewModel.selectedChannel` field to `MutableState<Channel?>`.

# October 27th, 2021 - 4.21.0
## Common changes for all artifacts
### ⬆️ Improved
- Improved Korean 🇰🇷 translations.

### ✅ Added
- Added `ChatDomain.connectionState` that exposes 3 states: `CONNECTED`, `CONNECTING` and `OFFLINE`.
  `ChannelListHeaderView` and `MessageListHeaderView` show different title based on newly introduced connection state.
  `ChatDomain.online` is now deprecated - use `ChatDomain.connectionState` instead.

## stream-chat-android-client
### ⬆️ Improved
- Added KDocs for `Result` properties and methods.

### ✅ Added
- The `UserCredentialStorage` interface was added to `ChatClient`. You can set your own implementation via `ChatClient.Builder::credentialStorage`

### ⚠️ Changed
- 🚨 Breaking change: Config property `isRepliesEnabled` is renamed to `isThreadEnabled` to avoid misleading. Now it toggles only thread feature.

### ❌ Removed
- `androidx-security-crypto` dependency was removed. Now, the user's token storage uses private shared preferences by default.

## stream-chat-android-offline
### 🐞 Fixed
- Fix bug when ChannelEventsHandler was not used even if it was set in QueryChannelsController

### ⬆️ Improved
- Channel gets removed from `QueryChannelsController` when receive `ChannelHiddenEvent`

## stream-chat-android-ui-components
### 🐞 Fixed
- Fixed position of reactions. Now the reactions adapts its starting position to fit entirely in the screen. 
- 🚨 Breaking change: Fixing positions of reactions in edit reactions dialog. Using a GridLayoutManager instead of LinearLayoutManager, so now there's box with all reactions instead of a scrollable list. The way to customize the box is a bit different, then a breaking change was inserted in this feature. 
- Made it impossible to send a message during the cooldown interval in slow mode.

### ⬆️ Improved
- Better position for icon of failed message
- Small improvement for information update in messages. The ViewHolders only update the information that had a change.

### ✅ Added
- Added `streamUiMaxAttachmentsCount` attribute to `MessageInputView` to allow customizing the maximum number of attachments in the single message.
The maximum attachments count cannot be greater than 10. Default value: 10.
- Added `streamUiMessageMaxWidthFactorMine` and `streamUiMessageMaxWidthFactorTheirs` `MessageListView` attributes. You can adjust messages width by passing values in [75% - 100%] range.
- Added `MessageInputView::setAttachmentButtonClickListener` that helps you to override click listener for the attachment button.
- Added `MessageInputView::submitAttachments` method to set attachments in `MessageInputView` to be sent with a message.

### ⚠️ Changed
- Feature of replied messages can be enabled/disabled only locally via SDK. `Thread` dashboard flag toggles only thread feature.

## stream-chat-android-compose
### ⬆️ Improved
- Added a way to customize the app font family, by passing in a parameter to `StreamTypography.defaultTypography()`
- Improved permission handling for the `AttachmentsPicker` to handle only the required permissions
- `ThreadParticipants` is now public and can be used for your custom UI.

### ✅ Added
- `ThreadParticipants` component now has a `text: String` parameter allowing customizing the thread label.
- Added unread message count indicators to ChannelItems to show users more info about their channels

### ⚠️ Changed
- `CAMERA` permission is no longer required to be declared in the App Manifest, because we don't use it

### ❌ Removed
- Removed `CAMERA` permission requirement, because we don't use internal camera preview, we request a 3rd party app
- Removed `CAMERA` permission checks if the user doesn't require the permission in their app


# October 18th, 2021 - 4.20.0
## Common changes for all artifacts
### ⬆️ Improved
- Upgraded Kotlin version to 1.5.30
- Make our SDK compile-friendly with TargetSDK 31
- Upgraded Coil version to [1.4.0](https://github.com/coil-kt/coil/releases/tag/1.4.0)

### ⚠️ Changed
- 🚨 Breaking change: `ProgressCallback` is not invoked on main thread anymore. So make sure to handle it if you were previously using this callback to update the UI directly.
- Attachment#uploadState is now updated in real-time during uploads.

### ❌ Removed
- Removed `ProgressTrackerFactory` and `ProgressTracker` in favour of new progress tracking implementation.

## stream-chat-android
### ✅ Added
- Push Notification uses `MessagingStyle` on devices with API Version 23+
- Push Notification configuration has been simplified, check our [docs](https://getstream.io/chat/docs/sdk/android/client/guides/push-notifications/#customizing-push-notifications) to see how it works
- `NotificationHandler` interface allows you to implement your own Push Notification logic show/remove notifications. It is the new interface you need to use if you were using `ChatNotificationHandler` previously
- `NotificationHandlerFactory` help you to use our default `NotificationHandler` implementations

### ⚠️ Changed
- Some properties of `NotificationConfig` has been deprecated, check our [DEPRECATIONS](https://github.com/GetStream/stream-chat-android/blob/main/DEPRECATIONS.md) section
- `ChatNotificationhandler` class has been deprecated, you need to use `NotificationHandler` now. Check our [DEPRECATIONS](https://github.com/GetStream/stream-chat-android/blob/main/DEPRECATIONS.md) section.

## stream-chat-android-client
### 🐞 Fixed
- Fixed issues with Proguard stripping response classes incorrectly

### ⬆️ Improved
- Added KDocs for `ChatClient.Builder` methods.
- `ChatClient` now defaults to using the `https://chat.stream-io-api.com` base URL, using [Stream's Edge API Infrastructure](https://getstream.io/blog/chat-edge-infrastructure/) instead of connecting to a region-specific API. If you're not on a dedicated chat infrastructure, remove any region-specific base URL settings from the `ChatClient.Builder` to use Edge instead.

### ✅ Added
- 🚨 Breaking change: A new `Idle` state is added to `Attachment.UploadState`.
- Added a new callback function `onProgress(bytesUploaded: Long, totalLength: Long)` in `ProgressCallback`.
- Added the possibility to add your own instance of OkHttpClient with `ChatClient.okHttpClient`.

### ⚠️ Changed
- 🚨 Breaking change: `Attachment.UploadState.InProgress` now is data class having two fields, `bytesUploaded: Long` and `totalBytes: Long` instead of object.
- Deprecated the `ChatClient.Builder#cdnUrl` method. To customize file uploads, set a custom `FileUploader` implementation instead. More info in the documentation: [Using Your Own CDN](https://getstream.io/chat/docs/android/file_uploads/?language=kotlin#using-your-own-cdn).

## stream-chat-android-offline
### 🐞 Fixed
- Fixed infinite loading of message if any of its attachments uploading was failed

### ✅ Added
- `ChannelEventsHandler` is added to `QueryChannelsController` to handle updating channel list logic after receiving events. You can provide custom `ChannelEventsHandler` through `ChannelListViewModel` or using `QueryChannelsController` directly.

### ⚠️ Changed
- `QueryChannelsController::newChannelEventFilter` and `QueryChannelsController#checkFilterOnChannelUpdatedEvent` are now deprecated. See the deprecation log for more details.

## stream-chat-android-ui-common
### 🐞 Fixed
- Fixed PDF attachments previews

## stream-chat-android-ui-components
### 🐞 Fixed
- Fixed bug related to scroll of messages.
- Updating attachments view holder only when attachments have changed. This fixes a problem with reloading gifs when reactions are added or removed.
- Fixing ViewReactionsView being cropped if more than 7 reactions are added
- Fix bug using custom attributes into views inflated into our SDK Views

### ⬆️ Improved
- Now it is possible to set a custom `LinearLayoutManager` to `MessageListView`, this can be used to change stack of messages or revert the layout.
- Removed full screen loading view when loading more message items on the `SearchResultListView`.

### ✅ Added
- Added `MessageListView::getRecyclerView` method which exposes the inner `RecyclerView` with message list items.
- Added `MessageListView::setUserReactionClickListener` method to set a listener used when a reaction left by a user is clicked on the message options overlay.
- Added attr `streamUiScrollButtonElevation` to set the elevation of scroll button ot `MessageListView` 
### ⚠️ Changed
- `ChatUI.uiMode` has been deprecated. If you want to force Dark/Light theme, you need to use `AppCompatDelegate.setDefaultNightMode(AppCompatDelegate.MODE_NIGHT_NO|AppCompatDelegate.MODE_NIGHT_YES)`

### ❌ Removed
- `android.permission.CAMERA` from our Manifest. This permission is not required anymore.

## stream-chat-android-compose
### 🐞 Fixed
- Fixed a bug where attachments weren't properly stored when editing a message

### ⬆️ Improved
- Updated the Compose framework version (1.0.3)
- Updated the Accompanist libraries version (0.19.0)
- Improved overlays in all components, to match the same design and opacity
- Added smaller animations to the AttachmentPicker in the MessagesScreen
- General improvements in the Attachments API and the way we build different attachments
- Allowed for better long clicks on attachments
- Improved the experience of creating the MessagesViewModelFactory with default arguments
- Updated and cleaned up Channel screen design
- Improved logic for updating the `lastSeenMessage` for fewer calculations

### ✅ Added
- Added DateSeparator items to Messages to group up messages by their creation date
- Added an `overlayDark` color for date separators and similar UI components

### ⚠️ Changed
- Removed AttachmentPicker option when editing messages
- Removed Attachment previews when editing messages with attachments
- Improved the ease of use of the AttachmentState API by keeping it state & actions only
- Moved the `modifier` parameter outside of the AttachmentState to the AttachmentFactory
- Updated Attachments to hold `Message` items instead of `MessageItem`s
- Changed the type of the `onLastVisibleMessageChanged` parameter to `Message` for ease of use
- Changed the parameter type of `itemContent` in `MessageList` and `Messages` to `MessageListItem`
- Renamed `onScrollToBottom` to `onScrolledToBottom` in `MessageList` and `Messages`
- Made the ChannelListHeader Slot APIs non-nullable so they're always provided, also made them an extension of the RowScope for ease of use

# September 15th, 2021 - 4.19.0
## Common changes for all artifacts
### ✅ Added
- Create new artifact to integrate Huawei Push Kit with Stream. You will need to add  `stream-chat-android-pushprovider-huawei` artifact to your App. Check our [docs](https://getstream.io/chat/docs/sdk/android/client/guides/push-notifications/huawei) for further details.

## stream-chat-android
### ✅ Added
- Added a method to dismiss all notifications from a channel. It is handled internally from the SDK but you are able to dismiss channel notification at whatever time calling `ChatClient::dismissChannelNotifications`
- Notifications are dismissed after the user logout the SDK

## stream-chat-android-client
### 🐞 Fixed
- Fixed sending messages using `ChatClient::sendMessage` without explicitly specifying the sender user id.
- Fixed sending custom attachments without files to upload
- Fixed deserialization issues when parsing `ChannelTruncatedEvent` and `MessageDeletedEvent` events with an absent user.

### ⬆️ Improved
- Custom attachment types are now preserved after file uploads

### ✅ Added
- Added `hardDelete` field to `MessageDeletedEvent`.

### ⚠️ Changed
- Now it is possible to hard delete messages. Insert a flag `hard = true` in the `ChatClient.deleteMessage` and it will be deleted in the backend. **This action can't be undone!**

## stream-chat-android-ui-common
### 🐞 Fixed
- Fixed bug with light mode.
- Removed `streamUiValidTheme`, as we don't support extending our base theme any longer. Please don't extend our base theme and set the `streamUiTheme` in your application theme instead.

## stream-chat-android-ui-components
### ✅ Added
- Notifications are dismissed after the user go into the channel conversation when you are using `MessageListView`
- Added `bubbleBorderColorMine`, `bubbleBorderColorTheirs`, `bubbleBorderWidthMine`, `bubbleBorderWidthTheirs` to `ViewReactionsViewStyle` for customizing reactions` border

## stream-chat-android-compose
### ⬆️ Improved
- Updated the Compose framework version (1.0.2)
- Updated the Accompanist library version (0.18.0)

### ✅ Added
- Added an uploading indicator to files and images
- Images being uploaded are now preloaded from the system
- Upload indicators show the upload progress and how much data is left to send
- Added more image options to the ImagePreviewActivity such as download, delete, reply to message...
- Added an Image Gallery feature to the ImagePreviewActivity where users can browse all the images
- Notifications are dismissed after the user go into the channel conversation when you are using `MessageList`

### ⚠️ Changed
- `StreamAttachment.defaultFactories()` is a function now, instead of a property.
- Updated all default value factories to functions (e.g. StreamTypography)
- Re-organized all attachment factories and split up code in multiple packages
- Changed the `AttachmentState` `message` property name to `messageItem`
- Added an `isFocused` property to `MessageItem`
- Added an `onImagePreviewResult` callback/parameter to various Messages screen components

### ❌ Removed

## stream-chat-android-pushprovider-firebase
### ✅ Added
- Added a `FirebaseMessagingDelegate` class to simplify custom implementations of `FirebaseMessagingService` that forward messages to the SDK. See [Using a Custom Firebase Messaging Service](https://getstream.io/chat/docs/sdk/android/client/guides/push-notifications/firebase/#using-a-custom-firebase-messaging-service) for more details.

## stream-chat-android-pushprovider-huawei
### ✅ Added
- Added a `HuaweiMessagingDelegate` class to simplify custom implementations of `HmsMessageService` that forward messages to the SDK. See [Using a Custom Huawei Messaging Service](https://getstream.io/chat/docs/sdk/android/client/guides/push-notifications/huawei#using-a-custom-huawei-messaging-service) for more details.

# September 15th, 2021 - 4.18.0
## stream-chat-android-client
### 🐞 Fixed
- Fixed setting notification's `contentTitle` when a Channel doesn't have the name. It will now show members names instead

### ✅ Added
- Added a new way to paginate through search message results using limit and next/previous values.

### ⚠️ Changed
- Deprecated `Channel#name`, `Channel#image`, `User#name`, `Ues#image` extension properties. Use class members instead.

### ❌ Removed
- Completely removed the old serialization implementation. You can no longer opt-out of using the new serialization implementation.
- Removed the `UpdateUsersRequest` class.

## stream-chat-android-offline
### ⬆️ Improved
- Improving logs for Message deletion error.

## stream-chat-android-ui-common
### 🐞 Fixed
- Fixed theme for `AttachmentDocumentActivity`. Now it is applied: `Theme.AppCompat.DayNight.NoActionBar`

## stream-chat-android-ui-components
### 🐞 Fixed
- Fixed the bug when MessageInputView let send a message with large attachments. Such message is never sent.
- Fixed bug related to `ScrollHelper` when `MessageListView` is initialised more than once.

### ⬆️ Improved
- The search for mentions now includes transliteration, diacritics removal, and ignore typos. To use transliteration, pass the id of the desired alphabets to `DefaultStreamTransliterator`, add it to DefaultUserLookupHandler and set it using `MessageInputView.setUserLookupHandler`. Transliteration works only for android API 29. If you like to add your own transliteration use https://unicode-org.github.io/icu/userguide/icu4j/.
- Improved scroll of message when many gif images are present in `MessageListView`

### ✅ Added
- Added scroll behaviour to `MessageListViewStyle`.

## stream-chat-android-compose
### 🐞 Fixed
- Fixed a bug where the Message list flickered when sending new messages
- Fixed a few bugs where some attachments had upload state and weren't file/image uploads

### ⬆️ Improved
- Improved the Message list scrolling behavior and scroll to bottom actions
- Added an unread count on the Message list's scroll to bottom CTA
- Improved the way we build items in the Message list
- Added line limit to link attachment descriptions
- Added a way to customize the default line limit for link descriptions
- Improved the `MessageListHeader` with more customization options

### ✅ Added
- Added an uploading indicator to files and images
- Images being uploaded are now preloaded from the system
- Upload indicators show the upload progress and how much data is left to send
- Added UploadAttachmentFactory that handles attachment uploads

### ⚠️ Changed
- `StreamAttachment.defaultFactories()` is a function now, instead of a property.
- Updated all default value factories to functions (e.g. StreamTypography)
- Re-organized all attachment factories and split up code in multiple packages
- Changed the `AttachmentState` `message` property name to `messageItem`
- Added a `Channel` parameter to the `MessagesScreen`'s `onHeaderActionClick` lambda
- Changed the way the `MessageListHeader` is structured by adding slot components

# August 30th, 2021 - 4.17.2
## stream-chat-android-ui-client
### 🐞 Fixed
- Fixed bug which can lead to crash when immediate logout after login

# August 30th, 2021 - 4.17.2
## stream-chat-android-ui-components
### 🐞 Fixed
- Fixes a bug related to incorrect theme of AttachmentActivity.

# August 30th, 2021 - 4.17.1
## Common changes for all artifacts
### ⬆️ Improved
- Now we provide SNAPSHOT versions of our SDK for every commit arrives to the `develop` branch.
  They shouldn't be used for a production release because they could contains some known bugs or breaking changes that will be fixed before a normal version is released, but you can use them to fetch last changes from our SDK
  To use them you need add a new maven repository to your `build.gradle` file and use the SNAPSHOT.
```
 maven { url 'https://oss.sonatype.org/content/repositories/snapshots/' }
```
Giving that our last SDK version is `X.Y.Z`, the SNAPSHOT version would be `X.Y.(Z+1)-SNAPSHOT`

## stream-chat-android-client
### 🐞 Fixed
- `TooManyRequestsException` caused to be subscribed multiple times to the `ConnectivityManager`

### ⬆️ Improved
- Reconnection process

## stream-chat-android-offline
### ✅ Added
- Added `ChatDomain#Builder#uploadAttachmentsWorkerNetworkType` for customizing `UploadAttachmentsWorker` network type constraint

## stream-chat-android-ui-common
### 🐞 Fixed
- Fixed a bug in state handling for anonymous users.

## stream-chat-android-ui-components
### 🐞 Fixed
- Fix for position of deleted messages for other users
- Fix glitch in selectors of file

### ✅ Added
- Added style attributes for `AttachmentGalleryActivity` to control menu options like enabling/disabling reply button etc.
- Now it is possible to customize when the avatar appears in the conversation. It is possible to use an avatar in messages from other users and for messages of the current user. You can check it here:  https://getstream.io/chat/docs/sdk/android/ui/components/message-list/#configure-when-avatar-appears
- Added support for slow mode. Users are no longer able to send messages during cooldown interval.
- Added possibility to customize the appearance of cooldown timer in the `MessageInputView` using the following attributes:
  - `streamUiCooldownTimerTextSize`, `streamUiCooldownTimerTextColor`, `streamUiCooldownTimerFontAssets`, `streamUiCooldownTimerFont`, `streamUiCooldownTimerTextStyle` attributes to customize cooldown timer text
  - `cooldownTimerBackgroundDrawable`- the background drawable for cooldown timer

# August 24th, 2021 - 4.17.0
## Common changes for all artifacts
### ⬆️ Improved
- Updated Target API Level to 30
- Updated dependency versions
  - Coil 1.3.2
  - AndroidX Activity 1.3.1
  - AndroidX Startup 1.1.0
  - AndroidX ConstraintLayout 2.1.0
  - Lottie 4.0.0

## stream-chat-android-client
### 🐞 Fixed
- Fixed a serialization error when editing messages that are replies

### ✅ Added
- Added the `expiration` parameter to `ChatClient::muteChannel`, `ChannelClient:mute` methods
- Added the `timeout` parameter to `ChatClient::muteUser`, `ChannelClient:mute::muteUser` methods

### ⚠️ Changed
- Allow specifying multiple attachment's type when getting messages with attachments:
  - Deprecated `ChatClient::getMessagesWithAttachments` with `type` parameter. Use `ChatClient::getMessagesWithAttachments` function with types list instead
  - Deprecated `ChannelClient::getMessagesWithAttachments` with `type` parameter. Use `ChannelClient::getMessagesWithAttachments` function with types list instead

## stream-chat-android-ui-common
### 🐞 Fixed
- Fixed a bug in state handling for anonymous users.

## stream-chat-android-ui-components
### ✅ Added
- Added self-contained higher-level UI components:
  - `ChannelListFragment` - channel list screen which internally contains `ChannelListHeaderView`, `ChannelListView`, `SearchInputView`, `SearchResultListView`.
  - `ChannelListActivity` - thin wrapper around `ChannelListFragment`
  - `MessageListFragment` - message list screen which internally contains `MessageListHeaderView`, `MessageListView`, `MessageInputView`.
  - `MessageListActivity` - thin wrapper around `MessageListFragment`
    Check [ChannelListScreen](https://getstream.io/chat/docs/sdk/android/ui/components/channel-list-screen/) and [MessageListScreen](https://getstream.io/chat/docs/sdk/android/ui/components/message-list-screen/) docs for further details.

## stream-chat-android-compose
### 🐞 Fixed
- Added missing `emptyContent` and `loadingContent` parameters to `MessageList` inner components.
- Fixed a bug where selected File attachment icons were clipped.
- Fixed a bug where image file attachments weren't shown as thumbnails.
- Added an overlay to the `ChannelInfo` that blocks outside clicks.
- Updated the `ChannelInfoUserItem` to use the `UserAvatar`.

### ⬆️ Improved
- Added default date and time formatting to Channel and Message items.
- Improved attachments API by providing cleaner examples of attachment factories.
- Updated documentation & examples.
- Decoupled attachment content to specific attachment files.
- Decoupled message attachment content to a `MessageAttachmentsContent` component.
- Re-structured SDK module to accommodate a new `attachment` package.

### ✅ Added
- Added `DateFormatter` option to the `ChatTheme`, to allow for date format customization across the app.
- Added a `Timestamp` component that encapsulates date formatting.
- Added a way to customize and override if messages use unique reactions.
- Added a `GiphyAttachmentFactory` for GIF specific attachments.
- Added support for loading GIFs using a custom `ImageLoader` for Coil.


# August 12th, 2021 - 4.16.0
## Common changes for all artifacts
### ✅ Added
- Added support for several languages:
  - French
  - Hindi
  - Italian
  - Japanese
  - Korean
  - Spanish
    You can disable them by explicitly setting `resConfigs` inside `build.gradle` file. Check our [docs](https://getstream.io/chat/docs/sdk/android/ui/guides/custom-translations/) for further details.
### ⚠️ Changed
- 🚨 Breaking change: Firebase dependencies have been extracted from our SDK. If you want to continue working with Firebase Push Notification you need to add `stream-chat-android-pushprovider-firebase` artifact to your App
  Check our [docs](https://getstream.io/chat/docs/sdk/android/client/guides/push-notifications/) for further details.
- Updated the Kotlin version to latest supported - `1.5.21`.

## stream-chat-android
### 🐞 Fixed
- Fixed markdown links rendering using custom linkify implementation.

## stream-chat-android-client
### ✅ Added
- `PushMessage` class created to store Push Notification data
- `PushDeviceGenerator` interface to obtain the Push Token and create the `Device`

### ⚠️ Changed
- `Device` class has an extra attribute with the `PushProvider` used on this device
- Breaking change: `ChatClient.setDevice()` and `ChatClient.addDevice()` now receive a `device` instance, instead of only receive the push provider token
- `RemoteMessage` from Firebase is not used anymore inside of our SDK, now it needs to be used with `PushMessage` class
- `NotificationConfig` has a new list of `PushDeviceGenerator` instance to be used for generating the Push Notification Token. If you were using `Firebase` as your Push Notification Provider, you need to add `FirebasePushDeviceGenerator` to your `NotificationConfig` object to continue working as before. `FirebasePushDeviceGenerator` receive by constructor the default `FirebaseMessaging` instance to be used, if you would like to use your own instance and no the default one, you can inject it by constructor. Unneeded Firebase properties have been removed from this class.

### ❌ Removed
- 🚨 Breaking change: Remove `ChatClient.isValidRemoteMessage()` method. It needs to be handled outside
- 🚨 Breaking change: Remove `ChatClient.handleRemoteMessage(RemoteMessage)`. Now it needs to be used `ChatClient.handlePushMessage(PushMessage)`

## stream-chat-android-offline
### 🐞 Fixed
- Fixed the event sync process when connection is recovered

## stream-chat-android-ui-common
### ❌ Removed
- Removed unnecessary "draft" filter from the default channel list filter as it is only relevant to the sample app

## stream-chat-android-ui-components
### 🐞 Fixed
- Fixed attachments of camera. Now multiple videos and pictures can be taken from the camera.
- Added the possibility to force light and dark theme. Set it in inside ChatUI to make all views, fragments and activity of the SDK light.
- Fixed applying style to `SuggestionListView` when using it as a standalone component. You can modify the style using `suggestionListViewTheme` or `TransformStyle::suggestionListStyleTransformer`
- Fixed markdown links rendering using custom linkify implementation.

### ✅ Added
- Added `MessageListView::setDeletedMessageListItemPredicate` function. It's responsible for adjusting visibility of the deleted `MessageListItem.MessageItem` elements.
- Added `streamUiAttachmentSelectionBackgroundColor` for configuring attachment's icon background in `AttachmentSelectionDialogFragment`
- Added `streamUiAttachmentSelectionAttachIcon` for configuring attach icon in `AttachmentSelectionDialogFragment`
- Added support for pinned messages:
  - Added a button to pin/unpin a message to the message options overlay
  - Added `MessageListView::setMessagePinHandler` and `MessageListView::setMessageUnpinHandler` methods to provide custom handlers for aforementioned button
  - Added `PinnedMessageListView` to display a list of pinned messages. The view is supposed to be used with `PinnedMessageListViewModel` and `PinnedMessageListViewModelFactory`
- Possibility to transform MessageItems before the are displayed in the screen.
  Use the `MessageListView.setMessageItemTransformer` for make the necessary transformation. This example makes groups of messages if they were created less than one hour apart:
```
binding.messageListView.setMessageItemTransformer { list ->
  list.mapIndexed { i, messageItem ->
        var newMessageItem = messageItem

        if (i < list.lastIndex) {
            val nextMessageItem = list[i + 1]

            if (messageItem is MessageListItem.MessageItem &&
                nextMessageItem is MessageListItem.MessageItem
            ) {
                val thisInstant = messageItem.message.createdAt?.time?.let(Instant::ofEpochMilli)
                val nextInstant = nextMessageItem.message.createdAt?.time?.let(Instant::ofEpochMilli)

                if (nextInstant?.isAfter(thisInstant?.plus(1, ChronoUnit.HOURS)) == true) {
                    newMessageItem = messageItem.copy(positions = listOf(MessageListItem.Position.BOTTOM))
                } else {
                    newMessageItem =
                        messageItem.copy(positions = messageItem.positions - MessageListItem.Position.BOTTOM)
                }
            }
        }

        newMessageItem
    }
}
```
- Added possibility to customize the appearance of pinned message in the`MessageListView` using the following attributes:
  - `streamUiPinMessageEnabled` - attribute to enable/disable "pin message" feature
  - `streamUiPinOptionIcon` - icon for pin message option
  - `streamUiUnpinOptionIcon` - icon for unpin message option
  - `streamUiPinnedMessageIndicatorTextSize`, `streamUiPinnedMessageIndicatorTextColor`, `streamUiPinnedMessageIndicatorTextFontAssets`, `streamUiPinnedMessageIndicatorTextFont`, `streamUiPinnedMessageIndicatorTextStyle` attributes to customize "pinned by" text
  - `streamUiPinnedMessageIndicatorIcon` - icon in the message list indicating that a message was pinned
  - `streamUiPinnedMessageBackgroundColor` - the background color of a pinned message in the message list
- Added possibility to customize `PinnedMessageListView` style using `streamUiPinnedMessageListStyle` theme attribute or `TransformStyle.pinnedMessageListViewStyleTransformer`. The list of available style attributes can be found in `attrs_pinned_message_list_view.xml`. The default style for `PinnedMessageListView` is `StreamUi.PinnedMessageList`.

### ⚠️ Changed
- 🚨 Breaking change: the deleted `MessageListItem.MessageItem` elements are now displayed by default to all the users. This default behavior can be customized using `MessageListView::setDeletedMessageListItemPredicate` function. This function takes an instance of `MessageListItemPredicate`. You can pass one of the following objects:
  * `DeletedMessageListItemPredicate.VisibleToEveryone`
  * `DeletedMessageListItemPredicate.NotVisibleToAnyone`
  * or `DeletedMessageListItemPredicate.VisibleToAuthorOnly`
    Alternatively you can pass your custom implementation by implementing the `MessageListItemPredicate` interface if you need to customize it more deeply.

## stream-chat-android-compose
### 🐞 Fixed
- Fixed a bug where we didn't use the `Channel.getDisplayName()` logic for the `MessageListHeader`.
- Fixed a bug where lazy loading for `Channel`s wasn't working consistently

### ⬆️ Improved
- Updated Jetpack Compose to `1.0.1`
- Updated Accompanist libraries to `0.16.1`
- Updated KTX Activity to `1.3.1`
- Exposed functionality for getting the `displayName` of `Channel`s.
- Added updated logic to Link preview attachments, which chooses either the `titleLink` or the `ogUrl` when loading the data, depending on which exists .

### ✅ Added
- Added the `emptyContent` and `loadingContent` parameters to `ChannelList` and `MessageList` components. Now you can customize the UI of those two states.
- Added lots of improvements to Avatars - added a `UserAvatar`, `ChannelAvatar` and an `InitialsAvatar` to load different types of data.
- We now show a matrix of user images in case we're in a group DM.
- We also show initials in case the user doesn't have an image.
- Added a way to customize the leading content in the `ChannelListHeader`.

### ⚠️ Changed
- `ViewModel`s now initialize automatically, so you no longer have to call `start()` on them. This is aimed to improve the consistency between our SDKs.
- Added a `Shape` parameter to `Avatar` to customize the shape.
- The `User` parameter in the `ChannelListHeader` is nullable and used to display the default leading content.

## stream-chat-android-pushprovider-firebase
### ✅ Added
- Create this new artifact. To use Firebase Push Notification you need do the following steps:
  1. Add the artifact to your `build.gradle` file -> `implementation "io.getstream:stream-chat-android-pushprovider-firebase:$streamVersion"`
  2. Add `FirebaseDeviceGenerator` to your `NotificationConfig`
        ```
            val notificationConfig = NotificationConfig(
                [...]
                pushDeviceGenerators = listOf(FirebasePushDeviceGenerator())
                )
        ```


# August 5th, 2021 - 4.15.1
## stream-chat-android-client
### ⬆️ Improved
- Improved `ChatClient::pinMessage` and `ChatClient::unpinMessage`. Now the methods use partial message updates and the data in other `Message` fields is not lost.

### ✅ Added
- Added `Channel::isMutedFor` extension function which might be used to check if the Channel is muted for User
- Added `ChatClient::partialUpdateMessage` method to update specific `Message` fields retaining the other fields

## stream-chat-android-offline
### 🐞 Fixed
- Fixed updating `ChannelController::muted` value

### ⬆️ Improved
- The following `Message` fields are now persisted to the database: `pinned`, `pinnedAt`, `pinExpires`, `pinnedBy`, `channelInfo`, `replyMessageId`.

## stream-chat-android-ui-components
### 🐞 Fixed
- Added a fix for default view for empty state of ChannelListView.
- Fixed memory leaks for FileAttachmentsView.

### ✅ Added
- Added `MessageListItem.ThreadPlaceholderItem` and corresponding `THREAD_PLACEHOLDER` view type which can be used to implement an empty thread placeholder.
- Added `authorLink` to `Attachment` - the link to the website

### ❌ Removed
- Removed `UrlSigner` class

## stream-chat-android-compose
### ⬆️ Improved
- Exposed `DefaultMessageContainer` as a public component so users can use it as a fallback
- Exposed an `isMine` property on `MessageItem`s, for ease of use.
- Allowed for customization of `MessageList` (specifically `Messages`) component background, through a `modifier.background()` parameter.
- Allowed for better message customization before sending the message.

### ⚠️ Changed
- Moved permissions and queries from the compose sample app `AndroidManifest.xml` to the SDK `AndroidManifest.xml` so users don't have to add permissions themselves.
- Changed the exposed type of the `MessageComposer`'s `onSendMessage` handler. This way people can customize messages before we send them to the API.

### ❌ Removed
- Removed `currentUser` parameter from `DefaultMessageContainer` and some other components that relied on ID comparison to know which message is ours/theirs.
- Removed default background color on `Messages` component, so that users can customize it by passing in a `modifier`.


# July 29th, 2021 - 4.15.0
## New Jetpack Compose UI Components 🎉

Starting from this release, we have a new `stream-chat-android-compose` artifact that contains a UI implementation for Chat built in Jetpack Compose.

The new artifact is available as a beta for now (note the postfix in the version number):

```groovy
implementation "io.getstream:stream-chat-android-compose:4.15.0-beta"
```

Learn more in the [announcement blog post](https://getstream.io/blog/jetpack-compose-sdk/), check out the [documentation of the Compose UI Components](https://getstream.io/chat/docs/sdk/android/compose/overview/), and try them today with the [Compose Chat tutorial](https://getstream.io/chat/compose/tutorial/)!

## Common changes for all artifacts

### 🐞 Fixed
- Fixed adding `MessageListItem.TypingItem` to message list

### ⬆️ Improved
- ⚠ Downgraded Kotlin version to 1.5.10 to support Jetpack Compose
- Removed AndroidX Media dependency
- Updated dependency versions
  - Coil 1.3.0
  - AndroidX Activity 1.3.0
  - AndroidX AppCompat 1.3.1
  - Android Ktx 1.6.0
  - AndroidX RecyclerView 1.2.1
  - Kotlin Coroutines 1.5.1
  - Dexter 6.2.3
  - Lottie 3.7.2

## stream-chat-android-client
### ⬆️ Improved
- Improved the names of properties in the `Config` class

## stream-chat-android-ui-common
### ✅ Added
Now it is possible to style the AttachmentActivity. Just replace the activity's theme
in your Manifest file:

```
<activity
    android:name="io.getstream.chat.android.ui.gallery.AttachmentActivity"
    android:theme="@style/yourTheme"
    tools:replace="android:theme"
    />
```

## stream-chat-android-ui-components
### 🐞 Fixed
- Fixed "operator $ne is not supported for custom fields" error when querying channels

### ✅ Added
- Now you can configure the style of `MessageListItem`. Added:
  - streamUiMessageTextColorThreadSeparator
  - streamUiMessageTextFontThreadSeparator
  - streamUiMessageTextFontAssetsThreadSeparator
  - streamUiMessageTextStyleThreadSeparator
  - streamUiMessageTextSizeLinkLabel
  - streamUiMessageTextColorLinkLabel
  - streamUiMessageTextFontLinkLabel
  - streamUiMessageTextFontAssetsLinkLabel
  - streamUiMessageTextStyleLinkLabel
  - streamUiMessageListLoadingView
  - streamUiEmptyStateTextSize
  - streamUiEmptyStateTextColor
  - streamUiEmptyStateTextFont
  - streamUiEmptyStateTextFontAssets
  - streamUiEmptyStateTextStyle

- Now you can configure the style of `AttachmentMediaActivity`
- Added `streamUiLoadingView`, `streamUiEmptyStateView` and `streamUiLoadingMoreView` attributes to `ChannelListView` and `ChannelListViewStyle`
- Added possibility to customize `ChannelListView` using `streamUiChannelListViewStyle`. Check `StreamUi.ChannelListView` style
- Added `edgeEffectColor` attribute to `ChannelListView` and `ChannelListViewStyle` to allow configuring edge effect color
- Added possibility to customize `MentionListView` style via `TransformStyle.mentionListViewStyleTransformer`
- Added `streamUiSearchResultListViewStyle` attribute to application to customize `SearchResultListView`. The attribute references a style with the following attributes:
  - `streamUiSearchResultListSearchInfoBarBackground` - background for search info bar
  - `streamUiSearchResultListSearchInfoBarTextSize`, `streamUiSearchResultListSearchInfoBarTextColor`, `streamUiSearchResultListSearchInfoBarTextFont`, `streamUiSearchResultListSearchInfoBarTextFontAssets`, `streamUiSearchResultListSearchInfoBarTextStyle` attributes to customize text displayed in search info bar
  - `streamUiSearchResultListEmptyStateIcon` - icon for empty state view
  - `streamUiSearchResultListEmptyStateTextSize`, `streamUiSearchResultListEmptyStateTextColor`, `streamUiSearchResultListEmptyStateTextFont`, `streamUiSearchResultListEmptyStateTextFontAssets`, `streamUiSearchResultListEmptyStateTextStyle` attributes to customize empty state text
  - `streamUiSearchResultListProgressBarIcon` - animated progress drawable
  - `streamUiSearchResultListSenderNameTextSize`, `streamUiSearchResultListSenderNameTextColor`, `streamUiSearchResultListSenderNameTextFont`, `streamUiSearchResultListSenderNameTextFontAssets`, `streamUiSearchResultListSenderNameTextStyle` attributes to customize message sender text
  - `streamUiSearchResultListMessageTextSize`, `streamUiSearchResultListMessageTextColor`, `streamUiSearchResultListMessageTextFont`, `streamUiSearchResultListMessageTextFontAssets`, `streamUiSearchResultListMessageTextStyle` attributes to customize message text
  - `streamUiSearchResultListMessageTimeTextSize`, `streamUiSearchResultListMessageTimeTextColor`, `streamUiSearchResultListMessageTimeTextFont`, `streamUiSearchResultListMessageTimeTextFontAssets`, `streamUiSearchResultListMessageTimeTextStyle` attributes to customize message time text
- Added possibility to customize `SearchResultListView` style via `TransformStyle.searchResultListViewStyleTransformer`
- Added `streamUiTypingIndicatorViewStyle` attribute to application to customize `TypingIndicatorView`. The attribute references a style with the following attributes:
  - `streamUiTypingIndicatorAnimationView` - typing view
  - `streamUiTypingIndicatorUsersTextSize`, `streamUiTypingIndicatorUsersTextColor`, `streamUiTypingIndicatorUsersTextFont`, `streamUiTypingIndicatorUsersTextFontAssets`, `streamUiTypingIndicatorUsersTextStyle` attributes to customize typing users text
- Added possibility to customize `TypingIndicatorView` style via `TransformStyle.typingIndicatorViewStyleTransformer`
- Added new properties allowing customizing `MessageInputView` using `MessageInputViewStyle` and `AttachmentSelectionDialogStyle`:
  - `MessageInputViewStyle.fileNameTextStyle`
  - `MessageInputViewStyle.fileSizeTextStyle`
  - `MessageInputViewStyle.fileCheckboxSelectorDrawable`
  - `MessageInputViewStyle.fileCheckboxTextColor`
  - `MessageInputViewStyle.fileAttachmentEmptyStateTextStyle`
  - `MessageInputViewStyle.mediaAttachmentEmptyStateTextStyle`
  - `MessageInputViewStyle.fileAttachmentEmptyStateText`
  - `MessageInputViewStyle.mediaAttachmentEmptyStateText`
  - `MessageInputViewStyle.dismissIconDrawable`
  - `AttachmentSelectionDialogStyle.allowAccessToGalleryText`
  - `AttachmentSelectionDialogStyle.allowAccessToFilesText`
  - `AttachmentSelectionDialogStyle.allowAccessToCameraText`
  - `AttachmentSelectionDialogStyle.allowAccessToGalleryIcon`
  - `AttachmentSelectionDialogStyle.allowAccessToFilesIcon`
  - `AttachmentSelectionDialogStyle.allowAccessToCameraIcon`
  - `AttachmentSelectionDialogStyle.grantPermissionsTextStyle`
  - `AttachmentSelectionDialogStyle.recentFilesTextStyle`
  - `AttachmentSelectionDialogStyle.recentFilesText`
  - `AttachmentSelectionDialogStyle.fileManagerIcon`
  - `AttachmentSelectionDialogStyle.videoDurationTextStyle`
  - `AttachmentSelectionDialogStyle.videoIconDrawable`
  - `AttachmentSelectionDialogStyle.videoIconVisible`
  - `AttachmentSelectionDialogStyle.videoLengthLabelVisible`
- Added `StreamUi.MessageInputView` theme allowing to customize all of the `MessageInputViewStyle` properties:
  - streamUiAttachButtonEnabled
  - streamUiAttachButtonIcon
  - streamUiLightningButtonEnabled
  - streamUiLightningButtonIcon
  - streamUiMessageInputTextSize
  - streamUiMessageInputTextColor
  - streamUiMessageInputHintTextColor
  - streamUiMessageInputScrollbarEnabled
  - streamUiMessageInputScrollbarFadingEnabled
  - streamUiSendButtonEnabled
  - streamUiSendButtonEnabledIcon
  - streamUiSendButtonDisabledIcon
  - streamUiShowSendAlsoToChannelCheckbox
  - streamUiSendAlsoToChannelCheckboxGroupChatText
  - streamUiSendAlsoToChannelCheckboxDirectChatText
  - streamUiSendAlsoToChannelCheckboxTextSize
  - streamUiSendAlsoToChannelCheckboxTextColor
  - streamUiSendAlsoToChannelCheckboxTextStyle
  - streamUiMentionsEnabled
  - streamUiMessageInputTextStyle
  - streamUiMessageInputHintText
  - streamUiCommandsEnabled
  - streamUiMessageInputEditTextBackgroundDrawable
  - streamUiMessageInputDividerBackgroundDrawable
  - streamUiPictureAttachmentIcon
  - streamUiFileAttachmentIcon
  - streamUiCameraAttachmentIcon
  - streamUiAllowAccessToCameraIcon
  - streamUiAllowAccessToFilesIcon
  - streamUiAllowAccessToGalleryIcon
  - streamUiAllowAccessToGalleryText
  - streamUiAllowAccessToFilesText
  - streamUiAllowAccessToCameraText
  - streamUiGrantPermissionsTextSize
  - streamUiGrantPermissionsTextColor
  - streamUiGrantPermissionsTextStyle
  - streamUiAttachmentsRecentFilesTextSize
  - streamUiAttachmentsRecentFilesTextColor
  - streamUiAttachmentsRecentFilesTextStyle
  - streamUiAttachmentsRecentFilesText
  - streamUiAttachmentsFileManagerIcon
  - streamUiAttachmentVideoLogoIcon
  - streamUiAttachmentVideoLengthVisible
  - streamUiAttachmentVideoIconVisible
  - streamUiCommandInputCancelIcon
  - streamUiCommandInputBadgeBackgroundDrawable
  - streamUiCommandInputBadgeIcon
  - streamUiCommandInputBadgeTextSize
  - streamUiCommandInputBadgeTextColor
  - streamUiCommandInputBadgeStyle
  - streamUiAttachmentsFileNameTextSize
  - streamUiAttachmentsFileNameTextColor
  - streamUiAttachmentsFileNameTextStyle
  - streamUiAttachmentsFileSizeTextSize
  - streamUiAttachmentsFileSizeTextColor
  - streamUiAttachmentsFileSizeTextStyle
  - streamUiFileCheckBoxSelectorTextColor
  - streamUiFileCheckBoxSelectorDrawable
  - streamUiAttachmentsFilesEmptyStateTextSize
  - streamUiAttachmentsFilesEmptyStateTextColor
  - streamUiAttachmentsFilesEmptyStateStyle
  - streamUiAttachmentsMediaEmptyStateTextSize
  - streamUiAttachmentsMediaEmptyStateTextColor
  - streamUiAttachmentsMediaEmptyStateStyle
  - streamUiAttachmentsFilesEmptyStateText
  - streamUiAttachmentsMediaEmptyStateText
  - streamUiMessageInputCloseButtonIconDrawable
- Added `streamUiMessageListFileAttachmentStyle` theme attribute to customize the appearance of file attachments within messages.

### ⚠️ Changed
- Made `Channel::getLastMessage` function public
- `AttachmentSelectionDialogFragment::newInstance` requires instance of `MessageInputViewStyle` as a parameter. You can obtain a default implementation of `MessageInputViewStyle` with `MessageInputViewStyle::createDefault` method.
- Renamed `FileAttachmentsViewStyle` class to `FileAttachmentViewStyle`

### ❌ Removed
- 🚨 Breaking change: `MessageListItemStyle::reactionsEnabled` was deleted as doubling of the same flag from `MessageListViewStyle`


# July 19th, 2021 - 4.14.2
## stream-chat-android-client
### ❌ Removed
- Removed `Channel::isMuted` extension. Use `User::channelMutes` or subscribe for `NotificationChannelMutesUpdatedEvent` to get information about muted channels.

## stream-chat-android-ui-components
### 🐞 Fixed
- Fixed crash caused by missing `streamUiReplyAvatarStyle` and `streamUiMessageOptionsAvatarStyle`

### ⬆️ Improved
- "Copy Message" option is now hidden when the message contains no text to copy.

### ✅ Added
- Now you can configure the style of `AttachmentMediaActivity`.

# July 14th, 2021 - 4.14.1
## stream-chat-android-ui-components
### ✅ Added
- Added `MessageListView::requireStyle` which expose `MessageListViewStyle`. Be sure to invoke it when view is initialized already.

# July 13th, 2021 - 4.14.0
## Common changes for all artifacts
### 🐞 Fixed
- Fix scroll bug in the `MessageListView` that produces an exception related to index out of bounds.

## stream-chat-android-client
### ⬆️ Improved
- Improved `ChatClient::enableSlowMode`, `ChatClient::disableSlowMode`, `ChannelClient::enableSlowMode`, `ChannelClient::disableSlowMode` methods. Now the methods do partial channel updates so that other channel fields are not affected.

### ✅ Added
- Added `ChatClient::partialUpdateUser` method for user partial updates.

## stream-chat-android-offline
### 🐞 Fixed
- Fixed bug related to editing message in offline mode. The bug was causing message to reset to the previous one after connection was recovered.
- Fixed violation of comparison contract for nullable fields in `QuerySort::comparator`

## stream-chat-android-ui-components
### 🐞 Fixed
- Fixed the alignment of the titles in `MessageListHeaderView` when the avatar is hidden.

### ✅ Added
- Added `streamUiMessagesStart` that allows to control if the stack of messages starts at the bottom or the top.
- Added `streamUiThreadMessagesStart` that allows to control if the stack of thread messages starts at the bottom or the top.
- Added `streamUiSuggestionListViewStyle` that allows to customize `SuggestionListView` with a theme
- Added `streamUiChannelListHeaderStyle` that allows to customize ChannelListHeaderView.
- `MentionListView` can be customisable with XML parameters and with a theme.
- Added possibility to customize all avatar using themes. Create
  ```
  <style name="StreamTheme" parent="@style/StreamUiTheme">
  ```
  and customize all the avatars that you would like. All options are available here:
  https://github.com/GetStream/stream-chat-android/blob/main/stream-chat-android-ui-components/src/main/res/values/attrs.xml
- Now you can use the style `streamUiChannelListHeaderStyle` to customize ChannelListHeaderView.

### ⚠️ Changed
- 🚨 Breaking change: removed `MessageListItemStyle.threadsEnabled` property. You should use only the `MessageListViewStyle.threadsEnabled` instead. E.g. The following code will disable both _Thread reply_ message option and _Thread reply_ footnote view visible below the message list item:
```kotlin
        TransformStyle.messageListStyleTransformer = StyleTransformer {
  it.copy(threadsEnabled = false)
}
```

# July 1st, 2021 - 4.13.0
## Common changes for all artifacts
### ⬆️ Improved
- Updated to Kotlin 1.5.20

## stream-chat-android
### ✅ Added
- Added `ChatUi.Builder#withImageHeadersProvider` to allow adding custom headers to image requests

## stream-chat-android-client
### ⚠️ Changed
- Using the `useNewSerialization` option on the `ChatClient.Builder` to opt out from using the new serialization implementation is now an error. Please start using the new serialization implementation, or report any issues keeping you from doing so. The old implementation will be removed soon.

## stream-chat-android-offline
### 🐞 Fixed
- By default we use backend request to define is new message event related to our query channels specs or not. Now filtering by BE only fields works for channels

## stream-chat-android-ui-components
### ✅ Added
- Added new attributes to `MessageInputView` allowing to customize the style of input field during command input:
  - `streamUiCommandInputBadgeTextSize`, `streamUiCommandInputBadgeTextColor`, `streamUiCommandInputBadgeFontAssets`, `streamUiCommandInputBadgeFont`, `streamUiCommandInputBadgeStyle` attributes to customize the text appearance of command name inside command badge
  - `streamUiCommandInputCancelIcon` attribute to customize the icon for cancel button
  - `streamUiCommandInputBadgeIcon` attribute to customize the icon inside command badge
  - `streamUiCommandInputBadgeBackgroundDrawable` attribute to customize the background shape of command badge
- Added possibility to customize `MessageListHeaderView` style via `streamUiMessageListHeaderStyle` theme attribute and via `TransformStyle.messageListHeaderStyleTransformer`.
- Added new attributes to `MessageInputView`:
  - `streamUiCommandIcon` attribute to customize the command icon displayed for each command item in the suggestion list popup
  - `streamUiLightningIcon` attribute to customize the lightning icon displayed in the top left corner of the suggestion list popup
- Added support for customizing `SearchInputView`
  - Added `SearchInputViewStyle` class allowing customization using `TransformStyle` API
  - Added XML attrs for `SearchInputView`:
    - `streamUiSearchInputViewHintText`
    - `streamUiSearchInputViewSearchIcon`
    - `streamUiSearchInputViewClearInputIcon`
    - `streamUiSearchInputViewBackground`
    - `streamUiSearchInputViewTextColor`
    - `streamUiSearchInputViewHintColor`
    - `streamUiSearchInputViewTextSize`
- Added `ChatUi#imageHeadersProvider` to allow adding custom headers to image requests

### ⚠️ Changed
- 🚨 Breaking change: moved `commandsTitleTextStyle`, `commandsNameTextStyle`, `commandsDescriptionTextStyle`, `mentionsUsernameTextStyle`, `mentionsNameTextStyle`, `mentionsIcon`, `suggestionsBackground` fields from `MessageInputViewStyle` to `SuggestionListViewStyle`. Their values can be customized via `TransformStyle.suggestionListStyleTransformer`.
- Made `SuggestionListController` and `SuggestionListUi` public. Note that both of these are _experimental_, which means that the API might change at any time in the future (even without a deprecation cycle).
- Made `AttachmentSelectionDialogFragment` _experimental_ which means that the API might change at any time in the future (even without a deprecation cycle).


# June 23th, 2021 - 4.12.1
## stream-chat-android-client
### ✅ Added
- Added `ChannelClient::sendEvent` method which allows to send custom events.
- Added nullable `User` field to `UnknownEvent`.

### ❌ Removed
- Removed the `Message::attachmentsSyncStatus` field


## stream-chat-android-offline
### 🐞 Fixed
- Fixed `in` and `nin` filters when filtering by extra data field that is an array.
- Fixed crash when adding a reaction to a thread message.

### ⬆️ Improved
- Now attachments can be sent while being in offline


## stream-chat-android-ui-common
### ✅ Added
- Made `AttachmentSelectionDialogFragment` public. Use `newInstance` to create instances of this Fragment.


## stream-chat-android-ui-components
### ⬆️ Improved
- Hide suggestion list popup when keyboard is hidden.

### ✅ Added
- Added the `MessageInputView::hideSuggestionList` method to hide the suggestion list popup.


# June 15th, 2021 - 4.12.0
## stream-chat-android-client
### 🐞 Fixed
- Fixed thrown exception type while checking if `ChatClient` is initialized

## stream-chat-android-offline
### 🐞 Fixed
- Fixed bug where reactions of other users were sometimes displayed as reactions of the current user.
- Fixed bug where deleted user reactions were sometimes displayed on the message options overlay.

## stream-chat-android-ui-common
### 🐞 Fixed
- Fixed bug where files without extension in their name lost the mime type.
- Using offline.ChatDomain instead of livedata.ChatDomain in ChannelListViewModel.

## stream-chat-android-ui-components
### 🐞 Fixed
- Fixing the save of pictures from AttachmentGalleryActivity. When external storage
  permission is not granted, now it asks for it.
### ⬆️ Improved
- Added default implementation of "Leave channel" click listener to `ChannelListViewModelBinding`

### ✅ Added
- Added `streamUiChannelActionsDialogStyle` attribute to application theme and `ChannelListView` to customize channel actions dialog appearance. The attribute references a style with the following attributes:
  - `streamUiChannelActionsMemberNamesTextSize`, `streamUiChannelActionsMemberNamesTextColor`, `streamUiChannelActionsMemberNamesTextFont`, `streamUiChannelActionsMemberNamesTextFontAssets`, `streamUiChannelActionsMemberNamesTextStyle` attributes to customize dialog title with member names
  - `streamUiChannelActionsMemberInfoTextSize`, `streamUiChannelActionsMemberInfoTextColor`, `streamUiChannelActionsMemberInfoTextFont`, `streamUiChannelActionsMemberInfoTextFontAssets`, `streamUiChannelActionsMemberInfoTextStyle` attributes to customize dialog subtitle with member info
  - `streamUiChannelActionsItemTextSize`, `streamUiChannelActionsItemTextColor`, `streamUiChannelActionsItemTextFont`, `streamUiChannelActionsItemTextFontAssets`, `streamUiChannelActionsItemTextStyle` attributes to customize action item text style
  - `streamUiChannelActionsWarningItemTextSize`, `streamUiChannelActionsWarningItemTextColor`, `streamUiChannelActionsWarningItemTextFont`, `streamUiChannelActionsWarningItemTextFontAssets`, `streamUiChannelActionsWarningItemTextStyle` attributes to customize warning action item text style
  - `streamUiChannelActionsViewInfoIcon` attribute to customize "View Info" action icon
  - `streamUiChannelActionsViewInfoEnabled` attribute to hide/show "View Info" action item
  - `streamUiChannelActionsLeaveGroupIcon` attribute to customize "Leave Group" action icon
  - `streamUiChannelActionsLeaveGroupEnabled` attribute to hide/show "Leave Group" action item
  - `streamUiChannelActionsDeleteConversationIcon` attribute to customize "Delete Conversation" action icon
  - `streamUiChannelActionsDeleteConversationEnabled` attribute to hide/show "Delete Conversation" action item
  - `streamUiChannelActionsCancelIcon` attribute to customize "Cancel" action icon
  - `streamUiChannelActionsCancelEnabled` attribute to hide/show "Cancel" action item
  - `streamUiChannelActionsBackground` attribute for dialog's background
- Added `streamUiIconOnlyVisibleToYou` attribute to `MessageListView` to allow customizing "Only visible to you" icon placed in messages footer
- Added `GiphyViewHolderStyle` to `MessageListViewStyle` to allow customizing `GiphyViewHolder`. The new style comes together with following `MessageListView` attributes:
  - `streamUiGiphyCardBackgroundColor` attribute to customize card's background color
  - `streamUiGiphyCardElevation` attribute to customize card's elevation
  - `streamUiGiphyCardButtonDividerColor` attribute to customize dividers' colors
  - `streamUiGiphyIcon` attribute to customize Giphy icon
  - `streamUiGiphyLabelTextSize`, `streamUiGiphyLabelTextColor`, `streamUiGiphyLabelTextFont`, `streamUiGiphyLabelTextFontAssets`, `streamUiGiphyLabelTextStyle` attributes to customize label
  - `streamUiGiphyQueryTextSize`, `streamUiGiphyQueryTextColor`, `streamUiGiphyQueryTextFont`, `streamUiGiphyQueryTextFontAssets`, `streamUiGiphyQueryTextStyle` attributes to customize query text
  - `streamUiGiphyCancelButtonTextSize`, `streamUiGiphyCancelButtonTextColor`, `streamUiGiphyCancelButtonTextFont`, `streamUiGiphyCancelButtonTextFontAssets`, `streamUiGiphyCancelButtonTextStyle` attributes to customize cancel button text
  - `streamUiGiphyShuffleButtonTextSize`, `streamUiGiphyShuffleButtonTextColor`, `streamUiGiphyShuffleButtonTextFont`, `streamUiGiphyShuffleButtonTextFontAssets`, `streamUiGiphyShuffleButtonTextStyle` attributes to customize shuffle button text
  - `streamUiGiphySendButtonTextSize`, `streamUiGiphySendButtonTextColor`, `streamUiGiphySendButtonTextFont`, `streamUiGiphySendButtonTextFontAssets`, `streamUiGiphySendButtonTextStyle` attributes to customize send button text
- Adding extra XML attrs allowing to customize "Send also to channel" CheckBox at `MessageInputView` component:
  - `MessageInputView.streamUiSendAlsoToChannelCheckboxDrawable`
  - `MessageInputView.streamUiSendAlsoToChannelCheckboxDirectChatText`
  - `MessageInputView.streamUiSendAlsoToChannelCheckboxGroupChatText`
  - `MessageInputView.streamUiSendAlsoToChannelCheckboxTextStyle`
  - `MessageInputView.streamUiSendAlsoToChannelCheckboxTextColor`
  - `MessageInputView.streamUiSendAlsoToChannelCheckboxTextSize`
- Added `streamUiWarningMessageOptionsTextSize`, `streamUiWarningMessageOptionsTextColor`, `streamUiWarningMessageOptionsTextFont`, `streamUiWarningMessageOptionsFontAssets`, `streamUiWarningMessageOptionsTextStyle` attributes to `MessageListView` for customizing warning actions text appearance
- Deprecated multiple views' tint properties and attributes. Use custom drawables instead.
- Added `MediaAttachmentViewStyle` to allow customizing the appearance of media attachments in the message list. The new style comes together with following `MediaAttachmentView` attributes:
  - `progressIcon` - attribute to customize animated progress drawable when image is loading
  - `giphyIcon` - attribute to customize Giphy icon
  - `imageBackgroundColor` - attribute to customize image background color
  - `moreCountOverlayColor` - attribute to customize the color of "more count" semi-transparent overlay
  - `moreCountTextStyle` - attribute to customize text appearance of more count text
- Added `MessageReplyStyle` class allowing to customize MessageReply item view on MessageListView.
  Customization can be done using `TransformStyle` API or XML attributes of `MessageListView`:
  - `streamUiMessageReplyBackgroundColorMine`
  - `streamUiMessageReplyBackgroundColorTheirs`
  - `streamUiMessageReplyTextSizeMine`
  - `streamUiMessageReplyTextColorMine`
  - `streamUiMessageReplyTextFontMine`
  - `streamUiMessageReplyTextFontAssetsMine`
  - `streamUiMessageReplyTextStyleMine`
  - `streamUiMessageReplyTextSizeTheirs`
  - `streamUiMessageReplyTextColorTheirs`
  - `streamUiMessageReplyTextFontTheirs`
  - `streamUiMessageReplyTextFontAssetsTheirs`
  - `streamUiMessageReplyTextStyleTheirs`
  - `streamUiMessageReplyLinkColorMine`
  - `streamUiMessageReplyLinkColorTheirs`
  - `streamUiMessageReplyLinkBackgroundColorMine`
  - `streamUiMessageReplyLinkBackgroundColorTheirs`
  - `streamUiMessageReplyStrokeColorMine`
  - `streamUiMessageReplyStrokeWidthMine`
  - `streamUiMessageReplyStrokeColorTheirs`
  - `streamUiMessageReplyStrokeWidthTheirs`
- Added `FileAttachmentsViewStyle` class allowing to customize FileAttachmentsView item view on MessageListView.
- Added `MessageInputView::setSuggestionListViewHolderFactory` method which allows to provide custom views from suggestion list popup.

### ⚠️ Changed
- Changed the naming of string resources. The updated names can be reviewed in:
  - `strings_common.xml`
  - `strings_attachment_gallery.xml`
  - `strings_channel_list.xml`
  - `strings_channel_list_header.xml`
  - `strings_mention_list.xml`
  - `strings_message_input.xml`
  - `strings_message_list.xml`
  - `strings_message_list_header.xml`
  - `strings_search.xml`

# May 2nd, 2021 - 4.11.0
## Common changes for all artifacts
### 🐞 Fixed
- Fixed channel list sorting
### ⬆️ Improved
- Updated to Kotlin 1.5.10, coroutines 1.5.0
- Updated to Android Gradle Plugin 4.2.1
- Updated Room version to 2.3.0
- Updated Firebase, AndroidX, and other dependency versions to latest, [see here](https://github.com/GetStream/stream-chat-android/pull/1895) for more details
- Marked many library interfaces that should not be implemented by clients as [sealed](https://kotlinlang.org/docs/sealed-classes.html)
- Removed Fresco, PhotoDraweeView, and FrescoImageViewer dependencies (replaced by StfalconImageViewer)

## stream-chat-android
### 🐞 Fixed
- Fixing filter for draft channels. Those channels were not showing in the results, even when the user asked for them. Now this is fixed and the draft channels can be included in the `ChannelsView`.
- Fixed link preview UI issues in old-ui package
- Fixed crashes when opening the image gallery.

## stream-chat-android-client
### 🐞 Fixed
- Fixed querying banned users using new serialization.
- Fixed the bug when wrong credentials lead to inability to login
- Fixed issues with Proguard stripping response classes in new serialization implementation incorrectly

### ⬆️ Improved
- Improved handling push notifications:
  - Added `ChatClient.handleRemoteMessage` for remote message handling
  - Added `ChatClient.setFirebaseToken` for setting Firebase token
  - Added `NotificationConfig::pushNotificationsEnabled` for disabling push notifications
  - Deprecated `ChatClient.onMessageReceived`
  - Deprecated `ChatClient.onNewTokenReceived`
  - Changed `ChatNotificationHandler::buildNotification` signature - it now receives `Channel` and `Message` and returns `NotificationCompat.Builder` for better customization
  - Deprecated `ChatNotificationHandler.getSmallIcon`
  - Deprecated `ChatNotificationHandler.getFirebaseMessageIdKey`
  - Deprecated `ChatNotificationHandler.getFirebaseChannelIdKey`
  - Deprecated `ChatNotificationHandler.getFirebaseChannelTypeKey`
  - Changed `ChatNotificationHandler::onChatEvent` - it now doesn't handle events by default and receives `NewMessageEvent` instead of generic `ChatEvent`
- Improved error description provided by `ChatClient::sendImage`, `ChatClient::sendFile`, `ChannelClient::sendImage` and `ChannelClient::sendFile` methods if upload fails.

### ✅ Added
- Added `ChatClient::truncateChannel` and `ChannelClient::truncate` methods to remove messages from a channel.
- Added `DisconnectCause` to `DisconnectedEvent`
- Added method `SocketListener::onDisconnected(cause: DisconnectCause)`
- Added possibility to group notifications:
  - Notifications grouping is disabled by default and can be enabled using `NotificationConfig::shouldGroupNotifications`
  - If enabled, by default notifications are grouped by Channel's cid
  - Notifications grouping can be configured using `ChatNotificationHandler` and `NotificationConfig`
- Added `ChatNotificationHandler::getFirebaseMessaging()` method in place of `ChatNotificationHandler::getFirebaseInstanceId()`.
  It should be used now to fetch Firebase token in the following way: `handler.getFirebaseMessaging()?.token?.addOnCompleteListener {...}`.
- Added `Message.attachmentsSyncStatus: SyncStatus` property.

### ⚠️ Changed
- Changed the return type of `FileUploader` methods from nullable string to `Result<String>`.
- Updated `firebase-messaging` library to the version `22.0.0`. Removed deprecated `FirebaseInstanceId` invocations from the project.

### ❌ Removed
- `ChatNotificationHandler::getFirebaseInstanceId()` due to `FirebaseInstanceId` being deprecated. It's replaced now with `ChatNotificationHandler::getFirebaseMessaging()`.

## stream-chat-android-ui-components
### 🐞 Fixed
Fixing filter for draft channels. Those channels were not showing in the results, even when the user asked for them. Now this is fixed and the draft channels can be included in the `ChannelListView`.
Fixed bug when for some video attachments activity with media player wasn't shown.

### ✅ Added
- Added `topLeft`, `topRight`, `bottomLeft`, `bottomRight` options to the `streamUiAvatarOnlineIndicatorPosition` attribute of `AvatarView` and corresponding constants to `AvatarView.OnlineIndicatorPosition` enum.

### ⚠️ Changed
- Swipe options of `ChannelListView` component:
  - "Channel more" option is now not shown by default because we are not able to provide generic, default implementation for it.
    If you want to make this option visible, you need to set `app:streamUiChannelOptionsEnabled="true"` explicitly to `io.getstream.chat.android.ui.channel.list.ChannelListView` component.
  - "Channel delete" option has now default implementation. Clicking on the "delete" icon shows AlertDialog asking to confirm Channel deletion operation.

# May 11th, 2021 - 4.10.0
## stream-chat-android-client
### 🐞 Fixed
- Fixed the usage of `ProgressCallback` in `ChannelClient::sendFile` and `ChannelClient::sendImage` methods.

### ✅ Added
- Added `ChannelClient::deleteFile` and `ChannelClient::deleteImage` methods.
- Added `NotificationInviteRejectedEvent`
- Added `member` field to the `NotificationRemovedFromChannel` event
- Added `totalUnreadCount` and `unreadChannels` fields to the following events:
- `notification.channel_truncated`
- `notification.added_to_channel`
- `notification.channel_deleted`
- Added `channel` field to the `NotificationInviteAcceptedEvent` event
- Added `channel` field to the `NotificationInviteRejectedEvent` event

### ⚠️ Changed
- **The client now uses a new serialization implementation by default**, which was [previously](https://github.com/GetStream/stream-chat-android/releases/tag/4.8.0) available as an opt-in API.
  - This new implementation is more performant and greatly improves type safety in the networking code of the SDK.
  - If you experience any issues after upgrading to this version of the SDK, you can call `useNewSerialization(false)` when building your `ChatClient` to revert to using the old implementation. Note however that we'll be removing the old implementation soon, so please report any issues found.
  - To check if the new implementation is causing any failures in your app, enable error logging on `ChatClient` with the `logLevel` method, and look for the `NEW_SERIALIZATION_ERROR` tag in your logs while using the SDK.
- Made the `user` field in `channel.hidden` and `notification.invite_accepter` events non nullable.
- Updated channels state after `NotificationInviteRejectedEvent` or `NotificationInviteAcceptedEvent` is received

### ❌ Removed
- Removed redundant events which can only be received by using webhooks:
  - `channel.created`
  - `channel.muted`
  - `channel.unmuted`
  - `channel.muted`
  - `channel.unmuted`
- Removed `watcherCount` field from the following events as they are not returned with the server response:
  - `message.deleted`
  - `message.read`
  - `message.updated`
  - `notification.mark_read`
- Removed `user` field from the following events as they are not returned with the server response:
  - `notification.channel_deleted`
  - `notification.channel_truncated`
## stream-chat-android-offline
### 🐞 Fixed
- Fixed an issue when CustomFilter was configured with an int value but the value from the API was a double value
### ⚠️ Changed

- Changed the upload logic in `ChannelController` for the images unsupported by the Stream CDN. Now such images are uploaded as files via `ChannelClient::sendFile` method.
### ❌ Removed

## stream-chat-android-ui-common
### ⬆️ Improved
- Updated ExoPlayer version to 2.13.3

### ⚠️ Changed
- Deprecated `MessageInputViewModel::editMessage`. Use `MessageInputViewModel::messageToEdit` and `MessageInputViewModel::postMessageToEdit` instead.
- Changed `MessageInputViewModel::repliedMessage` type to `LiveData`. Use `ChatDomain::setMessageForReply` for setting message for reply.
- Changed `MessageListViewModel::mode` type to `LiveData`. Mode is handled internally and shouldn't be modified outside the SDK.

## stream-chat-android-ui-components
### 🐞 Fixed
- Removed empty badge for selected media attachments.

### ✅ Added
- Added `messageLimit` argument to `ChannelListViewModel` and `ChannelListViewModelFactory` constructors to allow changing the number of fetched messages for each channel in the channel list.

# April 30th, 2021 - 4.9.2
## stream-chat-android-offline
### ✅ Added
- Added `ChatDomain::user`, a new property that provide the current user into a LiveData/StateFlow container

### ⚠️ Changed
- `ChatDomain::currentUser` has been warning-deprecated because it is an unsafe property that could be null, you should subscribe to `ChatDomain::user` instead

## stream-chat-android-ui-components
### 🐞 Fixed
- Fixed NPE on MessageInputViewModel when the it was initialized before the user was set

# April 29th, 2021 - 4.9.1
## stream-chat-android
### ⬆️ Improved
* Updated coil dependency to the latest version. This fixes problem with .heic, and .heif attachment metadata parsing.

## stream-chat-android-client
### 🐞 Fixed
- Optimized the number of `ChatClient::addDevice` API calls

### ⬆️ Improved
- Events received after the client closes the connection are rejected

## stream-chat-android-offline
### 🐞 Fixed
- Fixed offline reactions sync

### ✅ Added
- Added new versions with API based on kotlin `StateFlow` for the following classes:
  * `io.getstream.chat.android.offline.ChatDomain`
  * `io.getstream.chat.android.offline.channel.ChannelController`
  * `io.getstream.chat.android.offline.thread.ThreadController`
  * `io.getstream.chat.android.offline.querychannels.QueryChannelsController`

## stream-chat-android-ui-common
### 🐞 Fixed
- Fixed crash related to accessing `ChatDomain::currentUser` in `MessageListViewModel` before user is connected

## stream-chat-android-ui-components
### ⬆️ Improved
* Updated coil dependency to the latest version. This fixes problem with .heic, and .heif attachment metadata parsing.

### ✅ Added
Customization of icons in Attachment selection dialog
you can use:
- app:streamUiPictureAttachmentIcon
  Change the icon for the first item in the list of icons
- app:streamUiPictureAttachmentIconTint
  Change the tint color for icon of picture selection
- app:streamUiFileAttachmentIcon
  Change the icon for the second item in the list of icons
- app:streamUiFileAttachmentIconTint
  Change the tint color for icon of file selection
- app:streamUiCameraAttachmentIcon
  Change the icon for the third item in the list of icons
- app:streamUiCameraAttachmentIconTint
  Change the tint color for icon of camera selection
- Added support for error messages
- Added attrs to `MessageListView` that allow to customize error message text style:
  * `streamUiErrorMessageTextSize`
  * `streamUiErrorMessageTextColor`
  * `streamUiErrorMessageTextFont`
  * `streamUiErrorMessageTextFontAssets`
  * `streamUiErrorMessageTextStyle`

# April 21th, 2021 - 4.9.0
## Common changes for all artifacts
### ✅ Added
Added icon to show when channel is muted in ChannelListView.
It is possible to customize the color and the drawable of the icon.

## stream-chat-android
### 🐞 Fixed
- Fixed multiline messages which were displayed in a single line

### ❌ Removed
- Removed deprecated `MessageListView::setViewHolderFactory` method
- Removed deprecated `Chat` interface

## stream-chat-android-client
### 🐞 Fixed
- Fixed: local cached hidden channels stay hidden even though new message is received.
- Make `Flag::approvedAt` nullable
- Fixed error event parsing with new serialization implementation

### ✅ Added
- Added `ChatClient::updateChannelPartial` and `ChannelClient::updatePartial` methods for partial updates of channel data.

### ⚠️ Changed
- Deprecated `ChannelClient::unBanUser` method
- Deprecated `ChatClient::unBanUser` method
- Deprecated `ChatClient::unMuteChannel` method

### ❌ Removed
- Removed deprecated `ChatObservable` class and all its uses
- Removed deprecated `ChannelControler` interface

## stream-chat-android-offline
### ✅ Added
- Added the following use case functions to `ChatDomain` which are supposed to replace `ChatDomain.useCases` property:
  * `ChatDomain::replayEventsForActiveChannels` Adds the provided channel to the active channels and replays events for all active channels.
  * `ChatDomain::getChannelController` Returns a `ChannelController` for given cid.
  * `ChatDomain::watchChannel` Watches the given channel and returns a `ChannelController`.
  * `ChatDomain::queryChannels` Queries offline storage and the API for channels matching the filter. Returns a queryChannelsController.
  * `ChatDomain::getThread` Returns a thread controller for the given channel and message id.
  * `ChatDomain::loadOlderMessages` Loads older messages for the channel.
  * `ChatDomain::loadNewerMessages` Loads newer messages for the channel.
  * `ChatDomain::loadMessageById` Loads message for a given message id and channel id.
  * `ChatDomain::queryChannelsLoadMore` Load more channels for query.
  * `ChatDomain::threadLoadMore` Loads more messages for the specified thread.
  * `ChatDomain::createChannel` Creates a new channel.
  * `ChatDomain::sendMessage` Sends the message.
  * `ChatDomain::cancelMessage` Cancels the message of "ephemeral" type.
  * `ChatDomain::shuffleGiphy` Performs giphy shuffle operation.
  * `ChatDomain::sendGiphy` Sends selected giphy message to the channel.
  * `ChatDomain::editMessage` Edits the specified message.
  * `ChatDomain::deleteMessage` Deletes the specified message.
  * `ChatDomain::sendReaction` Sends the reaction.
  * `ChatDomain::deleteReaction` Deletes the specified reaction.
  * `ChatDomain::keystroke` It should be called whenever a user enters text into the message input.
  * `ChatDomain::stopTyping` It should be called when the user submits the text and finishes typing.
  * `ChatDomain::markRead` Marks all messages of the specified channel as read.
  * `ChatDomain::markAllRead` Marks all messages as read.
  * `ChatDomain::hideChannel` Hides the channel with the specified id.
  * `ChatDomain::showChannel` Shows a channel that was previously hidden.
  * `ChatDomain::leaveChannel` Leaves the channel with the specified id.
  * `ChatDomain::deleteChannel` Deletes the channel with the specified id.
  * `ChatDomain::setMessageForReply` Set the reply state for the channel.
  * `ChatDomain::downloadAttachment` Downloads the selected attachment to the "Download" folder in the public external storage directory.
  * `ChatDomain::searchUsersByName` Perform api request with a search string as autocomplete if in online state. Otherwise performs search by name in local database.
  * `ChatDomain::queryMembers` Query members of a channel.
- Added `ChatDomain::removeMembers` method
- Added `ChatDomain::createDistinctChannel` A use-case for creating a channel based on its members.
- Added `ChatDomain::removeMembers` method

### ⚠️ Changed
- Deprecated `ChatDomain.useCases`. It has `DeprecationLevel.Warning` and still can be used. However, it will be not available in the future, so please consider migrating to use `ChatDomain` use case functions instead.
- Deprecated `GetUnreadChannelCount`
- Deprecated `GetTotalUnreadCount`

## stream-chat-android-ui-common
### 🐞 Fixed
- Fixed compatibility with latest Dagger Hilt versions

## stream-chat-android-ui-components
### 🐞 Fixed
- Fixed not perfectly rounded avatars
- `MessageInputView::UserLookupHandler` is not overridden everytime that members livedata is updated
- Fixed doubled command prefix when the command contains user mention
- Fixed handling user mute state in default `MessageListViewOptions` dialog
- Fixed incorrect "last seen" text
- Fixed multiline messages which were displayed in a single line

### ⬆️ Improved
- Setting external SuggestionListView is no longer necessary to display suggestions popup
### ✅ Added
- Added `ChatUI.supportedReactions: SupportedReactions` property, also introduced `SupportedReactions`, and `ReactionDrawable` class.
  It allows defining a set of supported reactions by passing a `Map<String, ReactionDrawable>` in constructor. `ReactionDrawable` is a wrapping class holding two `Drawable` instances - for active and inactive reaction states.
- Added methods and attrs to `MessageListView` that allow to customize visibility of message options:
  * `MessageListView::setDeleteMessageConfirmationEnabled`
  * `MessageListView::setCopyMessageEnabled`
  * `MessageListView::setBlockUserEnabled`
  * `MessageListView::setMuteUserEnabled`
  * `MessageListView::setMessageFlagEnabled`
  * `MessageListView::setReactionsEnabled`
  * `MessageListView::setRepliesEnabled`
  * `MessageListView::setThreadsEnabled`
  * `MessageListView.streamUiFlagMessageOptionEnabled`
  * `MessageListView.streamUiMuteUserOptionEnabled`
  * `MessageListView.streamUiBlockUserOptionEnabled`
  * `MessageListView.streamUiCopyMessageActionEnabled`
- Added confirmation dialog for flagging message option:
  * Added `MessageListView::flagMessageConfirmationEnabled` attribute
- Added `MessageListView::setFlagMessageResultHandler` which allows to handle flag message result
- Added support for system messages
- Added attrs to `MessageListView` that allow to customize system message text style:
  * `streamUiSystemMessageTextSize`
  * `streamUiSystemMessageTextColor`
  * `streamUiSystemMessageTextFont`
  * `streamUiSystemMessageTextFontAssets`
  * `streamUiSystemMessageTextStyle`
- Added attrs to `MessageListView` that allow to customize message option text style:
  * `streamUiMessageOptionsTextSize`
  * `streamUiMessageOptionsTextColor`
  * `streamUiMessageOptionsTextFont`
  * `streamUiMessageOptionsTextFontAssets`
  * `streamUiMessageOptionsTextStyle`
- Added attrs to `MessageListView` that allow to customize user reactions title text style:
  * `streamUiUserReactionsTitleTextSize`
  * `streamUiUserReactionsTitleTextColor`
  * `streamUiUserReactionsTitleTextFont`
  * `streamUiUserReactionsTitleTextFontAssets`
  * `streamUiUserReactionsTitleTextStyle`
- Added attrs to `MessageListView` that allow to customize colors of message options background, user reactions card background, overlay dim color and warning actions color:
  * `streamUiMessageOptionBackgroundColor`
  * `streamUiUserReactionsBackgroundColor`
  * `streamUiOptionsOverlayDimColor`
  * `streamUiWarningActionsTintColor`
- Added `ChatUI.mimeTypeIconProvider: MimeTypeIconProvider` property which allows to customize file attachment icons.

### ⚠️ Changed
- Now the "block user" feature is disabled. We're planning to improve the feature later. Stay tuned!
- Changed gallery background to black in dark mode

# April 8th, 2021 - 4.8.1
## Common changes for all artifacts
### ⚠️ Changed
- We've cleaned up the transitive dependencies that our library exposes to its clients. If you were using other libraries implicitly through our SDK, you'll now have to depend on those libraries directly instead.

## stream-chat-android
### 🐞 Fixed
- Fix Attachment Gravity

### ✅ Added
- Provide AvatarView class

## stream-chat-android-offline
### 🐞 Fixed
- Fix Crash on some devices that are not able to create an Encrypted SharedPreferences
- Fixed the message read indicator in the message list
- Added missing `team` field to `ChannelEntity` and `ChannelData`

### ✅ Added
- Add `ChatDomain::removeMembers` method

## stream-chat-android-ui-common
### 🐞 Fixed
- Fixed getting files provided by content resolver.

### ⚠️ Changed
- Added theme to all activities all the SDK. You can override then in your project by redefining the styles:
- StreamUiAttachmentGalleryActivityStyle
- StreamUiAttachmentMediaActivityStyle
- StreamUiAttachmentActivityStyle

## stream-chat-android-ui-components
### 🐞 Fixed
- Fixed attr streamUiCopyMessageActionEnabled. From color to boolean.
- Now it is possible to change the color of `MessageListHeaderView` from the XML.
- Fixed the `MessageListView::setUserClickListener` method.
- Fixed bugs in handling empty states for `ChannelListView`. Deprecated manual methods for showing/hiding empty state changes.
- Fix `ChannelListHeaderView`'s title position when user avatar or action button is invisible
- Fix UI behaviour for in-progress file uploads
- Fix extension problems with file uploads when attachment names contain spaces
- Fix reaction bubbles which were shown behind message attachment views

### ✅ Added
- Now it is possible to change the back button of MessageListHeaderView using `app:streamUiMessageListHeaderBackButtonIcon`
- Now it is possible to inject `UserLookupHandler` into `MessageInputView` in order to implement custom users' mention lookup algorithm

# March 31th, 2021 - 4.8.0
## Common changes for all artifacts
### 🐞 Fixed
Group channels with 1<>1 behaviour the same way as group channels with many users
It is not possible to remove users from distinct channels anymore.
### ⬆️ Improved
it is now possible to configure the max lines of a link description. Just use
`app:streamUiLinkDescriptionMaxLines` when defining MessageListView

It is now possible to configure the max size of files and an alert is shown when
a files bigger than this is selected.
### ✅ Added
Configure enable/disable of replies using XML in `MessageListView`
Option `app:streamUiReactionsEnabled` in `MessageListView` to enable or disable reactions
It is possible now to configure the max size of the file upload using
`app:streamUiAttachmentMaxFileSizeMb`

## stream-chat-android
### 🐞 Fixed
- Fixed crash when sending GIF from Samsung keyboard

## stream-chat-android-client
### 🐞 Fixed
- Fixed parsing of `createdAt` property in `MessageDeletedEvent`

### ⬆️ Improved
- Postponed queries as run as non-blocking

### ✅ Added
- **Added a brand new serialization implementation, available as an opt-in API for now.** This can be enabled by making a `useNewSerialization(true)` call on the `ChatClient.Builder`.
  - This new implementation will be more performant and greatly improve type safety in the networking code of the SDK.
  - The old implementation remains the default for now, while we're making sure the new one is bug-free.
  - We recommend that you opt-in to the new implementation and test your app with it, so that you can report any issues early and we can get them fixed before a general rollout.
- Added `unflagMessage(messageId)` and `unflagUser(userId)` methods to `ChatClient`
- Added support for querying banned users - added `ChatClient::queryBannedUsers` and `ChannelClient::queryBannedUsers`
- Added `uploadsEnabled`, `urlEnrichmentEnabled`, `customEventsEnabled`, `pushNotificationsEnabled`, `messageRetention`, `automodBehavior` and `blocklistBehavior` fields to channel config

### ⚠️ Changed
- Renamed `ChannelId` property to `channelId` in both `ChannelDeletedEvent` and `NotificationChannelDeletedEvent`
- Deprecated `ChatClient::unMuteChannel`, the `ChatClient::unmuteChannel` method should be used instead
- Deprecated `ChatClient::unBanUser`, the `ChatClient::unbanUser` method should be used instead
- Deprecated `ChannelClient::unBanUser`, the `ChannelClient::unbanUser` method should be used instead
- Deprecated `ChannelController::unBanUser`, the `ChannelController::unbanUser` method should be used instead

## stream-chat-android-offline
### 🐞 Fixed
- Fixed an issue that didn't find the user when obtaining the list of messages
- Fix refreshing not messaging channels which don't contain current user as a member

## stream-chat-android-ui-common
### ⬆️ Improved
- Show AttachmentMediaActivity for video attachments

### ✅ Added
- `AvatarView.streamUiAvatarOnlineIndicatorColor` and `AvatarView.streamUiAvatarOnlineIndicatorBorderColor` attrs

## stream-chat-android-ui-components
### 🐞 Fixed
- Now replied messages are shown correctly with the replied part in message options
- `MessageListView::enterThreadListener` is properly notified when entering into a thread
- Fix initial controls state in `MessageInputView`
- Fix crashing when open attachments destination

### ⬆️ Improved
- Add support of non-image attachment types to the default attachment click listener.

### ✅ Added
- `MessageInputView` now uses the cursor `stream_ui_message_input_cursor.xml` instead of accent color. To change the cursor, override `stream_ui_message_input_cursor.xml`.
- Replacing `ChatUI` with new `io.getstream.chat.android.ui.ChatUI` implementation
- Added possibility to configure delete message option visibility using `streamUiDeleteMessageEnabled` attribute, and `MessageListView::setDeleteMessageEnabled` method
- Add `streamUiEditMessageEnabled` attribute to `MessageListView` and `MessageListView::setEditMessageEnabled` method to enable/disable the message editing feature
- Add `streamUiMentionsEnabled` attribute to `MessageInputView` and `MessageInputView::setMentionsEnabled` method to enable/disable mentions
- Add `streamUiThreadsEnabled` attribute to `MessageListView` and `MessageListView::setThreadsEnabled` method to enable/disable the thread replies feature
- Add `streamUiCommandsEnabled` attribute to `MessageInputView` and `MessageInputView::setCommandsEnabled` method to enable/disable commands
- Add `ChannelListItemPredicate` to our `channelListView` to allow filter `ChannelListItem` before they are rendered
- Open `AvatarBitmapFactory` class
- Add `ChatUI::avatarBitmapFactory` property to allow custom implementation of `AvatarBitmapFactory`
- Add `AvatarBitmapFactory::userBitmapKey` method to generate cache key for a given User
- Add `AvatarBitmapFactory::channelBitmapKey` method to generate cache key for a given Channel
- Add `StyleTransformer` class to allow application-wide style customizations
- Add the default font field to `TextStyle`
- Add new method `ChatFonts::setFont(textStyle: TextStyle, textView: TextView, defaultTypeface: Typeface)`
- Add attributes for `MessageListView` in order to customize styles of:
  - Mine message text
  - Theirs message text
  - User name text in footer of Message
  - Message date in footer of Message
  - Thread replies counter in footer of Message
  - Link title text
  - Link description text
  - Date separator text
  - Deleted message text and background
  - Reactions style in list view and in options view
  - Indicator icons in footer of Message
  - Unread count badge on scroll to bottom button
  - Message stroke width and color for mine and theirs types
    It is now possible to customize the following attributes for `ChannelListView`:
- `streamUiChannelOptionsIcon` - customize options icon
- `streamUiChannelDeleteIcon` - customize delete icon
- `streamUiChannelOptionsEnabled` - hide/show options icon
- `streamUiChannelDeleteEnabled` - hide/show delete button
- `streamUiSwipeEnabled` - enable/disable swipe action
- `streamUiBackgroundLayoutColor` - customize the color of "background layout"
- `streamUiChannelTitleTextSize` - customize channel name text size
- `streamUiChannelTitleTextColor` - customize channel name text color
- `streamUiChannelTitleTextFont` - customize channel name text font
- `streamUiChannelTitleFontAssets` - customize channel name font asset
- `streamUiChannelTitleTextStyle` - customize channel name text style (normal / bold / italic)
- `streamUiLastMessageTextSize` - customize last message text size
- `streamUiLastMessageTextColor` - customize last message text color
- `streamUiLastMessageTextFont` - customize last message text font
- `streamUiLastMessageFontAssets` - customize last message font asset
- `streamUiLastMessageTextStyle` - customize last message text style (normal / bold / italic)
- `streamUiLastMessageDateTextSize` - customize last message date text size
- `streamUiLastMessageDateTextColor` - customize last message date text color
- `streamUiLastMessageDateTextFont` - customize last message date text font
- `streamUiLastMessageDateFontAssets` - customize last message date font asset
- `streamUiLastMessageDateTextStyle` - customize last message date text style (normal / bold / italic)
- `streamUiIndicatorSentIcon` - customize drawable indicator for sent
- `streamUiIndicatorReadIcon` - customize drawable indicator for read
- `streamUiIndicatorPendingSyncIcon` - customize drawable indicator for pending sync
- `streamUiForegroundLayoutColor` - customize the color of "foreground layout"
- `streamUiUnreadMessageCounterBackgroundColor` - customize the color of message counter badge
- `streamUiUnreadMessageCounterTextSize` - customize message counter text size
- `streamUiUnreadMessageCounterTextColor` - customize message counter text color
- `streamUiUnreadMessageCounterTextFont` - customize message counter text font
- `streamUiUnreadMessageCounterFontAssets` - customize message counter font asset
- `streamUiUnreadMessageCounterTextStyle` - customize message counter text style (normal / bold / italic)
- Option `app:streamUiReactionsEnabled` in `MessageListView` to enable or disable reactions
- It is now possible to configure new fields in MessageInputView:
- `streamUiMessageInputTextStyle` - customize message input text style.
- `streamUiMessageInputFont` - customize message input text font.
- `streamUiMessageInputFontAssets` - customize message input text font assets.
- `streamUiMessageInputEditTextBackgroundDrawable` - customize message input EditText drawable.
- `streamUiMessageInputCustomCursorDrawable` - customize message input EditText cursor drawable.
- `streamUiCommandsTitleTextSize` - customize command title text size
- `streamUiCommandsTitleTextColor` - customize command title text color
- `streamUiCommandsTitleFontAssets` - customize command title text color
- `streamUiCommandsTitleTextColor` - customize command title font asset
- `streamUiCommandsTitleFont` - customize command title text font
- `streamUiCommandsTitleStyle` - customize command title text style
- `streamUiCommandsNameTextSize` - customize command name text size
- `streamUiCommandsNameTextColor` - customize command name text color
- `streamUiCommandsNameFontAssets` - customize command name text color
- `streamUiCommandsNameTextColor` - customize command name font asset
- `streamUiCommandsNameFont` - customize command name text font
- `streamUiCommandsNameStyle` - customize command name text style
- `streamUiCommandsDescriptionTextSize` - customize command description text size
- `streamUiCommandsDescriptionTextColor` - customize command description text color
- `streamUiCommandsDescriptionFontAssets` - customize command description text color
- `streamUiCommandsDescriptionTextColor` - customize command description font asset
- `streamUiCommandsDescriptionFont` - customize command description text font
- `streamUiCommandsDescriptionStyle` - customize command description text style
- `streamUiSuggestionBackgroundColor` - customize suggestion view background
- `streamUiMessageInputDividerBackgroundDrawable` - customize the background of divider of MessageInputView

### ⚠️ Changed
- Deprecated `ChatUI` class

# March 8th, 2021 - 4.7.0
## stream-chat-android-client
### ⚠️ Changed
- Refactored `FilterObject` class  - see the [migration guide](https://github.com/GetStream/stream-chat-android/wiki/Migration-guide:-FilterObject) for more info

## stream-chat-android-offline
### 🐞 Fixed
- Fixed refreshing channel list after removing member
- Fixed an issue that didn't find the user when obtaining the list of messages

### ⚠️ Changed
- Deprecated `ChatDomain::disconnect`, use disconnect on ChatClient instead, it will make the disconnection on ChatDomain too.
- Deprecated constructors for `ChatDomain.Builder` with the `User` type parameter, use constructor with `Context` and `ChatClient` instead.

## stream-chat-android-ui-common
### ⚠️ Changed
- Message options list changed colour for dark version. The colour is a little lighters
  now, what makes it easier to see.

## stream-chat-android-ui-components
### 🐞 Fixed
- Fixed some rare crashes when `MessageListView` was created without any attribute info present

### ⬆️ Improved
- Updated PhotoView to version 2.3.0

### ✅ Added
- Introduced `AttachmentViewFactory` as a factory for custom attachment views/custom link view
- Introduced `TextAndAttachmentsViewHolder` for any combination of attachment content and text

### ❌ Removed
- Deleted `OnlyFileAttachmentsViewHolder`, `OnlyMediaAttachmentsViewHolder`,
  `PlainTextWithMediaAttachmentsViewHolder` and `PlainTextWithFileAttachmentsViewHolder`

# Feb 22th, 2021 - 4.6.0
# New UI-Components Artifact
A new UI-Components artifact has been created with a new design of all our components.
This new artifact is available on MavenCentral and can imported by adding the following dependency:
```
implementation "io.getstream:stream-chat-android-ui-components:4.6.0"
```

## stream-chat-android
- Add `streamMessageActionButtonsTextSize`, `streamMessageActionButtonsTextColor`, `streamMessageActionButtonsTextFont`,
  `streamMessageActionButtonsTextFontAssets`, `streamMessageActionButtonsTextStyle`, `streamMessageActionButtonsIconTint`
  attributes to `MessageListView`
- Add `ChannelHeaderViewModel::resetThread` method and make `ChannelHeaderViewModel::setActiveThread` message parameter non-nullable
- Fix ReadIndicator state
- Using `MessageListView#setViewHolderFactory` is now an error - use `setMessageViewHolderFactory` instead
- Removed `MessageListItemAdapter#replaceEntities` - use `submitList` method instead
- Use proper color values on Dialog Theme
- Increase touchable area on the button to remove an attachment

## stream-chat-android-client
- Introduce ChatClient::setUserWithoutConnecting function
- Handle disconnect event during pending token state
- Remove unneeded user data when creating WS Connection
- Using `User#unreadCount` is now an error - use `totalUnreadCount` instead
- Using `ChannelController` is now an error - use `ChannelClient` instead
- Using `Pagination#get` is now an error - use `toString` instead
- Using the old event APIs is now an error - see the [migration guide](https://github.com/GetStream/stream-chat-android/wiki/Migration-guide:-ChatObserver-and-events()-APIs) for more info
- Using `ChatClient#flag` is now an error - use `flagUser` instead

## stream-chat-android-offline
- Introduce `PushMessageSyncHandler` class

- Add UseCase for querying members (`chatDomain.useCases.queryMembers(..., ...).execute()`).
  - If we're online, it executes a remote call through the ChatClient
  - If we're offline, it pulls members from the database for the given channel
- Mark the `SendMessageWithAttachmentsImpl` use case an error

## stream-chat-android-ui-common
- Fix `CaptureMediaContract` chooser on Android API 21
- Using `ChatUI(client, domain, context)` now an error - use simpler constructor instead
- Using the `Chat` interface now an error - use `ChatUI` instead

# Feb 15th, 2021 - 4.5.5
## Common changes for all artifacts
- Updated project dependencies
  - Kotlin 1.4.30
  - Stable AndroidX releases: LiveData 2.3.0, Activity 1.2.0, Fragment 1.3.0
  - For the full list of dependency version changes, see [this PR](https://github.com/GetStream/stream-chat-android/pull/1383)

## stream-chat-android
- Add `streamInputAttachmentsMenuBackground` and `streamInputSuggestionsBackground` attributes to `MessageInputView`
- Add `streamMessageActionButtonsBackground` attributes to `MessageListView`

## stream-chat-android-client
- Remove unused `reason` and `timeout` parameters from `ChannelClient::unBanUser` method

# Feb 11th, 2021 - 4.5.4
## stream-chat-android
- Fix `streamLastMessageDateUnreadTextColor` attribute not being used in ChannelListView
- Fix `streamChannelsItemSeparatorDrawable` attribute not being parsed

## stream-chat-android-client
- Fix `ConcurrentModificationException` on our `NetworkStateProvider`

# Feb 5th, 2021 - 4.5.3
## stream-chat-android
-. `ChatUtils::devToken` is not accessible anymore, it has been moved to `ChatClient::devToken`

## stream-chat-android-client
- **setUser deprecation**
  - The `setUser`, `setGuestUser`, and `setAnonymousUser` methods on `ChatClient` are now deprecated.
  - Prefer to use the `connectUser` (`connectGuestUser`, `connectAnonymousUser`) methods instead, which return `Call` objects.
  - If you want the same async behaviour as with the old methods, use `client.setUser(user, token).enqueue { /* Handle result */ }`.
- Add support for typing events in threads:
  - Add `parentId` to `TypingStartEvent` and `TypingStopEvent`
  - Add `parentId` to ``ChannelClient::keystroke` and `ChannelClient::stopTyping`
- `ChatClient::sendFile` and `ChatClient::sendImage` each now have just one definition with `ProgressCallback` as an optional parameter. These methods both return `Call<String>`, allowing for sync/async execution, and error handling. The old overloads that were asynchronous and returned no value/error have been removed.
- `FileUploader::sendFile` and `FileUploader::sendImages` variations with `ProgressCallback` are no longer async with no return type. Now they are synchronous with `String?` as return type

## stream-chat-android-offline
- Add support for typing events in threads:
  - Add `parentId` to `Keystroke` and `StopTyping` use cases

## stream-chat-android-ui-common
- Add a new `isMessageRead` flag to the `MessageListItem.MessageItem` class, which indicates
  that a particular message is read by other members in this channel.
- Add handling threads typing in `MessageInputViewModel`

# Jan 31th, 2021 - 4.5.2
## stream-chat-android-client
- Use proper data on `ChatClient::reconnectSocket` to reconnect normal/anonymous user
- Add `enforceUnique` parameter to `ChatClient::sendReaction` and `ChannelClient::sendReaction` methods .
  If reaction is sent with `enforceUnique` set to true, new reaction will replace all reactions the user has on this message.
- Add suspending `setUserAndAwait` extension for `ChatClient`
- Replace chat event listener Kotlin functions with ChatEventListener functional interface in order to promote
  a better integration experience for Java clients. Old methods that use the Kotlin function have been deprecated.
  Deprecated interfaces, such as ChannelController, have not been updated. ChannelClient, which inherits from ChannelController
  for the sake of backwards compatibility, has been updated.

## stream-chat-android-offline
- Add `enforceUnique` parameter to `SendReaction` use case. If reaction is sent with `enforceUnique` set to true,
  new reaction will replace all reactions the user has on this message.
- Fix updating `Message::ownReactions` and `Message:latestReactions` after sending or deleting reaction - add missing `userId` to `Reaction`
- Fix Load Thread Replies process

## stream-chat-android-ui-common
- Add a new `isThreadMode` flag to the `MessageListItem.MessageItem` class.
  It shows is a message item should be shown as part of thread mode in chat.
- Add possibility to set `DateSeparatorHandler` via `MessageListViewModel::setDateSeparatorHandler`
  and `MessageListViewModel::setThreadDateSeparatorHandler` which determines when to add date separator between messages
- Add `MessageListViewModel.Event.ReplyAttachment`, `MessageListViewModel.Event.DownloadAttachment`, `MessageListViewModel.Event.ShowMessage`,
  and `MessageListViewModel.Event.RemoveAttachment` classes.
- Deprecate `MessageListViewModel.Event.AttachmentDownload`

# Jan 18th, 2021 - 4.5.1
## stream-chat-android
- Fix `MessageListItemViewHolder::bind` behavior
- Improve connection/reconnection with normal/anonymous user

## stream-chat-android-client
- Create `ChatClient::getMessagesWithAttachments` to filter message with attachments
- Create `ChannelClient::getMessagesWithAttachments` to filter message with attachments
- Add support for pinned messages:
  - Add `pinMessage` and `unpinMessage` methods `ChatClient` and `ChannelClient`
  - Add `Channel::pinnedMessages` property
  - Add `Message:pinned`, `Message::pinnedAt`, `Message::pinExpires`, and `Message:pinnedBy` properties

# Jan 7th, 2021 - 4.5.0
## stream-chat-android
- Now depends explicitly on AndroidX Fragment (fixes a potential crash with result handling)
- Update AndroidX dependencies: Activity 1.2.0-rc01 and Fragment 1.3.0-rc01

## stream-chat-android-client
- Add filtering non image attachments in ChatClient::getImageAttachments
- Add a `channel` property to `notification.message_new` events
- Fix deleting channel error
- 🚨 Breaking change: ChatClient::unmuteUser, ChatClient::unmuteCurrentUser,
  ChannelClient::unmuteUser, and ChannelClient::unmuteCurrentUser now return Unit instead of Mute

## stream-chat-android-offline
- Add LeaveChannel use case
- Add ChannelData::memberCount
- Add DeleteChannel use case
- Improve loading state querying channels
- Improve loading state querying messages

# Dec 18th, 2020 - 4.4.9

## stream-chat-android-client
- improved event recovery behaviour

## stream-chat-android-offline
- improved event recovery behaviour
- fixed the chatDomain.Builder boolean usage between userPresence and recoveryEnabled

# Dec 18th, 2020 - 4.4.8
## stream-chat-android
- Add filtering `shadowed` messages when computing last channel message
- Add filtering `draft` channels
- Add `DateFormatter::formatTime` method to format only time of a date
- Fix `ChatUtils::devToken` method

## stream-chat-android-client
- Improve `banUser` and `unBanUser` methods - make `reason` and `timeout` parameter nullable
- Add support for shadow ban - add `shadowBanUser` and `removeShadowBan` methods to `ChatClient` and `ChannelClient`
- Add `shadowBanned` property to `Member` class
- Add `ChatClient::getImageAttachments` method to obtain image attachments from a channel
- Add `ChatClient::getFileAttachments` method to obtain file attachments from a channel
- Add `ChannelClient::getImageAttachments` method to obtain image attachments from a channel
- Add `ChannelClient::getFileAttachments` method to obtain file attachments from a channel

## stream-chat-android-offline
- Add filtering `shadowed` messages
- Add new usecase `LoadMessageById` to fetch message by id with offset older and newer messages
- Watch Channel if there was previous error

## stream-chat-android-ui-common
- Add `messageId` arg to `MessageListViewModel`'s constructor allowing to load message by id and messages around it

# Dec 14th, 2020 - 4.4.7
## Common changes for all artifacts
- Updated to Kotlin 1.4.21
- For Java clients only: deprecated the `Call.enqueue(Function1)` method, please use `Call.enqueue(Callback)` instead

## stream-chat-android
- Add new attrs to `MessageListView`: `streamDeleteMessageActionEnabled`, `streamEditMessageActionEnabled`
- Improve Channel List Diff
- Add new attrs to `MessageInputView`: `streamInputScrollbarEnabled`, `streamInputScrollbarFadingEnabled`
- Add API for setting custom message date formatter in MessageListView via `setMessageDateFormatter(DateFormatter)`
  - 24 vs 12 hr controlled by user's System settings.

## stream-chat-android-client
- Add `ChatClient::isValidRemoteMessage` method to know if a RemoteMessage is valid for Stream

## stream-chat-android-offline
- Add updating `channelData` after receiving `ChannelUpdatedByUserEvent`
- Fix crash when a push notification arrives from other provider different than Stream

# Dic 4th, 2020 - 4.4.6

## stream-chat-android
- Use custom `StreamFileProvider` instead of androidx `FileProvider` to avoid conflicts
- Add `ChatClient::setGuestUser` method to login as a guest user
- Make `MessageListItemViewHolder` public and open, to allow customization by overriding the `bind` method

## stream-chat-android-offline
- Centralize how channels are stored locally

# Nov 24th, 2020 - 4.4.5
## Common changes for all artifacts
- Stream SDks has been uploaded to MavenCentral and the GroupID has changed to `io.getstream`.

## stream-chat-android
- New artifact name: `io.getstream:stream-chat-android:STREAM_VERSION`

## stream-chat-android-client
- It's no longer required to wait for `setUser` to finish before querying channels
- `ChatClient::setUser` method allows be called without network connection and will retry to connect when network connection is available
- New artifact name: `io.getstream:stream-chat-android-client:STREAM_VERSION`
- Show date of the last message into channels list when data comes from offline storage
- Show text of the last message into channels list when data comes from offline storage
- Accept Invite Message is now optional, if null value is sent, no message will be sent to the rest of members about this action

## stream-chat-android-offline
- Fix bug when channels with newer messages don't go to the first position in the list
- Fix Offline usage of `ChatDomain`
- New artifact name: `io.getstream:stream-chat-android-offline:STREAM_VERSION`
- Provide the last message when data is load from offline storage

# Nov 24th, 2020 - 4.4.4
This version is a rollback to 4.4.2, The previous release (4.4.3) was not valid due to a problem with the build flow.
We are going to release 4.4.5 with the features introduced by 4.4.3 as soon as the build is back working

# Nov 20th, 2020 - 4.4.3
## stream-chat-android-client
- It's no longer required to wait for `setUser` to finish before querying channels
- `ChatClient::setUser` method allows be called without network connection and will retry to connect when network connection is available

## stream-chat-android-offline
- Fix bug when channels with newer messages don't go to the first position in the list
- Fix Offline usage of `ChatDomain`

# Nov 13th, 2020 - 4.4.2

## stream-chat-android
- Remove `ChatClient` and `ChatDomain` as `ChatUI`'s dependencies
- Replace Glide with Coil - SDK doesn't depend on Glide anymore.
- Remove `BaseStyle` class and extract its properties into `AvatarStyle` and `ReadStateStyle`.
  - Use composition with `AvatarStyle` and `ReadStateStyle` instead of inheriting from `BaseStyle`.
  - Convert to kotlin: `ReadStateView`, `MessageListViewStyle`
- Add `streamShowSendAlsoToChannelCheckbox` attr to `MessageInputView` controlling visibility of "send also to channel" checkbox
- The sample app no longer uses Koin for dependency injection
- Add `streamCopyMessageActionEnabled`, `streamFlagMessageActionEnabled`, and `streamStartThreadMessageActionEnabled` attrs to `MessageListView`
- Validate message text length in MessageInputView.
  - Add property `MessageInputView.maxMessageLength: Int` and show warning once the char limit is exceeded
  - Expose `MessageInputViewModel.maxMessageLength: Int` informing about text length limit of the Channel

## stream-chat-android-client
- Deprecate `User::unreadCount` property, replace with `User::totalUnreadCount`
- Added MarkAllReadEvent
- Fix UpdateUsers call

## stream-chat-android-offline
- Update `totalUnreadCount` when user is connected
- Update `channelUnreadCount` when user is connected
- Fix bug when channels could be shown without names
- Added support for marking all channels as read for the current user.
  - Can be accessed via `ChatDomain`'s use cases (`chatDomain.useCases.markAllRead()...`).
- Fix bug when local channels could be sorted not properly
- Typing events can be all tracked with `ChatDomain.typingUpdates`

# Nov 4th, 2020 - 4.4.1
## Common changes for all artifacts
- Updated dependencies to latest versions (AGP 4.1, OkHttp 4.9, Coroutines 1.3.9, ExoPlayer 2.12.1, etc.)
  - See [PR #757](https://github.com/GetStream/stream-chat-android/pull/757) for full list of version updates
- Revamped `Call` implementations
  - The `Call2` type has been removed, the libraries now all use the same `Call` instead for all APIs
  - `Call` now guarantees callbacks to happen on the main thread
  - Coroutine users can now `await()` a `Call` easily with a provided extension

## stream-chat-android
- Add empty state views to channel list view and message list view components
- Allow setting custom empty state views
- Add loading view to message list view
- Allow setting custom loading view
- Add load more threshold for `MessageListView` and `streamLoadMoreThreshold` attribute
- Fix handling of the `streamShowReadState` attribute on `MessageListView`
- Add `streamShowDeliveredState` XML attribute to `MessageListView`
- Add "loading more" indicator to the `MessageListView`
- Messages in ChannelController were split in messages - New messages and oldMessages for messages coming from the history.

## stream-chat-android-client
- Fix guest user authentication
- Changed API of QuerySort class. You have to specify for what model it is being used.
- Rename `ChannelController` to `ChannelClient`. Deprecate `ChannelController`.
- Replace `ChannelController` subscribe related extension functions with corresponding `ChannelClient` functions
- Move `ChannelClient` extension functions to `io.getstream.chat.android.client.channel` package

## stream-chat-android-offline
- Add GetChannelController use cases which allows to get ChannelController for Channel
- Fix not storing channels when run channels fetching after connection recovery.
- Fix read state getting stuck in unread state

# Oct 26th, 2020 - 4.4.0
## stream-chat-android
- Create custom login screen in sample app
- Bump Coil to 1.0.0
- Add message sending/sent indicators in `MessageListView`
- Add possibility to replace default FileUploader
- Fixes a race condition where client.getCurrentUser() was set too late
- Support for hiding channels
- Makes the number of channels return configurable by adding the limit param to ChannelsViewModelFactory
- Add message sending/sent indicators in `MessageListView`
- Provide ChannelViewModelFactory and ChannelsViewModelFactory by the library to simplify setup
- Fixes for https://github.com/GetStream/stream-chat-android/issues/698 and https://github.com/GetStream/stream-chat-android/issues/723
- Don't show read state for the current user

## stream-chat-android-client
- Fix ConcurrentModificationException in `ChatEventsObservable`
- Add possibility to replace default FileUploader
- Fix anonymous user authentication
- Fix fetching color value from TypedArray

## stream-chat-android-offline
- Channel list now correctly updates when you send a new message while offline. This fixes https://github.com/GetStream/stream-chat-android/issues/698
- Channels now stay sorted based on the QuerySort order (previous behaviour was to sort them once)
- New messages now default to type "regular" or type "ephemeral" if they start with a /
- Improved error logging on sendMessage & sendReaction
- Fixed a race condition that in rare circumstances could cause the channel list to show stale (offline) data
- Fixed a bug with channel.hidden not working correctly
- Fixed crash with absence of user in the UserMap

# Oct 19th, 2020 - 4.3.1-beta-2 (stream-chat-android)
- Allow setting custom `NotificationHandler` in `Chat.Builder`
- Fix unresponsive attachment upload buttons
- Removed many internal implementation classes and methods from the SDK's public API
- Fix sending GIFs from keyboard
- Fix unresponsive attachment upload buttons
- Fix method to obtain initials from user to be shown into the avatar
- Fix method to obtain initials from channel to be shown into the avatar
- Allow setting `ChatLoggerHandler` and `ChatLogLevel` in `Chat.Builder`

# Oct 16th, 2020 - 4.3.1-beta-1 (stream-chat-android)
- Significant performance improvements
- Fix a crash related to behaviour changes in 1.3.0-alpha08 of the AndroidX Fragment library
- Replace Glide with Coil in AttachmentViewHolderMedia (Fix GIFs loading issues)
- `MessageListView.BubbleHelper`'s methods now have nullability annotations, and use primitive `boolean` values as parameters
- Update Offline Support to the [last version](https://github.com/GetStream/stream-chat-android-livedata/releases/tag/0.8.6)

# Oct 16th, 2020 - 0.8.6 (stream-chat-android-offline)
- Improve sync data validation in ChatDomain.Builder
- Removed many internal implementation classes and methods from the SDK's public API
- Significant performance improvements to offline storage
- Default message limit for the queryChannels use case changed from 10 to 1. This is a more sensible default for the channel list view of most chat apps
- Fix QuerySort
- Update client to 1.16.8: See changes: https://github.com/GetStream/stream-chat-android-client/releases/tag/1.16.8

# 1.16.8 - Fri 16th of Oct 2020 (stream-chat-android-client)
- Add `lastUpdated` property to `Channel`

# Oct 14th, 2020 - 4.3.0-beta-6 (stream-chat-android)
- Update to Kotlin 1.4.10
- Fix Typing view behavior
- Fix NPE asking for `Attachment::type`
- Fix ChatDomain initialization issue
- Limit max lines displayed in link previews (5 lines by default, customizable via `streamAttachmentPreviewMaxLines` attribute on `MessageListView`)
- Update Offline Support to the [last version](. See changes: )https://github.com/GetStream/stream-chat-android-livedata/releases/tag/0.8.5)

# 1.16.7 - Wed 14th of Oct 2020 (stream-chat-android-client)
- Removed many internal implementation classes and methods from the SDK's public API
- Improved nullability, restricted many generic type parameters to be non-nullable (set `Any` as their upper bound)
- Use AttachmentsHelper to validate imageUrl instead of just url.

# Oct 14th, 2020 - 0.8.5 (stream-chat-android-offline)
- Use `createdLocallyAt` and `updatedLocallyAt` properties in ChannelController and ThreadController
- Update attachments of message with an old image url, if it's still valid.
- Set attachment fields even if the file upload fails
- Fix NPE while ChatEvent was handled
- Improved nullability, restricted some generic type parameters to be non-nullable (set `Any` as their upper bound)
- Fix method to store date of the last message received into a channel
- Update client to 1.16.7: See changes: https://github.com/GetStream/stream-chat-android-client/releases/tag/1.16.7

# Oct 9th, 2020 - 4.3.0-beta-5 (stream-chat-android)
- Improve selecting non-media attachments
- Fix showing attachments captured with camera
- Add setting type and file size when creating AttachmentMetaData from file
- Remove FileAttachmentListAdapter and methods related to opening files chooser
- Replace isMedia flag with getting type from attachment if possible
- Update ExoPlayer dependency to version [2.12.0](https://github.com/google/ExoPlayer/blob/release-v2/RELEASENOTES.md#2120-2020-09-11)

# 1.16.6 - Fri 9th of Oct 2020 (stream-chat-android-client)
- Add `createdLocallyAt` and `updatedLocallyAt` properties to `Message` type
- Add AttachmentsHelper with hasValidUrl method

# Oct 7th, 2020 - 4.3.0-beta-4 (stream-chat-android)
- For Java clients, the `bindView` methods used to bind a ViewModel and its UI component together are now available with friendlier syntax.
- Calls such as `MessageListViewModelBindingKt.bindView(...);` should be replaced with calls like `MessageListViewModelBinding.bind(...);`
- The `ChannelListViewModelBindingKt` class has been renamed to `ChannelsViewModelBinding`, to match the name of the ViewModel it's associated with.
- Update client to the latest version. See changes: https://github.com/GetStream/stream-chat-android-client/releases/tag/1.16.5
- Update Stream Livedata to the last version. See changes: https://github.com/GetStream/stream-chat-android-livedata/releases/tag/0.8.4

# Oct 7th, 2020 - 0.8.4 (stream-chat-android-offline)
- Update client to 1.16.5: See changes: https://github.com/GetStream/stream-chat-android-client/releases/tag/1.16.5

# 1.16.5 - Wed 7th of Oct 2020 (stream-chat-android-client)
- Add autocomplete filter
- Add @JvmOverloads to QueryUsersRequest constructor
- Improve java interop of `TokenManager`

# Oct 5th, 2020 - 0.8.3 (stream-chat-android-offline)
- Improved message attachment handling. Message is now first added to local storage and the attachment is uploaded afterwards.
- Editing messages now works while offline
- Deprecate SendMessageWithAttachments in favor of SendMessage while specifying attachment.upload
- Fix a bug that caused messages not to load if member limit wasn't specified
- Fix a crash related to reaction data structure
- Fix a bug where network errors (temporary ones) are detected as permanent errors

# 1.16.4 - Mon 5th of Oct 2020 (stream-chat-android-client)
- Add `attachment.upload` and `attachment.uploadState` fields for livedata upload status. These fields are currently unused if you only use the low level client.

# Oct 2nd, 2020 - 4.3.0-beta-3 (stream-chat-android)
- Removed several parameters of `BaseAttachmentViewHolder#bind`, `Context` is now available as a property instead, others should be passed in through the `AttachmentViewHolderFactory` as constructor parameters
- Moved `BaseAttachmentViewHolder` to a new package
- Fix setting read state when user's last read equals message created date
- Skip setting user's read status if last read message is his own
- Make MessageListItem properties abstract
- Change default query sort to "last_updated"
- Fixed attachments logic. Save previously attached files when add more.
- Fixed the bug when it was unable to select new files when you have already attached something.
- Moved `MessageInputView` class to a new package.
- Update Stream Livedata to the last version. See changes: https://github.com/GetStream/stream-chat-android-livedata/releases/tag/0.8.2

# Oct 2nd, 2020 - 0.8.2 (stream-chat-android-offline)
- Request members by default when querying channels

# Sep 30th, 2020 - 4.3.0-beta-2 (stream-chat-android)
- Removed several parameters of `BaseMessageListItemViewHolder#bind`, `Context` is now available as a property instead, others should be passed in through the `MessageViewHolderFactory` as constructor parameters
- Attachment customization methods moved from `MessageViewHolderFactory` to a separate `AttachmentViewHolderFactory` class
- Removed `position` parameter from `MessageClickListener`
- Moved `BaseMessageListItemViewHolder` to a new package
- Update client to the latest version. See changes: https://github.com/GetStream/stream-chat-android-client/releases/tag/1.16.1
- Update Stream Livedata to the last version. See changes: https://github.com/GetStream/stream-chat-android-livedata/releases/tag/0.8.1

# Sep 30th, 2020 - 0.8.1 (stream-chat-android-offline)
- Handle the new `ChannelUpdatedByUserEvent`
- Update client to 1.16.1: See changes: https://github.com/GetStream/stream-chat-android-client/releases/tag/1.16.1
- Improve online status handling
- Replace posting an empty channels map when the channels query wasn't run online and offline storage is empty with error

# 1.16.2 - Wed 30 Sep 2020 (stream-chat-android-client)
- Add `ChatClient::enableSlowMode` method to enable slow mode
- Add `ChatClient::disableSlowMode` method to disable slow mode
- Add `ChannelController::enableSlowMode` method to enable slow mode
- Add `ChannelController::disableSlowMode` method to disable slow mode
- Add `Channel::cooldown` property to know how configured `cooldown` time for the channel
- Fix FirebaseMessageParserImpl.verifyPayload() logic
- Fix notification display condition
- Fix Socket connection issues

# 1.16.1 - Wed 25 Sep 2020 (stream-chat-android-client)
- Remove `User` field on `ChannelUpdatedEvent`
- Add new chat event type -> `ChannelUpdatedByUserEvent`
- Add `ChatNotificationHandler::getFirebaseInstanceId` method to provide a custom `FirebaseInstanceId`
- Add `NotificationConfig::useProvidedFirebaseInstance` conf

# Sep 23rd, 2020 - 4.3.0-beta-1 (stream-chat-android)
- Update livedata/client to latest version. See changes: https://github.com/GetStream/stream-chat-android-client/releases/tag/1.16.0

# 1.16.0 - Wed 23 Sep 2020 (stream-chat-android-client)
- Removed message.channel, this is a backwards incompatible change
- Ensure that message.cid is always available

The SDK was providing message.cid and message.channel in some cases, but not always.
Code that relied on those fields being populated caused bugs in production.

If you were relying on message.channel it's likely that you were running into bugs.
We recommend using one of these alternatives:

- message.cid if you just need a reference to the channel
- the channel object provided by client.queryChannel(s) if you need the full channel data
- channelController.channelData livedata object provided by the livedata package (automatically updated if channel data changes)
- channelController.toChannel() function provided by the livedata package

# Sep 23rd, 2020 - 0.8.0 (stream-chat-android-offline)
- Update client to 1.16.0: See changes: https://github.com/GetStream/stream-chat-android-client/releases/tag/1.16.0

# Sep 23rd, 2020 - 0.7.7 (stream-chat-android-offline)
- Fix crash when map channels DB entity to Channel
- Add posting empty channels map when queryChannels fails either offline and online which prevents infinite loader

# 1.15.6 - Wed 23 Sep 2020 (stream-chat-android-client)
- Convert ChatError to plain class. Changes in ChatLogger interface.
- Update events fields related to read status - remove "unread_messages" field and add "unread_channels" to NewMessageEvent, NotificationMarkReadEvent, and NotificationMessageNewEvent
- Mark ChatEvents containing the user property by the UserEvent interface.
- Simplified the event handling APIs, deprecated `ChatObservable`. See [the migration guide](https://github.com/GetStream/stream-chat-android-client/wiki/Migrating-from-the-old-event-subscription-APIs) for details on how to easily adopt the new APIs.

# Sep 23rd, 2020 - 4.2.11-beta-13 (stream-chat-android)
- Adjust ChatSocketListener to new events(NewMessageEvent, NotificationMarkReadEvent, NotificationMessageNewEvent) properties.
- Fix "load more channels"
- Update client to the latest version. See changes: https://github.com/GetStream/stream-chat-android-client/releases/tag/1.15.6
- Update Stream Livedata to the last version. See changes: https://github.com/GetStream/stream-chat-android-livedata/releases/tag/0.7.7

# Sep 18th, 2020 - 4.2.11-beta-12 (stream-chat-android)
- Implement Giphy actions handler
- Fix .gif preview rendering on message list
- Fix thread shown issue after sending message to a channel
- Remove border related attributes from MessageInputView. Add close button background attribute to MessageInputView.
- Improve setting user in sample app
- Add updating message read state after loading first messages
- Wrap Attachment into AttachmentListItem for use in adapter
- Properly show the message date
- Revamp MessageListView adapter customization, introduce ListenerContainer to handle all ViewHolder listeners
- Fix default filters on `ChannelsViewModelImpl`
- Update client to the latest version. See changes: https://github.com/GetStream/stream-chat-android-client/releases/tag/1.15.5
- Update Stream Livedata to the last version. See changes: https://github.com/GetStream/stream-chat-android-livedata/releases/tag/0.7.6

# Sep 18th, 2020 - 0.7.6 (stream-chat-android-offline)
- Store needed users in DB
- Stop trying to execute background sync in case ChatDomain.offlineEnabled is set to false
- Fix Socket Connection/Reconnection
- Update client to the latest version. See changes: https://github.com/GetStream/stream-chat-android-client/releases/tag/1.15.5

# 1.15.5 - Fri 18 Sep 2020 (stream-chat-android-client)
- Fix Socket Connection/Reconnection

# Sep 15th, 2020 - 0.7.5 (stream-chat-android-offline)
- Fix offline support for adding and removing reactions
- Fix crash when creating a channel while channel.createdBy is not set

# Sep 14th, 2020 - 0.7.4 (stream-chat-android-offline)
- Remove duplicates of new channels
- Improve tests
- Remove some message's properties that are not used anymore GetStream/stream-chat-android-client#69
- Update client to the latest version. See changes: https://github.com/GetStream/stream-chat-android-client/releases/tag/1.15.4

# 1.15.4 - Fri 11 Sep 2020 (stream-chat-android-client)
- Fix Socket Disconnection
- Remove useless message's properties (isStartDay, isYesterday, isToday, date, time and commandInfo)
- Forbid setting new user when previous one wasn't disconnected

# Sep 8th, 2020 - 0.7.3 (stream-chat-android-offline)
- Add usecase to send Giphy command
- Add usecase to shuffle a Gif on Giphy command message
- Add usecase to cancel Giphy Command
- Update client to the latest version. See changes: https://github.com/GetStream/stream-chat-android-client/releases/tag/1.15.3

# 1.15.3 - Tue 7 Sep 2020 (stream-chat-android-client)
- Add send action operation to ChannelController
- Fix serialized file names of SendActionRequest
- Fix `ConnectedEvent` parse process

# Sep 4th, 2020 - 4.2.11-beta-11 (stream-chat-android)
- Fix uploading files and capturing images on Android >= 10
- Fix `AvatarView`: Render lastActiveUsers avatars when channel image is not present

# 1.15.2 - Tue 1 Sep 2020 (stream-chat-android-client)
- `ChannelResponse.watchers` is an array of User now
- `Watcher` model has been removed, `User` model should be used instead
- `QueryChannelsRequet` has a new field called `memberLimit` to limit the number of members received per channel

# Aug 28th, 2020 - 4.2.11-beta-9 (stream-chat-android)
- Update event structure
- Update client to the latest version. See changes: https://github.com/GetStream/stream-chat-android-client/releases/tag/1.15.1
- Update Stream Livedata to the last version. See changes: https://github.com/GetStream/stream-chat-android-livedata/releases/tag/0.7.2

# 1.15.1 - Thu 28 Aug 2020 (stream-chat-android-client)
- New MapAdapter that omit key that contains null values or emptyMaps
- Null-Check over Watchers response

## Aug 23th, 2020 - 4.2.11-beta-8 (stream-chat-android)
- Fix Upload Files
- Update RecyclerView Lib
- Update Notification Customization

# Aug 28th, 2020 - 0.7.2 (stream-chat-android-offline)
- Update client to the latest version. See changes: https://github.com/GetStream/stream-chat-android-client/releases/tag/1.15.1

# Aug 28th, 2020 - 0.7.1 (stream-chat-android-offline)
- Keep order when retry to send a message
- Fix message sync logic and message sending success event emitting
- Update client to the latest version. See changes: https://github.com/GetStream/stream-chat-android-client/releases/tag/1.15.0

# Aug 20th, 2020 - 0.7.0 (stream-chat-android-offline)
- Update to version 0.7.0

# 1.15.0 - Thu 20 Aug 2020 (stream-chat-android-client)
- Refactor ChatEvents Structure

# 1.14.0 - Thu 20 Aug 2020 (stream-chat-android-client)
- Decouple cloud messages handler logic from configuration data
- Fix createChannel methods

# 1.13.3 - Tue 18 Aug 2020 (stream-chat-android-client)
- Set message as optional when updating a channel

# 1.13.2 - Fri 14 Aug 2020 (stream-chat-android-client)
- Reduce TLS Latency

# 1.13.1 - Fri 7 Aug 2020 (stream-chat-android-client)
- Fix DateParser

## Aug 5th, 2020 - 4.2.11-beta-7 (stream-chat-android)
- Update Stream Livedata to the last version. See changes: https://github.com/GetStream/stream-chat-android-livedata/releases/tag/0.6.9
- Fix channel name validation in CreateChannelViewModel
- Add `ChannelsView.setViewHolderFactory(factory: ChannelViewHolderFactory)` function
- Fix Fresco initialization
- Fix method to add/remove reaction

# Aug 3nd, 2020 - 0.6.9 (stream-chat-android-offline)
- Fix `QuerySort`

# 1.13.0 - Tue 28 Jul 2020 (stream-chat-android-client)
- Add `Client.flagUser()` method to flag an User
- Add `Client.flagMessage()` method to flag a Message
- Deprecated method `Client.flag()` because was a bit confusing, you should use `client.flagUser()` instead

# 1.12.3 - Mon 27 Jul 2020 (stream-chat-android-client)
- Fix NPE on TokenManagerImpl
- Upgrade Kotlin to version 1.3.72
- Add Kotlin Proguard Rules

# Jul 20th, 2020 - 0.6.8 (stream-chat-android-offline)
- Fix `NotificationAddedToChannelEvent` event handling

# 1.12.2 - Fri 17 Jul 2020 (stream-chat-android-client)
- Add customer proguard rules

# 1.12.1 - Wed 15 Jul 2020 (stream-chat-android-client)
- Add customer proguard rules

## Jul 13th, 2020 - 4.2.11-beta-6 (stream-chat-android)
- Update client to the latest version. See changes: https://github.com/GetStream/stream-chat-android-client/releases/tag/1.10.0
- Update Stream Livedata to the last version. See changes: https://github.com/GetStream/stream-chat-android-livedata/releases/tag/0.6.7
- Refactor ChannelHeaderView
- Refactor MessageInputView
- Refactor Permission Checker Behavior
- Refactor MessageListVIew
- Fix Send Attachment Behavior
- Fix "Take Picture/Record Video" Behavior
- Add option to show empty view when there are no channels
- Add option to send a message to a thread
- Allow to switch user / logout

# 1.12.0 - Mon 06 Jul 2020 (stream-chat-android-client)
- Add mute and unmute methods to channel controller

# 1.11.0 - Mon 06 Jul 2020 (stream-chat-android-client)
- Fix message mentioned users

# Jul 3nd, 2020 - 0.6.7 (stream-chat-android-offline)
- Update client to the latest version. See changes: https://github.com/GetStream/stream-chat-android-client/releases/tag/1.10.0
- Implement Thread Behavior

# 1.10.0 - Wed 29 June 2020 (stream-chat-android-client)
- Add mute and unmute channels
- Add `notification.channel_mutes_updated` socket even handling
- Add user.channelMutes field
- Improve error logging
- Add invalid date format handling (channel.config dates might be invalid)

# 1.9.3 - Wed 29 June 2020 (stream-chat-android-client)
- Add raw socket events logging. See with tag `Chat:Events`

# Jun 24th, 2020 - 0.6.6 (stream-chat-android-offline)
- Update client to the latest version. See changes: https://github.com/GetStream/stream-chat-android-client/releases/tag/1.9.2

# 1.9.2 - Wed 24 June 2020 (stream-chat-android-client)
- Add `show_in_channel` attribute to `Message` entity

# 1.9.1 - Mue 23 June 2020 (stream-chat-android-client)
- Fix multithreaded date parsing

# 1.9.0 - Mon 22 June 2020 (stream-chat-android-client)
- Fix search message request body
  🚨 Breaking change:
- client.searchMessages signature has been changed: query removed, added channel filter

# 1.8.1 - Thu 18 June 2020 (stream-chat-android-client)
- Fix UTC date for sync endpoint
- Fix inhered events parsing
- Fix custom url setter of ChatClient.Builder

# Jun 16th, 2020 - 0.6.5 (stream-chat-android-offline)
- Fixed crash caused by `NotificationMarkReadEvent.user` value being sent null.
- Solution: using the current user which was set to the ChatDomain instead of relying on event's data.

# 1.8.0 - Thu 12 June 2020 (stream-chat-android-client)
- Add sync api call

# Jun 12th, 2020 - 0.6.4 (stream-chat-android-offline)
- Add attachment.type when upload a file or image

# 1.7.0 - Thu 12 June 2020 (stream-chat-android-client)
- Add query members call

# Jun 11th, 2020 - 0.6.3 (stream-chat-android-offline)
- Create a new UseCase to send messages with attachments

# Jun 11th, 2020 - 0.6.2 (stream-chat-android-offline)
- Update client to the latest version. See changes: https://github.com/GetStream/stream-chat-android-client/releases/tag/1.6.1

# 1.6.1 - Thu 11 June 2020 (stream-chat-android-client)
- Add MimeType on sendFile and sendImage methods

# 1.6.0 - Mon 8 June 2020 (stream-chat-android-client)
- Add translations api call and update message with `i18n` field. Helper `Message` extensions functions are added.

## Jun 4th, 2020 - 4.2.11-beta-5 (stream-chat-android)
- Update livedata dependency to fix crash when NotificationMarkReadEvent received
- Add mavenLocal() repository

## Jun 4th, 2020 - 4.2.11-beta-4 (stream-chat-android)
- Fix crash when command (`/`) is typed.

## Jun 3rd, 2020 - 4.2.11-beta (stream-chat-android)
- Fix `AvatarView` crash when the view is not attached

# 1.5.4 - Wed 3 June 2020 (stream-chat-android-client)
- Add optional `userId` parameter to `Channel.getUnreadMessagesCount` to filter out unread messages for the user

# 1.5.3 - Wed 3 June 2020 (stream-chat-android-client)
- Fix switching users issue: `disconnect` and `setUser` resulted in wrong user connection

# 1.5.2 - Tue 2 June 2020 (stream-chat-android-client)
- Fix `ConcurrentModificationException` on multithread access to socket listeners

# May 30th, 2020 - 0.6.1 (stream-chat-android-offline)
- Use the new low level client syntax for creating a channel with members
- Fallback to a default channel config if the real channel config isn't available yet. This fixes GetStream/stream-chat-android#486

# May 27th, 2020 - 0.6.0 (stream-chat-android-offline)
- Update client to the latest version: https://github.com/GetStream/stream-chat-android-client/releases/tag/1.5.0

# 1.5.1 - Wed 27 May 2020 (stream-chat-android-client)
- Add filter contains with any value

# May 26th, 2020 - 0.5.2 (stream-chat-android-offline)
- Test cases for notification removed from channel had the wrong data structure. This caused a crash when this event was triggered.

# 1.5.0 - Mon 26 May 2020 (stream-chat-android-client)
🚨 Breaking change:
- Add new constructor field to `Channel`: `team`
- Add new constructor field to `User`: `teams`

✅ Other changes:
- Add `Filter.contains`

# 1.4.17 - Mon 26 May 2020 (stream-chat-android-client)
- Fix loop on client.create
- Fix crash when backend sends first event without me

# May 25th, 2020 - 0.5.1 (stream-chat-android-offline)
- Update client to the latest version. See changes: https://github.com/GetStream/stream-chat-android-client/releases/tag/1.4.16

# 1.4.16 - Mon 25 May 2020 (stream-chat-android-client)
Breaking change:
- `Command` fields are mandatory and marked as non-nullable

# May 24th, 2020 - 0.5.0 (stream-chat-android-offline)
Livedata now supports all events exposed by the chat API. The 3 new events are:
- Channel truncated
- Notification channel truncated
- Channel Deleted
  This release also improves how new channels are created.

# May 23rd, 2020 - 0.4.8 (stream-chat-android-offline)
- NotificationMessageNew doesn't specify event.message.cid, this was causing issues with offline storage. The test suite has been updated and the issue is now resolved. Also see: GetStream/stream-chat-android#490

# May 23rd, 2020 - 0.4.7 (stream-chat-android-offline)
- Fixed NPE on MemberRemoved event GetStream/stream-chat-android#476
- Updates low level client to fix GetStream/stream-chat-android#492

# 1.4.15 - Fri 22 May 2020 (stream-chat-android-client)
- Add events: `ChannelTruncated`, `NotificationChannelTruncated`, `NotificationChannelDeleted`

# 1.4.13 - Fri 22 May 2020 (stream-chat-android-client)
🚨 Breaking change:
- Fields `role` and `isInvited` of ``Member` fields optional

# 1.4.12 - Fri 22 May 2020 (stream-chat-android-client)
🚨 Breaking change:
- `Member` model is cleaned up from non existing fields

# May 20th, 2020 - 0.4.6 (stream-chat-android-offline)
- Update client to the latest version. See changes: https://github.com/GetStream/stream-chat-android-client/releases/tag/1.4.11

# 1.4.11 - Tue 19 May 2020 (stream-chat-android-client)
🚨 Breaking change:
- `markRead` of ``ChatClient` and `ChannelController` return `Unit` instead of `ChatEvent`

✅ Other changes:
- Fix null fields which are not marked as nullable

# 1.4.10 - Tue 19 May 2020 (stream-chat-android-client)
- Fix add member invalid api key

# 1.4.9 - Mon 18 May 2020 (stream-chat-android-client)
🚨 Breaking change:
- `markRead` of ``ChatClient` and `ChannelController` return `Unit` instead of `ChatEvent`

✅ Other changes:
- Fix `ChannelController.markRead`: was marking read all channels instead of current one
- `ChatClient.markRead` accepts optional `messageId`

# 1.4.8 - Mon 18 May 2020 (stream-chat-android-client)
- Add handling invalid event payload

# May 16th, 2020 - 0.4.5 (stream-chat-android-offline)
- Improved handling of unread counts. Fixes GetStream/stream-chat-android#475

# May 16th, 2020 - 0.4.4 (stream-chat-android-offline)
- GetStream/stream-chat-android#476

## May 15th, 2020 - 4.2.10-beta (stream-chat-android)
- Update to the latest livedata: 0.6.1

# May 15th, 2020 - 0.4.3 (stream-chat-android-offline)
- Resolves this ticket: GetStream/stream-chat-android#479

## May 29th, 2020 - 4.2.9-beta-3 (stream-chat-android)
- Fix AttachmentViewHolder crash when user sends message with plain/no-media url

## May 15th, 2020 - 4.2.9-beta-2 (stream-chat-android)
- Update to the latest livedata: 0.6.0

## May 15th, 2020 - 4.2.8-beta-1 (stream-chat-android)
- Update to the latest livedata: 0.4.6

## May 15th, 2020 - 4.2.6 (stream-chat-android)
- Fix Avatar crash if channel/user initials are empty

# 1.4.7 - Tue 14 May 2020 (stream-chat-android-client)
- Add more channel creation signatures to `Client` and `ChannelController`

# 1.4.6 - Tue 14 May 2020 (stream-chat-android-client)
- Move channel out of message constructor

## May 13th, 2020 - 4.2.5 (stream-chat-android)
- Create new `AvatarView`
- Glide Redirect issues resolved
- Bugfix release for livedata, updated to 0.4.2

# May 13th, 2020 - 0.4.2 (stream-chat-android-offline)
-NotificationAddedToChannelEvent cid parsing didn't work correctly. This has been fixed in 0.4.2

# May 13th, 2020 - 0.4.1 (stream-chat-android-offline)
- There was an issue with the 0.4.0 and the data structure for NotificationMarkRead

# May 13th, 2020 - 0.4.0 (stream-chat-android-offline)
## Features:
- Massive improvement to javadoc/dokka
- Support for user ban events. Exposed via chatDomain.banned
- Muted users are available via chatDomain.muted
- Support for notificationMarkRead, invite and removed from channel events
- Support for deleting channels
- Support for silent messages
- Creating channels with both members and additional data works now
- User presence is enabled

##Bugfixes:
- No longer denormalizing channelData.lastMessageAt
- Fixed an issue with channel event handling and the usage of channel.id vs channel.cid
- Changed channelData.createdBy from lateinit to a regular field

##Other:
- Moved from Travis to Github actions

# 1.4.5 - Tue 12 May 2020 (stream-chat-android-client)
- add message.silent field
- add extension properties `name` and `image` to `Channel` and `User`

## March 11th, 2020 - 3.6.5 (stream-chat-android)
- Fix reaction score parser casting exception

# May 8th, 2020 - 0.3.4 (stream-chat-android-offline)
- added support for muting users
- store the current user in offline storage
- performance tests
- removed launcher icons from lib
- forward compatibility with new event sync endpoint
- support for reaction scores

# 1.4.3 - Thu 7 May 2020 (stream-chat-android-client)
- fix type erasure of parsed collections: `LinkedTreeMap`, but not `List<Reaction>`

# 1.4.2 - Mon 4 May 2020 (stream-chat-android-client)
- add `reactionScores` to `Message`
- fix null write crash of CustomObject nullable field
- fix extraData duplicated fields

# May 2nd, 2020 - 0.3.1 (stream-chat-android-offline)
- Make the channel unread counts easily accessible via channel.unreadCount
- Support for muting users
- Detection for permanent vs temporary errors (which helps improve retry logic)
- Bugfix: Fixes edge cases where recovery flow runs before the existing API calls complete

# 1.4.0 - Fri 1 May 2020 (stream-chat-android-client)
- fix `QueryChannelRequest` when `withMessages/withMembers` is called, but messages were not returned
- add `unreadMessages` to `ChannelUserRead`. Add extension for channel to count total unread messages: `channel.getUnreadMessagesCount()`

# 1.3.0 - Wed 30 Apr 2020 (stream-chat-android-client)
🚨 Breaking changes:
- `TokenProvider` signature enforces async execution
- make socket related classes internal

✅ Other changes
- fix endlessly hanging request in case setUser is not called
- fix expired token case on socket connection
- fix client crash if TokenProvider throws an exception

# Apr 29th, 2020 - 0.3.0 (stream-chat-android-offline)
- Handle edge cases where events are received out of order
- KTlint, travis and coverage reporting
- Interfaces for use cases and controllers for easier testing
- Channel data to isolate channel data vs rest of channel state
- Java version of code examples
- Handle edge cases for channels with more than 100 members
- Test coverage on mark read
- Bugfix queryChannelsController returning duplicate channels
- Support for hiding and showing channels
- Full offline pagination support (including the difference between GTE and GT filters)

# 1.2.2 - Wed 29 Apr 2020 (stream-chat-android-client)
🚨 Breaking changes:
- fields of models are moved to constructors: `io.getstream.chat.android.client.models`
- field of Device `push_provider` renamed to `pushProvider` and moved to constructor

✅ Other changes
- added local error codes with descriptions: `io.getstream.chat.android.client.errors.ChatErrorCode`
- fix uncaught java.lang.ExceptionInInitializerError while parsing custom object

# Apr 22nd, 2020 - 0.2.1 (stream-chat-android-offline)
- Better handling for missing cids

# Apr 22nd, 2020 - 0.2.0 (stream-chat-android-offline)
- Test suite > 100 tests
- Sample app (stream-chat-android) works
- Full offline sync for channels, messages and reactions
- Easy to use livedata objects for building your own UI

# Apr 22nd, 2020 - 0.1.0 (stream-chat-android-offline)
- First Release

## March 3rd, 2020 - 3.6.5 (stream-chat-android)
- Fix crash on sending Google gif

## March 3rd, 2020 - 3.6.4 (stream-chat-android)
- Update default endpoint: from `chat-us-east-1.stream-io-api.com` to `chat-us-east-staging.stream-io-api.com`
- update target api level to 29
- Fixed media playback error on api 29 devices
- Added score field to reaction model

## January 28th, 2020 - 3.6.3 (stream-chat-android)
- ViewModel & ViewHolder classes now use protected instead of private variables to allow customization via subclassing
- ChannelViewHolderFactory is now easier to customize
- Added ChannelViewHolder.messageInputText for 2 way data binding
- Documentation improvements
- Fix problem with wrong scroll position

## January 10th, 2020 - 3.6.2 (stream-chat-android)
- Enable multiline edit text
- Fix deprecated getColumnIndexOrThrow for 29 Api Level

## January 7th, 2020 - 3.6.1 (stream-chat-android)
- Add navigation components with handler to override default behaviour

## Breaking changes:
###
- `OpenCameraViewListener` is replaced with CameraDestination

## January 6th, 2020 - 3.6.0 (stream-chat-android)
- Add `MessageSendListener` interface for sending Message
- Update `README` about Customizing MessageInputView
- Client support for anonymous and guest users
- Client support initialization with Configurator
- Support auto capitalization for keyboard
- Add `NotificationManager` with customization opportunity
- Update `UpdateChannelRequest` for reserved fields
- renamed `MoreActionDialog` to `MessageMoreActionDialog`
- Add `StreamLoggerHandler` interface for custom logging client data
- Add logging customization ability
- fix markdown for mention if there is no space at prefix @
- fix Edit Attachment behavior
- add support for channel.hide with clear history + events
- Fix crash in AttachmentActivity and AttachmentDocumentActivity crash when app is killed in background
- Add utility method StreamChat.isConnected()

#### Breaking changes:

##### Channel hide request
- `Channel:hide` signature has changed: `HideChannelRequest` must be specified as first parameter
- `Client:hideChannel` signature has changed: `HideChannelRequest` must be specified as second parameter
- `ChannelListViewModel:hideChannel` signature has changed: `HideChannelRequest` must be specified as second parameter

##### How to upgrade
To keep the same behavior pass `new HideChannelRequest()` as request parameter to match with the new signature.

## December 9th, 2019 - 3.5.0 (stream-chat-android)
- Fix set typeFace without custom font
- Fix channel.watch (data payload was not sent)
- Fix API 23 compatibility
- Add Attachment Border Color attrs
- Add Message Link Text Color attrs
- Add custom api endpoint config to sample app and SDK

## November 28th, 2019 - 3.4.1 (stream-chat-android)
- Fix Giphy buttons alignments
- Add Giphy error cases handling
- Update http related issues documentation


## November 28th, 2019 - 3.4.0 (stream-chat-android)
- Custom font fot the whole SDK
- Custom font per TextView
- Ignore sample app release unit tests, keep debug tests
- Added AttachmentBackgroundColorMine/Theirs
- Fix Edit/Delete thread parent message
- Replace fadein/fadeout animation of parent/current thread with default RecyclerView animation

## November 5th, 2019 - 3.3.0 (stream-chat-android)
- Fix Concurrent modification when removing member from channel
- Fix automention input issue
- Fix Sent message progress infinite
- Fix channel delete event handling in ChannelList view model
- Fix attachment duplicated issue when message edit
- Add File Upload 2.0
- Add editMessage function in Channel View Model
- Fix JSON encoding always omits null fields
- Sample app: add version header, release version signing
- Add Message Username and Date attrs


## November 5th, 2019 - 3.2.1 (stream-chat-android)
- Fixed transparency issues with user profile images on older devices
- Better channel header title for channels without a name
- Fixed read count difference between own and other users' messages
- Fixed Video length preview
- Catch error body parsing errors
- Do not show commands list UI when all commands are disabled
- Renamed `MessageInputClient` to `MessageInputController`
- Added Large file(20MB) check for uploading file
- Added streamUserNameShow and streamMessageDateShow in `MessageListViewStyle`
- Fixed channel header title position issue when Last Active is hidden


## October 25th, 2019 - 3.2.0 (stream-chat-android)
- Added event interceptors to `ChannelListViewModel`

## October 24th, 2019 - 3.1.0 (stream-chat-android)
- Add channel to list when the user is added
- Add `onUserDisconnected` event
- Make sure channel list view model is cleared when the user disconnects
- Fix bug with `setUser` when user data is not correctly URI encoded
- Add debug/info logging
- Add Attrs for DateSeparator

## Oct 23th, 2019 - 3.0.2 (stream-chat-android)
- Fix NPE with restore from background and null users

## Oct 22th, 2019 - 3.0.1 (stream-chat-android)
- Fix NPE with empty channel lists

## Oct 21th, 2019 - 3.0.0 (stream-chat-android)
- Added support for message search `client.searchMessages`
- Better support for query user options
- Update channel update signature
- Fix disconnection NPE
- Minor bugfixes
- Remove file/image support
- Expose members and watchers pagination options for query channel

#### Breaking changes
- `Channel.update` signature has changed

## Oct 16th, 2019 - 2.3.0 (stream-chat-android)
- Added support for `getReactions` endpoint
- Calls to `ChannelListViewModel#setChannelFilter` will reload the list of channels if necessary
- Added support for `channel.stopWatching()`
- Improved error message for uploading large files
- Remove error messages after you send a message (similar behaviour to Slack)
- Fixed slash command support on threads
- Improved newline handling
- Improved thread display
- Expose ban information for current user (`User#getBanned`)
- Bugfix on attachment size
- Added support for accepting and rejecting channel invites
- Expose current user LiveData with `StreamChat.getCurrentUser()`

## Oct 14th, 2019 - 2.2.1 (stream-chat-android)
- Renamed `FileSendResponse` to `UploadFileResponse`
- Renamed `SendFileCallback` to `UploadFileCallback`
- Removed `SendMessageRequest`
- Updated `sendMessage` and `updateMessage` from `Client`
- Added devToken function for setUser of Client
- Added a callback as an optional last argument for setUser functions
- Added ClientState which stores users, current user, unreadCount and the current user's mutes
- Added notification.mutes_updated event
- Add support for add/remove channel members
- Expose channel unread messages counts for any user in the channel

## Oct 9, 2019 - 2.2.0 (stream-chat-android)
- Limit message input height to 7 rows
- Fixed thread safety issues on Client.java
- Fixed serialization of custom fields for message/user/channel and attachment types
- Added support for distinct channels
- Added support to Channel hide/show
- Improved client error reporting (we now return a parsed error response when available)
- General improvements to Message Input View
- Added ReactionViewClickListener
- Added support for banning and unbanning users
- Added support for deleting a channel
- Add support for switching users via `client.disconnect` and `client.setUser`
- Add `reload` method to `ChannelListViewModel`
- Bugfix: hides attachment drawer after deny permission
- Add support for update channel endpoint
- Add PermissionRequestListener for Permission Request

## September 28, 2019 - 2.1.0 (stream-chat-android)
- Improved support for regenerating expired tokens

#### Breaking changes:
- `MessageInputView#progressCapturedMedia(int requestCode, int resultCode, Intent data)` renamed into `captureMedia(int requestCode, int resultCode, Intent data)`
- `binding.messageInput.permissionResult(requestCode, permissions, grantResults)` in `onRequestPermissionsResult(requestCode, permissions, grantResults) of `ChannelActivity`

## September 28, 2019 - 2.0.1 (stream-chat-android)
- Fix channel list ordering when a channel is added directly from Android
- Better Proguard support

## September 26, 2019 - 2.0.0 (stream-chat-android)
- Simplify random access to channels
- Channel query and watch methods now work the same as they do on all other SDKs

#### Breaking changes:
- `channel.query` does not watch the channel anymore, to retrieve channel state and watch use `channel.watch`
- `client.getChannelByCID` is now private, use one of the `client.channel` methods to get the same (no null checks needed)<|MERGE_RESOLUTION|>--- conflicted
+++ resolved
@@ -163,11 +163,8 @@
 - Added a page about [Sample Apps](https://getstream.io/chat/docs/sdk/android/resources/sample-apps/) to the docs. [#4282](https://github.com/GetStream/stream-chat-android/pull/4282)
 - Added end pagination handler to `MessageList` and support for bidirectional pagination. Added scroll to bottom handler to `MessagesList` to load the newest messages before scrolling if they are not loaded already. [#3948](https://github.com/GetStream/stream-chat-android/pull/3948)
 - Added `MessageLazyListState` to replace the default `LazyListState`. `MessageLazyListState` is used to track the scroll position of the message list as well as the focused message offset. [#3948](https://github.com/GetStream/stream-chat-android/pull/3948)
-<<<<<<< HEAD
+- Added properties `showMoreOverlay` and `showMoreCountText` to `ChatTheme`. These properties are designed to change the appearance of the show more count that appears when a message contains more media attachments than are able to be displayed in the message list media content preview. [#4293](https://github.com/GetStream/stream-chat-android/pull/4293)
 - Added `TypingItemState` as a type of `MessageistItemState`. To show the typing item custom composable needs to be provided.
-=======
-- Added properties `showMoreOverlay` and `showMoreCountText` to `ChatTheme`. These properties are designed to change the appearance of the show more count that appears when a message contains more media attachments than are able to be displayed in the message list media content preview. [#4293](https://github.com/GetStream/stream-chat-android/pull/4293)
->>>>>>> 6e136574
 
 ### ⚠️ Changed
 - Changed the way ChannelsScreen and MessagesScreen components are built. Instead of exposing a ton of parameters for customization, we now expose a ViewModelFactory that accepts them. [#4183](https://github.com/GetStream/stream-chat-android/pull/4183)
