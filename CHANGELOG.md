--- conflicted
+++ resolved
@@ -67,11 +67,8 @@
 ## stream-chat-android-ui-components
 ### 🐞 Fixed
 - Fixed crash related with creation of MessageOptionsDialogFragment
-<<<<<<< HEAD
 - Fixed behaviour related to search messages, when message was not already loaded from database MessageListView could not scroll to searched message.
-=======
 - Removed cut from text when text end with Italic
->>>>>>> 602c6f56
 - Fixed `GiphyViewHolderStyle#cardBackgroundColor` not getting applied
 ### ⬆️ Improved
 
