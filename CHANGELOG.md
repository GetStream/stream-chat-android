
# UNRELEASED CHANGELOG
## Common changes for all artifacts
### 🐞 Fixed

### ⬆️ Improved

### ✅ Added

### ⚠️ Changed

### ❌ Removed

## stream-chat-android-client
### 🐞 Fixed

### ⬆️ Improved

### ✅ Added

### ⚠️ Changed

### ❌ Removed

## stream-chat-android-offline
### 🐞 Fixed

### ⬆️ Improved

### ✅ Added

### ⚠️ Changed

### ❌ Removed

## stream-chat-android-ui-common
### 🐞 Fixed

### ⬆️ Improved

### ✅ Added

### ⚠️ Changed

### ❌ Removed

## stream-chat-android-ui-components
### 🐞 Fixed
- Fixed a bug where command suggestion popup was displayed even though all the commands were disabled. [#3334](https://github.com/GetStream/stream-chat-android/pull/3334)

### ⬆️ Improved

### ✅ Added

### ⚠️ Changed

### ❌ Removed

## stream-chat-android-compose
### 🐞 Fixed

### ⬆️ Improved

### ✅ Added
<<<<<<< HEAD
- Added pan to ImagePreviewActivity. [#3335](https://github.com/GetStream/stream-chat-android/pull/3335)
=======
- Added `imageLoader` parameter to `ChatTheme` that allows providing a custom Coil `ImageLoader`. [#3336](https://github.com/GetStream/stream-chat-android/pull/3336)
>>>>>>> 454c0825

### ⚠️ Changed

### ❌ Removed

## stream-chat-android-markdown-transformer
### 🐞 Fixed

### ⬆️ Improved

### ✅ Added

### ⚠️ Changed

### ❌ Removed

## stream-chat-android-pushprovider-firebase
### 🐞 Fixed

### ⬆️ Improved

### ✅ Added

### ⚠️ Changed

### ❌ Removed

## stream-chat-android-pushprovider-huawei
### 🐞 Fixed

### ⬆️ Improved

### ✅ Added

### ⚠️ Changed

### ❌ Removed

## stream-chat-android-pushprovider-xiaomi
### 🐞 Fixed

### ⬆️ Improved

### ✅ Added

### ⚠️ Changed

### ❌ Removed
<!-- UNRELEASED START -->
# April 12th, 2022 - 5.0.3
## Common changes for all artifacts

### ⚠️ Changed
- Updated Gradle version to [7.4.2](https://docs.gradle.org/7.4.2/release-notes.html). [#3281](https://github.com/GetStream/stream-chat-android/pull/3281)
- Update Coroutines to 1.6.1 and migrate to runTest. [#3327](https://github.com/GetStream/stream-chat-android/pull/3327)

## stream-chat-android-client

### 🐞 Fixed
- Fixed `User` model deserialization error when `User.image` or `User.name` is null. [#3283](https://github.com/GetStream/stream-chat-android/pull/3283)
- Fixed `Channel` model deserialization error when `Channel.image` or `Channel.name` is null. [#3306](https://github.com/GetStream/stream-chat-android/pull/3306)

### ✅ Added
- Added an `ExtraDataValidator` to intercept `ChatApi` calls and validate `CustomObject.extraData` does not contain the reserved keywords. [#3279](https://github.com/GetStream/stream-chat-android/pull/3279)

### ⚠️ Changed
- Migrate androidx-lifecycle version to [2.4.1](https://developer.android.com/jetpack/androidx/releases/lifecycle#2.4.1). [#3282](https://github.com/GetStream/stream-chat-android/pull/3282)

## stream-chat-android-offline

### 🐞 Fixed
- Fixed crash related with logging out while running a request to update channels. [3286](https://github.com/GetStream/stream-chat-android/pull/3286)
- Fixed bug where user was not able to send and edit a message while offline. [3318](https://github.com/GetStream/stream-chat-android/pull/3324)

### ✅ Added
- Added `ChannelState::membersCount` property that can be used to observe total members of the channel. [#3297](https://github.com/GetStream/stream-chat-android/pull/3297)

## stream-chat-android-ui-common

### 🐞 Fixed
- Fixed avatar disappearing from a message group when `MessageListView.deletedMessageListItemPredicate = DeletedMessageListItemPredicate.VisibleToEveryone` or `MessageListView.deletedMessageListItemPredicate = DeletedMessageListItemPredicate.VisibleToAuthorOnly` and the last message in a group of messages posted by someone other than the currently logged in user was deleted. [#3272](https://github.com/GetStream/stream-chat-android/pull/3272)

## stream-chat-android-ui-components

### 🐞 Fixed
- Adding ShowAvatarPredicate for MessageOptions overlay making it possible to hide the avatar picture when in the message options. [#3302](https://github.com/GetStream/stream-chat-android/pull/3302)
- Users now able to open `MessageOptionsDialogFragment` by clicking on a reaction left on a Giphy message. [#3620](https://github.com/GetStream/stream-chat-android/pull/3260)
- inside `MessageOptionsDialogFragment` now properly displays all of the reactions to a message. Previously it erroneously displayed a blank state. [#3620](https://github.com/GetStream/stream-chat-android/pull/3260)
- Fixed the links in UI Components code snippets. [#3261](https://github.com/GetStream/stream-chat-android/pull/3261)
- Messages containing links are now properly aligned with other types of messages. They use `@dimen/stream_ui_spacing_small` for their root layout start and end padding. [#3264](https://github.com/GetStream/stream-chat-android/pull/3264)
- Fixed avatar disappearing from a message group when `MessageListView.deletedMessageListItemPredicate = DeletedMessageListItemPredicate.VisibleToEveryone` or `MessageListView.deletedMessageListItemPredicate = DeletedMessageListItemPredicate.VisibleToAuthorOnly` and the last message in a group of messages posted by someone other than the currently logged in user was deleted. [#3272](https://github.com/GetStream/stream-chat-android/pull/3272)
- Fixed bug in which member counter shown in the `MessageListHeaderViewModel` is incorrect and limited to 30 only. [#3297](https://github.com/GetStream/stream-chat-android/pull/3297)

### ✅ Added
- Added `membersCount` livedata in `MessageListHeaderViewModel` to observe number of all members of channel. [#3297](https://github.com/GetStream/stream-chat-android/pull/3297)

## stream-chat-android-compose

### 🐞 Fixed
- Added thumbnails for video attachments in the attachment picker. [#3300](https://github.com/GetStream/stream-chat-android/pull/3300)
- Fixed a crash occurring when the user would click on a preview of a link that contained no scheme. [#3331](https://github.com/GetStream/stream-chat-android/pull/3331)

### ⬆️ Improved
- Improved the way typing updates work in the MessageComposerController. [#3313](https://github.com/GetStream/stream-chat-android/pull/3313)

### ✅ Added
- Added a way to customize the visibility of deleted messages. [#3298](https://github.com/GetStream/stream-chat-android/pull/3298)
- Added support for file upload configuration that lets you specify what types of files and images you want to allow or block from being uploaded. [3288](https://github.com/GetStream/stream-chat-android/pull/3288)
- Added Compose SDK Guidelines for internal and external contributors. [#3315](https://github.com/GetStream/stream-chat-android/pull/3315)

### ⚠️ Changed
- Switched from vertical to horizontal scrolling for files in the preview section of the message composer. [#3289](https://github.com/GetStream/stream-chat-android/pull/3289)
<!-- UNRELEASED END -->

# March 30th, 2022 - 5.0.2
## stream-chat-android-client
### ✅ Added
- Added a `systemMessage: Message` parameter to  `ChatClient::addMembers`, `ChatClient::removeMembers`, `ChannelClient::addMembers` and `ChannelClient::removeMembers` to send a system message to that channel. [#3254](https://github.com/GetStream/stream-chat-android/pull/3254)

## stream-chat-android-offline
### 🐞 Fixed
- Fixed a bug which occurs when we reinitialize `OfflinePlugin` because it uses old instance of `StateRegistry` and `LogicRegistry`. [#3267](https://github.com/GetStream/stream-chat-android/pull/3267)

## stream-chat-android-ui-components
### 🐞 Fixed
- Users now able to open `MessageOptionsDialogFragment` by clicking on a reaction left on a Giphy message. [#3620](https://github.com/GetStream/stream-chat-android/pull/3260)
- inside `MessageOptionsDialogFragment` now properly displays all of the reactions to a message. Previously it erroneously displayed a blank state. [#3620](https://github.com/GetStream/stream-chat-android/pull/3260)
- Fixed the links in UI Components code snippets. [#3261](https://github.com/GetStream/stream-chat-android/pull/3261)
- Messages containing links are now properly aligned with other types of messages. They use `@dimen/stream_ui_spacing_small` for their root layout start and end padding. [#3264](https://github.com/GetStream/stream-chat-android/pull/3264)
- Made it impossible to send blank or empty messages. [#3269](https://github.com/GetStream/stream-chat-android/pull/3269)

## stream-chat-android-compose
### 🐞 Fixed
- Made it impossible to send blank or empty messages. [#3269](https://github.com/GetStream/stream-chat-android/pull/3269)

### ✅ Added
- Added support for failed messages and an option to resend them. [#3263](https://github.com/GetStream/stream-chat-android/pull/3263)

# March 24th, 2022 - 5.0.1
## stream-chat-android-ui-components
### 🐞 Fixed
- Fixed a bug where the missing implementation of the `MessageTextTransformer` caused message text not to show up. [#3248](https://github.com/GetStream/stream-chat-android/pull/3248)

# March 24th, 2022 - 5.0.0
**5.0.0** is a major release! You can read more about the motivation behind the effort and featured changes in the [announcement blog post](https://getstream.io/blog/android-v5-sdk-release/).
## Common changes for all artifacts
### 🐞 Fixed
- Fixed memory leaks related to image loading. [#2979](https://github.com/GetStream/stream-chat-android/pull/2979)

### ⬆️ Improved
- Replaced KAPT with KSP. [#3113](https://github.com/GetStream/stream-chat-android/pull/3113)

### ⚠️ Changed
- Updated AGP version to 7.1.2 and Gradle version to 7.4. [#3159](https://github.com/GetStream/stream-chat-android/pull/3159)

## stream-chat-android-client
### ✅ Added
- Added possibility to configure `RetryPolicy` using `ChaClient.Builder()`. [#3069](https://github.com/GetStream/stream-chat-android/pull/3069)

### ⚠️ Changed
- Add `Channel::image`, `Channel:name`, `User::image`, `User::name` properties. [#3139](https://github.com/GetStream/stream-chat-android/pull/3139)
- Deprecated `Member:role` in favor of `Member:channelRole` [#3189](https://github.com/GetStream/stream-chat-android/pull/3189)

## stream-chat-android-offline
🚨🚨 **v5.0.0** release brings a big change to the offline support library - it replaces `ChatDomain` with the `OfflinePlugin`. Make sure to check our [migration guide](https://getstream.io/chat/docs/sdk/android/client/guides/chatdomain-migration/)! 🚨🚨

### 🐞 Fixed
- Unread count for muted channels no longer increments when the channel is muted and new messages are received. [#3112](https://github.com/GetStream/stream-chat-android/pull/3112)
- Fixed marking the channel as read if it was opened offline previously. [#3162](https://github.com/GetStream/stream-chat-android/pull/3162)

### ❌ Removed
- Moved `RetryPolicy` related logic to `ChatClient`. [#3069](https://github.com/GetStream/stream-chat-android/pull/3069)

## stream-chat-android-ui-common
### ❌ Removed
- Removed ChatMarkdown in favor of ChatMessageTextTransformer [#3189](https://github.com/GetStream/stream-chat-android/pull/3189)

## stream-chat-android-ui-components
### 🐞 Fixed
- Fixed an issue with message flickering when sending a message with file attachments. [#3209](https://github.com/GetStream/stream-chat-android/pull/3209)
- Fixed a crash when overriding `ChatUI::imageHeadersProvider` caused by compiler [issue](https://youtrack.jetbrains.com/issue/KT-49793). [#3237](https://github.com/GetStream/stream-chat-android/pull/3237)

### ✅ Added
- Added a separate `LinkAttachmentsViewHolder` for handling messages containing link attachments and no other types of attachments. [#3070](https://github.com/GetStream/stream-chat-android/pull/3070)
- Added a separate `FileAttachmentsViewHolder` for handling messages containing file attachments of different types or file attachments not handled by one of the other `ViewHolder`s. [#3091](https://github.com/GetStream/stream-chat-android/pull/3091)
- Introduced `InnerAttachmentViewHolder` as an inner ViewHolder for custom attachments. [#3183](https://github.com/GetStream/stream-chat-android/pull/3183)
- Introduced `AttachmentFactory` as a factory for custom attachment ViewHolders. [#3116](https://github.com/GetStream/stream-chat-android/pull/3116)
- Introduced `AttachmentFactoryManager` as a manager for the list of registered attachment factories. The class is exposed via `ChatUI`. [#3116](https://github.com/GetStream/stream-chat-android/pull/3116)
- Added an attribute to customize the color state list of the AttachmentsDialog buttons called `streamUiAttachmentTabButtonColorStateList`. [#3242](https://github.com/GetStream/stream-chat-android/pull/3242)

### ⚠️ Changed
- Separated the Giphy attachments and content to a GiphyAttachmentViewHolder. [#2932](https://github.com/GetStream/stream-chat-android/pull/2932)
- Created a GiphyMediaAttachmentView and its respective style to customize giphies. [#2932](https://github.com/GetStream/stream-chat-android/pull/2932)
- You can now use `original` sized giphies that apply resizing based on the GIF size. [#2932](https://github.com/GetStream/stream-chat-android/pull/2932)
- Use `fixedHeight` or `fixedHeightDownsampled` giphies to use a fixed height that keeps the aspect ratio and takes up less memory. [#2932](https://github.com/GetStream/stream-chat-android/pull/2932)
- Make sure to check out our giphy attachment styles (GiphyMediaAttachmentView) for customization.
- Created an ImageAttachmentViewHolder that represents images in the message list. [#3067](https://github.com/GetStream/stream-chat-android/pull/3067)
- Renamed MediaAttachmentViewStyle and its attributes to ImageAttachmentViewStyle. [#3067](https://github.com/GetStream/stream-chat-android/pull/3067)
- Messages containing link attachments and no other types of attachments are no longer handled by `TextAndAttachmentsViewHolder`, instead they are handled by `LinkAttachmentsViewHolder`. [#3070](https://github.com/GetStream/stream-chat-android/pull/3070)
- Messages containing file attachments of different file types or types not handled by one of the other `ViewHolders` are no longer handled by `TextAndAttachmentsViewHolder`, instead they are handled by `FileAttachmentsViewHolder`. [#3091](https://github.com/GetStream/stream-chat-android/pull/3091)
- Updated the structure of UI components documentation. [UI Components documentation](https://getstream.io/chat/docs/sdk/android/ui/overview/). [#3186](https://github.com/GetStream/stream-chat-android/pull/3186)
- Updated the code snippets from the UI Components documentation in the `stream-chat-android-docs` module. [3205](https://github.com/GetStream/stream-chat-android/pull/3205)

### ❌ Removed
- All usage of `ChatDomain`. [#3190](https://github.com/GetStream/stream-chat-android/pull/3190)
- Removed "Pin message", "Reply", "Thread reply" message actions for messages that are not synced. [#3226](https://github.com/GetStream/stream-chat-android/pull/3226)

## stream-chat-android-compose
### 🐞 Fixed
- Mitigated the effects of `ClickableText` consuming all pointer events when messages contain links by passing long press handlers to `MessageText`. [#3137](https://github.com/GetStream/stream-chat-android/pull/3137)
- Fixed an issue with message flickering when sending a message with file attachments. [#3209](https://github.com/GetStream/stream-chat-android/pull/3209)
- Fixed ripple color in dark mode. [#3211](https://github.com/GetStream/stream-chat-android/pull/3211)
- Long user names no longer break layout in the message list. [#3219](https://github.com/GetStream/stream-chat-android/pull/3219)
- Fixed the click handler on the last item in the image attachments content. [#3221](https://github.com/GetStream/stream-chat-android/pull/3221)

### ⬆️ Improved
- Allowed passing long press handlers to `MessageText`. [#3137](https://github.com/GetStream/stream-chat-android/pull/3137)

### ✅ Added
- Added code snippets from the Compose documentation to the `stream-chat-android-docs` module. [3197](https://github.com/GetStream/stream-chat-android/pull/3197)
- Added support for delivery indicator in the message list. [#3218](https://github.com/GetStream/stream-chat-android/pull/3218)

### ⚠️ Changed
- Replaced the `reactionTypes` field in `ChatTheme` with the new `reactionIconFactory` field that allows customizing reaction icons. [#3046](https://github.com/GetStream/stream-chat-android/pull/3046)
- `MessageText` now requires the parameter `onLongItemClick: (Message) -> Unit`. This was done in order to mitigate `ClickableText` consuming all pointer events. [#3137](https://github.com/GetStream/stream-chat-android/pull/3137)
- Renamed the `state.channel` package to `state.channels` for consistency. [#3143](https://github.com/GetStream/stream-chat-android/pull/3143)
- Renamed the `viewmodel.channel` package to `viewmodel.channels` for consistency. [#3143](https://github.com/GetStream/stream-chat-android/pull/3143)
- Moved the contents of the `ui.imagepreview` and `ui.mediapreview` packages to `ui.attachments.preview`. [#3143](https://github.com/GetStream/stream-chat-android/pull/3143)
- Moved the preview handlers from the `ui.filepreview` package to `ui.attachments.preview.handler` [#3143](https://github.com/GetStream/stream-chat-android/pull/3143)

### ❌ Removed
- Removed "Pin message", "Reply", "Thread reply" message actions for messages that are not synced. [#3226](https://github.com/GetStream/stream-chat-android/pull/3226)

# March 9th, 2022 - 4.30.1
## stream-chat-android-client
### ✅ Added
- Added `notificationChannel` lambda parameter to `NotificationHandlerFactory::createNotificationHandler` which is being used to create a `NotificationChannel`.
  You can use it to customize notifications priority, channel name, etc. [#3167](https://github.com/GetStream/stream-chat-android/pull/3167)

### ⚠️ Changed
- `LoadNotificationDataWorker` is now using a separate `NotificationChannel` with `NotificationCompat.PRIORITY_LOW`.
  You can customize its name by overriding `stream_chat_other_notifications_channel_name` string. [#3167](https://github.com/GetStream/stream-chat-android/pull/3167)

## stream-chat-android-offline
### 🐞 Fixed
- Fixed updating typing users. [#3154](https://github.com/GetStream/stream-chat-android/pull/3154)

## stream-chat-android-ui-components
### 🐞 Fixed
- Fixed displaying long usernames in message's footnote within `MessageListView`. [#3149](https://github.com/GetStream/stream-chat-android/pull/3149)
- A bug that made `ScrollButtonView` in `MessageListView` permanently visible. [#3170](https://github.com/GetStream/stream-chat-android/pull/3170)
- Fixed display of read status indicators [#3181](https://github.com/GetStream/stream-chat-android/pull/3181)

### ✅ Added
- Added a way to check if the adapters and message/channel lists have been initialized or not. [#3182](https://github.com/GetStream/stream-chat-android/pull/3182)
- Added `streamUiRetryMessageEnabled` attribute to `MessageListView` that allows to show/hide retry action in message's overlay. [#3185](https://github.com/GetStream/stream-chat-android/pull/3185)

## stream-chat-android-compose
### 🐞 Fixed
- Fixed display of read status indicators [#3181](https://github.com/GetStream/stream-chat-android/pull/3181)

# March 2nd, 2022 - 4.30.0
## Common changes for all artifacts
### ⬆️ Improved
- We upgraded our Kotlin version to 1.6, Moshi to 1.13 and Compose to 1.1.1. [#3104](https://github.com/GetStream/stream-chat-android/pull/3104)[#3123](https://github.com/GetStream/stream-chat-android/pull/3123)
- Updated Google's Accompanist version. [#3104](https://github.com/GetStream/stream-chat-android/pull/3104)

### ⚠️ Changed
- These version updates mean our SDK now expects the minimum of AGP 7.x.x. We recommend using 7.1+. [#3104](https://github.com/GetStream/stream-chat-android/pull/3104)

## stream-chat-android-compose
### ⚠️ Changed
- Since we're using Compose 1.1.1 for our SDK, we recommend upgrading to avoid conflicts. [#3104](https://github.com/GetStream/stream-chat-android/pull/3104)

# February 24th, 2022 - 4.29.0
## stream-chat-android-offline
### 🐞 Fixed
- Fixed updating `ChatDomain::totalUnreadCount` and `ChatDomain::channelUnreadCount` after restoring app from the background and
  when sending a message to a channel without read enabled. [#3121](https://github.com/GetStream/stream-chat-android/pull/3121)

## stream-chat-android-ui-components
### 🐞 Fixed
- Fixed setting custom empty and loading views for `MessageListView`. [#3082](https://github.com/GetStream/stream-chat-android/pull/3082)

### ⬆️ Improved
- Disabled command popups when attachments are present. [#3051](https://github.com/GetStream/stream-chat-android/pull/3051)
- Disabled the attachments button when popups are present. [#3051](https://github.com/GetStream/stream-chat-android/pull/3051)

### ✅ Added
- Added `ChatUI.channelNameFormatter` to allow customizing the channel's name format. [#3068](https://github.com/GetStream/stream-chat-android/pull/3068)
- Added a customizable height attribute to SearchInputView [#3081](https://github.com/GetStream/stream-chat-android/pull/3081)
- Added `ChatUI.dateFormatter` to allow customizing the way the dates are formatted. [#3085](https://github.com/GetStream/stream-chat-android/pull/3085)
- Added ways to show/hide the delivery status indicators for channels and messages. [#3102](https://github.com/GetStream/stream-chat-android/pull/3102)

### ⚠️ Changed
- Disabled editing on Giphy messages given that it's breaking the UX and can override the GIF that was previously put in. [#3071](https://github.com/GetStream/stream-chat-android/pull/3071)

### ❌ Removed
- Removed ExoMedia dependency in favor of standard Android `VideoView`. [#3098](https://github.com/GetStream/stream-chat-android/pull/3098)

## stream-chat-android-compose
### 🐞 Fixed
- Fixed back press handling. [#3120](https://github.com/GetStream/stream-chat-android/pull/3120)

### ✅ Added
- Exposed a way to clear the message composer externally, e.g. when using custom sendMessage handlers. [#3100](https://github.com/GetStream/stream-chat-android/pull/3100)
- Exposed `loadingMoreContent` for the `ChannelList` and `Channels` components that allows you to override the default loading more content. [#3103](https://github.com/GetStream/stream-chat-android/pull/3103)
- Exposed `loadingMoreContent` for the `MessageList` and `Messages` components that allows you to override the default loading more content. [#3103](https://github.com/GetStream/stream-chat-android/pull/3103)
- Added the `attachmentsContentImageGridSpacing` option to `StreamDimens`, to make it possible to customize the spacing between image attachment tiles via `ChatTheme`. [#3105](https://github.com/GetStream/stream-chat-android/pull/3105)

### ⚠️ Changed
- Replaced the `reactionTypes` field in `ChatTheme` with the new `reactionIconFactory` field that allows customizing reaction icons. [#3046](https://github.com/GetStream/stream-chat-android/pull/3046)
- Disabled editing on Giphy messages given that it's breaking the UX and can override the GIF that was previously put in. [#3071](https://github.com/GetStream/stream-chat-android/pull/3071)

### ❌ Removed
- Removed ExoMedia dependency in favor of standard Android `VideoView`. [#3092](https://github.com/GetStream/stream-chat-android/pull/3092)
- Removed `SystemBackPressHandler` in favor of `BackHandler` from the Compose framework. [#3120](https://github.com/GetStream/stream-chat-android/pull/3120)

# February 17th, 2022 - 4.28.4
## stream-chat-android-client
### ✅ Added
- Added the `member` field to the `MemberRemovedEvent`. [#3090](https://github.com/GetStream/stream-chat-android/pull/3090)

## stream-chat-android-offline
### 🐞 Fixed
- Fixed how member removal is handled in `DefaultChatEventHandler`. [#3090](https://github.com/GetStream/stream-chat-android/pull/3090)

# February 16th, 2022 - 4.28.3
## stream-chat-android-ui-components
### ⬆️ Improved
- Improved the logic around mentions and users that can be mentioned within the input. [#3088](https://github.com/GetStream/stream-chat-android/pull/3088)

## stream-chat-android-compose
### ⬆️ Improved
- Improved the logic around mentions and users that can be mentioned within the input. [#3088](https://github.com/GetStream/stream-chat-android/pull/3088)

# February 9th, 2022 - 4.28.2
## Common changes for all artifacts
- Fix crash with offline support. [#3063](https://github.com/GetStream/stream-chat-android/pull/3063)

# February 9th, 2022 - 4.28.1
## Common changes for all artifacts
- Fix crash when events were received. [#3058](https://github.com/GetStream/stream-chat-android/pull/3058)

# February 8th, 2022 - 4.28.0
## 🚨 Old UI Module removed
`stream-chat-android` is deprecated and won't be maintained anymore. The module will continue working, but we won't be releasing new versions.
The source code has been moved to this [archived repository](https://github.com/GetStream/stream-chat-android-old-ui)
Consider migrating to `stream-chat-android-ui-components` or `stream-chat-android-compose`. Here you can find a set of useful resources for migration:
- [UI Components Documentation](https://getstream.io/chat/docs/sdk/android/ui/overview/)
- [Android Chat Messaging Tutorial](https://getstream.io/tutorials/android-chat/)
- [Compose UI Components Documentation](https://getstream.io/chat/docs/sdk/android/compose/overview/)
- [Compose Chat Messaging Tutorial](https://getstream.io/chat/compose/tutorial/)
- [Old Sample App Migration PR](https://github.com/GetStream/stream-chat-android/pull/2467)

## Common changes for all artifacts
### ✅ Added
- Create new artifact to integrate Xiaomi Mi Push with Stream. You will need to add  `stream-chat-android-pushprovider-xiaomi` artifact to your App. Check our [docs](https://getstream.io/chat/docs/sdk/android/client/guides/push-notifications/xiaomi) for further details. [#2444](https://github.com/GetStream/stream-chat-android/pull/2444)

### ⚠️ Changed
- Update Android Gradle Plugin version to 7.1.0 and Gradle version to 7.3.3. [#2989](https://github.com/GetStream/stream-chat-android/pull/2989)

## stream-chat-android-client
### ⬆️ Improved
- Internal implementation only asks to the provided `TokenProvider` a new token when it is really needed. [#2995](https://github.com/GetStream/stream-chat-android/pull/2995)

### ⚠️ Changed
- UnknownHostException is no longer considered a permanent network error. [#3054](https://github.com/GetStream/stream-chat-android/pull/3054)

## stream-chat-android-offline
### 🐞 Fixed
- Fixed memory leak related to database initialization.[#2974](https://github.com/GetStream/stream-chat-android/pull/2974)

### ✅ Added
- Added new extension function `ChatClient::deleteChannel`. [#3007](https://github.com/GetStream/stream-chat-android/pull/3007)

### ⚠️ Changed
- Deprecated `ChatDomain::deleteChannel` in favour of `ChatClient::deleteChannel`. [#3007](https://github.com/GetStream/stream-chat-android/pull/3007)

## stream-chat-android-ui-common
### ✅ Added
- Added new extension function `ChatClient::loadMessageById`. [#2929](https://github.com/GetStream/stream-chat-android/pull/2929)

## stream-chat-android-ui-components
### 🐞 Fixed
- Fixed the logic for fetching encoding for URLs when opening PDFs and similar documents in the MessageList. [#3017](https://github.com/GetStream/stream-chat-android/pull/3017)

### ⬆️ Improved
- Replaced Lottie typing indicator with a custom view. [#3004](https://github.com/GetStream/stream-chat-android/pull/3004)

## stream-chat-android-compose
### 🐞 Fixed
- Fixed the way our attachments work and are represented in Compose to support more attachment types. [#2955](https://github.com/GetStream/stream-chat-android/pull/2955)
- Fixed the logic for fetching encoding for URLs when opening PDFs and similar documents in the MessageList. [#3017](https://github.com/GetStream/stream-chat-android/pull/3017)

### ⬆️ Improved
- Improved RTL support in Compose [#2987](https://github.com/GetStream/stream-chat-android/pull/2987)
- Made the SDK smaller by removing Materials Icons dependency [#2987](https://github.com/GetStream/stream-chat-android/pull/2987)
- Removed unnecessary experimental flags, opted in into APIs we're using from Compose. [#2983](https://github.com/GetStream/stream-chat-android/pull/2983)

### ✅ Added
- Added [`Custom Attachments guide`](https://getstream.io/chat/docs/sdk/android/composee/guides/adding-custom-attachments/). [#2967](https://github.com/GetStream/stream-chat-android/pull/2967)
- Added `onHeaderAvatarClick` parameter to the `ChannelsScreen` component. [#3016](https://github.com/GetStream/stream-chat-android/pull/3016)
- Exposed `lazyListState` for the `ChannelList` and `Channels` components that allows you to control the scrolling behavior and state. [#3049](https://github.com/GetStream/stream-chat-android/pull/3049)
- Exposed `helperContent` for the `ChannelList` and `Channels` components that allows you to implement a helper UI such as scroll to top button for the channel list. [#3049](https://github.com/GetStream/stream-chat-android/pull/3049)
- Exposed `lazyListState` for the `MessageList` and `Messages` components that allows you to control the scrolling behavior and state. [#3044](https://github.com/GetStream/stream-chat-android/pull/3044)
- Exposed `helperContent` for the `MessageList` and `Messages` components that allows you to override the default scrolling behavior UI.  [#3044](https://github.com/GetStream/stream-chat-android/pull/3044)

### ⚠️ Changed
- Renamed `onHeaderClickAction` parameter to `onHeaderActionClick` for the `ChannelsScreen` component. [#3016](https://github.com/GetStream/stream-chat-android/pull/3016)
- `MessageList` and `Messages` now have two new parameters that have default values. Please make sure that you check out the changes and that everything still works for you. [#3044](https://github.com/GetStream/stream-chat-android/pull/3044)

## stream-chat-android-pushprovider-xiaomi
### ✅ Added
- Added a `XiaomiMessagingDelegate` class to simplify custom implementations of `PushMessageReceiver` that forward messages to the SDK. See [Using a Custom PushMessageReceiver](https://getstream.io/chat/docs/sdk/android/client/guides/push-notifications/xiaomi#using-a-custom-pushmessagereceiver) for more details. [#2444](https://github.com/GetStream/stream-chat-android/pull/2444)

# February 2nd, 2022 - 4.27.2
## stream-chat-android-offline
### 🐞 Fixed
- Fixed refreshing cached channels after setting the user. [#3010](https://github.com/GetStream/stream-chat-android/pull/3010)

# January 31th, 2022 - 4.27.1
## stream-chat-android-offline
### 🐞 Fixed
- Fixed clearing cache after receiving channel truncated event. [#3001](https://github.com/GetStream/stream-chat-android/pull/3001)

# January 25th, 2022 - 4.27.0
## stream-chat-android-client
### 🐞 Fixed
- Fixed bug related to the wrong unread messages count when a socket connection is not available. [#2927](https://github.com/GetStream/stream-chat-android/pull/2927)
- Fixed deserialization issue when parsing the `Message` object while searching for a message from a channel with 0 members. [#2947](https://github.com/GetStream/stream-chat-android/pull/2947)

### ✅ Added
- Added the `systemMessage` parameter to `ChatClient::truncateChannel` and `ChannelClient:truncate` methods that represents a system message that will be displayed after the channel was truncated. [#2949](https://github.com/GetStream/stream-chat-android/pull/2949)
- Added the `message` parameter to the `ChannelTruncatedEvent` that represents a system message that will be displayed after the channel was truncated. [#2949](https://github.com/GetStream/stream-chat-android/pull/2949)
- Added method to consult the settings of the app. Use `ChatClient.instance().appSettings()` to request the settings of your app. [#2960](https://github.com/GetStream/stream-chat-android/pull/2960)
- Added `ChatClient.shuffleGiphy` extension function and removing ShuffleGiphy use case. [#2962](https://github.com/GetStream/stream-chat-android/pull/2962)
- Added `ChatClient.sendGiphy` extension function and removing SendGiphy use case. [#2963](https://github.com/GetStream/stream-chat-android/pull/2963)
- Added `Channel::ownCapabilities` and `ChannelCapabilities` object.
  Channel capabilities provide you information on which features are available for the current user. [#2971](https://github.com/GetStream/stream-chat-android/pull/2971)

### ⚠️ Changed
- Deprecated `ChatDomain.leaveChannel`. Use ChatClient.removeMembers instead. [#2926](https://github.com/GetStream/stream-chat-android/pull/2926)

## stream-chat-android-offline
### ⬆️ Improved
- Utilized the `message` parameter of the `ChannelTruncatedEvent` to show a system message instantly after the channel was truncated. [#2949](https://github.com/GetStream/stream-chat-android/pull/2949)

### ✅ Added
- Added new extension function `ChatClient::cancelMessage`. [#2928](https://github.com/GetStream/stream-chat-android/pull/2928)
- Added `ChatClient::needsMarkRead` extension function to check if a channel can be marked as read. [#2920](https://github.com/GetStream/stream-chat-android/pull/2920)

### ⚠️ Changed
- Deprecated `ChatDomain::cancelMessage` in favour of `ChatClient::cancelMessage`. [#2928](https://github.com/GetStream/stream-chat-android/pull/2928)

## stream-chat-android-ui-components
### 🐞 Fixed
- Handling video attachments that's don't have mime-type, but have type. [2919](https://github.com/GetStream/stream-chat-android/pull/2919)
- Intercepted and blocked attachment preview for attachments which are not fully uploaded. [#2950](https://github.com/GetStream/stream-chat-android/pull/2950)
- Fixed a bug when changes to the mentioned users in a message were not propagated to the UI. [2951](https://github.com/GetStream/stream-chat-android/pull/2951)

### ⬆️ Improved
- Improve Korean 🇰🇷 translations. [#2953](https://github.com/GetStream/stream-chat-android/pull/2953)

## stream-chat-android-compose
### 🐞 Fixed
- Fixed crashes caused by deleting channels [#2942](https://github.com/GetStream/stream-chat-android/pull/2942)

### ⬆️ Improved
- `ReactionOptions` now displays the option to show more reactions if there are more than 5 available [#2918](https://github.com/GetStream/stream-chat-android/pull/2918)
- Improve Korean 🇰🇷 translations. [#2953](https://github.com/GetStream/stream-chat-android/pull/2953)
- Improved `MessageComposer` UX by disabling commands when attachments or text are present. [#2961](https://github.com/GetStream/stream-chat-android/pull/2961)
- Improved `MessageComposer` UX by disabling attachment integration button when popups with suggestions are present. [#2961](https://github.com/GetStream/stream-chat-android/pull/2961)

### ✅ Added
- Added `ExtendedReactionsOptions` and `ReactionsPicker` in order to improve reaction picking UX [#2918](https://github.com/GetStream/stream-chat-android/pull/2918)
- Added documentation for [`ReactionsPicker`](https://getstream.io/chat/docs/sdk/android/compose/message-components/reactions-picker/) [#2918](https://github.com/GetStream/stream-chat-android/pull/2918)
- Added ways to customize the channel, message and member query limit when building a ChannelListViewModel [#2948](https://github.com/GetStream/stream-chat-android/pull/2948)

# January 12th, 2022 - 4.26.0
## Common changes for all artifacts
### ⬆️ Improved
- 🚨 Breaking change: Markdown support is moved into a standalone module `stream-chat-android-markdown-transformer` which is not included by default. You can use it with `ChatUI.messageTextTransformer` to add Markdown support to your app. You can find more information [here](https://getstream.io/chat/docs/sdk/android/ui/chatui/#markdown). [#2786](https://github.com/GetStream/stream-chat-android/pull/2786)

## stream-chat-android-client
### ✅ Added
- Added `Member::banned` property that represents, if the channel member is banned. [#2915](https://github.com/GetStream/stream-chat-android/pull/2915)
- Added `Member::channelRole` property that represents the user's channel-level role. [#2915](https://github.com/GetStream/stream-chat-android/pull/2915)

## stream-chat-android-offline
### 🐞 Fixed
- Fixed populating mentions after editing the message. `Message::mentionedUsers` shouldn't be empty if edited message contains mentioned users. [#2852](https://github.com/GetStream/stream-chat-android/pull/2852)

### ✅ Added
- Added `memberLimit` to `ChatDomain::queryChannels` and `ChatDomain::queryChannelsLoadMore` that allows modifying the number of members to fetch per channel. [#2826](https://github.com/GetStream/stream-chat-android/pull/2826)

### ❌ Removed
- Removed `QueryChannelsLoadMore` usecase. [#2790](https://github.com/GetStream/stream-chat-android/pull/2790)
- `QueryChannelsController::loadMore` is removed and logic is moved into `ChatDomain`. [#2790](https://github.com/GetStream/stream-chat-android/pull/2790)

## stream-chat-android-ui-components
### 🐞 Fixed
- Fixed displaying mentions popup when text contains multiple lines. [#2851](https://github.com/GetStream/stream-chat-android/pull/2851)
- Fixed the loading/playback speed of GIFs. [#2914](https://github.com/GetStream/stream-chat-android/pull/2914)
- Fixed scroll persisting after long tapping on an item in the message list. [#2916](https://github.com/GetStream/stream-chat-android/pull/2916)
- Fixed footnote of messages showing "Only Visible to You". This message was visible even when deleted messages were visible to everyone. [#2923](https://github.com/GetStream/stream-chat-android/pull/2923)

### ⬆️ Improved
- Improved the way thread pagination works. [#2845](https://github.com/GetStream/stream-chat-android/pull/2845)

### ✅ Added
- Added `memberLimit` parameter to `ChannelListViewModel` and `ChannelListViewModelFactory` that allows modifying the number of members to fetch per channel. [#2826](https://github.com/GetStream/stream-chat-android/pull/2826)
- Added `ChatMessageTextTransformer` to transform messages and set them to `TextView`. [#2786](https://github.com/GetStream/stream-chat-android/pull/2786)
- Added `AutoLinkableTextTransformer` which is an implementation of `ChatMessageTextTransformer`. After applying the transformer, it also makes links clickable in TextView. [#2786](https://github.com/GetStream/stream-chat-android/pull/2786)

### ⚠️ Changed
- `ChatUI.markdown` is deprecated in favour of `ChatUI.messageTextTransformer`. [#2786](https://github.com/GetStream/stream-chat-android/pull/2786)
- In the sample app the new behaviour for new messages is to count unread messages, instead of always scroll to bottom [#2865](https://github.com/GetStream/stream-chat-android/pull/)

## stream-chat-android-compose
### 🐞 Fixed
- Fixed a small issue with user avatars flickering [#2822](https://github.com/GetStream/stream-chat-android/pull/2822)
- Fixed faulty scrolling behavior in `Messages` by adding an autoscroll. [#2857](https://github.com/GetStream/stream-chat-android/pull/2857)
- Fixed the font size of avatar initials in the message list. [2862](https://github.com/GetStream/stream-chat-android/pull/2862)
- Fixed faulty scrolling behavior in `Channels` by adding an autoscroll. [#2887](  https://github.com/GetStream/stream-chat-android/pull/2887)
- Fixed the loading/playback speed of GIFs. [#2914](https://github.com/GetStream/stream-chat-android/pull/2914)

### ⬆️ Improved
- Added an animation to the `SelectedChannelMenu` component.
- Added an animation to the `ChannelInfo` component.
- Avatars now show fallback initials in case there was an error while loading images from the network. [#2830](https://github.com/GetStream/stream-chat-android/pull/2830)
- Added more parameters to the stateless version of the MessageComposer for consistency [#2809](https://github.com/GetStream/stream-chat-android/pull/2809)
- Updated primary accent colors in order to achieve a better contrast ratio for accessibility [#2857](https://github.com/GetStream/stream-chat-android/pull/2857)
- Removed default background color from `MessageItem` [#2857](https://github.com/GetStream/stream-chat-android/pull/2857)
- Added multiline mentions support [#2859](https://github.com/GetStream/stream-chat-android/pull/2859)
- Improved the way thread pagination works. [#2845](https://github.com/GetStream/stream-chat-android/pull/2845)

### ✅ Added
- Added the `headerContent` and `centerContent` Slot APIs for the `SelectedChannelMenu` component. [#2823](https://github.com/GetStream/stream-chat-android/pull/2823)
- Added the `headerContent` and `centerContent` Slot APIs for the `ChannelInfo` component. [#2823](https://github.com/GetStream/stream-chat-android/pull/2823)
- You can now define a `placeholderPainter` for the `Avatar` that is shown while the image is loading. [#2830](https://github.com/GetStream/stream-chat-android/pull/2830)
- Added more Slot APIs to the`MessageComposer` and `MessageInput` components [#2809](https://github.com/GetStream/stream-chat-android/pull/2809)
- Added [SelectedReactionsMenu documentation](https://getstream.io/chat/docs/sdk/android/compose/channel-components/selected-reactions-menu/). [#2868](https://github.com/GetStream/stream-chat-android/pull/2868)

### ⚠️ Changed
- Updated [ChatTheme documentation](https://getstream.io/chat/docs/sdk/android/compose/general-customization/chat-theme/). [#2833](https://github.com/GetStream/stream-chat-android/pull/2833)
- Updated [ChannelsScreen documentation](https://getstream.io/chat/docs/sdk/android/compose/channel-components/channels-screen/). [#2839](https://github.com/GetStream/stream-chat-android/pull/2839)
- Updated [ChannelItem documentation](https://getstream.io/chat/docs/sdk/android/compose/channel-components/channel-item/). [#2832](https://github.com/GetStream/stream-chat-android/pull/2832)
- Updated [ChannelListHeader documentation](https://getstream.io/chat/docs/sdk/android/compose/channel-components/channel-list-header/). [#2828](https://github.com/GetStream/stream-chat-android/pull/2828)
- Updated [Component Architecture documentation](https://getstream.io/chat/docs/sdk/android/compose/component-architecture/). [#2834](https://github.com/GetStream/stream-chat-android/pull/2834)
- Updated [SelectedChannelMenu documentation](https://getstream.io/chat/docs/sdk/android/compose/channel-components/selected-channel-menu/). [#2838](https://github.com/GetStream/stream-chat-android/pull/2838)
- Updated [ChannelList documentation](https://getstream.io/chat/docs/sdk/android/compose/channel-components/channel-list/). [#2847](https://github.com/GetStream/stream-chat-android/pull/2847)
- Updated [AttachmentsPicker documentation](https://getstream.io/chat/docs/sdk/android/compose/message-components/attachments-picker/) [#2860](https://github.com/GetStream/stream-chat-android/pull/2860)
- Renamed the `ChannelInfo` component to `SelectedChannelMenu`. [#2838](https://github.com/GetStream/stream-chat-android/pull/2838)
- Updated [Overview documentation](https://getstream.io/chat/docs/sdk/android/compose/overview/). [#2836](https://github.com/GetStream/stream-chat-android/pull/2836)
- Updated [Custom Attachments documentation](https://getstream.io/chat/docs/sdk/android/compose/general-customization/attachment-factory/) with minor sentence formatting changes [#2878](https://github.com/GetStream/stream-chat-android/pull/2878)
- Updated [MessagesScreen documentation](https://getstream.io/chat/docs/sdk/android/compose/message-components/messages-screen/) [#2866](https://github.com/GetStream/stream-chat-android/pull/2866)
- Updated [MessageList documentation](https://getstream.io/chat/docs/sdk/android/compose/message-components/message-list/). [#2869](https://github.com/GetStream/stream-chat-android/pull/2869)

# December 30th, 2021 - 4.25.1
## stream-chat-android-client
### ✅ Added
- Added support to paginate messages pinned in a channel. [#2848](https://github.com/GetStream/stream-chat-android/pull/2848).


# December 23th, 2021 - 4.25.0
## Common changes for all artifacts
### ⬆️ Improved
- Updated dependency versions
  - Kotlin 1.5.31
  - Compose framework 1.0.5
  - AndroidX
  - Lottie 4.2.2
  - OkHttp 4.9.3
  - Room 2.4.0
  - and other, see [#2771](https://github.com/GetStream/stream-chat-android/pull/2771) for more details

## stream-chat-android-offline
### 🐞 Fixed
- Fixed a bug when hard deleted messages still remain in the UI.
- Stabilized behavior of users' updates propagation across values of the channels and the messages. [#2803](https://github.com/GetStream/stream-chat-android/pull/2803)

### ⚠️ Changed
- 🚨 Breaking change: Added `cachedChannel` parameter to `ChatEventHandler::handleChatEvent` [#2807](https://github.com/GetStream/stream-chat-android/pull/2807)

## stream-chat-android-ui-components
### 🐞 Fixed
- Users' updates done in runtime are now propagated to the `MessageListView` component. [#2769](https://github.com/GetStream/stream-chat-android/pull/2769)
- Fixed the display of image attachments on the pinned message list screen. [#2792](https://github.com/GetStream/stream-chat-android/pull/2792)
-  Button for commands is now disabled in edit mode. [#2812](https://github.com/GetStream/stream-chat-android/pull/2812)
- Small bug fix for borders of attachments

### ⬆️ Improved
- Improved Korean 🇰🇷 and Japanese 🇯🇵 translation.
- Improved KDocs of UI components such as `ChannelListHeaderView` and `AvatarView`.

### ✅ Added
- Added header with back button and attachment's title to `AttachmentMediaActivity` which displays playable attachments.
  You can customize its appearance using `streamUiMediaActivityHeader`, `streamUiMediaActivityHeaderLeftActionButtonStyle` and `streamUiMediaActivityHeaderTitleStyle` attributes.
- Added `hard` flag to `MessageListViewModel.Event.DeleteMessage`.
  You can use `MessageListView::setMessageDeleteHandler` and pass `MessageListViewModel.Event.DeleteMessage(MESSAGE, hard = true)` to hard delete messages using `MessageListViewModel`.
  Check [MessageListViewModelBinding](https://github.com/GetStream/stream-chat-android/blob/main/stream-chat-android-ui-components/src/main/kotlin/io/getstream/chat/android/ui/message/list/viewmodel/MessageListViewModelBinding.kt#L37) for further details. [#2772](https://github.com/GetStream/stream-chat-android/pull/2772)
- Rtl support was added. If the app has `android:supportsRtl="true"` and the locale of the device needs Rtl support, the SDK will draw the components from the right-to-left instead the default way (left-to-right) [#2799](https://github.com/GetStream/stream-chat-android/pull/2799)

### ⚠️ Changed
- Constructor of `ChannelListViewModel` and `ChannelListViewModelFactory` changed. Now they ask for `ChatEventHandlerFactory` instead `ChatEventHandler`, so users can use `StateFlow<List<Channel>>` in their implementations of `ChatEventHandler`, which can make implementation smarter with resources (don't try to add a channel that is already there, for example) [#2747](https://github.com/GetStream/stream-chat-android/pull/2747)

### ❌ Removed

## stream-chat-android-compose
### 🐞 Fixed
- Fixed the message grouping logic to now include date separators when splitting message groups [#2770](https://github.com/GetStream/stream-chat-android/pull/2770)

### ⬆️ Improved
- Improved the UI for message footers to be more respective of thread replies [#2765](https://github.com/GetStream/stream-chat-android/pull/2765)
- Fixed the orientation and UI of ThreadParticipants [#2765](https://github.com/GetStream/stream-chat-android/pull/2765)
- Improved the API structure more, made the components package more clear [#2795](https://github.com/GetStream/stream-chat-android/pull/2795)
- Improved the way to customize the message item types and containers [#2791](https://github.com/GetStream/stream-chat-android/pull/2791)
- Added more parameters to the stateless version of the MessageComposer for consistency [#2809](https://github.com/GetStream/stream-chat-android/pull/2809)
- Added color and shape parameters to `MessageListHeader` and `ChannelListHeader` components [#2855](https://github.com/GetStream/stream-chat-android/pull/2855)

### ✅ Added
- Added site name labels to link attachments for websites using the Open Graph protocol [#2785](https://github.com/GetStream/stream-chat-android/pull/2785)
- Added preview screens for file attachments [#2764](https://github.com/GetStream/stream-chat-android/pull/2764)
- Added a way to disable date separator and system message items in the message list [#2770](https://github.com/GetStream/stream-chat-android/pull/2770)
- Added an option to the message options menu to unmute a user that sent the message. [#2787](https://github.com/GetStream/stream-chat-android/pull/2787)
- Added a `DefaultMessageContainer` component that encapsulates all default message types [#2791](https://github.com/GetStream/stream-chat-android/pull/2791)
- Added the `SelectedReactionsMenu` component that represents a list of user reactions left for a particular message [#2782](https://github.com/GetStream/stream-chat-android/pull/2782)

### ⚠️ Changed
- Removed SelectedMessageOverlay and replaced it with SelectedMessageMenu - [#2768](https://github.com/GetStream/stream-chat-android/pull/2768)
- Big changes to the structure of the project, making it easier to find all the components and building blocks - [#2752](https://github.com/GetStream/stream-chat-android/pull/2752)
- Renamed the `common` package to `components` and added a logical structure to the components there
- Decoupled many smaller components to the `components` package and their individual files, for ease of use
- Improved the API of several smaller components
- Added a few missing previews
- Changed various component names, removed unused/redundant component blocks and moved to Default components [#2795](https://github.com/GetStream/stream-chat-android/pull/2795)
- Changed some of the component types regarding the message item [#2791](https://github.com/GetStream/stream-chat-android/pull/2791)
- Moved message item components to `components.messages` [#2791](https://github.com/GetStream/stream-chat-android/pull/2791)
- When querying for more channels, `ChannelListViewModel` now uses `OfflinePlugin` based approach if it is enabled. [#2790](https://github.com/GetStream/stream-chat-android/pull/2790)
- Updated [MessageListHeader Documentation](https://getstream.io/chat/docs/sdk/android/compose/message-components/message-list-header/) [#2855](https://github.com/GetStream/stream-chat-android/pull/2855)

### ❌ Removed
- Removed some redundant components from separate files and the `components` package [#2795](https://github.com/GetStream/stream-chat-android/pull/2795)


# December 9th, 2021 - 4.24.0
## stream-chat-android-offline
### 🐞 Fixed
- Fix the issue when users' data can be outdated until restart SDK.

### ✅ Added
- Added new extension function `ChatClient::keystroke`.
- Added new extension function `ChatClient::stopTyping`.

## stream-chat-android-ui-common
### 🐞 Fixed
- Fixed `MessageInputFieldView#mode` not being reset after custom attachments were cleared

## stream-chat-android-ui-components
### 🐞 Fixed
- Fixed crash related with creation of MessageOptionsDialogFragment
- Fixed behaviour related to search messages, when message was not already loaded from database MessageListView could not scroll to searched message.
- Removed cut from text when text end with Italic
- Fixed `GiphyViewHolderStyle#cardBackgroundColor` not getting applied
- Fixed bug related of not removing channels when filter selects channels where the the current user is not a member

### ⬆️ Improved
- Replied messages now have a limit for size. The text will get cut if there's too many characters or too many line breaks.
- Improved Korean 🇰🇷 translations.

### ✅ Added
- Added scroll to original message when clicking in a reply message. Use `ReplyMessageClickListener` to change the behaviour of click in reply messages.

## stream-chat-android-compose
### 🐞 Fixed
- Removed preemptive attachment loading that was resulting in crashes on certain Android API versions
- Fixed incorrect message shape for theirs messages in threads.

### ⬆️ Improved
- Minor UI improvements to the message overlay
- Enabled scrolling behavior in SelectedMessageOverlay

### ✅ Added
- Added the mention suggestion popup to the `MessageComposer` component, that allows to autocomplete a mention from a list of users.
- Added support for slowdown mode. Users are no longer able to send messages during the cooldown interval.
- Added support for system messages.
- Added support for Giphy command.
- Added message pinning to the list of message options
- Added pinned message UI
- Added a checkbox to the `MessageComposer` component, that allows to display a thread message in the parent channel.
- Added an option to flag a message to the message options overlay.

### ⚠️ Changed
- Changed the way focus state works for focused messages.
- Added the Pin type to the MessageAction sealed class
- Renamed a bunch of state classes for Compose component, to have the `State` prefix, general renaming, imports and other quality of life improvements
- Renamed `ReactionOption` state wrapper to `ReactionOptionItemState`
- Renamed `MessageListItem` state wrapper to `MessageListItemState` and its children now have a `State` suffix
- Renamed `AttachmentItem` state wrapper to `AttachmentPickerItemState`
- Renamed `MessageInputState` to `MessageComposerState`
- Renamed `MessageOption` to `MessageOptionState`
- Renamed `defaultMessageOptions()` to `defaultMessageOptionsState()`


# November 25th, 2021 - 4.23.0
## Common changes for all artifacts
### ⬆️ Improved
- Improved logs for errors in the SDK.

## stream-chat-android-offline
### 🐞 Fixed
- Deprecated `QueryChannelsController::mutedChannelsIds`. Use `ChatDomain.mutedChannels` instead
- Fix issue when sent attachments from Android SDK don't show title in iOS.

### ✅ Added
- Added new extension function `ChatClient::replayEventsForActiveChannels`.
- Added new extension function `ChatClient::setMessageForReply`.
- Added new extension function `ChatClient::downloadAttachment` to download attachments without `ChatDomain`.

## stream-chat-android-ui-common
### ✅ Added
- Made `ThreeTenInitializer` public to allow manual invocations of it. See the new [documentation](https://getstream.io/chat/docs/sdk/android/ui/guides/app-startup-initializers/) for more details.

## stream-chat-android-ui-components
### 🐞 Fixed
- Removed ripple effect for attachements in message options.
### ⬆️ Improved
- More customization for AvatarView. Now it is possible to choose between Square and Circle. Use new fields in AvatarStyle to customize AvatarView the way you prefer. 
### ✅ Added
- Added setter `MessageListView.setMessageBackgroundFactory` to set a factory to provide a background for messages. 
- Added `MessageInputViewModel::sendMessageWithCustomAttachments` function allowing to send message with custom attachments list.
- Added `MessageInputView::submitCustomAttachments` function allowing setting custom attachments in `MessageInputView`.
- Added `SelectedCustomAttachmentViewHolderFactory` interface and `BaseSelectedCustomAttachmentViewHolder`class allowing defining how previews of custom attachments in `MessageInputView` should be rendered.

### ⚠️ Changed
- Added `MessageSendHandler::sendMessageWithCustomAttachments` and `MessageSendHandler::sendToThreadWithCustomAttachments` allowing to intercept sending custom attachments actions.

## stream-chat-android-compose
### 🐞 Fixed
- Fixed the information about channel members shown in the `MessageListHeader` subtitle.
- Fixed the bug where the channel icon did not appear because of a lengthy title.

### ⬆️ Improved
- Updated a lot of documentation around the Messages features
- Improved the subtitle text in the `MessageListHeader` component.
- Now, the `MessageComposer` component supports sending `typing.start` and `typing.stop` events when a user starts or stops typing.
- Made the `ChannelNameFormatter`, `ClipboardHandler` and `MessagePreviewFormatter` interfaces functional for ease of use.
- Now, an error Toast is shown when the input in the `MessageComposer` does not pass validation.

### ✅ Added
- Added the "mute" option to the `ChannelInfo` action dialog.
- Added a wrapper for the message input state in the form of `MessageInputState`
- Added `attachmentsContentImageWidth`, `attachmentsContentImageHeight`, `attachmentsContentGiphyWidth`, `attachmentsContentGiphyHeight`, `attachmentsContentLinkWidth`, `attachmentsContentFileWidth` and `attachmentsContentFileUploadWidth` options to `StreamDimens`, to make it possible to customize the dimensions of attachments content via `ChatTheme`.
- Added a thread separator between a parent message and thread replies.
- Added the `threadSeparatorGradientStart` and `threadSeparatorGradientEnd` options to `StreamColors`, to make it possible to customize the thread separator background gradient colors via `ChatTheme`.
- Added the `threadSeparatorVerticalPadding` and `threadSeparatorTextVerticalPadding` options to `StreamDimens`, to make it possible to customize the dimensions of thread separator via `ChatTheme`.
- Added a typing indicator to the `MessageListHeader` component. 
- Added the `messageOverlayActionItemHeight` option to `StreamDimens`, to make it possible to customize the height of an action item on the selected message overlay via `ChatTheme`.
- Added the `messageAlignmentProvider` field to the `ChatTheme` that allows to customize message horizontal alignment. 
- Added the `maxAttachmentCount` and `maxAttachmentSize` parameters to the `MessagesViewModelFactory`, to make it possible to customize the allowed number and size of attachments that can be sent via the `MessageComposer` component.
- Added the `textStyle` and `textColor` parameters to the `NetworkLoadingView` component, to make it possible to customize the text appearance of the inner text.

### ⚠️ Changed
- Made the MessageMode subtypes to the parent class, to make it easier to understand when importing
- Renamed the MessageMode.Thread to MessageMode.MessageThread for clarity
- Changed the signature of the MessageComposer to accommodate for the `MessageInputState`
- Moved common state to the `io.getstream.chat.android.common` package
- Made the `AttachmentFactory.previewContent` field nullable.
- Exposed `MessageReactions` as a public component so users can use it to display a message reactions bubble in their custom UI.
- Changed the type of the inner channel items in the `ChannelsState` class from `Channel` to `ChannelItem`.


# November 11th, 2021 - 4.22.0
## Common changes for all artifacts
### ⬆️ Improved
- Bumped the SDKs target API to 31
- Updated WorkManager to version 2.7.0, which fixes compatibility issues with SDK 31

### ✅ Added
- Added Indonesian :indonesia: translations.
- Added `onErrorSuspend` extension for `Result` to allow executing suspending lambda function for handing error response.

## stream-chat-android
### ✅ Added
- Added `ChannelListItemAdapter::getChannels()` for getting a list of channels

## stream-chat-android-client
### ✅ Added
- Added `NotificationConfig::shouldShowNotificationOnPush` that allows enabling/disabling showing notification after receiving a push message

### ⚠️ Changed
- `NotificationConfig::pushNotificationsEnabled` is now disabled by default if you don't provide custom `NotificationConfig` - our SDK won't create a `NotificationChannel` if push notifications are not configured

## stream-chat-android-offline
### 🐞 Fixed
- Fixed inserting messages with empty `Message::cid`

### ✅ Added
- Added new extension function `ChatCliet::requestMembers` to query members without `ChatDomain`.
- Added new extension function `ChatCliet::searchUsersByName`.

### ⚠️ Changed
- 🚨 Breaking change: `RetryPolicy` in `ChatDomain` is now immutable and can only be set with Builder before creating an instance of it.
- 🚨 Breaking change: `ChannelEventsHandler` is renamed to `ChatEventHandler`, it's function is renamed from `onChannelEvent` to `handleChatEvent`, EventHandlingResult is sealed class now. To get more details read [our docs](https://getstream.io/chat/docs/sdk/android/ui/components/channel-list/#chateventhandler)

## stream-chat-android-ui-components
### 🐞 Fixed
- Fixed bug when showing messages with pending attachments that cause loading state to be not shown in some cases.
- Fixed clearing `MessageInputView` after dismissing message to edit
- Fixed support for videos from other SDKs
- Fixed downloading attachments with some special characters in their names

### ⬆️ Improved
- Improved Korean 🇰🇷 translation related to the flagging.
- 🚨 Breaking change: Now the button for sending message in MessageInputView sizes itself accordingly with the drawable used, instead of having a predefined size (32dp)
- Improved KDocs for `MessageListFragment`.

### ✅ Added
- You can now use MessageListView.backgroundDrawable to have more flexibility to customize your message items background. Be aware that setting backgroundDrawable will override the background configurations of xml.
- Added `streamUiEditInputModeIcon` and `streamUiReplyInputModeIcon` attributes to `MessageInputView`.
  Use them to customize icon in the `MessageInputView's` top left corner displayed when user edits or replies to the message.
- Added `setMessageInputModeListener`, `setSendMessageButtonEnabledDrawable` and `setSendMessageButtonDisabledDrawable` method to `MessageInputView`.
  They can be used together for changing send button icon based on current input mode. See [docs](https://getstream.io/chat/docs/sdk/android/ui/components/message-input#changing-send-message-button) for more details.
- Added static methods `createIntent` and `newInstance` those doesn't have default parameters on `MessageListActivity` and `MessageListFragment` for supporting Java side.

## stream-chat-android-compose
### 🐞 Fixed
- Fixed channel options that are displayed in the `ChannelInfo` component.

### ⬆️ Improved
- Improved the icon set and polished the UI for various Messages features
- Improved the set of customization options for the `DefaultChannelItem`
- Updated documentation for Channels set of features
- Now it is possible to search for distinct channels by member names using `ChannelListViewModel`.
- Improved the design of `ChannelInfo` bottom sheet dialog.

### ✅ Added
- Added a new parameter to the `AttachmentFactory` called `previewContent` that represents attachments within the MessageInput
- Added the `leadingContent`, `detailsContent`, `trailingContent` and `divider` Slot APIs for the `DefaultChannelItem`
- Added `StreamDimens` option to the `ChatTheme`, to allow for dimension customization across the app.
- Added localization support for the components related the channel list.
- Added the `emptySearchContent` parameter to `ChannelList` component that allows to customize the empty placeholder, when there are no channels matching the search query.
- Added support for the muted channel indicator in the message list.
- Added `ChannelNameFormatter` option to the `ChatTheme`, to allow for channel name format customization across the app.
- Added the `textFormatter` field to `AttachmentFactory`, to allow for attachment text format customization.
- Added `MessagePreviewFormatter` option to the `ChatTheme`, to allow for message preview text format customization across the app.
- Added the `leadingContent`, `headerContent`, `footerContent`, `trailingContent` and `content` Slot APIs for the `DefaultMessageItem`
- Added `channelInfoUserItemWidth`, `channelInfoUserItemHorizontalPadding` and `channelInfoUserItemAvatarSize` options to `StreamDimens`, to make it possible to customize the dimensions inside the `ChannelInfo` component via `ChatTheme`.
- Added `ownMessagesBackground`, `otherMessagesBackground` and `deletedMessagesBackgroundColor` options to `StreamColors`, to make it possible to customize the message bubble color via `ChatTheme`.

### ⚠️ Changed
- The `AttachmentFactory` now requires an additional parameter - `previewContent` that's used to preview the attachment within the MessageInput, so please be aware of this!
- Renamed `ChannelOption.icon` property to `ChannelOption.iconPainter` and changed the property type from `ImageVector` to `Painter`.
- Changed the type of the `ChannelListViewModel.selectedChannel` field to `MutableState<Channel?>`.

# October 27th, 2021 - 4.21.0
## Common changes for all artifacts
### ⬆️ Improved
- Improved Korean 🇰🇷 translations.

### ✅ Added
- Added `ChatDomain.connectionState` that exposes 3 states: `CONNECTED`, `CONNECTING` and `OFFLINE`.
  `ChannelListHeaderView` and `MessageListHeaderView` show different title based on newly introduced connection state.
  `ChatDomain.online` is now deprecated - use `ChatDomain.connectionState` instead.

## stream-chat-android-client
### ⬆️ Improved
- Added KDocs for `Result` properties and methods.

### ✅ Added
- The `UserCredentialStorage` interface was added to `ChatClient`. You can set your own implementation via `ChatClient.Builder::credentialStorage`

### ⚠️ Changed
- 🚨 Breaking change: Config property `isRepliesEnabled` is renamed to `isThreadEnabled` to avoid misleading. Now it toggles only thread feature.

### ❌ Removed
- `androidx-security-crypto` dependency was removed. Now, the user's token storage uses private shared preferences by default.

## stream-chat-android-offline
### 🐞 Fixed
- Fix bug when ChannelEventsHandler was not used even if it was set in QueryChannelsController

### ⬆️ Improved
- Channel gets removed from `QueryChannelsController` when receive `ChannelHiddenEvent`

## stream-chat-android-ui-components
### 🐞 Fixed
- Fixed position of reactions. Now the reactions adapts its starting position to fit entirely in the screen. 
- 🚨 Breaking change: Fixing positions of reactions in edit reactions dialog. Using a GridLayoutManager instead of LinearLayoutManager, so now there's box with all reactions instead of a scrollable list. The way to customize the box is a bit different, then a breaking change was inserted in this feature. 
- Made it impossible to send a message during the cooldown interval in slow mode.

### ⬆️ Improved
- Better position for icon of failed message
- Small improvement for information update in messages. The ViewHolders only update the information that had a change.

### ✅ Added
- Added `streamUiMaxAttachmentsCount` attribute to `MessageInputView` to allow customizing the maximum number of attachments in the single message.
The maximum attachments count cannot be greater than 10. Default value: 10.
- Added `streamUiMessageMaxWidthFactorMine` and `streamUiMessageMaxWidthFactorTheirs` `MessageListView` attributes. You can adjust messages width by passing values in [75% - 100%] range.
- Added `MessageInputView::setAttachmentButtonClickListener` that helps you to override click listener for the attachment button.
- Added `MessageInputView::submitAttachments` method to set attachments in `MessageInputView` to be sent with a message.

### ⚠️ Changed
- Feature of replied messages can be enabled/disabled only locally via SDK. `Thread` dashboard flag toggles only thread feature.

## stream-chat-android-compose
### ⬆️ Improved
- Added a way to customize the app font family, by passing in a parameter to `StreamTypography.defaultTypography()`
- Improved permission handling for the `AttachmentsPicker` to handle only the required permissions
- `ThreadParticipants` is now public and can be used for your custom UI.

### ✅ Added
- `ThreadParticipants` component now has a `text: String` parameter allowing customizing the thread label.
- Added unread message count indicators to ChannelItems to show users more info about their channels

### ⚠️ Changed
- `CAMERA` permission is no longer required to be declared in the App Manifest, because we don't use it

### ❌ Removed
- Removed `CAMERA` permission requirement, because we don't use internal camera preview, we request a 3rd party app
- Removed `CAMERA` permission checks if the user doesn't require the permission in their app


# October 18th, 2021 - 4.20.0
## Common changes for all artifacts
### ⬆️ Improved
- Upgraded Kotlin version to 1.5.30
- Make our SDK compile-friendly with TargetSDK 31
- Upgraded Coil version to [1.4.0](https://github.com/coil-kt/coil/releases/tag/1.4.0)

### ⚠️ Changed
- 🚨 Breaking change: `ProgressCallback` is not invoked on main thread anymore. So make sure to handle it if you were previously using this callback to update the UI directly.
- Attachment#uploadState is now updated in real-time during uploads.

### ❌ Removed
- Removed `ProgressTrackerFactory` and `ProgressTracker` in favour of new progress tracking implementation.

## stream-chat-android
### ✅ Added
- Push Notification uses `MessagingStyle` on devices with API Version 23+
- Push Notification configuration has been simplified, check our [docs](https://getstream.io/chat/docs/sdk/android/client/guides/push-notifications/#customizing-push-notifications) to see how it works
- `NotificationHandler` interface allows you to implement your own Push Notification logic show/remove notifications. It is the new interface you need to use if you were using `ChatNotificationHandler` previously
- `NotificationHandlerFactory` help you to use our default `NotificationHandler` implementations

### ⚠️ Changed
- Some properties of `NotificationConfig` has been deprecated, check our [DEPRECATIONS](https://github.com/GetStream/stream-chat-android/blob/main/DEPRECATIONS.md) section
- `ChatNotificationhandler` class has been deprecated, you need to use `NotificationHandler` now. Check our [DEPRECATIONS](https://github.com/GetStream/stream-chat-android/blob/main/DEPRECATIONS.md) section.

## stream-chat-android-client
### 🐞 Fixed
- Fixed issues with Proguard stripping response classes incorrectly

### ⬆️ Improved
- Added KDocs for `ChatClient.Builder` methods.
- `ChatClient` now defaults to using the `https://chat.stream-io-api.com` base URL, using [Stream's Edge API Infrastructure](https://getstream.io/blog/chat-edge-infrastructure/) instead of connecting to a region-specific API. If you're not on a dedicated chat infrastructure, remove any region-specific base URL settings from the `ChatClient.Builder` to use Edge instead.

### ✅ Added
- 🚨 Breaking change: A new `Idle` state is added to `Attachment.UploadState`.
- Added a new callback function `onProgress(bytesUploaded: Long, totalLength: Long)` in `ProgressCallback`.
- Added the possibility to add your own instance of OkHttpClient with `ChatClient.okHttpClient`.

### ⚠️ Changed
- 🚨 Breaking change: `Attachment.UploadState.InProgress` now is data class having two fields, `bytesUploaded: Long` and `totalBytes: Long` instead of object.
- Deprecated the `ChatClient.Builder#cdnUrl` method. To customize file uploads, set a custom `FileUploader` implementation instead. More info in the documentation: [Using Your Own CDN](https://getstream.io/chat/docs/android/file_uploads/?language=kotlin#using-your-own-cdn).

## stream-chat-android-offline
### 🐞 Fixed
- Fixed infinite loading of message if any of its attachments uploading was failed

### ✅ Added
- `ChannelEventsHandler` is added to `QueryChannelsController` to handle updating channel list logic after receiving events. You can provide custom `ChannelEventsHandler` through `ChannelListViewModel` or using `QueryChannelsController` directly.

### ⚠️ Changed
- `QueryChannelsController::newChannelEventFilter` and `QueryChannelsController#checkFilterOnChannelUpdatedEvent` are now deprecated. See the deprecation log for more details.

## stream-chat-android-ui-common
### 🐞 Fixed
- Fixed PDF attachments previews

## stream-chat-android-ui-components
### 🐞 Fixed
- Fixed bug related to scroll of messages.
- Updating attachments view holder only when attachments have changed. This fixes a problem with reloading gifs when reactions are added or removed.
- Fixing ViewReactionsView being cropped if more than 7 reactions are added
- Fix bug using custom attributes into views inflated into our SDK Views

### ⬆️ Improved
- Now it is possible to set a custom `LinearLayoutManager` to `MessageListView`, this can be used to change stack of messages or revert the layout.
- Removed full screen loading view when loading more message items on the `SearchResultListView`.

### ✅ Added
- Added `MessageListView::getRecyclerView` method which exposes the inner `RecyclerView` with message list items.
- Added `MessageListView::setUserReactionClickListener` method to set a listener used when a reaction left by a user is clicked on the message options overlay.
- Added attr `streamUiScrollButtonElevation` to set the elevation of scroll button ot `MessageListView` 
### ⚠️ Changed
- `ChatUI.uiMode` has been deprecated. If you want to force Dark/Light theme, you need to use `AppCompatDelegate.setDefaultNightMode(AppCompatDelegate.MODE_NIGHT_NO|AppCompatDelegate.MODE_NIGHT_YES)`

### ❌ Removed
- `android.permission.CAMERA` from our Manifest. This permission is not required anymore.

## stream-chat-android-compose
### 🐞 Fixed
- Fixed a bug where attachments weren't properly stored when editing a message

### ⬆️ Improved
- Updated the Compose framework version (1.0.3)
- Updated the Accompanist libraries version (0.19.0)
- Improved overlays in all components, to match the same design and opacity
- Added smaller animations to the AttachmentPicker in the MessagesScreen
- General improvements in the Attachments API and the way we build different attachments
- Allowed for better long clicks on attachments
- Improved the experience of creating the MessagesViewModelFactory with default arguments
- Updated and cleaned up Channel screen design
- Improved logic for updating the `lastSeenMessage` for fewer calculations

### ✅ Added
- Added DateSeparator items to Messages to group up messages by their creation date
- Added an `overlayDark` color for date separators and similar UI components

### ⚠️ Changed
- Removed AttachmentPicker option when editing messages
- Removed Attachment previews when editing messages with attachments
- Improved the ease of use of the AttachmentState API by keeping it state & actions only
- Moved the `modifier` parameter outside of the AttachmentState to the AttachmentFactory
- Updated Attachments to hold `Message` items instead of `MessageItem`s
- Changed the type of the `onLastVisibleMessageChanged` parameter to `Message` for ease of use
- Changed the parameter type of `itemContent` in `MessageList` and `Messages` to `MessageListItem`
- Renamed `onScrollToBottom` to `onScrolledToBottom` in `MessageList` and `Messages`
- Made the ChannelListHeader Slot APIs non-nullable so they're always provided, also made them an extension of the RowScope for ease of use

# September 15th, 2021 - 4.19.0
## Common changes for all artifacts
### ✅ Added
- Create new artifact to integrate Huawei Push Kit with Stream. You will need to add  `stream-chat-android-pushprovider-huawei` artifact to your App. Check our [docs](https://getstream.io/chat/docs/sdk/android/client/guides/push-notifications/huawei) for further details.

## stream-chat-android
### ✅ Added
- Added a method to dismiss all notifications from a channel. It is handled internally from the SDK but you are able to dismiss channel notification at whatever time calling `ChatClient::dismissChannelNotifications`
- Notifications are dismissed after the user logout the SDK

## stream-chat-android-client
### 🐞 Fixed
- Fixed sending messages using `ChatClient::sendMessage` without explicitly specifying the sender user id.
- Fixed sending custom attachments without files to upload
- Fixed deserialization issues when parsing `ChannelTruncatedEvent` and `MessageDeletedEvent` events with an absent user.

### ⬆️ Improved
- Custom attachment types are now preserved after file uploads

### ✅ Added
- Added `hardDelete` field to `MessageDeletedEvent`.

### ⚠️ Changed
- Now it is possible to hard delete messages. Insert a flag `hard = true` in the `ChatClient.deleteMessage` and it will be deleted in the backend. **This action can't be undone!**

## stream-chat-android-ui-common
### 🐞 Fixed
- Fixed bug with light mode.
- Removed `streamUiValidTheme`, as we don't support extending our base theme any longer. Please don't extend our base theme and set the `streamUiTheme` in your application theme instead.

## stream-chat-android-ui-components
### ✅ Added
- Notifications are dismissed after the user go into the channel conversation when you are using `MessageListView`
- Added `bubbleBorderColorMine`, `bubbleBorderColorTheirs`, `bubbleBorderWidthMine`, `bubbleBorderWidthTheirs` to `ViewReactionsViewStyle` for customizing reactions` border

## stream-chat-android-compose
### ⬆️ Improved
- Updated the Compose framework version (1.0.2)
- Updated the Accompanist library version (0.18.0)

### ✅ Added
- Added an uploading indicator to files and images
- Images being uploaded are now preloaded from the system
- Upload indicators show the upload progress and how much data is left to send
- Added more image options to the ImagePreviewActivity such as download, delete, reply to message...
- Added an Image Gallery feature to the ImagePreviewActivity where users can browse all the images
- Notifications are dismissed after the user go into the channel conversation when you are using `MessageList`

### ⚠️ Changed
- `StreamAttachment.defaultFactories()` is a function now, instead of a property.
- Updated all default value factories to functions (e.g. StreamTypography)
- Re-organized all attachment factories and split up code in multiple packages
- Changed the `AttachmentState` `message` property name to `messageItem`
- Added an `isFocused` property to `MessageItem`
- Added an `onImagePreviewResult` callback/parameter to various Messages screen components

### ❌ Removed

## stream-chat-android-pushprovider-firebase
### ✅ Added
- Added a `FirebaseMessagingDelegate` class to simplify custom implementations of `FirebaseMessagingService` that forward messages to the SDK. See [Using a Custom Firebase Messaging Service](https://getstream.io/chat/docs/sdk/android/client/guides/push-notifications/firebase/#using-a-custom-firebase-messaging-service) for more details.

## stream-chat-android-pushprovider-huawei
### ✅ Added
- Added a `HuaweiMessagingDelegate` class to simplify custom implementations of `HmsMessageService` that forward messages to the SDK. See [Using a Custom Huawei Messaging Service](https://getstream.io/chat/docs/sdk/android/client/guides/push-notifications/huawei#using-a-custom-huawei-messaging-service) for more details.

# September 15th, 2021 - 4.18.0
## stream-chat-android-client
### 🐞 Fixed
- Fixed setting notification's `contentTitle` when a Channel doesn't have the name. It will now show members names instead

### ✅ Added
- Added a new way to paginate through search message results using limit and next/previous values.

### ⚠️ Changed
- Deprecated `Channel#name`, `Channel#image`, `User#name`, `Ues#image` extension properties. Use class members instead.

### ❌ Removed
- Completely removed the old serialization implementation. You can no longer opt-out of using the new serialization implementation.
- Removed the `UpdateUsersRequest` class.

## stream-chat-android-offline
### ⬆️ Improved
- Improving logs for Message deletion error.

## stream-chat-android-ui-common
### 🐞 Fixed
- Fixed theme for `AttachmentDocumentActivity`. Now it is applied: `Theme.AppCompat.DayNight.NoActionBar`

## stream-chat-android-ui-components
### 🐞 Fixed
- Fixed the bug when MessageInputView let send a message with large attachments. Such message is never sent.
- Fixed bug related to `ScrollHelper` when `MessageListView` is initialised more than once.

### ⬆️ Improved
- The search for mentions now includes transliteration, diacritics removal, and ignore typos. To use transliteration, pass the id of the desired alphabets to `DefaultStreamTransliterator`, add it to DefaultUserLookupHandler and set it using `MessageInputView.setUserLookupHandler`. Transliteration works only for android API 29. If you like to add your own transliteration use https://unicode-org.github.io/icu/userguide/icu4j/.
- Improved scroll of message when many gif images are present in `MessageListView`

### ✅ Added
- Added scroll behaviour to `MessageListViewStyle`.

## stream-chat-android-compose
### 🐞 Fixed
- Fixed a bug where the Message list flickered when sending new messages
- Fixed a few bugs where some attachments had upload state and weren't file/image uploads

### ⬆️ Improved
- Improved the Message list scrolling behavior and scroll to bottom actions
- Added an unread count on the Message list's scroll to bottom CTA
- Improved the way we build items in the Message list
- Added line limit to link attachment descriptions
- Added a way to customize the default line limit for link descriptions
- Improved the `MessageListHeader` with more customization options

### ✅ Added
- Added an uploading indicator to files and images
- Images being uploaded are now preloaded from the system
- Upload indicators show the upload progress and how much data is left to send
- Added UploadAttachmentFactory that handles attachment uploads

### ⚠️ Changed
- `StreamAttachment.defaultFactories()` is a function now, instead of a property.
- Updated all default value factories to functions (e.g. StreamTypography)
- Re-organized all attachment factories and split up code in multiple packages
- Changed the `AttachmentState` `message` property name to `messageItem`
- Added a `Channel` parameter to the `MessagesScreen`'s `onHeaderActionClick` lambda
- Changed the way the `MessageListHeader` is structured by adding slot components

# August 30th, 2021 - 4.17.2
## stream-chat-android-ui-client
### 🐞 Fixed
- Fixed bug which can lead to crash when immediate logout after login

# August 30th, 2021 - 4.17.2
## stream-chat-android-ui-components
### 🐞 Fixed
- Fixes a bug related to incorrect theme of AttachmentActivity.

# August 30th, 2021 - 4.17.1
## Common changes for all artifacts
### ⬆️ Improved
- Now we provide SNAPSHOT versions of our SDK for every commit arrives to the `develop` branch.
  They shouldn't be used for a production release because they could contains some known bugs or breaking changes that will be fixed before a normal version is released, but you can use them to fetch last changes from our SDK
  To use them you need add a new maven repository to your `build.gradle` file and use the SNAPSHOT.
```
 maven { url 'https://oss.sonatype.org/content/repositories/snapshots/' }
```
Giving that our last SDK version is `X.Y.Z`, the SNAPSHOT version would be `X.Y.(Z+1)-SNAPSHOT`

## stream-chat-android-client
### 🐞 Fixed
- `TooManyRequestsException` caused to be subscribed multiple times to the `ConnectivityManager`

### ⬆️ Improved
- Reconnection process

## stream-chat-android-offline
### ✅ Added
- Added `ChatDomain#Builder#uploadAttachmentsWorkerNetworkType` for customizing `UploadAttachmentsWorker` network type constraint

## stream-chat-android-ui-common
### 🐞 Fixed
- Fixed a bug in state handling for anonymous users.

## stream-chat-android-ui-components
### 🐞 Fixed
- Fix for position of deleted messages for other users
- Fix glitch in selectors of file

### ✅ Added
- Added style attributes for `AttachmentGalleryActivity` to control menu options like enabling/disabling reply button etc.
- Now it is possible to customize when the avatar appears in the conversation. It is possible to use an avatar in messages from other users and for messages of the current user. You can check it here:  https://getstream.io/chat/docs/sdk/android/ui/components/message-list/#configure-when-avatar-appears
- Added support for slow mode. Users are no longer able to send messages during cooldown interval.
- Added possibility to customize the appearance of cooldown timer in the `MessageInputView` using the following attributes:
  - `streamUiCooldownTimerTextSize`, `streamUiCooldownTimerTextColor`, `streamUiCooldownTimerFontAssets`, `streamUiCooldownTimerFont`, `streamUiCooldownTimerTextStyle` attributes to customize cooldown timer text
  - `cooldownTimerBackgroundDrawable`- the background drawable for cooldown timer

# August 24th, 2021 - 4.17.0
## Common changes for all artifacts
### ⬆️ Improved
- Updated Target API Level to 30
- Updated dependency versions
  - Coil 1.3.2
  - AndroidX Activity 1.3.1
  - AndroidX Startup 1.1.0
  - AndroidX ConstraintLayout 2.1.0
  - Lottie 4.0.0

## stream-chat-android-client
### 🐞 Fixed
- Fixed a serialization error when editing messages that are replies

### ✅ Added
- Added the `expiration` parameter to `ChatClient::muteChannel`, `ChannelClient:mute` methods
- Added the `timeout` parameter to `ChatClient::muteUser`, `ChannelClient:mute::muteUser` methods

### ⚠️ Changed
- Allow specifying multiple attachment's type when getting messages with attachments:
  - Deprecated `ChatClient::getMessagesWithAttachments` with `type` parameter. Use `ChatClient::getMessagesWithAttachments` function with types list instead
  - Deprecated `ChannelClient::getMessagesWithAttachments` with `type` parameter. Use `ChannelClient::getMessagesWithAttachments` function with types list instead

## stream-chat-android-ui-common
### 🐞 Fixed
- Fixed a bug in state handling for anonymous users.

## stream-chat-android-ui-components
### ✅ Added
- Added self-contained higher-level UI components:
  - `ChannelListFragment` - channel list screen which internally contains `ChannelListHeaderView`, `ChannelListView`, `SearchInputView`, `SearchResultListView`.
  - `ChannelListActivity` - thin wrapper around `ChannelListFragment`
  - `MessageListFragment` - message list screen which internally contains `MessageListHeaderView`, `MessageListView`, `MessageInputView`.
  - `MessageListActivity` - thin wrapper around `MessageListFragment`
    Check [ChannelListScreen](https://getstream.io/chat/docs/sdk/android/ui/components/channel-list-screen/) and [MessageListScreen](https://getstream.io/chat/docs/sdk/android/ui/components/message-list-screen/) docs for further details.

## stream-chat-android-compose
### 🐞 Fixed
- Added missing `emptyContent` and `loadingContent` parameters to `MessageList` inner components.
- Fixed a bug where selected File attachment icons were clipped.
- Fixed a bug where image file attachments weren't shown as thumbnails.
- Added an overlay to the `ChannelInfo` that blocks outside clicks.
- Updated the `ChannelInfoUserItem` to use the `UserAvatar`.

### ⬆️ Improved
- Added default date and time formatting to Channel and Message items.
- Improved attachments API by providing cleaner examples of attachment factories.
- Updated documentation & examples.
- Decoupled attachment content to specific attachment files.
- Decoupled message attachment content to a `MessageAttachmentsContent` component.
- Re-structured SDK module to accommodate a new `attachment` package.

### ✅ Added
- Added `DateFormatter` option to the `ChatTheme`, to allow for date format customization across the app.
- Added a `Timestamp` component that encapsulates date formatting.
- Added a way to customize and override if messages use unique reactions.
- Added a `GiphyAttachmentFactory` for GIF specific attachments.
- Added support for loading GIFs using a custom `ImageLoader` for Coil.


# August 12th, 2021 - 4.16.0
## Common changes for all artifacts
### ✅ Added
- Added support for several languages:
  - French
  - Hindi
  - Italian
  - Japanese
  - Korean
  - Spanish
    You can disable them by explicitly setting `resConfigs` inside `build.gradle` file. Check our [docs](https://getstream.io/chat/docs/sdk/android/ui/guides/custom-translations/) for further details.
### ⚠️ Changed
- 🚨 Breaking change: Firebase dependencies have been extracted from our SDK. If you want to continue working with Firebase Push Notification you need to add `stream-chat-android-pushprovider-firebase` artifact to your App
  Check our [docs](https://getstream.io/chat/docs/sdk/android/client/guides/push-notifications/) for further details.
- Updated the Kotlin version to latest supported - `1.5.21`.

## stream-chat-android
### 🐞 Fixed
- Fixed markdown links rendering using custom linkify implementation.

## stream-chat-android-client
### ✅ Added
- `PushMessage` class created to store Push Notification data
- `PushDeviceGenerator` interface to obtain the Push Token and create the `Device`

### ⚠️ Changed
- `Device` class has an extra attribute with the `PushProvider` used on this device
- Breaking change: `ChatClient.setDevice()` and `ChatClient.addDevice()` now receive a `device` instance, instead of only receive the push provider token
- `RemoteMessage` from Firebase is not used anymore inside of our SDK, now it needs to be used with `PushMessage` class
- `NotificationConfig` has a new list of `PushDeviceGenerator` instance to be used for generating the Push Notification Token. If you were using `Firebase` as your Push Notification Provider, you need to add `FirebasePushDeviceGenerator` to your `NotificationConfig` object to continue working as before. `FirebasePushDeviceGenerator` receive by constructor the default `FirebaseMessaging` instance to be used, if you would like to use your own instance and no the default one, you can inject it by constructor. Unneeded Firebase properties have been removed from this class.

### ❌ Removed
- 🚨 Breaking change: Remove `ChatClient.isValidRemoteMessage()` method. It needs to be handled outside
- 🚨 Breaking change: Remove `ChatClient.handleRemoteMessage(RemoteMessage)`. Now it needs to be used `ChatClient.handlePushMessage(PushMessage)`

## stream-chat-android-offline
### 🐞 Fixed
- Fixed the event sync process when connection is recovered

## stream-chat-android-ui-common
### ❌ Removed
- Removed unnecessary "draft" filter from the default channel list filter as it is only relevant to the sample app

## stream-chat-android-ui-components
### 🐞 Fixed
- Fixed attachments of camera. Now multiple videos and pictures can be taken from the camera.
- Added the possibility to force light and dark theme. Set it in inside ChatUI to make all views, fragments and activity of the SDK light.
- Fixed applying style to `SuggestionListView` when using it as a standalone component. You can modify the style using `suggestionListViewTheme` or `TransformStyle::suggestionListStyleTransformer`
- Fixed markdown links rendering using custom linkify implementation.

### ✅ Added
- Added `MessageListView::setDeletedMessageListItemPredicate` function. It's responsible for adjusting visibility of the deleted `MessageListItem.MessageItem` elements.
- Added `streamUiAttachmentSelectionBackgroundColor` for configuring attachment's icon background in `AttachmentSelectionDialogFragment`
- Added `streamUiAttachmentSelectionAttachIcon` for configuring attach icon in `AttachmentSelectionDialogFragment`
- Added support for pinned messages:
  - Added a button to pin/unpin a message to the message options overlay
  - Added `MessageListView::setMessagePinHandler` and `MessageListView::setMessageUnpinHandler` methods to provide custom handlers for aforementioned button
  - Added `PinnedMessageListView` to display a list of pinned messages. The view is supposed to be used with `PinnedMessageListViewModel` and `PinnedMessageListViewModelFactory`
- Possibility to transform MessageItems before the are displayed in the screen.
  Use the `MessageListView.setMessageItemTransformer` for make the necessary transformation. This example makes groups of messages if they were created less than one hour apart:
```
binding.messageListView.setMessageItemTransformer { list ->
  list.mapIndexed { i, messageItem ->
        var newMessageItem = messageItem

        if (i < list.lastIndex) {
            val nextMessageItem = list[i + 1]

            if (messageItem is MessageListItem.MessageItem &&
                nextMessageItem is MessageListItem.MessageItem
            ) {
                val thisInstant = messageItem.message.createdAt?.time?.let(Instant::ofEpochMilli)
                val nextInstant = nextMessageItem.message.createdAt?.time?.let(Instant::ofEpochMilli)

                if (nextInstant?.isAfter(thisInstant?.plus(1, ChronoUnit.HOURS)) == true) {
                    newMessageItem = messageItem.copy(positions = listOf(MessageListItem.Position.BOTTOM))
                } else {
                    newMessageItem =
                        messageItem.copy(positions = messageItem.positions - MessageListItem.Position.BOTTOM)
                }
            }
        }

        newMessageItem
    }
}
```
- Added possibility to customize the appearance of pinned message in the`MessageListView` using the following attributes:
  - `streamUiPinMessageEnabled` - attribute to enable/disable "pin message" feature
  - `streamUiPinOptionIcon` - icon for pin message option
  - `streamUiUnpinOptionIcon` - icon for unpin message option
  - `streamUiPinnedMessageIndicatorTextSize`, `streamUiPinnedMessageIndicatorTextColor`, `streamUiPinnedMessageIndicatorTextFontAssets`, `streamUiPinnedMessageIndicatorTextFont`, `streamUiPinnedMessageIndicatorTextStyle` attributes to customize "pinned by" text
  - `streamUiPinnedMessageIndicatorIcon` - icon in the message list indicating that a message was pinned
  - `streamUiPinnedMessageBackgroundColor` - the background color of a pinned message in the message list
- Added possibility to customize `PinnedMessageListView` style using `streamUiPinnedMessageListStyle` theme attribute or `TransformStyle.pinnedMessageListViewStyleTransformer`. The list of available style attributes can be found in `attrs_pinned_message_list_view.xml`. The default style for `PinnedMessageListView` is `StreamUi.PinnedMessageList`.

### ⚠️ Changed
- 🚨 Breaking change: the deleted `MessageListItem.MessageItem` elements are now displayed by default to all the users. This default behavior can be customized using `MessageListView::setDeletedMessageListItemPredicate` function. This function takes an instance of `MessageListItemPredicate`. You can pass one of the following objects:
  * `DeletedMessageListItemPredicate.VisibleToEveryone`
  * `DeletedMessageListItemPredicate.NotVisibleToAnyone`
  * or `DeletedMessageListItemPredicate.VisibleToAuthorOnly`
    Alternatively you can pass your custom implementation by implementing the `MessageListItemPredicate` interface if you need to customize it more deeply.

## stream-chat-android-compose
### 🐞 Fixed
- Fixed a bug where we didn't use the `Channel.getDisplayName()` logic for the `MessageListHeader`.
- Fixed a bug where lazy loading for `Channel`s wasn't working consistently

### ⬆️ Improved
- Updated Jetpack Compose to `1.0.1`
- Updated Accompanist libraries to `0.16.1`
- Updated KTX Activity to `1.3.1`
- Exposed functionality for getting the `displayName` of `Channel`s.
- Added updated logic to Link preview attachments, which chooses either the `titleLink` or the `ogUrl` when loading the data, depending on which exists .

### ✅ Added
- Added the `emptyContent` and `loadingContent` parameters to `ChannelList` and `MessageList` components. Now you can customize the UI of those two states.
- Added lots of improvements to Avatars - added a `UserAvatar`, `ChannelAvatar` and an `InitialsAvatar` to load different types of data.
- We now show a matrix of user images in case we're in a group DM.
- We also show initials in case the user doesn't have an image.
- Added a way to customize the leading content in the `ChannelListHeader`.

### ⚠️ Changed
- `ViewModel`s now initialize automatically, so you no longer have to call `start()` on them. This is aimed to improve the consistency between our SDKs.
- Added a `Shape` parameter to `Avatar` to customize the shape.
- The `User` parameter in the `ChannelListHeader` is nullable and used to display the default leading content.

## stream-chat-android-pushprovider-firebase
### ✅ Added
- Create this new artifact. To use Firebase Push Notification you need do the following steps:
  1. Add the artifact to your `build.gradle` file -> `implementation "io.getstream:stream-chat-android-pushprovider-firebase:$streamVersion"`
  2. Add `FirebaseDeviceGenerator` to your `NotificationConfig`
        ```
            val notificationConfig = NotificationConfig(
                [...]
                pushDeviceGenerators = listOf(FirebasePushDeviceGenerator())
                )
        ```


# August 5th, 2021 - 4.15.1
## stream-chat-android-client
### ⬆️ Improved
- Improved `ChatClient::pinMessage` and `ChatClient::unpinMessage`. Now the methods use partial message updates and the data in other `Message` fields is not lost.

### ✅ Added
- Added `Channel::isMutedFor` extension function which might be used to check if the Channel is muted for User
- Added `ChatClient::partialUpdateMessage` method to update specific `Message` fields retaining the other fields

## stream-chat-android-offline
### 🐞 Fixed
- Fixed updating `ChannelController::muted` value

### ⬆️ Improved
- The following `Message` fields are now persisted to the database: `pinned`, `pinnedAt`, `pinExpires`, `pinnedBy`, `channelInfo`, `replyMessageId`.

## stream-chat-android-ui-components
### 🐞 Fixed
- Added a fix for default view for empty state of ChannelListView.
- Fixed memory leaks for FileAttachmentsView.

### ✅ Added
- Added `MessageListItem.ThreadPlaceholderItem` and corresponding `THREAD_PLACEHOLDER` view type which can be used to implement an empty thread placeholder.
- Added `authorLink` to `Attachment` - the link to the website

### ❌ Removed
- Removed `UrlSigner` class

## stream-chat-android-compose
### ⬆️ Improved
- Exposed `DefaultMessageContainer` as a public component so users can use it as a fallback
- Exposed an `isMine` property on `MessageItem`s, for ease of use.
- Allowed for customization of `MessageList` (specifically `Messages`) component background, through a `modifier.background()` parameter.
- Allowed for better message customization before sending the message.

### ⚠️ Changed
- Moved permissions and queries from the compose sample app `AndroidManifest.xml` to the SDK `AndroidManifest.xml` so users don't have to add permissions themselves.
- Changed the exposed type of the `MessageComposer`'s `onSendMessage` handler. This way people can customize messages before we send them to the API.

### ❌ Removed
- Removed `currentUser` parameter from `DefaultMessageContainer` and some other components that relied on ID comparison to know which message is ours/theirs.
- Removed default background color on `Messages` component, so that users can customize it by passing in a `modifier`.


# July 29th, 2021 - 4.15.0
## New Jetpack Compose UI Components 🎉

Starting from this release, we have a new `stream-chat-android-compose` artifact that contains a UI implementation for Chat built in Jetpack Compose.

The new artifact is available as a beta for now (note the postfix in the version number):

```groovy
implementation "io.getstream:stream-chat-android-compose:4.15.0-beta"
```

Learn more in the [announcement blog post](https://getstream.io/blog/jetpack-compose-sdk/), check out the [documentation of the Compose UI Components](https://getstream.io/chat/docs/sdk/android/compose/overview/), and try them today with the [Compose Chat tutorial](https://getstream.io/chat/compose/tutorial/)!

## Common changes for all artifacts

### 🐞 Fixed
- Fixed adding `MessageListItem.TypingItem` to message list

### ⬆️ Improved
- ⚠ Downgraded Kotlin version to 1.5.10 to support Jetpack Compose
- Removed AndroidX Media dependency
- Updated dependency versions
  - Coil 1.3.0
  - AndroidX Activity 1.3.0
  - AndroidX AppCompat 1.3.1
  - Android Ktx 1.6.0
  - AndroidX RecyclerView 1.2.1
  - Kotlin Coroutines 1.5.1
  - Dexter 6.2.3
  - Lottie 3.7.2

## stream-chat-android-client
### ⬆️ Improved
- Improved the names of properties in the `Config` class

## stream-chat-android-ui-common
### ✅ Added
Now it is possible to style the AttachmentActivity. Just replace the activity's theme
in your Manifest file:

```
<activity
    android:name="io.getstream.chat.android.ui.gallery.AttachmentActivity"
    android:theme="@style/yourTheme"
    tools:replace="android:theme"
    />
```

## stream-chat-android-ui-components
### 🐞 Fixed
- Fixed "operator $ne is not supported for custom fields" error when querying channels

### ✅ Added
- Now you can configure the style of `MessageListItem`. Added:
  - streamUiMessageTextColorThreadSeparator
  - streamUiMessageTextFontThreadSeparator
  - streamUiMessageTextFontAssetsThreadSeparator
  - streamUiMessageTextStyleThreadSeparator
  - streamUiMessageTextSizeLinkLabel
  - streamUiMessageTextColorLinkLabel
  - streamUiMessageTextFontLinkLabel
  - streamUiMessageTextFontAssetsLinkLabel
  - streamUiMessageTextStyleLinkLabel
  - streamUiMessageListLoadingView
  - streamUiEmptyStateTextSize
  - streamUiEmptyStateTextColor
  - streamUiEmptyStateTextFont
  - streamUiEmptyStateTextFontAssets
  - streamUiEmptyStateTextStyle

- Now you can configure the style of `AttachmentMediaActivity`
- Added `streamUiLoadingView`, `streamUiEmptyStateView` and `streamUiLoadingMoreView` attributes to `ChannelListView` and `ChannelListViewStyle`
- Added possibility to customize `ChannelListView` using `streamUiChannelListViewStyle`. Check `StreamUi.ChannelListView` style
- Added `edgeEffectColor` attribute to `ChannelListView` and `ChannelListViewStyle` to allow configuring edge effect color
- Added possibility to customize `MentionListView` style via `TransformStyle.mentionListViewStyleTransformer`
- Added `streamUiSearchResultListViewStyle` attribute to application to customize `SearchResultListView`. The attribute references a style with the following attributes:
  - `streamUiSearchResultListSearchInfoBarBackground` - background for search info bar
  - `streamUiSearchResultListSearchInfoBarTextSize`, `streamUiSearchResultListSearchInfoBarTextColor`, `streamUiSearchResultListSearchInfoBarTextFont`, `streamUiSearchResultListSearchInfoBarTextFontAssets`, `streamUiSearchResultListSearchInfoBarTextStyle` attributes to customize text displayed in search info bar
  - `streamUiSearchResultListEmptyStateIcon` - icon for empty state view
  - `streamUiSearchResultListEmptyStateTextSize`, `streamUiSearchResultListEmptyStateTextColor`, `streamUiSearchResultListEmptyStateTextFont`, `streamUiSearchResultListEmptyStateTextFontAssets`, `streamUiSearchResultListEmptyStateTextStyle` attributes to customize empty state text
  - `streamUiSearchResultListProgressBarIcon` - animated progress drawable
  - `streamUiSearchResultListSenderNameTextSize`, `streamUiSearchResultListSenderNameTextColor`, `streamUiSearchResultListSenderNameTextFont`, `streamUiSearchResultListSenderNameTextFontAssets`, `streamUiSearchResultListSenderNameTextStyle` attributes to customize message sender text
  - `streamUiSearchResultListMessageTextSize`, `streamUiSearchResultListMessageTextColor`, `streamUiSearchResultListMessageTextFont`, `streamUiSearchResultListMessageTextFontAssets`, `streamUiSearchResultListMessageTextStyle` attributes to customize message text
  - `streamUiSearchResultListMessageTimeTextSize`, `streamUiSearchResultListMessageTimeTextColor`, `streamUiSearchResultListMessageTimeTextFont`, `streamUiSearchResultListMessageTimeTextFontAssets`, `streamUiSearchResultListMessageTimeTextStyle` attributes to customize message time text
- Added possibility to customize `SearchResultListView` style via `TransformStyle.searchResultListViewStyleTransformer`
- Added `streamUiTypingIndicatorViewStyle` attribute to application to customize `TypingIndicatorView`. The attribute references a style with the following attributes:
  - `streamUiTypingIndicatorAnimationView` - typing view
  - `streamUiTypingIndicatorUsersTextSize`, `streamUiTypingIndicatorUsersTextColor`, `streamUiTypingIndicatorUsersTextFont`, `streamUiTypingIndicatorUsersTextFontAssets`, `streamUiTypingIndicatorUsersTextStyle` attributes to customize typing users text
- Added possibility to customize `TypingIndicatorView` style via `TransformStyle.typingIndicatorViewStyleTransformer`
- Added new properties allowing customizing `MessageInputView` using `MessageInputViewStyle` and `AttachmentSelectionDialogStyle`:
  - `MessageInputViewStyle.fileNameTextStyle`
  - `MessageInputViewStyle.fileSizeTextStyle`
  - `MessageInputViewStyle.fileCheckboxSelectorDrawable`
  - `MessageInputViewStyle.fileCheckboxTextColor`
  - `MessageInputViewStyle.fileAttachmentEmptyStateTextStyle`
  - `MessageInputViewStyle.mediaAttachmentEmptyStateTextStyle`
  - `MessageInputViewStyle.fileAttachmentEmptyStateText`
  - `MessageInputViewStyle.mediaAttachmentEmptyStateText`
  - `MessageInputViewStyle.dismissIconDrawable`
  - `AttachmentSelectionDialogStyle.allowAccessToGalleryText`
  - `AttachmentSelectionDialogStyle.allowAccessToFilesText`
  - `AttachmentSelectionDialogStyle.allowAccessToCameraText`
  - `AttachmentSelectionDialogStyle.allowAccessToGalleryIcon`
  - `AttachmentSelectionDialogStyle.allowAccessToFilesIcon`
  - `AttachmentSelectionDialogStyle.allowAccessToCameraIcon`
  - `AttachmentSelectionDialogStyle.grantPermissionsTextStyle`
  - `AttachmentSelectionDialogStyle.recentFilesTextStyle`
  - `AttachmentSelectionDialogStyle.recentFilesText`
  - `AttachmentSelectionDialogStyle.fileManagerIcon`
  - `AttachmentSelectionDialogStyle.videoDurationTextStyle`
  - `AttachmentSelectionDialogStyle.videoIconDrawable`
  - `AttachmentSelectionDialogStyle.videoIconVisible`
  - `AttachmentSelectionDialogStyle.videoLengthLabelVisible`
- Added `StreamUi.MessageInputView` theme allowing to customize all of the `MessageInputViewStyle` properties:
  - streamUiAttachButtonEnabled
  - streamUiAttachButtonIcon
  - streamUiLightningButtonEnabled
  - streamUiLightningButtonIcon
  - streamUiMessageInputTextSize
  - streamUiMessageInputTextColor
  - streamUiMessageInputHintTextColor
  - streamUiMessageInputScrollbarEnabled
  - streamUiMessageInputScrollbarFadingEnabled
  - streamUiSendButtonEnabled
  - streamUiSendButtonEnabledIcon
  - streamUiSendButtonDisabledIcon
  - streamUiShowSendAlsoToChannelCheckbox
  - streamUiSendAlsoToChannelCheckboxGroupChatText
  - streamUiSendAlsoToChannelCheckboxDirectChatText
  - streamUiSendAlsoToChannelCheckboxTextSize
  - streamUiSendAlsoToChannelCheckboxTextColor
  - streamUiSendAlsoToChannelCheckboxTextStyle
  - streamUiMentionsEnabled
  - streamUiMessageInputTextStyle
  - streamUiMessageInputHintText
  - streamUiCommandsEnabled
  - streamUiMessageInputEditTextBackgroundDrawable
  - streamUiMessageInputDividerBackgroundDrawable
  - streamUiPictureAttachmentIcon
  - streamUiFileAttachmentIcon
  - streamUiCameraAttachmentIcon
  - streamUiAllowAccessToCameraIcon
  - streamUiAllowAccessToFilesIcon
  - streamUiAllowAccessToGalleryIcon
  - streamUiAllowAccessToGalleryText
  - streamUiAllowAccessToFilesText
  - streamUiAllowAccessToCameraText
  - streamUiGrantPermissionsTextSize
  - streamUiGrantPermissionsTextColor
  - streamUiGrantPermissionsTextStyle
  - streamUiAttachmentsRecentFilesTextSize
  - streamUiAttachmentsRecentFilesTextColor
  - streamUiAttachmentsRecentFilesTextStyle
  - streamUiAttachmentsRecentFilesText
  - streamUiAttachmentsFileManagerIcon
  - streamUiAttachmentVideoLogoIcon
  - streamUiAttachmentVideoLengthVisible
  - streamUiAttachmentVideoIconVisible
  - streamUiCommandInputCancelIcon
  - streamUiCommandInputBadgeBackgroundDrawable
  - streamUiCommandInputBadgeIcon
  - streamUiCommandInputBadgeTextSize
  - streamUiCommandInputBadgeTextColor
  - streamUiCommandInputBadgeStyle
  - streamUiAttachmentsFileNameTextSize
  - streamUiAttachmentsFileNameTextColor
  - streamUiAttachmentsFileNameTextStyle
  - streamUiAttachmentsFileSizeTextSize
  - streamUiAttachmentsFileSizeTextColor
  - streamUiAttachmentsFileSizeTextStyle
  - streamUiFileCheckBoxSelectorTextColor
  - streamUiFileCheckBoxSelectorDrawable
  - streamUiAttachmentsFilesEmptyStateTextSize
  - streamUiAttachmentsFilesEmptyStateTextColor
  - streamUiAttachmentsFilesEmptyStateStyle
  - streamUiAttachmentsMediaEmptyStateTextSize
  - streamUiAttachmentsMediaEmptyStateTextColor
  - streamUiAttachmentsMediaEmptyStateStyle
  - streamUiAttachmentsFilesEmptyStateText
  - streamUiAttachmentsMediaEmptyStateText
  - streamUiMessageInputCloseButtonIconDrawable
- Added `streamUiMessageListFileAttachmentStyle` theme attribute to customize the appearance of file attachments within messages.

### ⚠️ Changed
- Made `Channel::getLastMessage` function public
- `AttachmentSelectionDialogFragment::newInstance` requires instance of `MessageInputViewStyle` as a parameter. You can obtain a default implementation of `MessageInputViewStyle` with `MessageInputViewStyle::createDefault` method.
- Renamed `FileAttachmentsViewStyle` class to `FileAttachmentViewStyle`

### ❌ Removed
- 🚨 Breaking change: `MessageListItemStyle::reactionsEnabled` was deleted as doubling of the same flag from `MessageListViewStyle`


# July 19th, 2021 - 4.14.2
## stream-chat-android-client
### ❌ Removed
- Removed `Channel::isMuted` extension. Use `User::channelMutes` or subscribe for `NotificationChannelMutesUpdatedEvent` to get information about muted channels.

## stream-chat-android-ui-components
### 🐞 Fixed
- Fixed crash caused by missing `streamUiReplyAvatarStyle` and `streamUiMessageOptionsAvatarStyle`

### ⬆️ Improved
- "Copy Message" option is now hidden when the message contains no text to copy.

### ✅ Added
- Now you can configure the style of `AttachmentMediaActivity`.

# July 14th, 2021 - 4.14.1
## stream-chat-android-ui-components
### ✅ Added
- Added `MessageListView::requireStyle` which expose `MessageListViewStyle`. Be sure to invoke it when view is initialized already.

# July 13th, 2021 - 4.14.0
## Common changes for all artifacts
### 🐞 Fixed
- Fix scroll bug in the `MessageListView` that produces an exception related to index out of bounds.

## stream-chat-android-client
### ⬆️ Improved
- Improved `ChatClient::enableSlowMode`, `ChatClient::disableSlowMode`, `ChannelClient::enableSlowMode`, `ChannelClient::disableSlowMode` methods. Now the methods do partial channel updates so that other channel fields are not affected.

### ✅ Added
- Added `ChatClient::partialUpdateUser` method for user partial updates.

## stream-chat-android-offline
### 🐞 Fixed
- Fixed bug related to editing message in offline mode. The bug was causing message to reset to the previous one after connection was recovered.
- Fixed violation of comparison contract for nullable fields in `QuerySort::comparator`

## stream-chat-android-ui-components
### 🐞 Fixed
- Fixed the alignment of the titles in `MessageListHeaderView` when the avatar is hidden.

### ✅ Added
- Added `streamUiMessagesStart` that allows to control if the stack of messages starts at the bottom or the top.
- Added `streamUiThreadMessagesStart` that allows to control if the stack of thread messages starts at the bottom or the top.
- Added `streamUiSuggestionListViewStyle` that allows to customize `SuggestionListView` with a theme
- Added `streamUiChannelListHeaderStyle` that allows to customize ChannelListHeaderView.
- `MentionListView` can be customisable with XML parameters and with a theme.
- Added possibility to customize all avatar using themes. Create
  ```
  <style name="StreamTheme" parent="@style/StreamUiTheme">
  ```
  and customize all the avatars that you would like. All options are available here:
  https://github.com/GetStream/stream-chat-android/blob/main/stream-chat-android-ui-components/src/main/res/values/attrs.xml
- Now you can use the style `streamUiChannelListHeaderStyle` to customize ChannelListHeaderView.

### ⚠️ Changed
- 🚨 Breaking change: removed `MessageListItemStyle.threadsEnabled` property. You should use only the `MessageListViewStyle.threadsEnabled` instead. E.g. The following code will disable both _Thread reply_ message option and _Thread reply_ footnote view visible below the message list item:
```kotlin
        TransformStyle.messageListStyleTransformer = StyleTransformer {
  it.copy(threadsEnabled = false)
}
```

# July 1st, 2021 - 4.13.0
## Common changes for all artifacts
### ⬆️ Improved
- Updated to Kotlin 1.5.20

## stream-chat-android
### ✅ Added
- Added `ChatUi.Builder#withImageHeadersProvider` to allow adding custom headers to image requests

## stream-chat-android-client
### ⚠️ Changed
- Using the `useNewSerialization` option on the `ChatClient.Builder` to opt out from using the new serialization implementation is now an error. Please start using the new serialization implementation, or report any issues keeping you from doing so. The old implementation will be removed soon.

## stream-chat-android-offline
### 🐞 Fixed
- By default we use backend request to define is new message event related to our query channels specs or not. Now filtering by BE only fields works for channels

## stream-chat-android-ui-components
### ✅ Added
- Added new attributes to `MessageInputView` allowing to customize the style of input field during command input:
  - `streamUiCommandInputBadgeTextSize`, `streamUiCommandInputBadgeTextColor`, `streamUiCommandInputBadgeFontAssets`, `streamUiCommandInputBadgeFont`, `streamUiCommandInputBadgeStyle` attributes to customize the text appearance of command name inside command badge
  - `streamUiCommandInputCancelIcon` attribute to customize the icon for cancel button
  - `streamUiCommandInputBadgeIcon` attribute to customize the icon inside command badge
  - `streamUiCommandInputBadgeBackgroundDrawable` attribute to customize the background shape of command badge
- Added possibility to customize `MessageListHeaderView` style via `streamUiMessageListHeaderStyle` theme attribute and via `TransformStyle.messageListHeaderStyleTransformer`.
- Added new attributes to `MessageInputView`:
  - `streamUiCommandIcon` attribute to customize the command icon displayed for each command item in the suggestion list popup
  - `streamUiLightningIcon` attribute to customize the lightning icon displayed in the top left corner of the suggestion list popup
- Added support for customizing `SearchInputView`
  - Added `SearchInputViewStyle` class allowing customization using `TransformStyle` API
  - Added XML attrs for `SearchInputView`:
    - `streamUiSearchInputViewHintText`
    - `streamUiSearchInputViewSearchIcon`
    - `streamUiSearchInputViewClearInputIcon`
    - `streamUiSearchInputViewBackground`
    - `streamUiSearchInputViewTextColor`
    - `streamUiSearchInputViewHintColor`
    - `streamUiSearchInputViewTextSize`
- Added `ChatUi#imageHeadersProvider` to allow adding custom headers to image requests

### ⚠️ Changed
- 🚨 Breaking change: moved `commandsTitleTextStyle`, `commandsNameTextStyle`, `commandsDescriptionTextStyle`, `mentionsUsernameTextStyle`, `mentionsNameTextStyle`, `mentionsIcon`, `suggestionsBackground` fields from `MessageInputViewStyle` to `SuggestionListViewStyle`. Their values can be customized via `TransformStyle.suggestionListStyleTransformer`.
- Made `SuggestionListController` and `SuggestionListUi` public. Note that both of these are _experimental_, which means that the API might change at any time in the future (even without a deprecation cycle).
- Made `AttachmentSelectionDialogFragment` _experimental_ which means that the API might change at any time in the future (even without a deprecation cycle).


# June 23th, 2021 - 4.12.1
## stream-chat-android-client
### ✅ Added
- Added `ChannelClient::sendEvent` method which allows to send custom events.
- Added nullable `User` field to `UnknownEvent`.

### ❌ Removed
- Removed the `Message::attachmentsSyncStatus` field


## stream-chat-android-offline
### 🐞 Fixed
- Fixed `in` and `nin` filters when filtering by extra data field that is an array.
- Fixed crash when adding a reaction to a thread message.

### ⬆️ Improved
- Now attachments can be sent while being in offline


## stream-chat-android-ui-common
### ✅ Added
- Made `AttachmentSelectionDialogFragment` public. Use `newInstance` to create instances of this Fragment.


## stream-chat-android-ui-components
### ⬆️ Improved
- Hide suggestion list popup when keyboard is hidden.

### ✅ Added
- Added the `MessageInputView::hideSuggestionList` method to hide the suggestion list popup.


# June 15th, 2021 - 4.12.0
## stream-chat-android-client
### 🐞 Fixed
- Fixed thrown exception type while checking if `ChatClient` is initialized

## stream-chat-android-offline
### 🐞 Fixed
- Fixed bug where reactions of other users were sometimes displayed as reactions of the current user.
- Fixed bug where deleted user reactions were sometimes displayed on the message options overlay.

## stream-chat-android-ui-common
### 🐞 Fixed
- Fixed bug where files without extension in their name lost the mime type.
- Using offline.ChatDomain instead of livedata.ChatDomain in ChannelListViewModel.

## stream-chat-android-ui-components
### 🐞 Fixed
- Fixing the save of pictures from AttachmentGalleryActivity. When external storage
  permission is not granted, now it asks for it.
### ⬆️ Improved
- Added default implementation of "Leave channel" click listener to `ChannelListViewModelBinding`

### ✅ Added
- Added `streamUiChannelActionsDialogStyle` attribute to application theme and `ChannelListView` to customize channel actions dialog appearance. The attribute references a style with the following attributes:
  - `streamUiChannelActionsMemberNamesTextSize`, `streamUiChannelActionsMemberNamesTextColor`, `streamUiChannelActionsMemberNamesTextFont`, `streamUiChannelActionsMemberNamesTextFontAssets`, `streamUiChannelActionsMemberNamesTextStyle` attributes to customize dialog title with member names
  - `streamUiChannelActionsMemberInfoTextSize`, `streamUiChannelActionsMemberInfoTextColor`, `streamUiChannelActionsMemberInfoTextFont`, `streamUiChannelActionsMemberInfoTextFontAssets`, `streamUiChannelActionsMemberInfoTextStyle` attributes to customize dialog subtitle with member info
  - `streamUiChannelActionsItemTextSize`, `streamUiChannelActionsItemTextColor`, `streamUiChannelActionsItemTextFont`, `streamUiChannelActionsItemTextFontAssets`, `streamUiChannelActionsItemTextStyle` attributes to customize action item text style
  - `streamUiChannelActionsWarningItemTextSize`, `streamUiChannelActionsWarningItemTextColor`, `streamUiChannelActionsWarningItemTextFont`, `streamUiChannelActionsWarningItemTextFontAssets`, `streamUiChannelActionsWarningItemTextStyle` attributes to customize warning action item text style
  - `streamUiChannelActionsViewInfoIcon` attribute to customize "View Info" action icon
  - `streamUiChannelActionsViewInfoEnabled` attribute to hide/show "View Info" action item
  - `streamUiChannelActionsLeaveGroupIcon` attribute to customize "Leave Group" action icon
  - `streamUiChannelActionsLeaveGroupEnabled` attribute to hide/show "Leave Group" action item
  - `streamUiChannelActionsDeleteConversationIcon` attribute to customize "Delete Conversation" action icon
  - `streamUiChannelActionsDeleteConversationEnabled` attribute to hide/show "Delete Conversation" action item
  - `streamUiChannelActionsCancelIcon` attribute to customize "Cancel" action icon
  - `streamUiChannelActionsCancelEnabled` attribute to hide/show "Cancel" action item
  - `streamUiChannelActionsBackground` attribute for dialog's background
- Added `streamUiIconOnlyVisibleToYou` attribute to `MessageListView` to allow customizing "Only visible to you" icon placed in messages footer
- Added `GiphyViewHolderStyle` to `MessageListViewStyle` to allow customizing `GiphyViewHolder`. The new style comes together with following `MessageListView` attributes:
  - `streamUiGiphyCardBackgroundColor` attribute to customize card's background color
  - `streamUiGiphyCardElevation` attribute to customize card's elevation
  - `streamUiGiphyCardButtonDividerColor` attribute to customize dividers' colors
  - `streamUiGiphyIcon` attribute to customize Giphy icon
  - `streamUiGiphyLabelTextSize`, `streamUiGiphyLabelTextColor`, `streamUiGiphyLabelTextFont`, `streamUiGiphyLabelTextFontAssets`, `streamUiGiphyLabelTextStyle` attributes to customize label
  - `streamUiGiphyQueryTextSize`, `streamUiGiphyQueryTextColor`, `streamUiGiphyQueryTextFont`, `streamUiGiphyQueryTextFontAssets`, `streamUiGiphyQueryTextStyle` attributes to customize query text
  - `streamUiGiphyCancelButtonTextSize`, `streamUiGiphyCancelButtonTextColor`, `streamUiGiphyCancelButtonTextFont`, `streamUiGiphyCancelButtonTextFontAssets`, `streamUiGiphyCancelButtonTextStyle` attributes to customize cancel button text
  - `streamUiGiphyShuffleButtonTextSize`, `streamUiGiphyShuffleButtonTextColor`, `streamUiGiphyShuffleButtonTextFont`, `streamUiGiphyShuffleButtonTextFontAssets`, `streamUiGiphyShuffleButtonTextStyle` attributes to customize shuffle button text
  - `streamUiGiphySendButtonTextSize`, `streamUiGiphySendButtonTextColor`, `streamUiGiphySendButtonTextFont`, `streamUiGiphySendButtonTextFontAssets`, `streamUiGiphySendButtonTextStyle` attributes to customize send button text
- Adding extra XML attrs allowing to customize "Send also to channel" CheckBox at `MessageInputView` component:
  - `MessageInputView.streamUiSendAlsoToChannelCheckboxDrawable`
  - `MessageInputView.streamUiSendAlsoToChannelCheckboxDirectChatText`
  - `MessageInputView.streamUiSendAlsoToChannelCheckboxGroupChatText`
  - `MessageInputView.streamUiSendAlsoToChannelCheckboxTextStyle`
  - `MessageInputView.streamUiSendAlsoToChannelCheckboxTextColor`
  - `MessageInputView.streamUiSendAlsoToChannelCheckboxTextSize`
- Added `streamUiWarningMessageOptionsTextSize`, `streamUiWarningMessageOptionsTextColor`, `streamUiWarningMessageOptionsTextFont`, `streamUiWarningMessageOptionsFontAssets`, `streamUiWarningMessageOptionsTextStyle` attributes to `MessageListView` for customizing warning actions text appearance
- Deprecated multiple views' tint properties and attributes. Use custom drawables instead.
- Added `MediaAttachmentViewStyle` to allow customizing the appearance of media attachments in the message list. The new style comes together with following `MediaAttachmentView` attributes:
  - `progressIcon` - attribute to customize animated progress drawable when image is loading
  - `giphyIcon` - attribute to customize Giphy icon
  - `imageBackgroundColor` - attribute to customize image background color
  - `moreCountOverlayColor` - attribute to customize the color of "more count" semi-transparent overlay
  - `moreCountTextStyle` - attribute to customize text appearance of more count text
- Added `MessageReplyStyle` class allowing to customize MessageReply item view on MessageListView.
  Customization can be done using `TransformStyle` API or XML attributes of `MessageListView`:
  - `streamUiMessageReplyBackgroundColorMine`
  - `streamUiMessageReplyBackgroundColorTheirs`
  - `streamUiMessageReplyTextSizeMine`
  - `streamUiMessageReplyTextColorMine`
  - `streamUiMessageReplyTextFontMine`
  - `streamUiMessageReplyTextFontAssetsMine`
  - `streamUiMessageReplyTextStyleMine`
  - `streamUiMessageReplyTextSizeTheirs`
  - `streamUiMessageReplyTextColorTheirs`
  - `streamUiMessageReplyTextFontTheirs`
  - `streamUiMessageReplyTextFontAssetsTheirs`
  - `streamUiMessageReplyTextStyleTheirs`
  - `streamUiMessageReplyLinkColorMine`
  - `streamUiMessageReplyLinkColorTheirs`
  - `streamUiMessageReplyLinkBackgroundColorMine`
  - `streamUiMessageReplyLinkBackgroundColorTheirs`
  - `streamUiMessageReplyStrokeColorMine`
  - `streamUiMessageReplyStrokeWidthMine`
  - `streamUiMessageReplyStrokeColorTheirs`
  - `streamUiMessageReplyStrokeWidthTheirs`
- Added `FileAttachmentsViewStyle` class allowing to customize FileAttachmentsView item view on MessageListView.
- Added `MessageInputView::setSuggestionListViewHolderFactory` method which allows to provide custom views from suggestion list popup.

### ⚠️ Changed
- Changed the naming of string resources. The updated names can be reviewed in:
  - `strings_common.xml`
  - `strings_attachment_gallery.xml`
  - `strings_channel_list.xml`
  - `strings_channel_list_header.xml`
  - `strings_mention_list.xml`
  - `strings_message_input.xml`
  - `strings_message_list.xml`
  - `strings_message_list_header.xml`
  - `strings_search.xml`

# May 2nd, 2021 - 4.11.0
## Common changes for all artifacts
### 🐞 Fixed
- Fixed channel list sorting
### ⬆️ Improved
- Updated to Kotlin 1.5.10, coroutines 1.5.0
- Updated to Android Gradle Plugin 4.2.1
- Updated Room version to 2.3.0
- Updated Firebase, AndroidX, and other dependency versions to latest, [see here](https://github.com/GetStream/stream-chat-android/pull/1895) for more details
- Marked many library interfaces that should not be implemented by clients as [sealed](https://kotlinlang.org/docs/sealed-classes.html)
- Removed Fresco, PhotoDraweeView, and FrescoImageViewer dependencies (replaced by StfalconImageViewer)

## stream-chat-android
### 🐞 Fixed
- Fixing filter for draft channels. Those channels were not showing in the results, even when the user asked for them. Now this is fixed and the draft channels can be included in the `ChannelsView`.
- Fixed link preview UI issues in old-ui package
- Fixed crashes when opening the image gallery.

## stream-chat-android-client
### 🐞 Fixed
- Fixed querying banned users using new serialization.
- Fixed the bug when wrong credentials lead to inability to login
- Fixed issues with Proguard stripping response classes in new serialization implementation incorrectly

### ⬆️ Improved
- Improved handling push notifications:
  - Added `ChatClient.handleRemoteMessage` for remote message handling
  - Added `ChatClient.setFirebaseToken` for setting Firebase token
  - Added `NotificationConfig::pushNotificationsEnabled` for disabling push notifications
  - Deprecated `ChatClient.onMessageReceived`
  - Deprecated `ChatClient.onNewTokenReceived`
  - Changed `ChatNotificationHandler::buildNotification` signature - it now receives `Channel` and `Message` and returns `NotificationCompat.Builder` for better customization
  - Deprecated `ChatNotificationHandler.getSmallIcon`
  - Deprecated `ChatNotificationHandler.getFirebaseMessageIdKey`
  - Deprecated `ChatNotificationHandler.getFirebaseChannelIdKey`
  - Deprecated `ChatNotificationHandler.getFirebaseChannelTypeKey`
  - Changed `ChatNotificationHandler::onChatEvent` - it now doesn't handle events by default and receives `NewMessageEvent` instead of generic `ChatEvent`
- Improved error description provided by `ChatClient::sendImage`, `ChatClient::sendFile`, `ChannelClient::sendImage` and `ChannelClient::sendFile` methods if upload fails.

### ✅ Added
- Added `ChatClient::truncateChannel` and `ChannelClient::truncate` methods to remove messages from a channel.
- Added `DisconnectCause` to `DisconnectedEvent`
- Added method `SocketListener::onDisconnected(cause: DisconnectCause)`
- Added possibility to group notifications:
  - Notifications grouping is disabled by default and can be enabled using `NotificationConfig::shouldGroupNotifications`
  - If enabled, by default notifications are grouped by Channel's cid
  - Notifications grouping can be configured using `ChatNotificationHandler` and `NotificationConfig`
- Added `ChatNotificationHandler::getFirebaseMessaging()` method in place of `ChatNotificationHandler::getFirebaseInstanceId()`.
  It should be used now to fetch Firebase token in the following way: `handler.getFirebaseMessaging()?.token?.addOnCompleteListener {...}`.
- Added `Message.attachmentsSyncStatus: SyncStatus` property.

### ⚠️ Changed
- Changed the return type of `FileUploader` methods from nullable string to `Result<String>`.
- Updated `firebase-messaging` library to the version `22.0.0`. Removed deprecated `FirebaseInstanceId` invocations from the project.

### ❌ Removed
- `ChatNotificationHandler::getFirebaseInstanceId()` due to `FirebaseInstanceId` being deprecated. It's replaced now with `ChatNotificationHandler::getFirebaseMessaging()`.

## stream-chat-android-ui-components
### 🐞 Fixed
Fixing filter for draft channels. Those channels were not showing in the results, even when the user asked for them. Now this is fixed and the draft channels can be included in the `ChannelListView`.
Fixed bug when for some video attachments activity with media player wasn't shown.

### ✅ Added
- Added `topLeft`, `topRight`, `bottomLeft`, `bottomRight` options to the `streamUiAvatarOnlineIndicatorPosition` attribute of `AvatarView` and corresponding constants to `AvatarView.OnlineIndicatorPosition` enum.

### ⚠️ Changed
- Swipe options of `ChannelListView` component:
  - "Channel more" option is now not shown by default because we are not able to provide generic, default implementation for it.
    If you want to make this option visible, you need to set `app:streamUiChannelOptionsEnabled="true"` explicitly to `io.getstream.chat.android.ui.channel.list.ChannelListView` component.
  - "Channel delete" option has now default implementation. Clicking on the "delete" icon shows AlertDialog asking to confirm Channel deletion operation.

# May 11th, 2021 - 4.10.0
## stream-chat-android-client
### 🐞 Fixed
- Fixed the usage of `ProgressCallback` in `ChannelClient::sendFile` and `ChannelClient::sendImage` methods.

### ✅ Added
- Added `ChannelClient::deleteFile` and `ChannelClient::deleteImage` methods.
- Added `NotificationInviteRejectedEvent`
- Added `member` field to the `NotificationRemovedFromChannel` event
- Added `totalUnreadCount` and `unreadChannels` fields to the following events:
- `notification.channel_truncated`
- `notification.added_to_channel`
- `notification.channel_deleted`
- Added `channel` field to the `NotificationInviteAcceptedEvent` event
- Added `channel` field to the `NotificationInviteRejectedEvent` event

### ⚠️ Changed
- **The client now uses a new serialization implementation by default**, which was [previously](https://github.com/GetStream/stream-chat-android/releases/tag/4.8.0) available as an opt-in API.
  - This new implementation is more performant and greatly improves type safety in the networking code of the SDK.
  - If you experience any issues after upgrading to this version of the SDK, you can call `useNewSerialization(false)` when building your `ChatClient` to revert to using the old implementation. Note however that we'll be removing the old implementation soon, so please report any issues found.
  - To check if the new implementation is causing any failures in your app, enable error logging on `ChatClient` with the `logLevel` method, and look for the `NEW_SERIALIZATION_ERROR` tag in your logs while using the SDK.
- Made the `user` field in `channel.hidden` and `notification.invite_accepter` events non nullable.
- Updated channels state after `NotificationInviteRejectedEvent` or `NotificationInviteAcceptedEvent` is received

### ❌ Removed
- Removed redundant events which can only be received by using webhooks:
  - `channel.created`
  - `channel.muted`
  - `channel.unmuted`
  - `channel.muted`
  - `channel.unmuted`
- Removed `watcherCount` field from the following events as they are not returned with the server response:
  - `message.deleted`
  - `message.read`
  - `message.updated`
  - `notification.mark_read`
- Removed `user` field from the following events as they are not returned with the server response:
  - `notification.channel_deleted`
  - `notification.channel_truncated`
## stream-chat-android-offline
### 🐞 Fixed
- Fixed an issue when CustomFilter was configured with an int value but the value from the API was a double value
### ⚠️ Changed

- Changed the upload logic in `ChannelController` for the images unsupported by the Stream CDN. Now such images are uploaded as files via `ChannelClient::sendFile` method.
### ❌ Removed

## stream-chat-android-ui-common
### ⬆️ Improved
- Updated ExoPlayer version to 2.13.3

### ⚠️ Changed
- Deprecated `MessageInputViewModel::editMessage`. Use `MessageInputViewModel::messageToEdit` and `MessageInputViewModel::postMessageToEdit` instead.
- Changed `MessageInputViewModel::repliedMessage` type to `LiveData`. Use `ChatDomain::setMessageForReply` for setting message for reply.
- Changed `MessageListViewModel::mode` type to `LiveData`. Mode is handled internally and shouldn't be modified outside the SDK.

## stream-chat-android-ui-components
### 🐞 Fixed
- Removed empty badge for selected media attachments.

### ✅ Added
- Added `messageLimit` argument to `ChannelListViewModel` and `ChannelListViewModelFactory` constructors to allow changing the number of fetched messages for each channel in the channel list.

# April 30th, 2021 - 4.9.2
## stream-chat-android-offline
### ✅ Added
- Added `ChatDomain::user`, a new property that provide the current user into a LiveData/StateFlow container

### ⚠️ Changed
- `ChatDomain::currentUser` has been warning-deprecated because it is an unsafe property that could be null, you should subscribe to `ChatDomain::user` instead

## stream-chat-android-ui-components
### 🐞 Fixed
- Fixed NPE on MessageInputViewModel when the it was initialized before the user was set

# April 29th, 2021 - 4.9.1
## stream-chat-android
### ⬆️ Improved
* Updated coil dependency to the latest version. This fixes problem with .heic, and .heif attachment metadata parsing.

## stream-chat-android-client
### 🐞 Fixed
- Optimized the number of `ChatClient::addDevice` API calls

### ⬆️ Improved
- Events received after the client closes the connection are rejected

## stream-chat-android-offline
### 🐞 Fixed
- Fixed offline reactions sync

### ✅ Added
- Added new versions with API based on kotlin `StateFlow` for the following classes:
  * `io.getstream.chat.android.offline.ChatDomain`
  * `io.getstream.chat.android.offline.channel.ChannelController`
  * `io.getstream.chat.android.offline.thread.ThreadController`
  * `io.getstream.chat.android.offline.querychannels.QueryChannelsController`

## stream-chat-android-ui-common
### 🐞 Fixed
- Fixed crash related to accessing `ChatDomain::currentUser` in `MessageListViewModel` before user is connected

## stream-chat-android-ui-components
### ⬆️ Improved
* Updated coil dependency to the latest version. This fixes problem with .heic, and .heif attachment metadata parsing.

### ✅ Added
Customization of icons in Attachment selection dialog
you can use:
- app:streamUiPictureAttachmentIcon
  Change the icon for the first item in the list of icons
- app:streamUiPictureAttachmentIconTint
  Change the tint color for icon of picture selection
- app:streamUiFileAttachmentIcon
  Change the icon for the second item in the list of icons
- app:streamUiFileAttachmentIconTint
  Change the tint color for icon of file selection
- app:streamUiCameraAttachmentIcon
  Change the icon for the third item in the list of icons
- app:streamUiCameraAttachmentIconTint
  Change the tint color for icon of camera selection
- Added support for error messages
- Added attrs to `MessageListView` that allow to customize error message text style:
  * `streamUiErrorMessageTextSize`
  * `streamUiErrorMessageTextColor`
  * `streamUiErrorMessageTextFont`
  * `streamUiErrorMessageTextFontAssets`
  * `streamUiErrorMessageTextStyle`

# April 21th, 2021 - 4.9.0
## Common changes for all artifacts
### ✅ Added
Added icon to show when channel is muted in ChannelListView.
It is possible to customize the color and the drawable of the icon.

## stream-chat-android
### 🐞 Fixed
- Fixed multiline messages which were displayed in a single line

### ❌ Removed
- Removed deprecated `MessageListView::setViewHolderFactory` method
- Removed deprecated `Chat` interface

## stream-chat-android-client
### 🐞 Fixed
- Fixed: local cached hidden channels stay hidden even though new message is received.
- Make `Flag::approvedAt` nullable
- Fixed error event parsing with new serialization implementation

### ✅ Added
- Added `ChatClient::updateChannelPartial` and `ChannelClient::updatePartial` methods for partial updates of channel data.

### ⚠️ Changed
- Deprecated `ChannelClient::unBanUser` method
- Deprecated `ChatClient::unBanUser` method
- Deprecated `ChatClient::unMuteChannel` method

### ❌ Removed
- Removed deprecated `ChatObservable` class and all its uses
- Removed deprecated `ChannelControler` interface

## stream-chat-android-offline
### ✅ Added
- Added the following use case functions to `ChatDomain` which are supposed to replace `ChatDomain.useCases` property:
  * `ChatDomain::replayEventsForActiveChannels` Adds the provided channel to the active channels and replays events for all active channels.
  * `ChatDomain::getChannelController` Returns a `ChannelController` for given cid.
  * `ChatDomain::watchChannel` Watches the given channel and returns a `ChannelController`.
  * `ChatDomain::queryChannels` Queries offline storage and the API for channels matching the filter. Returns a queryChannelsController.
  * `ChatDomain::getThread` Returns a thread controller for the given channel and message id.
  * `ChatDomain::loadOlderMessages` Loads older messages for the channel.
  * `ChatDomain::loadNewerMessages` Loads newer messages for the channel.
  * `ChatDomain::loadMessageById` Loads message for a given message id and channel id.
  * `ChatDomain::queryChannelsLoadMore` Load more channels for query.
  * `ChatDomain::threadLoadMore` Loads more messages for the specified thread.
  * `ChatDomain::createChannel` Creates a new channel.
  * `ChatDomain::sendMessage` Sends the message.
  * `ChatDomain::cancelMessage` Cancels the message of "ephemeral" type.
  * `ChatDomain::shuffleGiphy` Performs giphy shuffle operation.
  * `ChatDomain::sendGiphy` Sends selected giphy message to the channel.
  * `ChatDomain::editMessage` Edits the specified message.
  * `ChatDomain::deleteMessage` Deletes the specified message.
  * `ChatDomain::sendReaction` Sends the reaction.
  * `ChatDomain::deleteReaction` Deletes the specified reaction.
  * `ChatDomain::keystroke` It should be called whenever a user enters text into the message input.
  * `ChatDomain::stopTyping` It should be called when the user submits the text and finishes typing.
  * `ChatDomain::markRead` Marks all messages of the specified channel as read.
  * `ChatDomain::markAllRead` Marks all messages as read.
  * `ChatDomain::hideChannel` Hides the channel with the specified id.
  * `ChatDomain::showChannel` Shows a channel that was previously hidden.
  * `ChatDomain::leaveChannel` Leaves the channel with the specified id.
  * `ChatDomain::deleteChannel` Deletes the channel with the specified id.
  * `ChatDomain::setMessageForReply` Set the reply state for the channel.
  * `ChatDomain::downloadAttachment` Downloads the selected attachment to the "Download" folder in the public external storage directory.
  * `ChatDomain::searchUsersByName` Perform api request with a search string as autocomplete if in online state. Otherwise performs search by name in local database.
  * `ChatDomain::queryMembers` Query members of a channel.
- Added `ChatDomain::removeMembers` method
- Added `ChatDomain::createDistinctChannel` A use-case for creating a channel based on its members.
- Added `ChatDomain::removeMembers` method

### ⚠️ Changed
- Deprecated `ChatDomain.useCases`. It has `DeprecationLevel.Warning` and still can be used. However, it will be not available in the future, so please consider migrating to use `ChatDomain` use case functions instead.
- Deprecated `GetUnreadChannelCount`
- Deprecated `GetTotalUnreadCount`

## stream-chat-android-ui-common
### 🐞 Fixed
- Fixed compatibility with latest Dagger Hilt versions

## stream-chat-android-ui-components
### 🐞 Fixed
- Fixed not perfectly rounded avatars
- `MessageInputView::UserLookupHandler` is not overridden everytime that members livedata is updated
- Fixed doubled command prefix when the command contains user mention
- Fixed handling user mute state in default `MessageListViewOptions` dialog
- Fixed incorrect "last seen" text
- Fixed multiline messages which were displayed in a single line

### ⬆️ Improved
- Setting external SuggestionListView is no longer necessary to display suggestions popup
### ✅ Added
- Added `ChatUI.supportedReactions: SupportedReactions` property, also introduced `SupportedReactions`, and `ReactionDrawable` class.
  It allows defining a set of supported reactions by passing a `Map<String, ReactionDrawable>` in constructor. `ReactionDrawable` is a wrapping class holding two `Drawable` instances - for active and inactive reaction states.
- Added methods and attrs to `MessageListView` that allow to customize visibility of message options:
  * `MessageListView::setDeleteMessageConfirmationEnabled`
  * `MessageListView::setCopyMessageEnabled`
  * `MessageListView::setBlockUserEnabled`
  * `MessageListView::setMuteUserEnabled`
  * `MessageListView::setMessageFlagEnabled`
  * `MessageListView::setReactionsEnabled`
  * `MessageListView::setRepliesEnabled`
  * `MessageListView::setThreadsEnabled`
  * `MessageListView.streamUiFlagMessageOptionEnabled`
  * `MessageListView.streamUiMuteUserOptionEnabled`
  * `MessageListView.streamUiBlockUserOptionEnabled`
  * `MessageListView.streamUiCopyMessageActionEnabled`
- Added confirmation dialog for flagging message option:
  * Added `MessageListView::flagMessageConfirmationEnabled` attribute
- Added `MessageListView::setFlagMessageResultHandler` which allows to handle flag message result
- Added support for system messages
- Added attrs to `MessageListView` that allow to customize system message text style:
  * `streamUiSystemMessageTextSize`
  * `streamUiSystemMessageTextColor`
  * `streamUiSystemMessageTextFont`
  * `streamUiSystemMessageTextFontAssets`
  * `streamUiSystemMessageTextStyle`
- Added attrs to `MessageListView` that allow to customize message option text style:
  * `streamUiMessageOptionsTextSize`
  * `streamUiMessageOptionsTextColor`
  * `streamUiMessageOptionsTextFont`
  * `streamUiMessageOptionsTextFontAssets`
  * `streamUiMessageOptionsTextStyle`
- Added attrs to `MessageListView` that allow to customize user reactions title text style:
  * `streamUiUserReactionsTitleTextSize`
  * `streamUiUserReactionsTitleTextColor`
  * `streamUiUserReactionsTitleTextFont`
  * `streamUiUserReactionsTitleTextFontAssets`
  * `streamUiUserReactionsTitleTextStyle`
- Added attrs to `MessageListView` that allow to customize colors of message options background, user reactions card background, overlay dim color and warning actions color:
  * `streamUiMessageOptionBackgroundColor`
  * `streamUiUserReactionsBackgroundColor`
  * `streamUiOptionsOverlayDimColor`
  * `streamUiWarningActionsTintColor`
- Added `ChatUI.mimeTypeIconProvider: MimeTypeIconProvider` property which allows to customize file attachment icons.

### ⚠️ Changed
- Now the "block user" feature is disabled. We're planning to improve the feature later. Stay tuned!
- Changed gallery background to black in dark mode

# April 8th, 2021 - 4.8.1
## Common changes for all artifacts
### ⚠️ Changed
- We've cleaned up the transitive dependencies that our library exposes to its clients. If you were using other libraries implicitly through our SDK, you'll now have to depend on those libraries directly instead.

## stream-chat-android
### 🐞 Fixed
- Fix Attachment Gravity

### ✅ Added
- Provide AvatarView class

## stream-chat-android-offline
### 🐞 Fixed
- Fix Crash on some devices that are not able to create an Encrypted SharedPreferences
- Fixed the message read indicator in the message list
- Added missing `team` field to `ChannelEntity` and `ChannelData`

### ✅ Added
- Add `ChatDomain::removeMembers` method

## stream-chat-android-ui-common
### 🐞 Fixed
- Fixed getting files provided by content resolver.

### ⚠️ Changed
- Added theme to all activities all the SDK. You can override then in your project by redefining the styles:
- StreamUiAttachmentGalleryActivityStyle
- StreamUiAttachmentMediaActivityStyle
- StreamUiAttachmentActivityStyle

## stream-chat-android-ui-components
### 🐞 Fixed
- Fixed attr streamUiCopyMessageActionEnabled. From color to boolean.
- Now it is possible to change the color of `MessageListHeaderView` from the XML.
- Fixed the `MessageListView::setUserClickListener` method.
- Fixed bugs in handling empty states for `ChannelListView`. Deprecated manual methods for showing/hiding empty state changes.
- Fix `ChannelListHeaderView`'s title position when user avatar or action button is invisible
- Fix UI behaviour for in-progress file uploads
- Fix extension problems with file uploads when attachment names contain spaces
- Fix reaction bubbles which were shown behind message attachment views

### ✅ Added
- Now it is possible to change the back button of MessageListHeaderView using `app:streamUiMessageListHeaderBackButtonIcon`
- Now it is possible to inject `UserLookupHandler` into `MessageInputView` in order to implement custom users' mention lookup algorithm

# March 31th, 2021 - 4.8.0
## Common changes for all artifacts
### 🐞 Fixed
Group channels with 1<>1 behaviour the same way as group channels with many users
It is not possible to remove users from distinct channels anymore.
### ⬆️ Improved
it is now possible to configure the max lines of a link description. Just use
`app:streamUiLinkDescriptionMaxLines` when defining MessageListView

It is now possible to configure the max size of files and an alert is shown when
a files bigger than this is selected.
### ✅ Added
Configure enable/disable of replies using XML in `MessageListView`
Option `app:streamUiReactionsEnabled` in `MessageListView` to enable or disable reactions
It is possible now to configure the max size of the file upload using
`app:streamUiAttachmentMaxFileSizeMb`

## stream-chat-android
### 🐞 Fixed
- Fixed crash when sending GIF from Samsung keyboard

## stream-chat-android-client
### 🐞 Fixed
- Fixed parsing of `createdAt` property in `MessageDeletedEvent`

### ⬆️ Improved
- Postponed queries as run as non-blocking

### ✅ Added
- **Added a brand new serialization implementation, available as an opt-in API for now.** This can be enabled by making a `useNewSerialization(true)` call on the `ChatClient.Builder`.
  - This new implementation will be more performant and greatly improve type safety in the networking code of the SDK.
  - The old implementation remains the default for now, while we're making sure the new one is bug-free.
  - We recommend that you opt-in to the new implementation and test your app with it, so that you can report any issues early and we can get them fixed before a general rollout.
- Added `unflagMessage(messageId)` and `unflagUser(userId)` methods to `ChatClient`
- Added support for querying banned users - added `ChatClient::queryBannedUsers` and `ChannelClient::queryBannedUsers`
- Added `uploadsEnabled`, `urlEnrichmentEnabled`, `customEventsEnabled`, `pushNotificationsEnabled`, `messageRetention`, `automodBehavior` and `blocklistBehavior` fields to channel config

### ⚠️ Changed
- Renamed `ChannelId` property to `channelId` in both `ChannelDeletedEvent` and `NotificationChannelDeletedEvent`
- Deprecated `ChatClient::unMuteChannel`, the `ChatClient::unmuteChannel` method should be used instead
- Deprecated `ChatClient::unBanUser`, the `ChatClient::unbanUser` method should be used instead
- Deprecated `ChannelClient::unBanUser`, the `ChannelClient::unbanUser` method should be used instead
- Deprecated `ChannelController::unBanUser`, the `ChannelController::unbanUser` method should be used instead

## stream-chat-android-offline
### 🐞 Fixed
- Fixed an issue that didn't find the user when obtaining the list of messages
- Fix refreshing not messaging channels which don't contain current user as a member

## stream-chat-android-ui-common
### ⬆️ Improved
- Show AttachmentMediaActivity for video attachments

### ✅ Added
- `AvatarView.streamUiAvatarOnlineIndicatorColor` and `AvatarView.streamUiAvatarOnlineIndicatorBorderColor` attrs

## stream-chat-android-ui-components
### 🐞 Fixed
- Now replied messages are shown correctly with the replied part in message options
- `MessageListView::enterThreadListener` is properly notified when entering into a thread
- Fix initial controls state in `MessageInputView`
- Fix crashing when open attachments destination

### ⬆️ Improved
- Add support of non-image attachment types to the default attachment click listener.

### ✅ Added
- `MessageInputView` now uses the cursor `stream_ui_message_input_cursor.xml` instead of accent color. To change the cursor, override `stream_ui_message_input_cursor.xml`.
- Replacing `ChatUI` with new `io.getstream.chat.android.ui.ChatUI` implementation
- Added possibility to configure delete message option visibility using `streamUiDeleteMessageEnabled` attribute, and `MessageListView::setDeleteMessageEnabled` method
- Add `streamUiEditMessageEnabled` attribute to `MessageListView` and `MessageListView::setEditMessageEnabled` method to enable/disable the message editing feature
- Add `streamUiMentionsEnabled` attribute to `MessageInputView` and `MessageInputView::setMentionsEnabled` method to enable/disable mentions
- Add `streamUiThreadsEnabled` attribute to `MessageListView` and `MessageListView::setThreadsEnabled` method to enable/disable the thread replies feature
- Add `streamUiCommandsEnabled` attribute to `MessageInputView` and `MessageInputView::setCommandsEnabled` method to enable/disable commands
- Add `ChannelListItemPredicate` to our `channelListView` to allow filter `ChannelListItem` before they are rendered
- Open `AvatarBitmapFactory` class
- Add `ChatUI::avatarBitmapFactory` property to allow custom implementation of `AvatarBitmapFactory`
- Add `AvatarBitmapFactory::userBitmapKey` method to generate cache key for a given User
- Add `AvatarBitmapFactory::channelBitmapKey` method to generate cache key for a given Channel
- Add `StyleTransformer` class to allow application-wide style customizations
- Add the default font field to `TextStyle`
- Add new method `ChatFonts::setFont(textStyle: TextStyle, textView: TextView, defaultTypeface: Typeface)`
- Add attributes for `MessageListView` in order to customize styles of:
  - Mine message text
  - Theirs message text
  - User name text in footer of Message
  - Message date in footer of Message
  - Thread replies counter in footer of Message
  - Link title text
  - Link description text
  - Date separator text
  - Deleted message text and background
  - Reactions style in list view and in options view
  - Indicator icons in footer of Message
  - Unread count badge on scroll to bottom button
  - Message stroke width and color for mine and theirs types
    It is now possible to customize the following attributes for `ChannelListView`:
- `streamUiChannelOptionsIcon` - customize options icon
- `streamUiChannelDeleteIcon` - customize delete icon
- `streamUiChannelOptionsEnabled` - hide/show options icon
- `streamUiChannelDeleteEnabled` - hide/show delete button
- `streamUiSwipeEnabled` - enable/disable swipe action
- `streamUiBackgroundLayoutColor` - customize the color of "background layout"
- `streamUiChannelTitleTextSize` - customize channel name text size
- `streamUiChannelTitleTextColor` - customize channel name text color
- `streamUiChannelTitleTextFont` - customize channel name text font
- `streamUiChannelTitleFontAssets` - customize channel name font asset
- `streamUiChannelTitleTextStyle` - customize channel name text style (normal / bold / italic)
- `streamUiLastMessageTextSize` - customize last message text size
- `streamUiLastMessageTextColor` - customize last message text color
- `streamUiLastMessageTextFont` - customize last message text font
- `streamUiLastMessageFontAssets` - customize last message font asset
- `streamUiLastMessageTextStyle` - customize last message text style (normal / bold / italic)
- `streamUiLastMessageDateTextSize` - customize last message date text size
- `streamUiLastMessageDateTextColor` - customize last message date text color
- `streamUiLastMessageDateTextFont` - customize last message date text font
- `streamUiLastMessageDateFontAssets` - customize last message date font asset
- `streamUiLastMessageDateTextStyle` - customize last message date text style (normal / bold / italic)
- `streamUiIndicatorSentIcon` - customize drawable indicator for sent
- `streamUiIndicatorReadIcon` - customize drawable indicator for read
- `streamUiIndicatorPendingSyncIcon` - customize drawable indicator for pending sync
- `streamUiForegroundLayoutColor` - customize the color of "foreground layout"
- `streamUiUnreadMessageCounterBackgroundColor` - customize the color of message counter badge
- `streamUiUnreadMessageCounterTextSize` - customize message counter text size
- `streamUiUnreadMessageCounterTextColor` - customize message counter text color
- `streamUiUnreadMessageCounterTextFont` - customize message counter text font
- `streamUiUnreadMessageCounterFontAssets` - customize message counter font asset
- `streamUiUnreadMessageCounterTextStyle` - customize message counter text style (normal / bold / italic)
- Option `app:streamUiReactionsEnabled` in `MessageListView` to enable or disable reactions
- It is now possible to configure new fields in MessageInputView:
- `streamUiMessageInputTextStyle` - customize message input text style.
- `streamUiMessageInputFont` - customize message input text font.
- `streamUiMessageInputFontAssets` - customize message input text font assets.
- `streamUiMessageInputEditTextBackgroundDrawable` - customize message input EditText drawable.
- `streamUiMessageInputCustomCursorDrawable` - customize message input EditText cursor drawable.
- `streamUiCommandsTitleTextSize` - customize command title text size
- `streamUiCommandsTitleTextColor` - customize command title text color
- `streamUiCommandsTitleFontAssets` - customize command title text color
- `streamUiCommandsTitleTextColor` - customize command title font asset
- `streamUiCommandsTitleFont` - customize command title text font
- `streamUiCommandsTitleStyle` - customize command title text style
- `streamUiCommandsNameTextSize` - customize command name text size
- `streamUiCommandsNameTextColor` - customize command name text color
- `streamUiCommandsNameFontAssets` - customize command name text color
- `streamUiCommandsNameTextColor` - customize command name font asset
- `streamUiCommandsNameFont` - customize command name text font
- `streamUiCommandsNameStyle` - customize command name text style
- `streamUiCommandsDescriptionTextSize` - customize command description text size
- `streamUiCommandsDescriptionTextColor` - customize command description text color
- `streamUiCommandsDescriptionFontAssets` - customize command description text color
- `streamUiCommandsDescriptionTextColor` - customize command description font asset
- `streamUiCommandsDescriptionFont` - customize command description text font
- `streamUiCommandsDescriptionStyle` - customize command description text style
- `streamUiSuggestionBackgroundColor` - customize suggestion view background
- `streamUiMessageInputDividerBackgroundDrawable` - customize the background of divider of MessageInputView

### ⚠️ Changed
- Deprecated `ChatUI` class

# March 8th, 2021 - 4.7.0
## stream-chat-android-client
### ⚠️ Changed
- Refactored `FilterObject` class  - see the [migration guide](https://github.com/GetStream/stream-chat-android/wiki/Migration-guide:-FilterObject) for more info

## stream-chat-android-offline
### 🐞 Fixed
- Fixed refreshing channel list after removing member
- Fixed an issue that didn't find the user when obtaining the list of messages

### ⚠️ Changed
- Deprecated `ChatDomain::disconnect`, use disconnect on ChatClient instead, it will make the disconnection on ChatDomain too.
- Deprecated constructors for `ChatDomain.Builder` with the `User` type parameter, use constructor with `Context` and `ChatClient` instead.

## stream-chat-android-ui-common
### ⚠️ Changed
- Message options list changed colour for dark version. The colour is a little lighters
  now, what makes it easier to see.

## stream-chat-android-ui-components
### 🐞 Fixed
- Fixed some rare crashes when `MessageListView` was created without any attribute info present

### ⬆️ Improved
- Updated PhotoView to version 2.3.0

### ✅ Added
- Introduced `AttachmentViewFactory` as a factory for custom attachment views/custom link view
- Introduced `TextAndAttachmentsViewHolder` for any combination of attachment content and text

### ❌ Removed
- Deleted `OnlyFileAttachmentsViewHolder`, `OnlyMediaAttachmentsViewHolder`,
  `PlainTextWithMediaAttachmentsViewHolder` and `PlainTextWithFileAttachmentsViewHolder`

# Feb 22th, 2021 - 4.6.0
# New UI-Components Artifact
A new UI-Components artifact has been created with a new design of all our components.
This new artifact is available on MavenCentral and can imported by adding the following dependency:
```
implementation "io.getstream:stream-chat-android-ui-components:4.6.0"
```

## stream-chat-android
- Add `streamMessageActionButtonsTextSize`, `streamMessageActionButtonsTextColor`, `streamMessageActionButtonsTextFont`,
  `streamMessageActionButtonsTextFontAssets`, `streamMessageActionButtonsTextStyle`, `streamMessageActionButtonsIconTint`
  attributes to `MessageListView`
- Add `ChannelHeaderViewModel::resetThread` method and make `ChannelHeaderViewModel::setActiveThread` message parameter non-nullable
- Fix ReadIndicator state
- Using `MessageListView#setViewHolderFactory` is now an error - use `setMessageViewHolderFactory` instead
- Removed `MessageListItemAdapter#replaceEntities` - use `submitList` method instead
- Use proper color values on Dialog Theme
- Increase touchable area on the button to remove an attachment

## stream-chat-android-client
- Introduce ChatClient::setUserWithoutConnecting function
- Handle disconnect event during pending token state
- Remove unneeded user data when creating WS Connection
- Using `User#unreadCount` is now an error - use `totalUnreadCount` instead
- Using `ChannelController` is now an error - use `ChannelClient` instead
- Using `Pagination#get` is now an error - use `toString` instead
- Using the old event APIs is now an error - see the [migration guide](https://github.com/GetStream/stream-chat-android/wiki/Migration-guide:-ChatObserver-and-events()-APIs) for more info
- Using `ChatClient#flag` is now an error - use `flagUser` instead

## stream-chat-android-offline
- Introduce `PushMessageSyncHandler` class

- Add UseCase for querying members (`chatDomain.useCases.queryMembers(..., ...).execute()`).
  - If we're online, it executes a remote call through the ChatClient
  - If we're offline, it pulls members from the database for the given channel
- Mark the `SendMessageWithAttachmentsImpl` use case an error

## stream-chat-android-ui-common
- Fix `CaptureMediaContract` chooser on Android API 21
- Using `ChatUI(client, domain, context)` now an error - use simpler constructor instead
- Using the `Chat` interface now an error - use `ChatUI` instead

# Feb 15th, 2021 - 4.5.5
## Common changes for all artifacts
- Updated project dependencies
  - Kotlin 1.4.30
  - Stable AndroidX releases: LiveData 2.3.0, Activity 1.2.0, Fragment 1.3.0
  - For the full list of dependency version changes, see [this PR](https://github.com/GetStream/stream-chat-android/pull/1383)

## stream-chat-android
- Add `streamInputAttachmentsMenuBackground` and `streamInputSuggestionsBackground` attributes to `MessageInputView`
- Add `streamMessageActionButtonsBackground` attributes to `MessageListView`

## stream-chat-android-client
- Remove unused `reason` and `timeout` parameters from `ChannelClient::unBanUser` method

# Feb 11th, 2021 - 4.5.4
## stream-chat-android
- Fix `streamLastMessageDateUnreadTextColor` attribute not being used in ChannelListView
- Fix `streamChannelsItemSeparatorDrawable` attribute not being parsed

## stream-chat-android-client
- Fix `ConcurrentModificationException` on our `NetworkStateProvider`

# Feb 5th, 2021 - 4.5.3
## stream-chat-android
-. `ChatUtils::devToken` is not accessible anymore, it has been moved to `ChatClient::devToken`

## stream-chat-android-client
- **setUser deprecation**
  - The `setUser`, `setGuestUser`, and `setAnonymousUser` methods on `ChatClient` are now deprecated.
  - Prefer to use the `connectUser` (`connectGuestUser`, `connectAnonymousUser`) methods instead, which return `Call` objects.
  - If you want the same async behaviour as with the old methods, use `client.setUser(user, token).enqueue { /* Handle result */ }`.
- Add support for typing events in threads:
  - Add `parentId` to `TypingStartEvent` and `TypingStopEvent`
  - Add `parentId` to ``ChannelClient::keystroke` and `ChannelClient::stopTyping`
- `ChatClient::sendFile` and `ChatClient::sendImage` each now have just one definition with `ProgressCallback` as an optional parameter. These methods both return `Call<String>`, allowing for sync/async execution, and error handling. The old overloads that were asynchronous and returned no value/error have been removed.
- `FileUploader::sendFile` and `FileUploader::sendImages` variations with `ProgressCallback` are no longer async with no return type. Now they are synchronous with `String?` as return type

## stream-chat-android-offline
- Add support for typing events in threads:
  - Add `parentId` to `Keystroke` and `StopTyping` use cases

## stream-chat-android-ui-common
- Add a new `isMessageRead` flag to the `MessageListItem.MessageItem` class, which indicates
  that a particular message is read by other members in this channel.
- Add handling threads typing in `MessageInputViewModel`

# Jan 31th, 2021 - 4.5.2
## stream-chat-android-client
- Use proper data on `ChatClient::reconnectSocket` to reconnect normal/anonymous user
- Add `enforceUnique` parameter to `ChatClient::sendReaction` and `ChannelClient::sendReaction` methods .
  If reaction is sent with `enforceUnique` set to true, new reaction will replace all reactions the user has on this message.
- Add suspending `setUserAndAwait` extension for `ChatClient`
- Replace chat event listener Kotlin functions with ChatEventListener functional interface in order to promote
  a better integration experience for Java clients. Old methods that use the Kotlin function have been deprecated.
  Deprecated interfaces, such as ChannelController, have not been updated. ChannelClient, which inherits from ChannelController
  for the sake of backwards compatibility, has been updated.

## stream-chat-android-offline
- Add `enforceUnique` parameter to `SendReaction` use case. If reaction is sent with `enforceUnique` set to true,
  new reaction will replace all reactions the user has on this message.
- Fix updating `Message::ownReactions` and `Message:latestReactions` after sending or deleting reaction - add missing `userId` to `Reaction`
- Fix Load Thread Replies process

## stream-chat-android-ui-common
- Add a new `isThreadMode` flag to the `MessageListItem.MessageItem` class.
  It shows is a message item should be shown as part of thread mode in chat.
- Add possibility to set `DateSeparatorHandler` via `MessageListViewModel::setDateSeparatorHandler`
  and `MessageListViewModel::setThreadDateSeparatorHandler` which determines when to add date separator between messages
- Add `MessageListViewModel.Event.ReplyAttachment`, `MessageListViewModel.Event.DownloadAttachment`, `MessageListViewModel.Event.ShowMessage`,
  and `MessageListViewModel.Event.RemoveAttachment` classes.
- Deprecate `MessageListViewModel.Event.AttachmentDownload`

# Jan 18th, 2021 - 4.5.1
## stream-chat-android
- Fix `MessageListItemViewHolder::bind` behavior
- Improve connection/reconnection with normal/anonymous user

## stream-chat-android-client
- Create `ChatClient::getMessagesWithAttachments` to filter message with attachments
- Create `ChannelClient::getMessagesWithAttachments` to filter message with attachments
- Add support for pinned messages:
  - Add `pinMessage` and `unpinMessage` methods `ChatClient` and `ChannelClient`
  - Add `Channel::pinnedMessages` property
  - Add `Message:pinned`, `Message::pinnedAt`, `Message::pinExpires`, and `Message:pinnedBy` properties

# Jan 7th, 2021 - 4.5.0
## stream-chat-android
- Now depends explicitly on AndroidX Fragment (fixes a potential crash with result handling)
- Update AndroidX dependencies: Activity 1.2.0-rc01 and Fragment 1.3.0-rc01

## stream-chat-android-client
- Add filtering non image attachments in ChatClient::getImageAttachments
- Add a `channel` property to `notification.message_new` events
- Fix deleting channel error
- 🚨 Breaking change: ChatClient::unmuteUser, ChatClient::unmuteCurrentUser,
  ChannelClient::unmuteUser, and ChannelClient::unmuteCurrentUser now return Unit instead of Mute

## stream-chat-android-offline
- Add LeaveChannel use case
- Add ChannelData::memberCount
- Add DeleteChannel use case
- Improve loading state querying channels
- Improve loading state querying messages

# Dec 18th, 2020 - 4.4.9

## stream-chat-android-client
- improved event recovery behaviour

## stream-chat-android-offline
- improved event recovery behaviour
- fixed the chatDomain.Builder boolean usage between userPresence and recoveryEnabled

# Dec 18th, 2020 - 4.4.8
## stream-chat-android
- Add filtering `shadowed` messages when computing last channel message
- Add filtering `draft` channels
- Add `DateFormatter::formatTime` method to format only time of a date
- Fix `ChatUtils::devToken` method

## stream-chat-android-client
- Improve `banUser` and `unBanUser` methods - make `reason` and `timeout` parameter nullable
- Add support for shadow ban - add `shadowBanUser` and `removeShadowBan` methods to `ChatClient` and `ChannelClient`
- Add `shadowBanned` property to `Member` class
- Add `ChatClient::getImageAttachments` method to obtain image attachments from a channel
- Add `ChatClient::getFileAttachments` method to obtain file attachments from a channel
- Add `ChannelClient::getImageAttachments` method to obtain image attachments from a channel
- Add `ChannelClient::getFileAttachments` method to obtain file attachments from a channel

## stream-chat-android-offline
- Add filtering `shadowed` messages
- Add new usecase `LoadMessageById` to fetch message by id with offset older and newer messages
- Watch Channel if there was previous error

## stream-chat-android-ui-common
- Add `messageId` arg to `MessageListViewModel`'s constructor allowing to load message by id and messages around it

# Dec 14th, 2020 - 4.4.7
## Common changes for all artifacts
- Updated to Kotlin 1.4.21
- For Java clients only: deprecated the `Call.enqueue(Function1)` method, please use `Call.enqueue(Callback)` instead

## stream-chat-android
- Add new attrs to `MessageListView`: `streamDeleteMessageActionEnabled`, `streamEditMessageActionEnabled`
- Improve Channel List Diff
- Add new attrs to `MessageInputView`: `streamInputScrollbarEnabled`, `streamInputScrollbarFadingEnabled`
- Add API for setting custom message date formatter in MessageListView via `setMessageDateFormatter(DateFormatter)`
  - 24 vs 12 hr controlled by user's System settings.

## stream-chat-android-client
- Add `ChatClient::isValidRemoteMessage` method to know if a RemoteMessage is valid for Stream

## stream-chat-android-offline
- Add updating `channelData` after receiving `ChannelUpdatedByUserEvent`
- Fix crash when a push notification arrives from other provider different than Stream

# Dic 4th, 2020 - 4.4.6

## stream-chat-android
- Use custom `StreamFileProvider` instead of androidx `FileProvider` to avoid conflicts
- Add `ChatClient::setGuestUser` method to login as a guest user
- Make `MessageListItemViewHolder` public and open, to allow customization by overriding the `bind` method

## stream-chat-android-offline
- Centralize how channels are stored locally

# Nov 24th, 2020 - 4.4.5
## Common changes for all artifacts
- Stream SDks has been uploaded to MavenCentral and the GroupID has changed to `io.getstream`.

## stream-chat-android
- New artifact name: `io.getstream:stream-chat-android:STREAM_VERSION`

## stream-chat-android-client
- It's no longer required to wait for `setUser` to finish before querying channels
- `ChatClient::setUser` method allows be called without network connection and will retry to connect when network connection is available
- New artifact name: `io.getstream:stream-chat-android-client:STREAM_VERSION`
- Show date of the last message into channels list when data comes from offline storage
- Show text of the last message into channels list when data comes from offline storage
- Accept Invite Message is now optional, if null value is sent, no message will be sent to the rest of members about this action

## stream-chat-android-offline
- Fix bug when channels with newer messages don't go to the first position in the list
- Fix Offline usage of `ChatDomain`
- New artifact name: `io.getstream:stream-chat-android-offline:STREAM_VERSION`
- Provide the last message when data is load from offline storage

# Nov 24th, 2020 - 4.4.4
This version is a rollback to 4.4.2, The previous release (4.4.3) was not valid due to a problem with the build flow.
We are going to release 4.4.5 with the features introduced by 4.4.3 as soon as the build is back working

# Nov 20th, 2020 - 4.4.3
## stream-chat-android-client
- It's no longer required to wait for `setUser` to finish before querying channels
- `ChatClient::setUser` method allows be called without network connection and will retry to connect when network connection is available

## stream-chat-android-offline
- Fix bug when channels with newer messages don't go to the first position in the list
- Fix Offline usage of `ChatDomain`

# Nov 13th, 2020 - 4.4.2

## stream-chat-android
- Remove `ChatClient` and `ChatDomain` as `ChatUI`'s dependencies
- Replace Glide with Coil - SDK doesn't depend on Glide anymore.
- Remove `BaseStyle` class and extract its properties into `AvatarStyle` and `ReadStateStyle`.
  - Use composition with `AvatarStyle` and `ReadStateStyle` instead of inheriting from `BaseStyle`.
  - Convert to kotlin: `ReadStateView`, `MessageListViewStyle`
- Add `streamShowSendAlsoToChannelCheckbox` attr to `MessageInputView` controlling visibility of "send also to channel" checkbox
- The sample app no longer uses Koin for dependency injection
- Add `streamCopyMessageActionEnabled`, `streamFlagMessageActionEnabled`, and `streamStartThreadMessageActionEnabled` attrs to `MessageListView`
- Validate message text length in MessageInputView.
  - Add property `MessageInputView.maxMessageLength: Int` and show warning once the char limit is exceeded
  - Expose `MessageInputViewModel.maxMessageLength: Int` informing about text length limit of the Channel

## stream-chat-android-client
- Deprecate `User::unreadCount` property, replace with `User::totalUnreadCount`
- Added MarkAllReadEvent
- Fix UpdateUsers call

## stream-chat-android-offline
- Update `totalUnreadCount` when user is connected
- Update `channelUnreadCount` when user is connected
- Fix bug when channels could be shown without names
- Added support for marking all channels as read for the current user.
  - Can be accessed via `ChatDomain`'s use cases (`chatDomain.useCases.markAllRead()...`).
- Fix bug when local channels could be sorted not properly
- Typing events can be all tracked with `ChatDomain.typingUpdates`

# Nov 4th, 2020 - 4.4.1
## Common changes for all artifacts
- Updated dependencies to latest versions (AGP 4.1, OkHttp 4.9, Coroutines 1.3.9, ExoPlayer 2.12.1, etc.)
  - See [PR #757](https://github.com/GetStream/stream-chat-android/pull/757) for full list of version updates
- Revamped `Call` implementations
  - The `Call2` type has been removed, the libraries now all use the same `Call` instead for all APIs
  - `Call` now guarantees callbacks to happen on the main thread
  - Coroutine users can now `await()` a `Call` easily with a provided extension

## stream-chat-android
- Add empty state views to channel list view and message list view components
- Allow setting custom empty state views
- Add loading view to message list view
- Allow setting custom loading view
- Add load more threshold for `MessageListView` and `streamLoadMoreThreshold` attribute
- Fix handling of the `streamShowReadState` attribute on `MessageListView`
- Add `streamShowDeliveredState` XML attribute to `MessageListView`
- Add "loading more" indicator to the `MessageListView`
- Messages in ChannelController were split in messages - New messages and oldMessages for messages coming from the history.

## stream-chat-android-client
- Fix guest user authentication
- Changed API of QuerySort class. You have to specify for what model it is being used.
- Rename `ChannelController` to `ChannelClient`. Deprecate `ChannelController`.
- Replace `ChannelController` subscribe related extension functions with corresponding `ChannelClient` functions
- Move `ChannelClient` extension functions to `io.getstream.chat.android.client.channel` package

## stream-chat-android-offline
- Add GetChannelController use cases which allows to get ChannelController for Channel
- Fix not storing channels when run channels fetching after connection recovery.
- Fix read state getting stuck in unread state

# Oct 26th, 2020 - 4.4.0
## stream-chat-android
- Create custom login screen in sample app
- Bump Coil to 1.0.0
- Add message sending/sent indicators in `MessageListView`
- Add possibility to replace default FileUploader
- Fixes a race condition where client.getCurrentUser() was set too late
- Support for hiding channels
- Makes the number of channels return configurable by adding the limit param to ChannelsViewModelFactory
- Add message sending/sent indicators in `MessageListView`
- Provide ChannelViewModelFactory and ChannelsViewModelFactory by the library to simplify setup
- Fixes for https://github.com/GetStream/stream-chat-android/issues/698 and https://github.com/GetStream/stream-chat-android/issues/723
- Don't show read state for the current user

## stream-chat-android-client
- Fix ConcurrentModificationException in `ChatEventsObservable`
- Add possibility to replace default FileUploader
- Fix anonymous user authentication
- Fix fetching color value from TypedArray

## stream-chat-android-offline
- Channel list now correctly updates when you send a new message while offline. This fixes https://github.com/GetStream/stream-chat-android/issues/698
- Channels now stay sorted based on the QuerySort order (previous behaviour was to sort them once)
- New messages now default to type "regular" or type "ephemeral" if they start with a /
- Improved error logging on sendMessage & sendReaction
- Fixed a race condition that in rare circumstances could cause the channel list to show stale (offline) data
- Fixed a bug with channel.hidden not working correctly
- Fixed crash with absence of user in the UserMap

# Oct 19th, 2020 - 4.3.1-beta-2 (stream-chat-android)
- Allow setting custom `NotificationHandler` in `Chat.Builder`
- Fix unresponsive attachment upload buttons
- Removed many internal implementation classes and methods from the SDK's public API
- Fix sending GIFs from keyboard
- Fix unresponsive attachment upload buttons
- Fix method to obtain initials from user to be shown into the avatar
- Fix method to obtain initials from channel to be shown into the avatar
- Allow setting `ChatLoggerHandler` and `ChatLogLevel` in `Chat.Builder`

# Oct 16th, 2020 - 4.3.1-beta-1 (stream-chat-android)
- Significant performance improvements
- Fix a crash related to behaviour changes in 1.3.0-alpha08 of the AndroidX Fragment library
- Replace Glide with Coil in AttachmentViewHolderMedia (Fix GIFs loading issues)
- `MessageListView.BubbleHelper`'s methods now have nullability annotations, and use primitive `boolean` values as parameters
- Update Offline Support to the [last version](https://github.com/GetStream/stream-chat-android-livedata/releases/tag/0.8.6)

# Oct 16th, 2020 - 0.8.6 (stream-chat-android-offline)
- Improve sync data validation in ChatDomain.Builder
- Removed many internal implementation classes and methods from the SDK's public API
- Significant performance improvements to offline storage
- Default message limit for the queryChannels use case changed from 10 to 1. This is a more sensible default for the channel list view of most chat apps
- Fix QuerySort
- Update client to 1.16.8: See changes: https://github.com/GetStream/stream-chat-android-client/releases/tag/1.16.8

# 1.16.8 - Fri 16th of Oct 2020 (stream-chat-android-client)
- Add `lastUpdated` property to `Channel`

# Oct 14th, 2020 - 4.3.0-beta-6 (stream-chat-android)
- Update to Kotlin 1.4.10
- Fix Typing view behavior
- Fix NPE asking for `Attachment::type`
- Fix ChatDomain initialization issue
- Limit max lines displayed in link previews (5 lines by default, customizable via `streamAttachmentPreviewMaxLines` attribute on `MessageListView`)
- Update Offline Support to the [last version](. See changes: )https://github.com/GetStream/stream-chat-android-livedata/releases/tag/0.8.5)

# 1.16.7 - Wed 14th of Oct 2020 (stream-chat-android-client)
- Removed many internal implementation classes and methods from the SDK's public API
- Improved nullability, restricted many generic type parameters to be non-nullable (set `Any` as their upper bound)
- Use AttachmentsHelper to validate imageUrl instead of just url.

# Oct 14th, 2020 - 0.8.5 (stream-chat-android-offline)
- Use `createdLocallyAt` and `updatedLocallyAt` properties in ChannelController and ThreadController
- Update attachments of message with an old image url, if it's still valid.
- Set attachment fields even if the file upload fails
- Fix NPE while ChatEvent was handled
- Improved nullability, restricted some generic type parameters to be non-nullable (set `Any` as their upper bound)
- Fix method to store date of the last message received into a channel
- Update client to 1.16.7: See changes: https://github.com/GetStream/stream-chat-android-client/releases/tag/1.16.7

# Oct 9th, 2020 - 4.3.0-beta-5 (stream-chat-android)
- Improve selecting non-media attachments
- Fix showing attachments captured with camera
- Add setting type and file size when creating AttachmentMetaData from file
- Remove FileAttachmentListAdapter and methods related to opening files chooser
- Replace isMedia flag with getting type from attachment if possible
- Update ExoPlayer dependency to version [2.12.0](https://github.com/google/ExoPlayer/blob/release-v2/RELEASENOTES.md#2120-2020-09-11)

# 1.16.6 - Fri 9th of Oct 2020 (stream-chat-android-client)
- Add `createdLocallyAt` and `updatedLocallyAt` properties to `Message` type
- Add AttachmentsHelper with hasValidUrl method

# Oct 7th, 2020 - 4.3.0-beta-4 (stream-chat-android)
- For Java clients, the `bindView` methods used to bind a ViewModel and its UI component together are now available with friendlier syntax.
- Calls such as `MessageListViewModelBindingKt.bindView(...);` should be replaced with calls like `MessageListViewModelBinding.bind(...);`
- The `ChannelListViewModelBindingKt` class has been renamed to `ChannelsViewModelBinding`, to match the name of the ViewModel it's associated with.
- Update client to the latest version. See changes: https://github.com/GetStream/stream-chat-android-client/releases/tag/1.16.5
- Update Stream Livedata to the last version. See changes: https://github.com/GetStream/stream-chat-android-livedata/releases/tag/0.8.4

# Oct 7th, 2020 - 0.8.4 (stream-chat-android-offline)
- Update client to 1.16.5: See changes: https://github.com/GetStream/stream-chat-android-client/releases/tag/1.16.5

# 1.16.5 - Wed 7th of Oct 2020 (stream-chat-android-client)
- Add autocomplete filter
- Add @JvmOverloads to QueryUsersRequest constructor
- Improve java interop of `TokenManager`

# Oct 5th, 2020 - 0.8.3 (stream-chat-android-offline)
- Improved message attachment handling. Message is now first added to local storage and the attachment is uploaded afterwards.
- Editing messages now works while offline
- Deprecate SendMessageWithAttachments in favor of SendMessage while specifying attachment.upload
- Fix a bug that caused messages not to load if member limit wasn't specified
- Fix a crash related to reaction data structure
- Fix a bug where network errors (temporary ones) are detected as permanent errors

# 1.16.4 - Mon 5th of Oct 2020 (stream-chat-android-client)
- Add `attachment.upload` and `attachment.uploadState` fields for livedata upload status. These fields are currently unused if you only use the low level client.

# Oct 2nd, 2020 - 4.3.0-beta-3 (stream-chat-android)
- Removed several parameters of `BaseAttachmentViewHolder#bind`, `Context` is now available as a property instead, others should be passed in through the `AttachmentViewHolderFactory` as constructor parameters
- Moved `BaseAttachmentViewHolder` to a new package
- Fix setting read state when user's last read equals message created date
- Skip setting user's read status if last read message is his own
- Make MessageListItem properties abstract
- Change default query sort to "last_updated"
- Fixed attachments logic. Save previously attached files when add more.
- Fixed the bug when it was unable to select new files when you have already attached something.
- Moved `MessageInputView` class to a new package.
- Update Stream Livedata to the last version. See changes: https://github.com/GetStream/stream-chat-android-livedata/releases/tag/0.8.2

# Oct 2nd, 2020 - 0.8.2 (stream-chat-android-offline)
- Request members by default when querying channels

# Sep 30th, 2020 - 4.3.0-beta-2 (stream-chat-android)
- Removed several parameters of `BaseMessageListItemViewHolder#bind`, `Context` is now available as a property instead, others should be passed in through the `MessageViewHolderFactory` as constructor parameters
- Attachment customization methods moved from `MessageViewHolderFactory` to a separate `AttachmentViewHolderFactory` class
- Removed `position` parameter from `MessageClickListener`
- Moved `BaseMessageListItemViewHolder` to a new package
- Update client to the latest version. See changes: https://github.com/GetStream/stream-chat-android-client/releases/tag/1.16.1
- Update Stream Livedata to the last version. See changes: https://github.com/GetStream/stream-chat-android-livedata/releases/tag/0.8.1

# Sep 30th, 2020 - 0.8.1 (stream-chat-android-offline)
- Handle the new `ChannelUpdatedByUserEvent`
- Update client to 1.16.1: See changes: https://github.com/GetStream/stream-chat-android-client/releases/tag/1.16.1
- Improve online status handling
- Replace posting an empty channels map when the channels query wasn't run online and offline storage is empty with error

# 1.16.2 - Wed 30 Sep 2020 (stream-chat-android-client)
- Add `ChatClient::enableSlowMode` method to enable slow mode
- Add `ChatClient::disableSlowMode` method to disable slow mode
- Add `ChannelController::enableSlowMode` method to enable slow mode
- Add `ChannelController::disableSlowMode` method to disable slow mode
- Add `Channel::cooldown` property to know how configured `cooldown` time for the channel
- Fix FirebaseMessageParserImpl.verifyPayload() logic
- Fix notification display condition
- Fix Socket connection issues

# 1.16.1 - Wed 25 Sep 2020 (stream-chat-android-client)
- Remove `User` field on `ChannelUpdatedEvent`
- Add new chat event type -> `ChannelUpdatedByUserEvent`
- Add `ChatNotificationHandler::getFirebaseInstanceId` method to provide a custom `FirebaseInstanceId`
- Add `NotificationConfig::useProvidedFirebaseInstance` conf

# Sep 23rd, 2020 - 4.3.0-beta-1 (stream-chat-android)
- Update livedata/client to latest version. See changes: https://github.com/GetStream/stream-chat-android-client/releases/tag/1.16.0

# 1.16.0 - Wed 23 Sep 2020 (stream-chat-android-client)
- Removed message.channel, this is a backwards incompatible change
- Ensure that message.cid is always available

The SDK was providing message.cid and message.channel in some cases, but not always.
Code that relied on those fields being populated caused bugs in production.

If you were relying on message.channel it's likely that you were running into bugs.
We recommend using one of these alternatives:

- message.cid if you just need a reference to the channel
- the channel object provided by client.queryChannel(s) if you need the full channel data
- channelController.channelData livedata object provided by the livedata package (automatically updated if channel data changes)
- channelController.toChannel() function provided by the livedata package

# Sep 23rd, 2020 - 0.8.0 (stream-chat-android-offline)
- Update client to 1.16.0: See changes: https://github.com/GetStream/stream-chat-android-client/releases/tag/1.16.0

# Sep 23rd, 2020 - 0.7.7 (stream-chat-android-offline)
- Fix crash when map channels DB entity to Channel
- Add posting empty channels map when queryChannels fails either offline and online which prevents infinite loader

# 1.15.6 - Wed 23 Sep 2020 (stream-chat-android-client)
- Convert ChatError to plain class. Changes in ChatLogger interface.
- Update events fields related to read status - remove "unread_messages" field and add "unread_channels" to NewMessageEvent, NotificationMarkReadEvent, and NotificationMessageNewEvent
- Mark ChatEvents containing the user property by the UserEvent interface.
- Simplified the event handling APIs, deprecated `ChatObservable`. See [the migration guide](https://github.com/GetStream/stream-chat-android-client/wiki/Migrating-from-the-old-event-subscription-APIs) for details on how to easily adopt the new APIs.

# Sep 23rd, 2020 - 4.2.11-beta-13 (stream-chat-android)
- Adjust ChatSocketListener to new events(NewMessageEvent, NotificationMarkReadEvent, NotificationMessageNewEvent) properties.
- Fix "load more channels"
- Update client to the latest version. See changes: https://github.com/GetStream/stream-chat-android-client/releases/tag/1.15.6
- Update Stream Livedata to the last version. See changes: https://github.com/GetStream/stream-chat-android-livedata/releases/tag/0.7.7

# Sep 18th, 2020 - 4.2.11-beta-12 (stream-chat-android)
- Implement Giphy actions handler
- Fix .gif preview rendering on message list
- Fix thread shown issue after sending message to a channel
- Remove border related attributes from MessageInputView. Add close button background attribute to MessageInputView.
- Improve setting user in sample app
- Add updating message read state after loading first messages
- Wrap Attachment into AttachmentListItem for use in adapter
- Properly show the message date
- Revamp MessageListView adapter customization, introduce ListenerContainer to handle all ViewHolder listeners
- Fix default filters on `ChannelsViewModelImpl`
- Update client to the latest version. See changes: https://github.com/GetStream/stream-chat-android-client/releases/tag/1.15.5
- Update Stream Livedata to the last version. See changes: https://github.com/GetStream/stream-chat-android-livedata/releases/tag/0.7.6

# Sep 18th, 2020 - 0.7.6 (stream-chat-android-offline)
- Store needed users in DB
- Stop trying to execute background sync in case ChatDomain.offlineEnabled is set to false
- Fix Socket Connection/Reconnection
- Update client to the latest version. See changes: https://github.com/GetStream/stream-chat-android-client/releases/tag/1.15.5

# 1.15.5 - Fri 18 Sep 2020 (stream-chat-android-client)
- Fix Socket Connection/Reconnection

# Sep 15th, 2020 - 0.7.5 (stream-chat-android-offline)
- Fix offline support for adding and removing reactions
- Fix crash when creating a channel while channel.createdBy is not set

# Sep 14th, 2020 - 0.7.4 (stream-chat-android-offline)
- Remove duplicates of new channels
- Improve tests
- Remove some message's properties that are not used anymore GetStream/stream-chat-android-client#69
- Update client to the latest version. See changes: https://github.com/GetStream/stream-chat-android-client/releases/tag/1.15.4

# 1.15.4 - Fri 11 Sep 2020 (stream-chat-android-client)
- Fix Socket Disconnection
- Remove useless message's properties (isStartDay, isYesterday, isToday, date, time and commandInfo)
- Forbid setting new user when previous one wasn't disconnected

# Sep 8th, 2020 - 0.7.3 (stream-chat-android-offline)
- Add usecase to send Giphy command
- Add usecase to shuffle a Gif on Giphy command message
- Add usecase to cancel Giphy Command
- Update client to the latest version. See changes: https://github.com/GetStream/stream-chat-android-client/releases/tag/1.15.3

# 1.15.3 - Tue 7 Sep 2020 (stream-chat-android-client)
- Add send action operation to ChannelController
- Fix serialized file names of SendActionRequest
- Fix `ConnectedEvent` parse process

# Sep 4th, 2020 - 4.2.11-beta-11 (stream-chat-android)
- Fix uploading files and capturing images on Android >= 10
- Fix `AvatarView`: Render lastActiveUsers avatars when channel image is not present

# 1.15.2 - Tue 1 Sep 2020 (stream-chat-android-client)
- `ChannelResponse.watchers` is an array of User now
- `Watcher` model has been removed, `User` model should be used instead
- `QueryChannelsRequet` has a new field called `memberLimit` to limit the number of members received per channel

# Aug 28th, 2020 - 4.2.11-beta-9 (stream-chat-android)
- Update event structure
- Update client to the latest version. See changes: https://github.com/GetStream/stream-chat-android-client/releases/tag/1.15.1
- Update Stream Livedata to the last version. See changes: https://github.com/GetStream/stream-chat-android-livedata/releases/tag/0.7.2

# 1.15.1 - Thu 28 Aug 2020 (stream-chat-android-client)
- New MapAdapter that omit key that contains null values or emptyMaps
- Null-Check over Watchers response

## Aug 23th, 2020 - 4.2.11-beta-8 (stream-chat-android)
- Fix Upload Files
- Update RecyclerView Lib
- Update Notification Customization

# Aug 28th, 2020 - 0.7.2 (stream-chat-android-offline)
- Update client to the latest version. See changes: https://github.com/GetStream/stream-chat-android-client/releases/tag/1.15.1

# Aug 28th, 2020 - 0.7.1 (stream-chat-android-offline)
- Keep order when retry to send a message
- Fix message sync logic and message sending success event emitting
- Update client to the latest version. See changes: https://github.com/GetStream/stream-chat-android-client/releases/tag/1.15.0

# Aug 20th, 2020 - 0.7.0 (stream-chat-android-offline)
- Update to version 0.7.0

# 1.15.0 - Thu 20 Aug 2020 (stream-chat-android-client)
- Refactor ChatEvents Structure

# 1.14.0 - Thu 20 Aug 2020 (stream-chat-android-client)
- Decouple cloud messages handler logic from configuration data
- Fix createChannel methods

# 1.13.3 - Tue 18 Aug 2020 (stream-chat-android-client)
- Set message as optional when updating a channel

# 1.13.2 - Fri 14 Aug 2020 (stream-chat-android-client)
- Reduce TLS Latency

# 1.13.1 - Fri 7 Aug 2020 (stream-chat-android-client)
- Fix DateParser

## Aug 5th, 2020 - 4.2.11-beta-7 (stream-chat-android)
- Update Stream Livedata to the last version. See changes: https://github.com/GetStream/stream-chat-android-livedata/releases/tag/0.6.9
- Fix channel name validation in CreateChannelViewModel
- Add `ChannelsView.setViewHolderFactory(factory: ChannelViewHolderFactory)` function
- Fix Fresco initialization
- Fix method to add/remove reaction

# Aug 3nd, 2020 - 0.6.9 (stream-chat-android-offline)
- Fix `QuerySort`

# 1.13.0 - Tue 28 Jul 2020 (stream-chat-android-client)
- Add `Client.flagUser()` method to flag an User
- Add `Client.flagMessage()` method to flag a Message
- Deprecated method `Client.flag()` because was a bit confusing, you should use `client.flagUser()` instead

# 1.12.3 - Mon 27 Jul 2020 (stream-chat-android-client)
- Fix NPE on TokenManagerImpl
- Upgrade Kotlin to version 1.3.72
- Add Kotlin Proguard Rules

# Jul 20th, 2020 - 0.6.8 (stream-chat-android-offline)
- Fix `NotificationAddedToChannelEvent` event handling

# 1.12.2 - Fri 17 Jul 2020 (stream-chat-android-client)
- Add customer proguard rules

# 1.12.1 - Wed 15 Jul 2020 (stream-chat-android-client)
- Add customer proguard rules

## Jul 13th, 2020 - 4.2.11-beta-6 (stream-chat-android)
- Update client to the latest version. See changes: https://github.com/GetStream/stream-chat-android-client/releases/tag/1.10.0
- Update Stream Livedata to the last version. See changes: https://github.com/GetStream/stream-chat-android-livedata/releases/tag/0.6.7
- Refactor ChannelHeaderView
- Refactor MessageInputView
- Refactor Permission Checker Behavior
- Refactor MessageListVIew
- Fix Send Attachment Behavior
- Fix "Take Picture/Record Video" Behavior
- Add option to show empty view when there are no channels
- Add option to send a message to a thread
- Allow to switch user / logout

# 1.12.0 - Mon 06 Jul 2020 (stream-chat-android-client)
- Add mute and unmute methods to channel controller

# 1.11.0 - Mon 06 Jul 2020 (stream-chat-android-client)
- Fix message mentioned users

# Jul 3nd, 2020 - 0.6.7 (stream-chat-android-offline)
- Update client to the latest version. See changes: https://github.com/GetStream/stream-chat-android-client/releases/tag/1.10.0
- Implement Thread Behavior

# 1.10.0 - Wed 29 June 2020 (stream-chat-android-client)
- Add mute and unmute channels
- Add `notification.channel_mutes_updated` socket even handling
- Add user.channelMutes field
- Improve error logging
- Add invalid date format handling (channel.config dates might be invalid)

# 1.9.3 - Wed 29 June 2020 (stream-chat-android-client)
- Add raw socket events logging. See with tag `Chat:Events`

# Jun 24th, 2020 - 0.6.6 (stream-chat-android-offline)
- Update client to the latest version. See changes: https://github.com/GetStream/stream-chat-android-client/releases/tag/1.9.2

# 1.9.2 - Wed 24 June 2020 (stream-chat-android-client)
- Add `show_in_channel` attribute to `Message` entity

# 1.9.1 - Mue 23 June 2020 (stream-chat-android-client)
- Fix multithreaded date parsing

# 1.9.0 - Mon 22 June 2020 (stream-chat-android-client)
- Fix search message request body
  🚨 Breaking change:
- client.searchMessages signature has been changed: query removed, added channel filter

# 1.8.1 - Thu 18 June 2020 (stream-chat-android-client)
- Fix UTC date for sync endpoint
- Fix inhered events parsing
- Fix custom url setter of ChatClient.Builder

# Jun 16th, 2020 - 0.6.5 (stream-chat-android-offline)
- Fixed crash caused by `NotificationMarkReadEvent.user` value being sent null.
- Solution: using the current user which was set to the ChatDomain instead of relying on event's data.

# 1.8.0 - Thu 12 June 2020 (stream-chat-android-client)
- Add sync api call

# Jun 12th, 2020 - 0.6.4 (stream-chat-android-offline)
- Add attachment.type when upload a file or image

# 1.7.0 - Thu 12 June 2020 (stream-chat-android-client)
- Add query members call

# Jun 11th, 2020 - 0.6.3 (stream-chat-android-offline)
- Create a new UseCase to send messages with attachments

# Jun 11th, 2020 - 0.6.2 (stream-chat-android-offline)
- Update client to the latest version. See changes: https://github.com/GetStream/stream-chat-android-client/releases/tag/1.6.1

# 1.6.1 - Thu 11 June 2020 (stream-chat-android-client)
- Add MimeType on sendFile and sendImage methods

# 1.6.0 - Mon 8 June 2020 (stream-chat-android-client)
- Add translations api call and update message with `i18n` field. Helper `Message` extensions functions are added.

## Jun 4th, 2020 - 4.2.11-beta-5 (stream-chat-android)
- Update livedata dependency to fix crash when NotificationMarkReadEvent received
- Add mavenLocal() repository

## Jun 4th, 2020 - 4.2.11-beta-4 (stream-chat-android)
- Fix crash when command (`/`) is typed.

## Jun 3rd, 2020 - 4.2.11-beta (stream-chat-android)
- Fix `AvatarView` crash when the view is not attached

# 1.5.4 - Wed 3 June 2020 (stream-chat-android-client)
- Add optional `userId` parameter to `Channel.getUnreadMessagesCount` to filter out unread messages for the user

# 1.5.3 - Wed 3 June 2020 (stream-chat-android-client)
- Fix switching users issue: `disconnect` and `setUser` resulted in wrong user connection

# 1.5.2 - Tue 2 June 2020 (stream-chat-android-client)
- Fix `ConcurrentModificationException` on multithread access to socket listeners

# May 30th, 2020 - 0.6.1 (stream-chat-android-offline)
- Use the new low level client syntax for creating a channel with members
- Fallback to a default channel config if the real channel config isn't available yet. This fixes GetStream/stream-chat-android#486

# May 27th, 2020 - 0.6.0 (stream-chat-android-offline)
- Update client to the latest version: https://github.com/GetStream/stream-chat-android-client/releases/tag/1.5.0

# 1.5.1 - Wed 27 May 2020 (stream-chat-android-client)
- Add filter contains with any value

# May 26th, 2020 - 0.5.2 (stream-chat-android-offline)
- Test cases for notification removed from channel had the wrong data structure. This caused a crash when this event was triggered.

# 1.5.0 - Mon 26 May 2020 (stream-chat-android-client)
🚨 Breaking change:
- Add new constructor field to `Channel`: `team`
- Add new constructor field to `User`: `teams`

✅ Other changes:
- Add `Filter.contains`

# 1.4.17 - Mon 26 May 2020 (stream-chat-android-client)
- Fix loop on client.create
- Fix crash when backend sends first event without me

# May 25th, 2020 - 0.5.1 (stream-chat-android-offline)
- Update client to the latest version. See changes: https://github.com/GetStream/stream-chat-android-client/releases/tag/1.4.16

# 1.4.16 - Mon 25 May 2020 (stream-chat-android-client)
Breaking change:
- `Command` fields are mandatory and marked as non-nullable

# May 24th, 2020 - 0.5.0 (stream-chat-android-offline)
Livedata now supports all events exposed by the chat API. The 3 new events are:
- Channel truncated
- Notification channel truncated
- Channel Deleted
  This release also improves how new channels are created.

# May 23rd, 2020 - 0.4.8 (stream-chat-android-offline)
- NotificationMessageNew doesn't specify event.message.cid, this was causing issues with offline storage. The test suite has been updated and the issue is now resolved. Also see: GetStream/stream-chat-android#490

# May 23rd, 2020 - 0.4.7 (stream-chat-android-offline)
- Fixed NPE on MemberRemoved event GetStream/stream-chat-android#476
- Updates low level client to fix GetStream/stream-chat-android#492

# 1.4.15 - Fri 22 May 2020 (stream-chat-android-client)
- Add events: `ChannelTruncated`, `NotificationChannelTruncated`, `NotificationChannelDeleted`

# 1.4.13 - Fri 22 May 2020 (stream-chat-android-client)
🚨 Breaking change:
- Fields `role` and `isInvited` of ``Member` fields optional

# 1.4.12 - Fri 22 May 2020 (stream-chat-android-client)
🚨 Breaking change:
- `Member` model is cleaned up from non existing fields

# May 20th, 2020 - 0.4.6 (stream-chat-android-offline)
- Update client to the latest version. See changes: https://github.com/GetStream/stream-chat-android-client/releases/tag/1.4.11

# 1.4.11 - Tue 19 May 2020 (stream-chat-android-client)
🚨 Breaking change:
- `markRead` of ``ChatClient` and `ChannelController` return `Unit` instead of `ChatEvent`

✅ Other changes:
- Fix null fields which are not marked as nullable

# 1.4.10 - Tue 19 May 2020 (stream-chat-android-client)
- Fix add member invalid api key

# 1.4.9 - Mon 18 May 2020 (stream-chat-android-client)
🚨 Breaking change:
- `markRead` of ``ChatClient` and `ChannelController` return `Unit` instead of `ChatEvent`

✅ Other changes:
- Fix `ChannelController.markRead`: was marking read all channels instead of current one
- `ChatClient.markRead` accepts optional `messageId`

# 1.4.8 - Mon 18 May 2020 (stream-chat-android-client)
- Add handling invalid event payload

# May 16th, 2020 - 0.4.5 (stream-chat-android-offline)
- Improved handling of unread counts. Fixes GetStream/stream-chat-android#475

# May 16th, 2020 - 0.4.4 (stream-chat-android-offline)
- GetStream/stream-chat-android#476

## May 15th, 2020 - 4.2.10-beta (stream-chat-android)
- Update to the latest livedata: 0.6.1

# May 15th, 2020 - 0.4.3 (stream-chat-android-offline)
- Resolves this ticket: GetStream/stream-chat-android#479

## May 29th, 2020 - 4.2.9-beta-3 (stream-chat-android)
- Fix AttachmentViewHolder crash when user sends message with plain/no-media url

## May 15th, 2020 - 4.2.9-beta-2 (stream-chat-android)
- Update to the latest livedata: 0.6.0

## May 15th, 2020 - 4.2.8-beta-1 (stream-chat-android)
- Update to the latest livedata: 0.4.6

## May 15th, 2020 - 4.2.6 (stream-chat-android)
- Fix Avatar crash if channel/user initials are empty

# 1.4.7 - Tue 14 May 2020 (stream-chat-android-client)
- Add more channel creation signatures to `Client` and `ChannelController`

# 1.4.6 - Tue 14 May 2020 (stream-chat-android-client)
- Move channel out of message constructor

## May 13th, 2020 - 4.2.5 (stream-chat-android)
- Create new `AvatarView`
- Glide Redirect issues resolved
- Bugfix release for livedata, updated to 0.4.2

# May 13th, 2020 - 0.4.2 (stream-chat-android-offline)
-NotificationAddedToChannelEvent cid parsing didn't work correctly. This has been fixed in 0.4.2

# May 13th, 2020 - 0.4.1 (stream-chat-android-offline)
- There was an issue with the 0.4.0 and the data structure for NotificationMarkRead

# May 13th, 2020 - 0.4.0 (stream-chat-android-offline)
## Features:
- Massive improvement to javadoc/dokka
- Support for user ban events. Exposed via chatDomain.banned
- Muted users are available via chatDomain.muted
- Support for notificationMarkRead, invite and removed from channel events
- Support for deleting channels
- Support for silent messages
- Creating channels with both members and additional data works now
- User presence is enabled

##Bugfixes:
- No longer denormalizing channelData.lastMessageAt
- Fixed an issue with channel event handling and the usage of channel.id vs channel.cid
- Changed channelData.createdBy from lateinit to a regular field

##Other:
- Moved from Travis to Github actions

# 1.4.5 - Tue 12 May 2020 (stream-chat-android-client)
- add message.silent field
- add extension properties `name` and `image` to `Channel` and `User`

## March 11th, 2020 - 3.6.5 (stream-chat-android)
- Fix reaction score parser casting exception

# May 8th, 2020 - 0.3.4 (stream-chat-android-offline)
- added support for muting users
- store the current user in offline storage
- performance tests
- removed launcher icons from lib
- forward compatibility with new event sync endpoint
- support for reaction scores

# 1.4.3 - Thu 7 May 2020 (stream-chat-android-client)
- fix type erasure of parsed collections: `LinkedTreeMap`, but not `List<Reaction>`

# 1.4.2 - Mon 4 May 2020 (stream-chat-android-client)
- add `reactionScores` to `Message`
- fix null write crash of CustomObject nullable field
- fix extraData duplicated fields

# May 2nd, 2020 - 0.3.1 (stream-chat-android-offline)
- Make the channel unread counts easily accessible via channel.unreadCount
- Support for muting users
- Detection for permanent vs temporary errors (which helps improve retry logic)
- Bugfix: Fixes edge cases where recovery flow runs before the existing API calls complete

# 1.4.0 - Fri 1 May 2020 (stream-chat-android-client)
- fix `QueryChannelRequest` when `withMessages/withMembers` is called, but messages were not returned
- add `unreadMessages` to `ChannelUserRead`. Add extension for channel to count total unread messages: `channel.getUnreadMessagesCount()`

# 1.3.0 - Wed 30 Apr 2020 (stream-chat-android-client)
🚨 Breaking changes:
- `TokenProvider` signature enforces async execution
- make socket related classes internal

✅ Other changes
- fix endlessly hanging request in case setUser is not called
- fix expired token case on socket connection
- fix client crash if TokenProvider throws an exception

# Apr 29th, 2020 - 0.3.0 (stream-chat-android-offline)
- Handle edge cases where events are received out of order
- KTlint, travis and coverage reporting
- Interfaces for use cases and controllers for easier testing
- Channel data to isolate channel data vs rest of channel state
- Java version of code examples
- Handle edge cases for channels with more than 100 members
- Test coverage on mark read
- Bugfix queryChannelsController returning duplicate channels
- Support for hiding and showing channels
- Full offline pagination support (including the difference between GTE and GT filters)

# 1.2.2 - Wed 29 Apr 2020 (stream-chat-android-client)
🚨 Breaking changes:
- fields of models are moved to constructors: `io.getstream.chat.android.client.models`
- field of Device `push_provider` renamed to `pushProvider` and moved to constructor

✅ Other changes
- added local error codes with descriptions: `io.getstream.chat.android.client.errors.ChatErrorCode`
- fix uncaught java.lang.ExceptionInInitializerError while parsing custom object

# Apr 22nd, 2020 - 0.2.1 (stream-chat-android-offline)
- Better handling for missing cids

# Apr 22nd, 2020 - 0.2.0 (stream-chat-android-offline)
- Test suite > 100 tests
- Sample app (stream-chat-android) works
- Full offline sync for channels, messages and reactions
- Easy to use livedata objects for building your own UI

# Apr 22nd, 2020 - 0.1.0 (stream-chat-android-offline)
- First Release

## March 3rd, 2020 - 3.6.5 (stream-chat-android)
- Fix crash on sending Google gif

## March 3rd, 2020 - 3.6.4 (stream-chat-android)
- Update default endpoint: from `chat-us-east-1.stream-io-api.com` to `chat-us-east-staging.stream-io-api.com`
- update target api level to 29
- Fixed media playback error on api 29 devices
- Added score field to reaction model

## January 28th, 2020 - 3.6.3 (stream-chat-android)
- ViewModel & ViewHolder classes now use protected instead of private variables to allow customization via subclassing
- ChannelViewHolderFactory is now easier to customize
- Added ChannelViewHolder.messageInputText for 2 way data binding
- Documentation improvements
- Fix problem with wrong scroll position

## January 10th, 2020 - 3.6.2 (stream-chat-android)
- Enable multiline edit text
- Fix deprecated getColumnIndexOrThrow for 29 Api Level

## January 7th, 2020 - 3.6.1 (stream-chat-android)
- Add navigation components with handler to override default behaviour

## Breaking changes:
###
- `OpenCameraViewListener` is replaced with CameraDestination

## January 6th, 2020 - 3.6.0 (stream-chat-android)
- Add `MessageSendListener` interface for sending Message
- Update `README` about Customizing MessageInputView
- Client support for anonymous and guest users
- Client support initialization with Configurator
- Support auto capitalization for keyboard
- Add `NotificationManager` with customization opportunity
- Update `UpdateChannelRequest` for reserved fields
- renamed `MoreActionDialog` to `MessageMoreActionDialog`
- Add `StreamLoggerHandler` interface for custom logging client data
- Add logging customization ability
- fix markdown for mention if there is no space at prefix @
- fix Edit Attachment behavior
- add support for channel.hide with clear history + events
- Fix crash in AttachmentActivity and AttachmentDocumentActivity crash when app is killed in background
- Add utility method StreamChat.isConnected()

#### Breaking changes:

##### Channel hide request
- `Channel:hide` signature has changed: `HideChannelRequest` must be specified as first parameter
- `Client:hideChannel` signature has changed: `HideChannelRequest` must be specified as second parameter
- `ChannelListViewModel:hideChannel` signature has changed: `HideChannelRequest` must be specified as second parameter

##### How to upgrade
To keep the same behavior pass `new HideChannelRequest()` as request parameter to match with the new signature.

## December 9th, 2019 - 3.5.0 (stream-chat-android)
- Fix set typeFace without custom font
- Fix channel.watch (data payload was not sent)
- Fix API 23 compatibility
- Add Attachment Border Color attrs
- Add Message Link Text Color attrs
- Add custom api endpoint config to sample app and SDK

## November 28th, 2019 - 3.4.1 (stream-chat-android)
- Fix Giphy buttons alignments
- Add Giphy error cases handling
- Update http related issues documentation


## November 28th, 2019 - 3.4.0 (stream-chat-android)
- Custom font fot the whole SDK
- Custom font per TextView
- Ignore sample app release unit tests, keep debug tests
- Added AttachmentBackgroundColorMine/Theirs
- Fix Edit/Delete thread parent message
- Replace fadein/fadeout animation of parent/current thread with default RecyclerView animation

## November 5th, 2019 - 3.3.0 (stream-chat-android)
- Fix Concurrent modification when removing member from channel
- Fix automention input issue
- Fix Sent message progress infinite
- Fix channel delete event handling in ChannelList view model
- Fix attachment duplicated issue when message edit
- Add File Upload 2.0
- Add editMessage function in Channel View Model
- Fix JSON encoding always omits null fields
- Sample app: add version header, release version signing
- Add Message Username and Date attrs


## November 5th, 2019 - 3.2.1 (stream-chat-android)
- Fixed transparency issues with user profile images on older devices
- Better channel header title for channels without a name
- Fixed read count difference between own and other users' messages
- Fixed Video length preview
- Catch error body parsing errors
- Do not show commands list UI when all commands are disabled
- Renamed `MessageInputClient` to `MessageInputController`
- Added Large file(20MB) check for uploading file
- Added streamUserNameShow and streamMessageDateShow in `MessageListViewStyle`
- Fixed channel header title position issue when Last Active is hidden


## October 25th, 2019 - 3.2.0 (stream-chat-android)
- Added event interceptors to `ChannelListViewModel`

## October 24th, 2019 - 3.1.0 (stream-chat-android)
- Add channel to list when the user is added
- Add `onUserDisconnected` event
- Make sure channel list view model is cleared when the user disconnects
- Fix bug with `setUser` when user data is not correctly URI encoded
- Add debug/info logging
- Add Attrs for DateSeparator

## Oct 23th, 2019 - 3.0.2 (stream-chat-android)
- Fix NPE with restore from background and null users

## Oct 22th, 2019 - 3.0.1 (stream-chat-android)
- Fix NPE with empty channel lists

## Oct 21th, 2019 - 3.0.0 (stream-chat-android)
- Added support for message search `client.searchMessages`
- Better support for query user options
- Update channel update signature
- Fix disconnection NPE
- Minor bugfixes
- Remove file/image support
- Expose members and watchers pagination options for query channel

#### Breaking changes
- `Channel.update` signature has changed

## Oct 16th, 2019 - 2.3.0 (stream-chat-android)
- Added support for `getReactions` endpoint
- Calls to `ChannelListViewModel#setChannelFilter` will reload the list of channels if necessary
- Added support for `channel.stopWatching()`
- Improved error message for uploading large files
- Remove error messages after you send a message (similar behaviour to Slack)
- Fixed slash command support on threads
- Improved newline handling
- Improved thread display
- Expose ban information for current user (`User#getBanned`)
- Bugfix on attachment size
- Added support for accepting and rejecting channel invites
- Expose current user LiveData with `StreamChat.getCurrentUser()`

## Oct 14th, 2019 - 2.2.1 (stream-chat-android)
- Renamed `FileSendResponse` to `UploadFileResponse`
- Renamed `SendFileCallback` to `UploadFileCallback`
- Removed `SendMessageRequest`
- Updated `sendMessage` and `updateMessage` from `Client`
- Added devToken function for setUser of Client
- Added a callback as an optional last argument for setUser functions
- Added ClientState which stores users, current user, unreadCount and the current user's mutes
- Added notification.mutes_updated event
- Add support for add/remove channel members
- Expose channel unread messages counts for any user in the channel

## Oct 9, 2019 - 2.2.0 (stream-chat-android)
- Limit message input height to 7 rows
- Fixed thread safety issues on Client.java
- Fixed serialization of custom fields for message/user/channel and attachment types
- Added support for distinct channels
- Added support to Channel hide/show
- Improved client error reporting (we now return a parsed error response when available)
- General improvements to Message Input View
- Added ReactionViewClickListener
- Added support for banning and unbanning users
- Added support for deleting a channel
- Add support for switching users via `client.disconnect` and `client.setUser`
- Add `reload` method to `ChannelListViewModel`
- Bugfix: hides attachment drawer after deny permission
- Add support for update channel endpoint
- Add PermissionRequestListener for Permission Request

## September 28, 2019 - 2.1.0 (stream-chat-android)
- Improved support for regenerating expired tokens

#### Breaking changes:
- `MessageInputView#progressCapturedMedia(int requestCode, int resultCode, Intent data)` renamed into `captureMedia(int requestCode, int resultCode, Intent data)`
- `binding.messageInput.permissionResult(requestCode, permissions, grantResults)` in `onRequestPermissionsResult(requestCode, permissions, grantResults) of `ChannelActivity`

## September 28, 2019 - 2.0.1 (stream-chat-android)
- Fix channel list ordering when a channel is added directly from Android
- Better Proguard support

## September 26, 2019 - 2.0.0 (stream-chat-android)
- Simplify random access to channels
- Channel query and watch methods now work the same as they do on all other SDKs

#### Breaking changes:
- `channel.query` does not watch the channel anymore, to retrieve channel state and watch use `channel.watch`
- `client.getChannelByCID` is now private, use one of the `client.channel` methods to get the same (no null checks needed)<|MERGE_RESOLUTION|>--- conflicted
+++ resolved
@@ -62,11 +62,8 @@
 ### ⬆️ Improved
 
 ### ✅ Added
-<<<<<<< HEAD
 - Added pan to ImagePreviewActivity. [#3335](https://github.com/GetStream/stream-chat-android/pull/3335)
-=======
 - Added `imageLoader` parameter to `ChatTheme` that allows providing a custom Coil `ImageLoader`. [#3336](https://github.com/GetStream/stream-chat-android/pull/3336)
->>>>>>> 454c0825
 
 ### ⚠️ Changed
 
