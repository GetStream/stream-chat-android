# UNRELEASED CHANGELOG
## Common changes for all artifacts
### 🐞 Fixed

### ⬆️ Improved

### ✅ Added
- Add `pendingMessages` field to the `Channel` model holding all current pending messages in the channel. [#5784](https://github.com/GetStream/stream-chat-android/pull/5784)
- Add `markMessagesPending` flag to the `Config` model indicating whether pending messages are enabled for the channel. [#5784](https://github.com/GetStream/stream-chat-android/pull/5784)

### ⚠️ Changed

### ❌ Removed

## stream-chat-android-client
### 🐞 Fixed

### ⬆️ Improved

### ✅ Added
<<<<<<< HEAD
- Add `channelRole` property on the `Message` model, representing the role of the member who sent the message in the channel. [#5919](https://github.com/GetStream/stream-chat-android/pull/5919)
=======
- Add `ChatClient.getPendingMessage` to fetch a pending message (and its metadata) by its ID. [#5784](https://github.com/GetStream/stream-chat-android/pull/5784)
>>>>>>> 6655d42c

### ⚠️ Changed

### ❌ Removed

## stream-chat-android-offline
### 🐞 Fixed

### ⬆️ Improved

### ✅ Added

### ⚠️ Changed

### ❌ Removed

## stream-chat-android-state
### 🐞 Fixed

### ⬆️ Improved

### ✅ Added

### ⚠️ Changed

### ❌ Removed

## stream-chat-android-ui-common
### 🐞 Fixed
- Ensure any callback action called from the CoilStreamImageLoader is run on the caller thread. [#5915](https://github.com/GetStream/stream-chat-android/pull/5915)

### ⬆️ Improved

### ✅ Added

### ⚠️ Changed

### ❌ Removed

## stream-chat-android-ui-components
### 🐞 Fixed
- Filter out Poll Options differing only on whitespaces. [#5913](https://github.com/GetStream/stream-chat-android/pull/5913)

### ⬆️ Improved

### ✅ Added

### ⚠️ Changed

### ❌ Removed

## stream-chat-android-compose
### 🐞 Fixed
- Filter out Poll Options differing only on whitespaces. [#5913](https://github.com/GetStream/stream-chat-android/pull/5913)

### ⬆️ Improved

### ✅ Added

### ⚠️ Changed

### ❌ Removed

## stream-chat-android-markdown-transformer
### 🐞 Fixed

### ⬆️ Improved

### ✅ Added

### ⚠️ Changed

### ❌ Removed

# September 01th, 2025 - 6.22.1
## stream-chat-android-client
### ⬆️ Improved
- New Silent messages are not increasing the unread count. [#5910](https://github.com/GetStream/stream-chat-android/pull/5910)

### ✅ Added
- Add `channel` entity to `ChannelHiddenEvent`. [#5912](https://github.com/GetStream/stream-chat-android/pull/5912)
- Add `channel` entity to `ChannelVisibleEvent`. [#5912](https://github.com/GetStream/stream-chat-android/pull/5912)

## stream-chat-android-state
### ⬆️ Improved
- New Silent messages are not increasing the unread count. [#5910](https://github.com/GetStream/stream-chat-android/pull/5910)

# August 27th, 2025 - 6.22.0
## stream-chat-android-client
### 🐞 Fixed
- Fix `ChatClient.connectUser` not propagating unrecoverable errors from the socket to the result. [#5896](https://github.com/GetStream/stream-chat-android/pull/5896)

### ✅ Added
- Add `ChatErrorCode.DUPLICATE_USERNAME_ERROR` covering the error case when a user tries to connect with an existing username, when `enforce_unique_usernames` is enabled. [#5896](https://github.com/GetStream/stream-chat-android/pull/5896)
- Introduce `getUnreadCounts` to the `ChatClient`. [#5897](https://github.com/GetStream/stream-chat-android/pull/5897)

## stream-chat-android-ui-common
### ✅ Added
- Introduce `ChannelAttachmentsViewController`, `ChannelAttachmentsViewAction`, `ChannelAttachmentsViewEvent`, and `ChannelAttachmentsViewState` shared between XML and Compose SDKs and responsible for managing the state and events related to channel attachments, supporting pagination. [#5882](https://github.com/GetStream/stream-chat-android/pull/5882)

## stream-chat-android-ui-components
### ✅ Added
- Introduce `ChannelAttachmentsViewModel` and `ChannelAttachmentsViewModelFactory`. [#5882](https://github.com/GetStream/stream-chat-android/pull/5882)

## stream-chat-android-compose
### ⬆️ Improved
- Improve the uploaded attachment loading UI. [#5889](https://github.com/GetStream/stream-chat-android/pull/5889)
- Show message for unsupported file types during the system attachment upload. [#5900](https://github.com/GetStream/stream-chat-android/pull/5900) 
- `MediaGalleryPager` now supports a single `Player` instead of creating a player for each video attachment. [#5882](https://github.com/GetStream/stream-chat-android/pull/5882)
- Scroll to the bottom when the current user sends a new message. [#5907](https://github.com/GetStream/stream-chat-android/pull/5907)
- Address the minor accessibility issues of `Back Button`, `Send Button`, `Message Composer Cancel Button`, and `Message Reactions`. [#5904](https://github.com/GetStream/stream-chat-android/pull/5904)

### ✅ Added
- Introduce `ChannelAttachmentsViewModel` and `ChannelAttachmentsViewModelFactory`. [#5882](https://github.com/GetStream/stream-chat-android/pull/5882)
- Introduce `ChannelFilesAttachmentsScreen` to display the channel files attachments. [#5882](https://github.com/GetStream/stream-chat-android/pull/5882)
- Introduce `ChannelMediaAttachmentsScreen` to display the channel media (photos & videos) attachments. [#5882](https://github.com/GetStream/stream-chat-android/pull/5882)
- Introduce `ChannelMediaAttachmentsPreview`, a full-screen pager that allows users to swipe through media attachments in a channel. [#5882](https://github.com/GetStream/stream-chat-android/pull/5882)
- Introduce `checkIconBackgroundColor`, `checkIconTintColor`, and `contentColor` to `AttachmentPickerTheme`. [#5903](https://github.com/GetStream/stream-chat-android/pull/5903)

### ⚠️ Changed
- Deprecate `StreamAttachmentFactories.defaultFactories()` in favor of `StreamAttachmentFactories.defaults()`. [#5908](https://github.com/GetStream/stream-chat-android/pull/5908)
- Deprecate `GiphyAttachmentContent` in favor of `GiphyAttachmentContent` with the `onItemClick` lambda parameter that accepts a `GiphyAttachmentClickData`. [#5908](https://github.com/GetStream/stream-chat-android/pull/5908)
- Deprecate `LinkAttachmentContent` in favor of `LinkAttachmentContent` with the `onItemClick` lambda parameter that accepts a `LinkAttachmentClickData`. [#5908](https://github.com/GetStream/stream-chat-android/pull/5908)
- Deprecate `MediaAttachmentContent` in favor of `MediaAttachmentContent` with the `onItemClick` lambda parameter that accepts a `MediaAttachmentClickData`. [#5908](https://github.com/GetStream/stream-chat-android/pull/5908)
- Deprecate `GiphyAttachmentFactory` constructor that accepts `onContentItemClick` in favor of the one that accepts `onItemClick` lambda parameter that accepts a `GiphyAttachmentClickData`. [#5908](https://github.com/GetStream/stream-chat-android/pull/5908)
- Deprecate `LinkAttachmentFactory` constructor that accepts `onContentItemClick` in favor of the one that accepts `onItemClick` lambda parameter that accepts a `LinkAttachmentClickData`. [#5908](https://github.com/GetStream/stream-chat-android/pull/5908)
- Deprecate `MediaAttachmentFactory` constructor that accepts `onContentItemClick` in favor of the one that accepts `onItemClick` lambda parameter that accepts a `MediaAttachmentClickData`. [#5908](https://github.com/GetStream/stream-chat-android/pull/5908)
- 

# August 13th, 2025 - 6.21.0
## stream-chat-android-client
### ✅ Added
- Add `NotificationhandlerFactory.notificationBuilderTransformer` parameter to allow customization of the notification builder. [#5881](https://github.com/GetStream/stream-chat-android/pull/5881)
- Support User Average Response Time. [#5893](https://github.com/GetStream/stream-chat-android/pull/5893)

## stream-chat-android-offline
### ✅ Added
- Add `StreamOfflinePluginFactory.ignoredChannelTypes` property to allow ignoring messages for specific channel types in the offline storage. [#5877](https://github.com/GetStream/stream-chat-android/pull/5877)

## stream-chat-android-state
### 🐞 Fixed
- Fix reactions not working in channels with disabled DB writes. [#5883](https://github.com/GetStream/stream-chat-android/pull/5883)
- Fix delete message not working in channels with disabled DB writes. [#5886](https://github.com/GetStream/stream-chat-android/pull/5886)
- Fix attachments upload not working in channels with message limit applied. [#5886](https://github.com/GetStream/stream-chat-android/pull/5886)
- Fix thread not showing the parent message when offline support is disabled. [#5891](https://github.com/GetStream/stream-chat-android/pull/5891)

### ✅ Added
- Add `StatePluginConfig.MessageLimitConfig` config to allow setting the maximum number of messages to be kept in memory for specific channel types. [#5877](https://github.com/GetStream/stream-chat-android/pull/5877)

### ⚠️ Changed
- Deprecate `SendReactionListener.onSendReactionPrecondition(currentUser?, reaction: Reaction)` in favor of `SendReactionListener.onSendReactionPrecondition(cid: String?, currentUser: User?, reaction: Reaction)`. [#5883](https://github.com/GetStream/stream-chat-android/pull/5883)

## stream-chat-android-ui-common
### 🐞 Fixed
- Fix silent messages not shown in the channel preview in the channel list. [#5880](https://github.com/GetStream/stream-chat-android/pull/5880)

## stream-chat-android-ui-components
- Fix the read mark failing to update. [#5890](https://github.com/GetStream/stream-chat-android/pull/5890)

## stream-chat-android-compose
### 🐞 Fixed
- Fix media gallery screen not closed after all attachments are deleted from the message. [#5884](https://github.com/GetStream/stream-chat-android/pull/5884)
- Fix the poll creation button to disable when multiple answers has a wrong input. [#5885](https://github.com/GetStream/stream-chat-android/pull/5885)
- Fix media gallery not opened (closed automatically) when clicking on a media attachment in the message list. [#5892](https://github.com/GetStream/stream-chat-android/pull/5892)

### ✅ Added
- Add `MessageTheme.linkBackgroundColor` for customizing the background color of the message link card. [#5894](https://github.com/GetStream/stream-chat-android/pull/5894)

### ⚠️ Changed
- Deprecate `StreamColors.linkBackground` in favor of `MessageTheme.linkBackgroundColor`. [#5894](https://github.com/GetStream/stream-chat-android/pull/5894)

# July 25th, 2025 - 6.20.0
## stream-chat-android-client
### ✅ Added
- Add throttling mechanism to prevent excessive API calls when updating locations. [#5871](https://github.com/GetStream/stream-chat-android/pull/5871)

## stream-chat-android-ui-common
### ✅ Added
- Added a check for skipping the message send when text is not changed. [#5831](https://github.com/GetStream/stream-chat-android/pull/5831)

## stream-chat-android-ui-components
### ⬆️ Improved
- Improve enforcement of multiple answer ranges in polls. The number of multiple answers must be between 2 and 10, inclusive. [#5872](https://github.com/GetStream/stream-chat-android/pull/5872)
- Show the number of selectable poll answers as a subtitle in poll message content. [#5872](https://github.com/GetStream/stream-chat-android/pull/5872)
- Show unique poll winner. [#5872](https://github.com/GetStream/stream-chat-android/pull/5872)
- Show "Vote ended" subtitle for closed polls.. [#5872](https://github.com/GetStream/stream-chat-android/pull/5872)
- Shows the vote date and time in the Poll result dialog. [#5872](https://github.com/GetStream/stream-chat-android/pull/5872)

### ✅ Added
- Add customizable `DurationFormatter` via `ChatUI`. [#5876](https://github.com/GetStream/stream-chat-android/pull/5876)

## stream-chat-android-compose
### 🐞 Fixed
- Fix duplicate avatars in poll messages by remembering `imageUrl` to invalidate `data` when `imageUrl` changes. [#5872](https://github.com/GetStream/stream-chat-android/pull/5872)

### ⬆️ Improved
- Improve enforcement of multiple answer ranges in polls. The number of multiple answers must be between 2 and 10, inclusive. [#5872](https://github.com/GetStream/stream-chat-android/pull/5872)
- Show the number of selectable poll answers as a subtitle in poll message content. [#5872](https://github.com/GetStream/stream-chat-android/pull/5872)
- Show unique poll winner. [#5872](https://github.com/GetStream/stream-chat-android/pull/5872)
- Show "Vote ended" subtitle for closed polls.. [#5872](https://github.com/GetStream/stream-chat-android/pull/5872)
- Show the number of comments on the "View Comments" button. [#5872](https://github.com/GetStream/stream-chat-android/pull/5872)
- Show discard dialog when there are changes in the poll composer and the system back button is "pressed". [#5872](https://github.com/GetStream/stream-chat-android/pull/5872)
- Shows the vote date and time in the Poll result dialog. [#5872](https://github.com/GetStream/stream-chat-android/pull/5872)
- Optimize default channel search query to prevent timeouts. [#5870](https://github.com/GetStream/stream-chat-android/pull/5870)

### ✅ Added
- Add customizable `DurationFormatter` via `ChatTheme`. [#5876](https://github.com/GetStream/stream-chat-android/pull/5876)

# July 18th, 2025 - 6.19.0
## stream-chat-android-client
### 🐞 Fixed
- Include pending messages in the `Channel.messages` field so they are always visible in the message list. [#5862](https://github.com/GetStream/stream-chat-android/pull/5862)

### ✅ Added
- Add `ChannelClient.queryReminders()` for querying message reminders. [#5779](https://github.com/GetStream/stream-chat-android/pull/5779)
- Add `ChannelClient.createReminder()` for creating a message reminder. [#5779](https://github.com/GetStream/stream-chat-android/pull/5779)
- Add `ChannelClient.updateReminder()` for updating an existing message reminder. [#5779](https://github.com/GetStream/stream-chat-android/pull/5779)
- Add `ChannelClient.deleteReminder()` for deleting an existing message reminder. [#5779](https://github.com/GetStream/stream-chat-android/pull/5779)
- Add `ReminderCreatedEvent`, `ReminderUpdatdeEvent`, `ReminderDeletedEvent` and `NotificationReminderDueEvent` events notifying the user about changes in the message reminders. [#5779](https://github.com/GetStream/stream-chat-android/pull/5779)
- Add `reminder` field to the `Message` entity, which contains the reminder information. [#5779](https://github.com/GetStream/stream-chat-android/pull/5779)
- Add default handling for `notification.reminder_due` push notification. [#5833](https://github.com/GetStream/stream-chat-android/pull/5833)
- Add `NotificationHandler.showNotification(ChatNotification)` message method for showing a notification of a specific type. [#5833](https://github.com/GetStream/stream-chat-android/pull/5833)
- Add `ChatClient.queryActiveLocations` to query the active live locations (non-expired) shared by the current user. [#5852](https://github.com/GetStream/stream-chat-android/pull/5852)
- Add `ChatClient.sendStaticLocation` to send a static location message to the given channel. [#5852](https://github.com/GetStream/stream-chat-android/pull/5852)
- Add `ChatClient.startLiveLocationSharing` to start a live location sharing for the given channel. [#5852](https://github.com/GetStream/stream-chat-android/pull/5852)
- Add `ChatClient.updateLiveLocation` to update the live location info of a message. [#5852](https://github.com/GetStream/stream-chat-android/pull/5852)
- Add `ChatClient.stopLiveLocationSharing` to stop the live location sharing for a message. [#5852](https://github.com/GetStream/stream-chat-android/pull/5852)
- Introduce the `LiveLocationListener` interface to handle live location-related request events: `onQueryActiveLocationsResult`, `onStartLiveLocationSharingResult`, `onUpdateLiveLocationPrecondition`, `onUpdateLiveLocationResult`, `onStopLiveLocationSharingResult`. [#5852](https://github.com/GetStream/stream-chat-android/pull/5852)
- Add utility function `Message.hasSharedLocation` to check if a message contains shared location data. [#5852](https://github.com/GetStream/stream-chat-android/pull/5852)

### ⚠️ Changed
- Deprecate `NotificationHandler.showNotification(Channel, Message)` in favor of `NotificationHandler.showNotification(ChatNotification)`. [#5833](https://github.com/GetStream/stream-chat-android/pull/5833)

### ❌ Removed
- Remove `@ExperimentalStreamChatApi` annotation usage. [#5866](https://github.com/GetStream/stream-chat-android/pull/5866)

## stream-chat-android-offline
### ✅ Added
- Support local storage to the shared location. [#5852](https://github.com/GetStream/stream-chat-android/pull/5852)

## stream-chat-android-state
### 🐞 Fixed
- Unread message count should not be reset on entering a thread. [#5836](https://github.com/GetStream/stream-chat-android/pull/5836)
- Fix `GlobalState.totalUnreadCount` and `GlobalState.channelUnreadCount` not updated when receiving a new message, when the `OfflinePlugin` is not applied. [#5858](https://github.com/GetStream/stream-chat-android/pull/5858)
- Ensure `Channel.membership` is updated when the current user joins a channel. [#5857](https://github.com/GetStream/stream-chat-android/pull/5857)

### ✅ Added
- Introduce `GlobalState.activeLiveLocations` that emits active live locations that are being shared in the app by the current user. [#5852](https://github.com/GetStream/stream-chat-android/pull/5852)

### ⚠️ Changed
- Change `SyncManager` to schedule updates of messages that contains live locations sharing, to be executed when the live locations sharing ends. [#5852](https://github.com/GetStream/stream-chat-android/pull/5852)

## stream-chat-android-ui-common
### 🐞 Fixed
- Prevent calling `focusMessage` from the `MessageListController` after closing the `MessageList`. [#5854](https://github.com/GetStream/stream-chat-android/pull/5854)

### ❌ Removed
- Remove `@ExperimentalStreamChatApi` annotation usage. [#5866](https://github.com/GetStream/stream-chat-android/pull/5866)

## stream-chat-android-ui-components
### ❌ Removed
- Remove `@ExperimentalStreamChatApi` annotation usage. [#5866](https://github.com/GetStream/stream-chat-android/pull/5866)

## stream-chat-android-compose
### 🐞 Fixed
- Fix `MediaGalleryPreviewActivity` overriding the `Message.attachments` of the `Message` which was passed to it. [#5863](https://github.com/GetStream/stream-chat-android/pull/5863)
- Fix `MediaGalleryPreviewActivity` displaying the current time instead of the `Message` timestamp if the screen was opened without internet connection. [#5863](https://github.com/GetStream/stream-chat-android/pull/5863)
- Fix the top bar up button not working when the keyboard is open in the messages screen. [#5868](https://github.com/GetStream/stream-chat-android/pull/5868)

### ⬆️ Improved
- Add bottom padding to unread message separator. [#5855](https://github.com/GetStream/stream-chat-android/pull/5855)

### ✅ Added
- Expose `canHandle` lambda of the attachment factories: `AudioRecordAttachmentFactory`, `FileAttachmentFactory`, `GiphyAttachmentFactory`, `LinkAttachmentFactory`, `MediaAttachmentFactory`, `UploadAttachmentFactory`. [#5865](https://github.com/GetStream/stream-chat-android/pull/5865) 

### ❌ Removed
- Remove `@ExperimentalStreamChatApi` annotation usage. [#5866](https://github.com/GetStream/stream-chat-android/pull/5866)

# June 27th, 2025 - 6.18.0
## stream-chat-android-client
### 🐞 Fixed
- Fix JSON parsing of `Device.providerName` when calling `ChatClient.getDevices()`. [#5821](https://github.com/GetStream/stream-chat-android/pull/5821)
- Fix JSON parsing of `Flag.targetMessageId` when calling `ChatClient.flagUser()`. [#5829](https://github.com/GetStream/stream-chat-android/pull/5829)

### ⬆️ Improved
- Refactor how Draft Messages are queried to avoid potential issues on the sync process. [#5847](https://github.com/GetStream/stream-chat-android/pull/5847)

## stream-chat-android-ui-common
### ⬆️ Improved
- Use `AAC_ADTS` as default audio recording output format. [#5825](https://github.com/GetStream/stream-chat-android/pull/5825)

### ✅ Added
- Add `MessageOriginalTranslationsStore`: In-memory storage for keeping track of all auto-translated messages which have been manually converted to their original text. [#5845](https://github.com/GetStream/stream-chat-android/pull/5845)
- Add `MessageListController.toggleOriginalText()` method for toggling between the original and translated text of the given message. [#5843](https://github.com/GetStream/stream-chat-android/pull/5843)

## stream-chat-android-ui-components
### 🐞 Fixed
- Fix quoted poll messages showing an empty message preview. [#5849](https://github.com/GetStream/stream-chat-android/pull/5849)

### ✅ Added
- Introduce experimental classes: `ChannelInfoViewModel`, `ChannelInfoViewModelFactory`, `ChannelInfoMemberViewModel`, and `ChannelInfoMemberViewModelFactory`. [#5801](https://github.com/GetStream/stream-chat-android/pull/5801) 
- Add `ChatUI.showOriginalTranslationEnabled` flag for enabling/disabling the "Show original" translation label in the message list. [#5843](https://github.com/GetStream/stream-chat-android/pull/5843)
- Add `MessageListViewModel.Event.ToggleOriginalText` for toggling between the original and translated text of the given message. [#5843](https://github.com/GetStream/stream-chat-android/pull/5843)

### ⚠️ Changed
- Refactor the XML sample view models and UI components to use ChannelInfoViewController. [#5801](https://github.com/GetStream/stream-chat-android/pull/5801)

## stream-chat-android-compose
### 🐞 Fixed
- Use the same text style in `DefaultComposerLabel` and `MessageInput` so that typing `MessageComposer` doesn't cause any glitches. [#5838](https://github.com/GetStream/stream-chat-android/pull/5838)
- Fix quoted poll messages showing an empty message preview. [#5849](https://github.com/GetStream/stream-chat-android/pull/5849)
- Fix ExoPlayer crash when playing a video, happening when the integration app is using the legacy `com.google.android.exoplayer` library. [#5841](https://github.com/GetStream/stream-chat-android/pull/5841)

### ✅ Added
- Add `FileAttachmentPreviewContent`, `FileAttachmentContent`,`FileAttachmentItem`, `FileUploadContent` and `FileUploadItem` to `ChatComponentFactory`. [#5791](https://github.com/GetStream/stream-chat-android/pull/5791)
- Introduce internal `DraftChannelViewController` and experimental classes `DraftChannelViewState`, `DraftChannelViewAction`, and `DraftChannelViewEvent`. [#5797](https://github.com/GetStream/stream-chat-android/pull/5797)
- Message member from the member bottom sheet of the channel info screen. [#5797](https://github.com/GetStream/stream-chat-android/pull/5797)
- Introduce **experimental** factory methods for the channel info screens. [#5812](https://github.com/GetStream/stream-chat-android/pull/5812)
- Add `ChatTheme.showOriginalTranslationEnabled` flag for enabling/disabling the "Show original" translation label in the message list. [#5845](https://github.com/GetStream/stream-chat-android/pull/5845)
- Add `MessageListViewModel.toggleOriginalText()` method for toggling between the original and translated text of the given message. [#5845](https://github.com/GetStream/stream-chat-android/pull/5845)
- Support adding members to group in the channel info screen. [#5850](https://github.com/GetStream/stream-chat-android/pull/5850)

### ❌ Removed
- Remove redundant use of coroutineScope inside of `LaunchedEffect`. [#5811](https://github.com/GetStream/stream-chat-android/pull/5811)

# June 09th, 2025 - 6.17.0
## stream-chat-android-client
### ⬆️ Improved
- Add `ChannelInfo` fallback to `Message` when parsing from API and/or Events. [#5813](https://github.com/GetStream/stream-chat-android/pull/5813)
- Refresh token only during WS reconnection when the reconnection is triggered by a token issue. [#5816](https://github.com/GetStream/stream-chat-android/pull/5816)

## stream-chat-android-ui-components
### ⬆️ Improved
- Improve the performance of playing video/audio attachments by using `ExoPlayer` instead of `VideoView`. [#5749](https://github.com/GetStream/stream-chat-android/pull/5749)

## stream-chat-android-compose
### ⬆️ Improved
- Use the lambda-based `graphicsLayer` modifier to improve performance by avoiding unnecessary recompositions caused by mutable state in modifiers. [#5800](https://github.com/GetStream/stream-chat-android/pull/5800)
- Mark the bottom-most item as seen only if app is in foreground. [#5814](https://github.com/GetStream/stream-chat-android/pull/5814)

### ✅ Added
- Introduce **experimental** `DirectChannelInfoScreen` and `GroupChannelInfoScreen` for displaying channel information and the available channel actions. [#5773](https://github.com/GetStream/stream-chat-android/pull/5773)
- Introduce **internal** `ChannelInfoMemberInfoModalSheet` for displaying channel information and the available channel actions. [#5785](https://github.com/GetStream/stream-chat-android/pull/5785)

### ⚠️ Changed
- Deprecate `MessageListHeaderCenterContent` in `ChatComponentFactory` in favor of a version that makes the `onClick` parameter optional. [#5785](https://github.com/GetStream/stream-chat-android/pull/5785)
- Make the `MessageListHeader` support nullable `onHeaderTitleClick`, so that the ripple effect is not shown when the header is not clickable. [#5785](https://github.com/GetStream/stream-chat-android/pull/5785)

# May 23th, 2025 - 6.16.0
## Common changes for all artifacts
### 🐞 Fixed
- Fix adding/removing of message reactions when offline not working. [#5762](https://github.com/GetStream/stream-chat-android/pull/5762)

### ⚠️ Changed
- Deprecate `$ne` filter (no longer supported due to performance issues). [#5782](https://github.com/GetStream/stream-chat-android/pull/5782)

## stream-chat-android-client
### ✅ Added
- Add `ChatClient.queryDrafts` method which supports filtering and pagination. [#5759](https://github.com/GetStream/stream-chat-android/pull/5759)
- Add `SendMessageInterceptor` and `ChatClient.Builder.sendMessageInteceptor` for overriding the default `sendMessage` operation. [#5775](https://github.com/GetStream/stream-chat-android/pull/5775)

### ⚠️ Changed
- Deprecate `ChatClient.queryDraftMessages` because the `offset` argument is not supported. [#5759](https://github.com/GetStream/stream-chat-android/pull/5759)

## stream-chat-android-state
### 🐞 Fixed
- Fix potential infinite loop during background sync caused by syncing the draft messages. [#5759](https://github.com/GetStream/stream-chat-android/pull/5759)

## stream-chat-android-ui-common
### ✅ Added
- Introduce internal `ChannelInfoViewController` and the experimental classes: `ChannelInfoViewState`, `ChannelInfoViewEvent`, and `ExpandableList`. [#5764](https://github.com/GetStream/stream-chat-android/pull/5764)

## stream-chat-android-ui-components
### 🐞 Fixed
- Fix audio recording attachments not paused when the app goes to the background or the screen is covered with another one. [#5685](https://github.com/GetStream/stream-chat-android/pull/5685)
- Fix `UninitializedPropertyAccessException` in `AttachmentsPickerSystemFragment`. [#5778](https://github.com/GetStream/stream-chat-android/pull/5778)

## stream-chat-android-compose
### 🐞 Fixed
- Fix audio recording attachments not paused when the app goes to the background or the screen is covered with another one. [#5685](https://github.com/GetStream/stream-chat-android/pull/5685)
- Fix `MessageRegularContent` component factory. [5774](https://github.com/GetStream/stream-chat-android/pull/5774)

### ⬆️ Improved
- Improve the performance of playing video/audio attachments by using `ExoPlayer` instead of `VideoView`. [#5749](https://github.com/GetStream/stream-chat-android/pull/5749)
- Expose audio recording URI mapping to be used by the player UI. [#5776](https://github.com/GetStream/stream-chat-android/pull/5776)
- Added `errorPlaceholderPainter` property to Avatar allowing to have a custom Painter used when there is an error fetching the picture. [#5766](https://github.com/GetStream/stream-chat-android/pull/5766)
- Added `ChatComponentFactory.FallbackAvatar` method for overriding the default `FallbackAvatar`. [#5766](https://github.com/GetStream/stream-chat-android/pull/5766)
- Remove `DummyFirstChannelItem` from the `Channels` composable and improve animations when adding/moving channels. [#5780](https://github.com/GetStream/stream-chat-android/pull/5780)

### ✅ Added
- Introduce an **experimental** `ChatsScreen` supporting adaptive layout for large screen devices. [#5671](https://github.com/GetStream/stream-chat-android/pull/5671) [#5556](https://github.com/GetStream/stream-chat-android/pull/5556)

# April 30th, 2025 - 6.15.0
## Common changes for all artifacts
### ✅ Added
- Add `teamsRole` field to the `User` model for team-based roles. [#5737](https://github.com/GetStream/stream-chat-android/pull/5737)

### ⚠️ Changed
- Deprecated API endpoints related to third-party video call integrations, which are no longer natively supported. These endpoints will be removed in future releases. [#5740](https://github.com/GetStream/stream-chat-android/pull/5740)

## stream-chat-android-client
### 🐞 Fixed
- Fix `NullPointerException` in `SubscriptionImpl` when subscription is disposed concurrently while being filtered. [#5738](https://github.com/GetStream/stream-chat-android/pull/5738)
- Fix new Stream token not sent with the request after refreshing it. [#5757](https://github.com/GetStream/stream-chat-android/pull/5757)

## stream-chat-android-ui-common
### 🐞 Fixed
- Fix `ErrorEvent.PollCastingVoteError` emitted instead of `ErrorEvent.PollRemovingVoteError` when `MessageListController.removeVote` fails. [#5742](https://github.com/GetStream/stream-chat-android/pull/5742)

## stream-chat-android-ui-components
### 🐞 Fixed
- Fix audio recording attachments not paused when the app goes to the background or the screen is covered with another one. [#5685](https://github.com/GetStream/stream-chat-android/pull/5685)

### ⚠️ Changed
- Replace `StreamImage` with `StreamAsyncImage`. [#5724](https://github.com/GetStream/stream-chat-android/pull/5724)
- Deprecate landscapist `StreamImage` in favor of coil `SubcomposeAsyncImage`. [#5724](https://github.com/GetStream/stream-chat-android/pull/5724)
- Deprecate `rememberStreamImagePainter` in favor of coil `rememberAsyncImagePainter`. [#5724](https://github.com/GetStream/stream-chat-android/pull/5724)

## stream-chat-android-compose
### 🐞 Fixed
- Fix audio recording attachments not paused when the app goes to the background or the screen is covered with another one. [#5685](https://github.com/GetStream/stream-chat-android/pull/5685)
- Fix crash when multiple answers field is not a valid number when creating a poll. [#5733](https://github.com/GetStream/stream-chat-android/pull/5733)
- Ensure the `ImageLoader` created by a custom `StreamCoilImageLoaderFactory` is passed to the `MediaGalleryPreviewActivity`. [#5736](https://github.com/GetStream/stream-chat-android/pull/5736)

### ⬆️ Improved
- Improve the images loading. [#5724](https://github.com/GetStream/stream-chat-android/pull/5724)
- Remove the divider of the last item in the channel list and pinned message list. [#5746](https://github.com/GetStream/stream-chat-android/pull/5746)

### ✅ Added
- Introduce `MediaGalleryConfig` for simple configuration(show/hide) of the actions in the `MediaGalleryPreviewActivity`. [#5726](https://github.com/GetStream/stream-chat-android/pull/5726)
- Introduce experimental `MediaGalleryPreviewScreen` composable component which renders a standalone media gallery for a `Message` with media attachments. [#5726](https://github.com/GetStream/stream-chat-android/pull/5726)
- Add `ChatComponentFactory.MessageListBackground` method for overriding the default `MessageList` background. [#5750](https://github.com/GetStream/stream-chat-android/pull/5750)
- Add `background` argument to the `MessageList` composable for overriding the default background. [#5750](https://github.com/GetStream/stream-chat-android/pull/5750)

### ⚠️ Changed
- Deprecate `ThreadMessagesStart` in favor of `Arrangement.Vertical`. [#5745](https://github.com/GetStream/stream-chat-android/pull/5745)

# April 16th, 2025 - 6.14.0
## stream-chat-android-client
### ⬆️ Improved
- Remove local device using optimistic behavior. [#5727](https://github.com/GetStream/stream-chat-android/pull/5727)

### ✅ Added
- Add `lastReadMessageId` field to `MessageReadEvent` and `NotificationMarkReadEvent`. [#5710](https://github.com/GetStream/stream-chat-android/pull/5710)
- Add `ChatClient.deletePoll(String)` method to delete a Poll by its ID. [#5696](https://github.com/GetStream/stream-chat-android/pull/5696)

## stream-chat-android-offline
### 🐞 Fixed
- Store/Obtain `Message::reactionGroups` on the local DB. [#5723](https://github.com/GetStream/stream-chat-android/pull/5723)

## stream-chat-android-ui-common
### 🐞 Fixed
- Return a subtype of `NewMessageState` (`Typing`) for the typing indicator item, so that the UI can behave properly. [#5712](https://github.com/GetStream/stream-chat-android/pull/5712)

## stream-chat-android-compose
### 🐞 Fixed
- Fix audio recording attachments not paused when the app goes to the background or the screen is covered with another one. [#5685](https://github.com/GetStream/stream-chat-android/pull/5685)
- Fix search input paddings on tablet. [#5716](https://github.com/GetStream/stream-chat-android/pull/5716)
- Fix `MessageItem` not respecting `ChatTheme.dimens.messageItemMaxWidth`. [#5722](https://github.com/GetStream/stream-chat-android/pull/5722)

### ⬆️ Improved
- Remove dependency on `com.google.accompanist.pager` and `com.google.accompanist.systemuicontroller`. [#5709](https://github.com/GetStream/stream-chat-android/pull/5709)

### ✅ Added
- Introduce `MentionList` to display a list of mentions for the current user. [#5695](https://github.com/GetStream/stream-chat-android/pull/5695)
- Add `SearchInputClearButton` component factory. [#5716](https://github.com/GetStream/stream-chat-android/pull/5716)

### ⚠️ Changed
- Introduce an overload of LoadMoreHandler with threshold parameter as a lambda for calculating the value dynamically. [#5711](https://github.com/GetStream/stream-chat-android/pull/5711), [#5713](https://github.com/GetStream/stream-chat-android/pull/5713)
- Change the default value for the `stream_compose_search_input_hint` text from "Search channels by name" to a more general "Search", to cover the case when searching for messages instead of channels. [#5717](https://github.com/GetStream/stream-chat-android/pull/5717)

# April 04th, 2025 - 6.13.0
## Common changes for all artifacts
### 🐞 Fixed
- Upgrade StreamPush dependency to V1.3.1 to avoid proguard issues.

### ✅ Added
- Add `DraftMessage` entity to represent a draft message. [#5682](https://github.com/GetStream/stream-chat-android/pull/5682)

## stream-chat-android-client
### 🐞 Fixed
- Ensure `HeadersInterceptor` doesn't use any special character that can come from the customer integration. [#5708](https://github.com/GetStream/stream-chat-android/pull/5708)

### ✅ Added
- Add `ChatClient.createDraftMessage()` method to create a draft message. [#5682](https://github.com/GetStream/stream-chat-android/pull/5682)
- Add `ChatClient.deleteDraftMessages()` method to delete a draft message. [#5682](https://github.com/GetStream/stream-chat-android/pull/5682)
- Add `ChatClient.queryDraftMessages()` method to query draft messages. [#5682](https://github.com/GetStream/stream-chat-android/pull/5682)

## stream-chat-android-state
### ✅ Added
- Add `GlobalState.channelDraftMessages` and `GlobalState.threadDraftMessages` properties providing access to the draft messages. [#5682](https://github.com/GetStream/stream-chat-android/pull/5682) 
- Add `ChatClient.globalStateFlow` flow holding the `GlobalState` object, which emits values only if the user is connected. [#5702](https://github.com/GetStream/stream-chat-android/pull/5702)

## stream-chat-android-ui-common
### ✅ Added
- Introduce `MentionListController` responsible for managing the state of the mention list. [#5692](https://github.com/GetStream/stream-chat-android/pull/5692)

## stream-chat-android-ui-components
### 🐞 Fixed
- Fix audio recording attachments not paused when the app goes to the background or the screen is covered with another one. [#5685](https://github.com/GetStream/stream-chat-android/pull/5685)
- Fix crash happening after process death when accessing `GlobalState` from the UI components. [#5702](https://github.com/GetStream/stream-chat-android/pull/5702)

### ⬆️ Improved
- Enable pagination in `MentionListView`. [#5692](https://github.com/GetStream/stream-chat-android/pull/5692)

### ✅ Added
- Add `ChatUI.draftMessagesEnabled` property to enable/disable Draft Messages. [#5687](https://github.com/GetStream/stream-chat-android/pull/5687)

### ⚠️ Changed
- 🚨Breaking change: Move `MentionListViewModel` logic and its state to a shared component so they can be reused in Compose. [#5692](https://github.com/GetStream/stream-chat-android/pull/5692)
- 🚨Breaking change: `ChannelListViewModel` now accepts a `Flow<GlobalState>` instead of `GlobalState` for the `globalState` constructor parameter.  [#5702](https://github.com/GetStream/stream-chat-android/pull/5702)

## stream-chat-android-compose
### 🐞 Fixed
- Fix audio recording attachments not paused when the app goes to the background or the screen is covered with another one. [#5685](https://github.com/GetStream/stream-chat-android/pull/5685)
- Not show deleted poll messages. [#5689](https://github.com/GetStream/stream-chat-android/pull/5689)
- Fix "Thread reply" item shown in the message options menu for messages in a Thread. [#5683](https://github.com/GetStream/stream-chat-android/pull/5683)
- Fix crash happening after process death when accessing `GlobalState` from the UI components. [#5702](https://github.com/GetStream/stream-chat-android/pull/5702)

### ✅ Added
- Add `MessagesViewModelFactory.isComposerDraftMessageEnabled` property to enable/disable Draft Messages within `MessageComposer`. [#5687](https://github.com/GetStream/stream-chat-android/pull/5687)
- Add `ChannelViewModelFactory.isDraftMessageEnabled` property to enable/disable Draft Messages within `ChannelList`. [#5687](https://github.com/GetStream/stream-chat-android/pull/5687)
- Add `MessageBubble` and `MessageFailedIcon` to `ChatComponentFactory` to allow customization of the message bubbles and the failed message icon. [#5688](https://github.com/GetStream/stream-chat-android/pull/5688)
- Add `errorTextStyle` and `errorBackgroundColor` to `MessageTheme` to allow customization of the error message bubbles and error message text style. [#5688](https://github.com/GetStream/stream-chat-android/pull/5688)
- ⚠️Add `Message` as an argument of the `textStyle` lambda parameter of the `MessageTextFormatter.defaultFormatter` method to allow customizing the text style based on the `Message`. [#5688](https://github.com/GetStream/stream-chat-android/pull/5688)
- Create `ChatTheme.dimens.messageComposerShadowElevation` to customize the message composer shadow elevation. [#5697](https://github.com/GetStream/stream-chat-android/pull/5697)

### ⚠️ Changed
- `defaultMessageOptionsState()` now accepts an `isInThread` flag to show/hide the "Thread reply" option. [#5683](https://github.com/GetStream/stream-chat-android/pull/5683)
- Make `onSearchResultClick` optional in `SearchResultItem`, so we don't render a ripple effect if it is not clickable. [#5695](https://github.com/GetStream/stream-chat-android/pull/5695)

# March 14th, 2025 - 6.12.1
## Common changes for all artifacts
### ⬆️ Improved
- Upgrade StreamLog dependency to avoid a warning message while compilation time related with a duplicated namespace. [#5664](https://github.com/GetStream/stream-chat-android/pull/5664)

## stream-chat-android-client
### 🐞 Fixed
- Fix not being able to send `system` messages via the `ChatClient`. [#5657](https://github.com/GetStream/stream-chat-android/pull/5657)
- Fix `ChatClient.deleteFile()` and `ChatClient.deleteImage()` not propagating errors. [#5666](https://github.com/GetStream/stream-chat-android/pull/5666)
- Fix `X-Stream-Client` header placement in the WebSocket request URL. [#5668](https://github.com/GetStream/stream-chat-android/pull/5668)

### ⬆️ Improved
- Add sending messages to only specific members. The `Message` entity contains a new property `restrictedVisibility` where a list of IDs for the desired members can be set.[#5644](https://github.com/GetStream/stream-chat-android/pull/5644)
- Ensure that `TokenProvider.loadToken()` is not called multiple times while the token is being generated. [#5656](https://github.com/GetStream/stream-chat-android/pull/5656)

### ✅ Added
- Add a way to inject a TokenProvider from PN on the case an expired token needs to be refreshed. [#5655](https://github.com/GetStream/stream-chat-android/pull/5655)
- Recover deprecated `NotInFilterObject` to avoid breaking changes. [#5672](https://github.com/GetStream/stream-chat-android/pull/5672)

## stream-chat-android-ui-common
### 🐞 Fixed
- Fix `MessageListController#scrollToFirstUnreadMessage` not working when the first unread message was not loaded. [#5635](https://github.com/GetStream/stream-chat-android/pull/5635)
- Fix mark own message as unread. [#5677](https://github.com/GetStream/stream-chat-android/pull/5677) [#5680](https://github.com/GetStream/stream-chat-android/pull/5680)

### ⬆️ Improved
- Use `partialUpdateMessage` when editing messages from the message composer. [#5669](https://github.com/GetStream/stream-chat-android/pull/5669)

## stream-chat-android-ui-components
### 🐞 Fixed
- Fix wrong timestamp shown for updated GIPHY messages. [#5674](https://github.com/GetStream/stream-chat-android/pull/5674)

### ✅ Added
- Add `MessageListViewModel::scrollToFirstUnreadMessage` method. [#5635](https://github.com/GetStream/stream-chat-android/pull/5635)
- Add `systemMediaPickerVisualMediaAllowMultiple` and `systemMediaPickerVisualMediaType` properties on the `AttachmentsPickerDialogStyle` for customization of the system visual media picker. [#5654](https://github.com/GetStream/stream-chat-android/pull/5654)

### ⚠️ Changed
- Upgrade to Coil 3. If you use Coil internally in your app and want to upgrade it, you can follow [their migration guide](https://coil-kt.github.io/coil/upgrading_to_coil3/). [#5645](https://github.com/GetStream/stream-chat-android/pull/5645)

## stream-chat-android-compose
### 🐞 Fixed
- Crash when recording audio on a message reply. [#5642](https://github.com/GetStream/stream-chat-android/pull/5642)
- Fix fading issue in media attachment content items. [#5631](https://github.com/GetStream/stream-chat-android/pull/5631)
- Fix additional padding applied to the `MessageComposer` on Android 15. [#5659](https://github.com/GetStream/stream-chat-android/pull/5659)
- Fix wrong timestamp shown for updated messages. [#5674](https://github.com/GetStream/stream-chat-android/pull/5674)

### ⬆️ Improved
- Autofocus the input fields in the poll creation screen. [#5629](https://github.com/GetStream/stream-chat-android/pull/5629)

### ✅ Added
- Add `MessageListViewModel::scrollToFirstUnreadMessage` method. [#5635](https://github.com/GetStream/stream-chat-android/pull/5635)
- Added Swipe To Reply feature to the Messages. [#5627](https://github.com/GetStream/stream-chat-android/pull/5627)
- Apply motion design. [#5647](https://github.com/GetStream/stream-chat-android/pull/5647)
- Add `FileAttachmentTheme` to the `MessageTheme` for customizing the file attachments. [#5670](https://github.com/GetStream/stream-chat-android/pull/5670)
- Add `SystemAttachmentsPickerConfig` for customization of the system attachments picker. [#5654](https://github.com/GetStream/stream-chat-android/pull/5654)

### ⚠️ Changed
- 🚨Breaking change: Change the `AttachmentPickerPollCreation` event to hold a prepared `PollConfig` to simplify the poll creation handling. [#5634](https://github.com/GetStream/stream-chat-android/pull/5634)
- Upgrade to Coil 3. If you use Coil internally in your app and want to upgrade it, you can follow [their migration guide](https://coil-kt.github.io/coil/upgrading_to_coil3/). [#5645](https://github.com/GetStream/stream-chat-android/pull/5645)
- Deprecate `AttachmentsPickerTabFactories.defaultFactoriesWithoutStoragePermissions` in favor of `AttachmentsPickerTabFactories.systemAttachmentsPickerTabFactories`. [#5654](https://github.com/GetStream/stream-chat-android/pull/5654)
- Deprecate `AttachmentsPickerSystemTabFactory(filesAllowed, mediaAllowed, captureImageAllowed, captureVideoAllowed, pollAllowed)` constructor in favor of `AttachmentsPickerSystemTabFactory(SystemAttachmentsPickerConfig)` constructor. [#5654](https://github.com/GetStream/stream-chat-android/pull/5654)
- Deprecate `AttachmentsPickerSystemTabFactory.filesAllowed` property in favor of `AttachmentsPickerSystemTabFactory.config.filesAllowed`. [#5654](https://github.com/GetStream/stream-chat-android/pull/5654)
- Deprecate `AttachmentsPickerSystemTabFactory.mediaAllowed` property in favor of `AttachmentsPickerSystemTabFactory.config.mediaAllowed`. [#5654](https://github.com/GetStream/stream-chat-android/pull/5654)
- Deprecate `AttachmentsPickerSystemTabFactory.captureImageAllowed` property in favor of `AttachmentsPickerSystemTabFactory.config.captureImageAllowed`. [#5654](https://github.com/GetStream/stream-chat-android/pull/5654)
- Deprecate `AttachmentsPickerSystemTabFactory.captureVideoAllowed` property in favor of `AttachmentsPickerSystemTabFactory.config.captureVideoAllowed`. [#5654](https://github.com/GetStream/stream-chat-android/pull/5654)
- Deprecate `AttachmentsPickerSystemTabFactory.pollAllowed` property in favor of `AttachmentsPickerSystemTabFactory.config.pollAllowed`. [#5654](https://github.com/GetStream/stream-chat-android/pull/5654)

# February 17th, 2025 - 6.12.0
## stream-chat-android-ui-components
### ✅ Added
- Added Swipe To Reply feature to the MessageListView. [#5626](https://github.com/GetStream/stream-chat-android/pull/5626)

## stream-chat-android-compose
### 🐞 Fixed
- Fading issue with the `Avatar`. [#5625](https://github.com/GetStream/stream-chat-android/pull/5625)
- Fix `InitialsAvatar` font size in Poll components. [#5625](https://github.com/GetStream/stream-chat-android/pull/5625)
- Fix default camera photo/video picker. [#5637](https://github.com/GetStream/stream-chat-android/pull/5637)

### ⬆️ Improved
- Autofocus the input fields in the poll creation screen. [#5629](https://github.com/GetStream/stream-chat-android/pull/5629)

# February 07th, 2025 - 6.11.0
## stream-chat-android-core
### ✅ Added
- Expose `UserId` alias that Represents a user id. [#5616](https://github.com/GetStream/stream-chat-android/pull/5616)

## stream-chat-android-ui-common
### ✅ Added
- Added `DateFormatter::formatRelativeDate` method to format a relative date. [#5587](https://github.com/GetStream/stream-chat-android/pull/5587)

## stream-chat-android-ui-components
### 🐞 Fixed
- Fix poll attachment picker not hidden if disabled in the dashboard. [#5562](https://github.com/GetStream/stream-chat-android/pull/5562)

### ⬆️ Improved
- `DateDividerViewHolder` now uses `DateFormatter::formatRelativeDate` to format the date. [#5587](https://github.com/GetStream/stream-chat-android/pull/5587)

## stream-chat-android-compose
### 🐞 Fixed
- Fix poll attachment picker not hidden if disabled in the dashboard. [#5562](https://github.com/GetStream/stream-chat-android/pull/5562)

### ⬆️ Improved
- Add a debounce to the queryChannels process to avoid multiple requests while typing for search channels. [#5615](https://github.com/GetStream/stream-chat-android/pull/5615)
- `DefaultMessageDateSeparatorContent` now uses `DateFormatter::formatRelativeDate` to format the date. [#5587](https://github.com/GetStream/stream-chat-android/pull/5587)
- Create snapshot tests for channels stateless components. [#5570](https://github.com/GetStream/stream-chat-android/pull/5570)
- Introduce `ChatComponentFactory` for easier channel components customization. Initially supporting channel stateless components. [#5571](https://github.com/GetStream/stream-chat-android/pull/5571)
- Deprecate `MessageContentFactory` in favor of `ChatComponentFactory`. [#5571](https://github.com/GetStream/stream-chat-android/pull/5571)
- Create snapshot tests for messages stateless components. [#5578](https://github.com/GetStream/stream-chat-android/pull/5578)
- Create snapshot tests for thread list components. [#5610](https://github.com/GetStream/stream-chat-android/pull/5610)
- Create snapshot tests for pinned message list components. [#5611](https://github.com/GetStream/stream-chat-android/pull/5611)
- Create snapshot tests for attachment picker options. [#5617](https://github.com/GetStream/stream-chat-android/pull/5617)
- Create message stateless component factories and refactor to have a single component factory object. [#5593](https://github.com/GetStream/stream-chat-android/pull/5593)
- Create message list header component factories. [#5599](https://github.com/GetStream/stream-chat-android/pull/5599)
- Create message footer status indicator stateless component factories. [#5598](https://github.com/GetStream/stream-chat-android/pull/5598)
- Create message composer stateless component factories. [#5579](https://github.com/GetStream/stream-chat-android/pull/5597)
- Create factories for the avatar stateless components. [#5596](https://github.com/GetStream/stream-chat-android/pull/5596)
- Create thread list component factories. [#5602](https://github.com/GetStream/stream-chat-android/pull/5602)
- Create pinned message list component factories. [#5603](https://github.com/GetStream/stream-chat-android/pull/5603)
- Create search input stateless component factories. [#5604](https://github.com/GetStream/stream-chat-android/pull/5604)
- Create attachments picker send button component factory. [#5607](https://github.com/GetStream/stream-chat-android/pull/5607)
- Introduce display configurations for user presence. [#5601](https://github.com/GetStream/stream-chat-android/pull/5601)

### ✅ Added
- Add customizable `verticalArrangement` to `MessagesScreen`, `MessageList` and `Messages`. [#5618](https://github.com/GetStream/stream-chat-android/pull/5618)

### ⚠️ Changed
- 🚨 Breaking change: Change `@Composable public fun MessageContainer` function to `@Composable public fun LazyItemScope.MessageContainer`. [#5593](https://github.com/GetStream/stream-chat-android/pull/5593)

# January 23th, 2025 - 6.10.0
## Common changes for all artifacts
### ⬆️ Improved
- Update compileSdk to 35 [#5573](https://github.com/GetStream/stream-chat-android/pull/5573)
- Update dependency versions:
  - AndroidX Ktx 1.15.0 [#5573](https://github.com/GetStream/stream-chat-android/pull/5573)
  - Stream Push 1.3.0 [#5573](https://github.com/GetStream/stream-chat-android/pull/5573)
  - Android Gradle Plugin 8.8.0 [#5580](https://github.com/GetStream/stream-chat-android/pull/5580)
  - Kotlin 2.0.21 [#5580](https://github.com/GetStream/stream-chat-android/pull/5580)
  - Gradle Wrapper 8.10.2 [#5580](https://github.com/GetStream/stream-chat-android/pull/5580)

## stream-chat-android-client
### ✅ Added
- Introduced `ApiModelTransformers` to allow custom transformations of API models. [#5568](https://github.com/GetStream/stream-chat-android/pull/5568)

## stream-chat-android-state
### 🐞 Fixed
-. Fix how Unread Counters are updated when events are received. [#5550](https://github.com/GetStream/stream-chat-android/pull/5550)

## stream-chat-android-ui-common
### 🐞 Fixed
- Avoid multiple queries within on states when user's properties are updated. [#5572](https://github.com/GetStream/stream-chat-android/pull/5572)

## stream-chat-android-ui-components
### ✅ Added
- Add `AttachmentsPickerDialogStyle::saveAttachmentsOnDismiss` flag for configuring whether the selected attachments should be saved when the dialog is dismissed. [#5554](https://github.com/GetStream/stream-chat-android/pull/5554)

## stream-chat-android-compose
### 🐞 Fixed
- Fix error messages text being overridden by the default error message. [#5551](https://github.com/GetStream/stream-chat-android/pull/5551)
- Fix wrong hints in the poll creation dialog input fields. [#5561](https://github.com/GetStream/stream-chat-android/pull/5561)

### ⬆️ Improved
- Create snapshot tests for channels stateless components. [#5570](https://github.com/GetStream/stream-chat-android/pull/5570)

### ✅ Added
- Add `AttachmentsPickerTheme::saveAttachmentsOnDismiss` flag for configuring whether the selected attachments should be saved when the dialog is dismissed. [#5554](https://github.com/GetStream/stream-chat-android/pull/5554)

# January 09th, 2025 - 6.9.0
## stream-chat-android-client
### 🐞 Fixed
- Fix `ChatClient::queryBlockedUsers` not working. [#5532](https://github.com/GetStream/stream-chat-android/pull/5532)
- Fix `ChatClient::blockUser` and `ChatClient::unblockUser` response parsing. [#5532](https://github.com/GetStream/stream-chat-android/pull/5532)
- Fix rare bug where the `ConnectivityState` is not updated to `Offline` after disconnecting the device from network. [#5538](https://github.com/GetStream/stream-chat-android/pull/5538)

### ✅ Added
- Add `ClientState::user::blockedUserIds` exposing the list of the current user's blocked users. [#5533](https://github.com/GetStream/stream-chat-android/pull/5533)

### ⚠️ Changed
- 🚨 Breaking change: Change `ChatClient::unblockUser` return type from `Call<BlockUser>` to `Call<Unit>` as we no longer get information about the unblocked user. [#5532](https://github.com/GetStream/stream-chat-android/pull/5532)

## stream-chat-android-state
### ✅ Added
- Add `GlobalState::blockedUserIds` exposing the list of the current user's blocked users. [#5533](https://github.com/GetStream/stream-chat-android/pull/5533)

## stream-chat-android-ui-common
### 🐞 Fixed
- Fix `MessageListController` not respecting the `showSystemMessages` property when set to `false`. [#5546](https://github.com/GetStream/stream-chat-android/pull/5546)

## stream-chat-android-ui-components
### ✅ Added
- Add "Unblock user" message menu option shown for messages from blocked users. [#5533](https://github.com/GetStream/stream-chat-android/pull/5533)

## stream-chat-android-compose
### ✅ Added
- Add "Unblock user" message menu option shown for messages from blocked users. [#5533](https://github.com/GetStream/stream-chat-android/pull/5533)
- Add `ComposerActionsTheme` property to `MessageComposerTheme` for customizing the default action icons in the `MessageComposer`. [#5535](https://github.com/GetStream/stream-chat-android/pull/5535)

### ⚠️ Changed
- Replace usage of `material` with `material3` components. [#5537](https://github.com/GetStream/stream-chat-android/pull/5537)

# December 18th, 2024 - 6.8.0
## Common changes for all artifacts
### ⬆️ Improved
- Internal "Resolve Dependency" process improvements. [#5514](https://github.com/GetStream/stream-chat-android/pull/5514)

### ✅ Added
- Add `Channel.membership.pinnedAt` property notifiying if/when a channel was pinned by the current user. [#5513](https://github.com/GetStream/stream-chat-android/pull/5513)
- Add `Channel.membership.archiveAt` property notifiying if/when a channel was archived by the current user. [#5513](https://github.com/GetStream/stream-chat-android/pull/5513)
- Add support for moderation V2. Add `moderation` field in `Message` model to support the new version of moderation. [#5493](https://github.com/GetStream/stream-chat-android/pull/5493)

### ⚠️ Changed
- 🚨 Breaking change: ViewModels related with "searching messages" feature provide a `List<MessageResult>` instead of a `List<Message>`. [#5500](https://github.com/GetStream/stream-chat-android/pull/5500)

## stream-chat-android-client
### ✅ Added
- Add `ChatClient.pinChannel` and `ChannelClient.unpinChannel` methods to pin/unpin a channel. [#5513](https://github.com/GetStream/stream-chat-android/pull/5513)
- Add `ChatClient.archiveChannel` and `ChannelClient.unarchiveChannel` methods to archive/unarchive a channel. [#5513](https://github.com/GetStream/stream-chat-android/pull/5513)
- Add `ChannelClient.pinChannel` and `ChannelClient.unpinChannel` methods to pin/unpin a channel. [#5513](https://github.com/GetStream/stream-chat-android/pull/5513)
- Add `ChannelClient.archiveChannel` and `ChannelClient.unarchiveChannel` methods to archive/unarchive a channel. [#5513](https://github.com/GetStream/stream-chat-android/pull/5513)
- Add `CreateChannelListener::onCreateChannelRequest(String, String, CreateChannelParams, User)` for performing actions before launching a request for creating a channel. [#5502](https://github.com/GetStream/stream-chat-android/pull/5502)
- Add `ChatClient::createChannel(String, String, CreateChannelParams)` for creating a channel with custom data for its members. [#5502](https://github.com/GetStream/stream-chat-android/pull/5502)
- Add `ChannelClient::createChannel(CreateChannelParams)` for creating a channel with custom data for its members. [#5502](https://github.com/GetStream/stream-chat-android/pull/5502)
- Add `ChatClient::addMembers(String, String, AddMembersParams)` for adding members with custom data to a channel. [#5502](https://github.com/GetStream/stream-chat-android/pull/5502)
- Add `ChannelClient::addMembers(AddMembersParams)` for adding members with custom data to a channel. [#5502](https://github.com/GetStream/stream-chat-android/pull/5502)

### ⚠️ Changed
- Deprecate `CreateChannelListener::onCreateChannelRequest(String, String, List<String>, Map<String, Any>, User)` in favor of the new `CreateChannelListener::onCreateChannelRequest(String, String, CreateChannelParams, User)`. [#5502](https://github.com/GetStream/stream-chat-android/pull/5502)

## stream-chat-android-state
### ⬆️ Improved
- The `ChannelState` is updated with new members after querying member with `ChatClient::queryMembers`. [#5517](https://github.com/GetStream/stream-chat-android/pull/5517)  

## stream-chat-android-ui-common
### ⬆️ Improved
- Exposed expose audio recording params in `DefaultStreamMediaRecorder` to allow customization. [#5520](https://github.com/GetStream/stream-chat-android/pull/5520)

## stream-chat-android-ui-components
### ⬆️ Improved
- Add support for partial media access in `MediaAttachmentFragment` and `FileAttachmentFragment` for Android 14+. [#5524](https://github.com/GetStream/stream-chat-android/pull/5524)

### ✅ Added
- Add `ThreadListView` component for showing the list of threads for the user. [#5491](https://github.com/GetStream/stream-chat-android/pull/5491)
- Hide messages with moderated pictures. [#5525](https://github.com/GetStream/stream-chat-android/pull/5525)

## stream-chat-android-compose
### 🐞 Fixed
- Fix keyboard not closing when opening the attachments picker from `MessagesScreen`. [#5506](https://github.com/GetStream/stream-chat-android/pull/5506)
- The `ChatTheme.downloadAttachmentUriGenerator` and `ChatTheme.downloadRequestInterceptor` properties are forwarded within the `MediaGalleryPreviewActivity` to be used when downloading attachments. [#5522](https://github.com/GetStream/stream-chat-android/pull/5522)

### ⬆️ Improved
- Add support for partial media access in `AttachmentsPickerImagesTabFactory` and `AttachmentsPickerFilesTabFactory` for Android 14+. [#5518](https://github.com/GetStream/stream-chat-android/pull/5518)

### ✅ Added
- The `StreamAttachmentFactories.defaultFactories()` method now accepts a `skipTypes` parameter to skip specific factory types. [#5494](https://github.com/GetStream/stream-chat-android/pull/5494)
- Add `ChatTheme.keyboardBehaviour` property to customize different keyboard behaviours. [#5506](https://github.com/GetStream/stream-chat-android/pull/5506)
- Add `MessageOptionItemVisibility.isBlockUserVisible` property to show/hide the block user option. [#5512](https://github.com/GetStream/stream-chat-android/pull/5512)
- Add `ChatTheme.channelOptionsTheme` property to customize the channel options. [#5513](https://github.com/GetStream/stream-chat-android/pull/5513) 
- Add `SearchResultItemState.channel` property containing the cached info of the channel where the message was sent. [#5500](https://github.com/GetStream/stream-chat-android/pull/5500)
- Hide messages with moderated pictures. [#5525](https://github.com/GetStream/stream-chat-android/pull/5525)
- Add `MessageTheme.mentionColor` property for customizing the mentions color in messages. [#5528](https://github.com/GetStream/stream-chat-android/pull/5528)

### ⚠️ Changed
- 🚨 Breaking change: The `SearchResultNameFormatter.formatMessageTitle` method receives a `SearchResultItemState` instead of a `Message`. [#5500](https://github.com/GetStream/stream-chat-android/pull/5500)

# December 04th, 2024 - 6.7.0
## stream-chat-android-client
### ✅ Added
- Add `ChatClient::partialUpdateMember` for updating a `Member` in the scope of a `Channel`. [#5497](https://github.com/GetStream/stream-chat-android/pull/5497)
- Add `ChannelClient::partialUpdateMember` for updating a `Member` in the scope of a `Channel`. [#5497](https://github.com/GetStream/stream-chat-android/pull/5497)

## stream-chat-android-ui-common
### 🐞 Fixed
- Fix wrong timestamp used for the initial loading of pinned messages in `PinnedMessageListController`. [#5483](https://github.com/GetStream/stream-chat-android/pull/5483)
- Add `DownloadAttachmentUriGenerator` to generate download URIs for attachments. [#5490](https://github.com/GetStream/stream-chat-android/pull/5490)
- Add `DownloadRequestInterceptor` to intercept download requests. [#5490](https://github.com/GetStream/stream-chat-android/pull/5490)

### ⬆️ Improved
- Improve performance of opening a thread or message in a thread via `MessageListController`. [#5489](https://github.com/GetStream/stream-chat-android/pull/5489)

## stream-chat-android-ui-components
### ✅ Added
- Add `ChatUI.downloadAttachmentUriGenerator` property to generate download URIs for attachments. [#5490](https://github.com/GetStream/stream-chat-android/pull/5490)
- Add `ChatUI.downloadRequestInterceptor` property to intercept download requests. [#5490](https://github.com/GetStream/stream-chat-android/pull/5490)

## stream-chat-android-compose
### ✅ Added
- Add `ChatTheme.downloadAttachmentUriGenerator` property to generate download URIs for attachments. [#5490](https://github.com/GetStream/stream-chat-android/pull/5490)
- Add `ChatTheme.downloadRequestInterceptor` property to intercept download requests. [#5490](https://github.com/GetStream/stream-chat-android/pull/5490)
- Add `MessageContentFactory` class for customizing message contents. [#5498](https://github.com/GetStream/stream-chat-android/pull/5498)

# November 21th, 2024 - 6.6.0
## Common changes for all artifacts
### ⬆️ Improved
- Update dependency versions:
  - Android JUnit5 Gradle Plugin 1.11.2.0
  - AndroidX Activity 1.9.3
  - AndroidX Annotations 1.9.1
  - AndroidX AppCompat 1.7.0
  - AndroidX Fragment 1.8.5
  - AndroidX Ktx 1.13.1
  - AndroidX Lifecycle 2.8.7
  - AndroidX Navigation 2.8.4
  - AndroidX RecyclerView 1.3.2
  - AndroidX StartUp 1.2.0
  - Androidx ViewPager2 1.1.0
  - Coil 2.7.0
  - Compose 1.7.5
  - Compose Accompanist 0.36.0
  - Compose ConstraintLayout 1.1.0
  - Compose Material 1.3.1
  - Compose Stable Marker 1.0.5
  - ConstraintLayout 2.2.0
  - Coroutines 1.9.0
  - Detekt plugin 1.23.7
  - Dokka 1.9.20
  - Firebase Analytics 22.1.2
  - Firebase Crashlytics 19.2.1
  - Firebase Crashlytics plugin 3.0.2
  - Firebase Messaging 24.1.0
  - Flipper 0.272.0
  - Flipper SO Loader 0.12.1
  - Google Services 4.4.2
  - ITU Date 1.10.2
  - Json 20240303
  - JUnit5 5.11.3
  - KSP 2.0.21-1.0.28
  - Material Components 1.12.0
  - Mockito 5.14.2
  - Mockito Kotlin 5.4.0
  - Moshi 1.15.1
  - OkHttp 4.12.0
  - PermissionX 1.8.1
  - Photoview 1.0.2
  - Retrofit 2.11.0
  - Reorderable 2.4.0
  - Room 2.6.1
  - Stream Push 1.1.9
  - ThreeTenBP 1.7.0
  - Turbine 1.2.0
  - Work 2.9.1

## stream-chat-android-offline
### ✅ Added
- Add support for Threads. [#5481](https://github.com/GetStream/stream-chat-android/pull/5481)

## stream-chat-android-ui-common
### ✅ Added
- Add `MessageListController.flagUser()` and `MessageListController.unflagUser()` methods for flagging/un-flagging users. [#5478](https://github.com/GetStream/stream-chat-android/pull/5478)
- Add `MessageListController.ErrorEvent`s - `FlagUserError` and `UnflagUserError` representing errors which occurred during the execution of the corresponding operations. [#5478](https://github.com/GetStream/stream-chat-android/pull/5478)

### ⚠️ Changed
- 🚨 Breaking change: The `MessagePositionHandler.handleMessagePosition` function now includes a new parameter, `isBeforeDateSeparator`, to handle message positioning more precisely within a group of messages. [#5466](https://github.com/GetStream/stream-chat-android/pull/5466)

## stream-chat-android-ui-components
### ✅ Added
- Add `MessageListViewModel.flagUser()` and `MessageListViewModel.unflagUser()` methods for flagging/un-flagging users. [#5478](https://github.com/GetStream/stream-chat-android/pull/5478)
- Add edge-to-edge support for apps targeting Android 15. [#5469](https://github.com/GetStream/stream-chat-android/pull/5469)
- Add styles for polls. [#5479](https://github.com/GetStream/stream-chat-android/pull/5479)

## stream-chat-android-compose
### ✅ Added
- Add `MessageListViewModel.flagUser()` and `MessageListViewModel.unflagUser()` methods for flagging/un-flagging users. [#5478](https://github.com/GetStream/stream-chat-android/pull/5478)
- Add edge-to-edge support for apps targeting Android 15. [#5469](https://github.com/GetStream/stream-chat-android/pull/5469)
- Add `ThreadList` component for showing the list of threads for the user. [#5455](https://github.com/GetStream/stream-chat-android/pull/5455)

### ⚠️ Changed
- 🚨 Breaking change: Replace usage of `RippleTheme` with `StreamRippleConfiguration` for customizing ripples via `ChatTheme`. [#5475](https://github.com/GetStream/stream-chat-android/pull/5475)
- Expanded `MessageTheme` to allow customizing the message components. [#5466](https://github.com/GetStream/stream-chat-android/pull/5466)

# November 06th, 2024 - 6.5.3
## stream-chat-android-client
### ✅ Added
- Add `ChatClient::markThreadUnread` to mark a given thread as unread. [#5457](https://github.com/GetStream/stream-chat-android/pull/5457)
- Add `ChannelClient::markThreadUnread` to mark a given thread as unread. [#5457](https://github.com/GetStream/stream-chat-android/pull/5457)

## stream-chat-android-ui-components
### 🐞 Fixed
- Fix crash in `CameraAttachmentFragment` related to permissions checks. [#5465](https://github.com/GetStream/stream-chat-android/pull/5465)
- Fix crash in `FileAttachmentFragment` related to permissions checks. [#5465](https://github.com/GetStream/stream-chat-android/pull/5465)
- Fix crash in `MediaAttachmentFragment` related to permissions checks. [#5465](https://github.com/GetStream/stream-chat-android/pull/5465)
- Fix crash in `AttachmentsPickerSystemFragment` related to permissions checks. [#5465](https://github.com/GetStream/stream-chat-android/pull/5465)

# October 23th, 2024 - 6.5.2
## Common changes for all artifacts
### ⚠️ Changed
- Deprecate `NotInFilterObject` because it is not supported backend-side anymore. [#5393](https://github.com/GetStream/stream-chat-android/pull/5393)
- Deprecate `AttachmentsPickerTabFactories.defaultFactoriesWithoutStoragePermissions()` in favor of a more configurable method. [#5430](https://github.com/GetStream/stream-chat-android/pull/5430)
- Deprecate `AttachmentsPickerSystemTabFactory(otherFactories)` in favor of a more configurable constructor. [#5430](https://github.com/GetStream/stream-chat-android/pull/5430)

### ❌ Removed
- Remove `NotInFilterObject` because it is not supported backend-side anymore. [#5394](https://github.com/GetStream/stream-chat-android/pull/5394)

## stream-chat-android-client
### 🐞 Fixed
- Sanitize User Agen Header to avoid issues with ilegal characters on the Http Headers. [#5440](https://github.com/GetStream/stream-chat-android/pull/5440)

### ⬆️ Improved
- Avoid multiple `ChatClient::connectUser` invocations by sharing the `Call`. [#5439](https://github.com/GetStream/stream-chat-android/pull/5439)

### ✅ Added
- Add `ChatClient::markThreadRead` to mark a given thread as read. [#5447](https://github.com/GetStream/stream-chat-android/pull/5447)
- Add `ChannelClient::markThreadRead` to mark a given thread as read. [#5447](https://github.com/GetStream/stream-chat-android/pull/5447)

## stream-chat-android-state
### ✅ Added
- Add `GlobalState::unreadThreadsCount` property to observe the number of unread threads. [#5452](https://github.com/GetStream/stream-chat-android/pull/5452)

## stream-chat-android-ui-common
### ✅ Added
- Added `ImageAssetTransformer` to transform image assets before rendering them on the UI. [#5438](https://github.com/GetStream/stream-chat-android/pull/5438)

## stream-chat-android-ui-components
### 🐞 Fixed
- Fix max allowed votes base on available options. [#5431](https://github.com/GetStream/stream-chat-android/pull/5431)
- Fix `CAMERA` permission request when using the capture photo/video attachment picker from `AttachmentsPickerSystemTabFactory`. [#5430](https://github.com/GetStream/stream-chat-android/pull/5430)
- Fixed `MessageListView` scroll to the bottom behaviour when a new message is added. [#5427](https://github.com/GetStream/stream-chat-android/pull/5427)

### ✅ Added
- Added `ChatUI.imageAssetTransformer` to transform image assets before rendering them on the UI. [#5438](https://github.com/GetStream/stream-chat-android/pull/5438)

## stream-chat-android-compose
### 🐞 Fixed
- Fix `CAMERA` permission request when using the capture photo/video attachment picker from `AttachmentsPickerSystemTabFactory`. [#5430](https://github.com/GetStream/stream-chat-android/pull/5430)
- Fixed `MessageList` scroll to the bottom behaviour when a new message is added. [#5427](https://github.com/GetStream/stream-chat-android/pull/5427)

### ✅ Added
- Added `ChannelListViewModel.refresh` method to refresh the channel list. [#5425](https://github.com/GetStream/stream-chat-android/pull/5425)
- Add `PinnedMessageList` component for showing the list of pinned messages in a channel. [#5420](https://github.com/GetStream/stream-chat-android/pull/5420)
- Add `formatMessageTitle` method to `MessagePreviewFormatter`, to allow message preview title formatting customization. [#5420](https://github.com/GetStream/stream-chat-android/pull/5420)
- Add `AttachmentsPickerTabFactories.defaultFactoriesWithoutStoragePermissions` to customize which attachment pickers are allowed. [#5430](https://github.com/GetStream/stream-chat-android/pull/5430)
- Add `AttachmentsPickerSystemTabFactory(filesAllowed, mediaAllowed, captureImageAllowed, captureVideoAllowed, pollAllowed)` to to customize which attachment pickers are allowed. [#5430](https://github.com/GetStream/stream-chat-android/pull/5430)
- Added `ChatTheme.imageAssetTransformer` to transform image assets before rendering them on the UI. [#5438](https://github.com/GetStream/stream-chat-android/pull/5438)
- Added option to suggest new options on a poll. [#5424](https://github.com/GetStream/stream-chat-android/pull/5424)
- Added UI for Answers. [#5432](https://github.com/GetStream/stream-chat-android/pull/5432)

### ⚠️ Changed
- Exposed `DefaultMessageComposerRecordingContent` and `DefaultAudioRecordButton` components. [#5433](https://github.com/GetStream/stream-chat-android/pull/5433) 

# September 26th, 2024 - 6.5.1
## Common changes for all artifacts
### ⚠️ Changed
- Deprecate `NotInFilterObject` because it is not supported backend-side anymore. [#5393](https://github.com/GetStream/stream-chat-android/pull/5393)

## stream-chat-android-client
### ⬆️ Improved
- `Attachment.uploadId` is only used locally and removed whenever the attachments are uploaded. [#5395](https://github.com/GetStream/stream-chat-android/pull/5395)

### ✅ Added
Added `notificationTextFormatter` lambda parameter to `NotificationHandlerFactory::createNotificationHandler` which is being used to formats the text of the notification. [#5409](https://github.com/GetStream/stream-chat-android/pull/5409)
Added `actionsProvider` lambda parameter to `NotificationHandlerFactory::createNotificationHandler` which is being used to provide actions for the notification. [#5409](https://github.com/GetStream/stream-chat-android/pull/5409)
- Added `FileTransformer` to allow transforming files before uploading. [#5416](https://github.com/GetStream/stream-chat-android/pull/5416)

## stream-chat-android-ui-common
### 🐞 Fixed
- UnreadLabel is not added on the case all unread messages are deleted. [#5403](https://github.com/GetStream/stream-chat-android/pull/5403)

## stream-chat-android-ui-components
### ✅ Added
- Split poll options on the poll attachment to show a fit nubmer of options and a button to open new view with all options.[#5406](https://github.com/GetStream/stream-chat-android/pull/5406)
- Add view to see poll results. [#5405](https://github.com/GetStream/stream-chat-android/pull/5405)

## stream-chat-android-compose
### 🐞 Fixed
- Fix condition to show async-voice attachments on MessageList. [#5395](https://github.com/GetStream/stream-chat-android/pull/5395)

### ✅ Added
- Add a default theme for `MediaPreviewActivity` and `MediaGalleryPreviewActivity`. [#5391](https://github.com/GetStream/stream-chat-android/pull/5391)
- Added typing indicator on `ChannelList`. [#5399](https://github.com/GetStream/stream-chat-android/pull/5399)
- Added support for Audio Recording feature. [#5404](https://github.com/GetStream/stream-chat-android/pull/5404)
- Added `ChatTheme#imageHeadersProvider` to allow adding custom headers to image requests. [#5414](https://github.com/GetStream/stream-chat-android/pull/5414)

# August 30th, 2024 - 6.5.0
## stream-chat-android-offline
### ✅ Added
- Store poll info on local data base. [#5283](https://github.com/GetStream/stream-chat-android/pull/5283)

## stream-chat-android-state
### 🐞 Fixed
- Fixed `ChannelState.watchers` not being updated when a watcher gets deleted. [#5378](https://github.com/GetStream/stream-chat-android/pull/5378)

### ⬆️ Improved
- Keep members updated on QueryChannelsState. [5382](https://github.com/GetStream/stream-chat-android/pull/5382) 

## stream-chat-android-ui-common
### 🐞 Fixed
- Fixed `MessageListController.channel.members` not being updated when a member is banned. [#5368](https://github.com/GetStream/stream-chat-android/pull/5368)

### ⬆️ Improved
- Hide "Unread Messages" button when there are no messages on the messages list. [#5376](https://github.com/GetStream/stream-chat-android/pull/5376)

## stream-chat-android-ui-components
### 🐞 Fixed
- Message list is cleared when the channel remove all its messages. [#5360](https://github.com/GetStream/stream-chat-android/pull/5360)
- Ensure channels list doesn't show deleted messages on the last message preview. [#5367](https://github.com/GetStream/stream-chat-android/pull/5367)
- Fixed `Message.messageTextUpdatedAt` fluctuations within `FootnoteDecorator` when editing a message. [#5374](https://github.com/GetStream/stream-chat-android/pull/5374)

### ⬆️ Improved
- `MessageOptionsDialogFragment` now uses `MessageListItemViewHolderFactory` to get item view type. [#5369](https://github.com/GetStream/stream-chat-android/pull/5369)
- Default `MentionsViewHolder` uses `user.id` if `user.name` is empty. [#5384](https://github.com/GetStream/stream-chat-android/pull/5384)

### ✅ Added
- Create a new UI for the poll message. [#5285](https://github.com/GetStream/stream-chat-android/pull/5285)
- Create a new UI to create a poll message. [#5361](https://github.com/GetStream/stream-chat-android/pull/5361)
- Added system attachment picker to select media without extra permissions. [#5380](https://github.com/GetStream/stream-chat-android/pull/5380) 

## stream-chat-android-compose
### 🐞 Fixed
- Message list is cleared when the channel remove all its messages. [#5360](https://github.com/GetStream/stream-chat-android/pull/5360)
- Increase max allowed votes base on available options. [#5363](https://github.com/GetStream/stream-chat-android/pull/5363)
- Poll Attachment show description instead of question twice. [#5364](https://github.com/GetStream/stream-chat-android/pull/5364)
- Show proper votes count in anonymous polls. [#5366](https://github.com/GetStream/stream-chat-android/pull/5366)
- Fixed `DefaultQuotedMessageTextFormatter` not using the correct text style. [#5373](https://github.com/GetStream/stream-chat-android/pull/5373)
- Fixed `Message.messageTextUpdatedAt` fluctuations within `MessageFooter` when editing a message. [#5374](https://github.com/GetStream/stream-chat-android/pull/5374)
- Expose `topBarContent` and `bottomBarContent` in `MessageScreen`. [#5377](https://github.com/GetStream/stream-chat-android/pull/5377)

### ⬆️ Improved
- `DefaultMentionSuggestionItemCenterContent` component uses `user.id` if `user.name` is empty. [#5384](https://github.com/GetStream/stream-chat-android/pull/5384)
- Added `showFileSize` parameter to `StreamAttachmentFactories.defaultFactories` to control file size UI visibility. [#5383](https://github.com/GetStream/stream-chat-android/pull/5383)
- Made `MessagesScreen` edge-to-edge friendly. [#5386](https://github.com/GetStream/stream-chat-android/pull/5386)

### ✅ Added
- Add `PollDialogs` component used to show poll dialogs. [#5370](https://github.com/GetStream/stream-chat-android/pull/5370)
- Add `MessageDialogs` component used to prompt the user with message flagging and deletion actions. [#5370](https://github.com/GetStream/stream-chat-android/pull/5370)
- Add `MessageModerationDialog` component used for message that needs to be moderated. [#5370](https://github.com/GetStream/stream-chat-android/pull/5370)
- Add `AttachmentsPickerMenu` component used to show the attachment picker menu. [#5370](https://github.com/GetStream/stream-chat-android/pull/5370)
- Add `MessageMenus` component used to prompt the user with message actions. [#5370](https://github.com/GetStream/stream-chat-android/pull/5370)
- Added system attachment picker to select media without extra permissions. [#5380](https://github.com/GetStream/stream-chat-android/pull/5380)

# August 09th, 2024 - 6.4.4
## stream-chat-android-core
### ✅ Added
- Added optional `banExpires` field to `Member` entity. [#5340](https://github.com/GetStream/stream-chat-android/pull/5340)

## stream-chat-android-state
### 🐞 Fixed
- Fixed expired pinned messages being exposed in the pinned message list. [#5343](https://github.com/GetStream/stream-chat-android/pull/5343)

## stream-chat-android-ui-components
### 🐞 Fixed
- Fixed crash in `MessageListView` when posting a message to an empty channel. [#5332](https://github.com/GetStream/stream-chat-android/pull/5332)

## stream-chat-android-compose
### 🐞 Fixed
- Fixed `Edited` label not being displayed right after editing a message. [#5342](https://github.com/GetStream/stream-chat-android/pull/5342)

### ✅ Added
- Added `onMessageLinkClick` to `MessagesScreen` to handle message link clicks. [#5346](https://github.com/GetStream/stream-chat-android/pull/5346)
- Added new "attachment option" to create polls in the message composer. [#5305](https://github.com/GetStream/stream-chat-android/pull/5305)
- Added new attachment type for polls in the message list. [#5308](https://github.com/GetStream/stream-chat-android/pull/5308)

# July 23th, 2024 - 6.4.3
## stream-chat-android-client
### 🐞 Fixed
- Fixed pinned message expire date validation. [#5329](https://github.com/GetStream/stream-chat-android/pull/5329)

### ⚠️ Changed
- `Attachment` class doesn't use `url` property anymore. Use `assetUrl` instead. [#5325](https://github.com/GetStream/stream-chat-android/pull/5325)

### ❌ Removed
- Removed `url` property of `Attachment` class. Use `assetUrl` instead. [#5325](https://github.com/GetStream/stream-chat-android/pull/5325)

## stream-chat-android-state
### 🐞 Fixed
- Fixed channel cache not being updated on message unpin operation. [#5329](https://github.com/GetStream/stream-chat-android/pull/5329)

## stream-chat-android-compose
### ✅ Added
- Exposed user avatar click listener in MessagesScreen.kt
- Added ability to create multiple instance of ChannelListViewModel with differing parameters

# July 17th, 2024 - 6.4.2
## stream-chat-android-state
### 🐞 Fixed
- Fixed channel cache not being updated when a message is soft deleted. [#5321](https://github.com/GetStream/stream-chat-android/pull/5321)
- Expired/deleted pinned messages are filtered out. [#5321](https://github.com/GetStream/stream-chat-android/pull/5321)
- Clear channels' cache on `channel.hidden` event. [#5324](https://github.com/GetStream/stream-chat-android/pull/5324)

## stream-chat-android-ui-common
### ✅ Added
- Added `TimeProvider` to provide the current time. [#5321](https://github.com/GetStream/stream-chat-android/pull/5321)

## stream-chat-android-ui-components
### ⬆️ Improved
- Sent messages from the MessageComposer are marked as read. [#5322](https://github.com/GetStream/stream-chat-android/pull/5322)

## stream-chat-android-compose
### 🐞 Fixed
- Fixed quoted message styling. [#5316](https://github.com/GetStream/stream-chat-android/pull/5316)
- Fixed checkbox visibility in `MessageComposer`'s footer when dark theme is used. [#5318](https://github.com/GetStream/stream-chat-android/pull/5318)

### ⬆️ Improved
- Sent messages from the MessageComposer are marked as read. [#5322](https://github.com/GetStream/stream-chat-android/pull/5322)

### ✅ Added
- Added `ChatTheme.timeProvider` to provide the current time. [#5321](https://github.com/GetStream/stream-chat-android/pull/5321)

# July 05th, 2024 - 6.4.1
## stream-chat-android-client
### ✅ Added
- Added `ChatClient.getNewerReplies` to fetch newer replies for a message in a thread. [#5256](https://github.com/GetStream/stream-chat-android/pull/5256)
- Added `ChatClient.getThreads` to fetch threads for the current users. [#5264](https://github.com/GetStream/stream-chat-android/pull/5264)
- Added `ChatClient.sendPoll`, `ChatClient.castVotePoll`, `ChatClient.closePoll` and `ChatClient.removePollVote` methods to interact with Polls. [#5273](https://github.com/GetStream/stream-chat-android/pull/5273)
- Added new `ChatEvents` related with Polls.  [#5273](https://github.com/GetStream/stream-chat-android/pull/5273)
- Added pinned messages parsing. [#5306](https://github.com/GetStream/stream-chat-android/pull/5306)

## stream-chat-android-offline
### 🐞 Fixed
- Fixed messages from hidden channels being shown up. [#5281](https://github.com/GetStream/stream-chat-android/pull/5281)

## stream-chat-android-state
### 🐞 Fixed
- Fixed member.role being missing when updating other members' roles in a channel. [#5290](https://github.com/GetStream/stream-chat-android/pull/5290)

### ✅ Added
- Added `ChannelState.pinnedMessage` to obtain the pinned message in a channel. [#5306](https://github.com/GetStream/stream-chat-android/pull/5306)

### ⚠️ Changed
- Delete a pinned message from the pinned list if it was deleted. [#5315](https://github.com/GetStream/stream-chat-android/pull/5315)

## stream-chat-android-ui-common
### 🐞 Fixed
- Fixed the message list to scroll to the bottom when a message reaction is added. [#5280](https://github.com/GetStream/stream-chat-android/pull/5280)

### ✅ Added
- Added pinned messages support to `MessageListController`. [#5306](https://github.com/GetStream/stream-chat-android/pull/5306)

## stream-chat-android-ui-components
### 🐞 Fixed
- Fixed crash on `AttachmentGalleryActivity`. [#5284](https://github.com/GetStream/stream-chat-android/pull/5284)
- Fixed quoted message styling to be consistent with `isMine` property. [#5287](https://github.com/GetStream/stream-chat-android/pull/5287)
  * 🚨If you are overriding `TransformStyle.messageReplyStyleTransformer`, please ensure you validate your UI after this change.
- Fixed video being displayed in voice recording attachment. [#5296](https://github.com/GetStream/stream-chat-android/pull/5296)

### ⬆️ Improved
- Extended search result list styling. [#5286](https://github.com/GetStream/stream-chat-android/pull/5286)

### ✅ Added
- Added additional message option for user blocking. [#5289](https://github.com/GetStream/stream-chat-android/pull/5289)

## stream-chat-android-compose
### 🐞 Fixed
- Fixed deleted pinned messages being highlighted as pinned. [#5315](https://github.com/GetStream/stream-chat-android/pull/5315)
- Fixed the url used when click on the link. [#5314](https://github.com/GetStream/stream-chat-android/pull/5314)

### ⬆️ Improved
- Enabled Strong Skipping Mode for Compose compiler and improved Compose performance. [#5303](https://github.com/GetStream/stream-chat-android/pull/5303)

### ✅ Added
- Added `MessageOptionItemVisibility` class that controls menu item visibility in the selected message options menu. [#5226](https://github.com/GetStream/stream-chat-android/pull/5226)
- Added new `ChatTheme.messageOptionItemVisibility` property of type `MessageOptionItemVisibility`. [#5226](https://github.com/GetStream/stream-chat-android/pull/5226)
- Added docs sections that describe these changes. [#5226](https://github.com/GetStream/stream-chat-android/pull/5226)
- Added `StreamImage` Composable functions to load internal images, such as profile images, attachments, and other media files. [#5299](https://github.com/GetStream/stream-chat-android/pull/5299)
- Added `AttachmentPickerTheme` to customize the `AttachmentsPicker` component. [#5297](https://github.com/GetStream/stream-chat-android/pull/5297)

### ⚠️ Changed
- Used the new `ChatTheme.messageOptionItemVisibility` property in `defaultMessageOptionsState()` in combination with own capabilities to control menu option item visibility. [#5226](https://github.com/GetStream/stream-chat-android/pull/5226)
- Now, Compose components use `StreamImage`, which delegates [Landscapist-Coil](https://github.com/skydoves/landscapist) for loading internal images. [#5299](https://github.com/GetStream/stream-chat-android/pull/5299)
- Migrated to Kotlin 2.0 and Compose compiler plugin [#5303](https://github.com/GetStream/stream-chat-android/pull/5303)

# May 24th, 2024 - 6.4.0
## stream-chat-android-client
### 🐞 Fixed
- Fix crash when parsing users from query user endpoint. [#5257](https://github.com/GetStream/stream-chat-android/pull/5257)
- Fix `ChatClient.sendMessage()` method to be able to send multiple message in parallel. [#5266](https://github.com/GetStream/stream-chat-android/pull/5266)

### ✅ Added
- Added `ChatClient.getNewerReplies` to fetch newer replies for a message in a thread. [#5256](https://github.com/GetStream/stream-chat-android/pull/5256)

## stream-chat-android-state
### ✅ Added
- Added an option to fetch thread from older to newer messages. [#5258](https://github.com/GetStream/stream-chat-android/pull/5258)

## stream-chat-android-ui-common
### ✅ Added
- Created `VideoHeadersProvider` interface to provide headers for video requests. [#5265](https://github.com/GetStream/stream-chat-android/pull/5265)

### ⚠️ Changed
- The `ImageHeadersProvider.getImageRequestHeaders()` method use the url as a parameter. [#5265](https://github.com/GetStream/stream-chat-android/pull/5265)

## stream-chat-android-ui-components
### ✅ Added
- Added an option to fetch thread from older to newer messages. [#5258](https://github.com/GetStream/stream-chat-android/pull/5258)

## stream-chat-android-compose
### 🐞 Fixed
- Fixed infinite progress bar on channel list screen. [#5259](https://github.com/GetStream/stream-chat-android/pull/5259)
- Fixed thread replies are being scrolled to bottom. [#5261](https://github.com/GetStream/stream-chat-android/pull/5261)
### ✅ Added
- Added an option to fetch thread from older to newer messages. [#5258](https://github.com/GetStream/stream-chat-android/pull/5258)

# May 01th, 2024 - 6.3.2
## Common changes for all artifacts
### 🐞 Fixed
- Shadowed messages are filtered. [#5234](https://github.com/GetStream/stream-chat-android/pull/5234)

### ⬆️ Improved
- `Channel.lastMessageAt` is not updated when there is a new message within a thread. [#5245](https://github.com/GetStream/stream-chat-android/pull/5245)

### ✅ Added
- Added `reason` and `custom` fields to flag message endpoint.[#5242](https://github.com/GetStream/stream-chat-android/pull/5242)
- Added `reason` and `custom` fields to flag user endpoint.[#5242](https://github.com/GetStream/stream-chat-android/pull/5242)
- Added `reactionGroups` field to `Message` entity. [#5247](https://github.com/GetStream/stream-chat-android/pull/5247)
- Added `ReactionSorting` interface to allow custom sorting of reactions. [#5248](https://github.com/GetStream/stream-chat-android/pull/5248)
- Added `privacySettings` field to `User` entity. [#5249](https://github.com/GetStream/stream-chat-android/pull/5249)

## stream-chat-android-ui-components
### ⬆️ Improved
- Channel List is not updated with new messages within a thread. [#5245](https://github.com/GetStream/stream-chat-android/pull/5245)

### ✅ Added
- Added a Button to jump to the first unread message in the channel. [#5236](https://github.com/GetStream/stream-chat-android/pull/5236)
- Added `ViewReactionsViewStyle.reactionSorting` field to customize the sorting of reactions. [#5248](https://github.com/GetStream/stream-chat-android/pull/5248)

## stream-chat-android-compose
### 🐞 Fixed
- Fixed `ChannelsState.isLoadingMore` being stuck. [#5239](https://github.com/GetStream/stream-chat-android/pull/5239)

### ⬆️ Improved
- Channel List is not updated with new messages within a thread. [#5245](https://github.com/GetStream/stream-chat-android/pull/5245)
- MessageList accept `reactionSorting` parameter to customize the sorting of reactions. [#5248](https://github.com/GetStream/stream-chat-android/pull/5248)

# April 19th, 2024 - 6.3.1
## stream-chat-android-compose
### 🐞 Fixed
- Fix issue with the keyboard gets stuck when typing a message. [#5235](https://github.com/GetStream/stream-chat-android/pull/5235)

# April 05th, 2024 - 6.3.0
## Common changes for all artifacts
### 🐞 Fixed
- Shadowed messages are not increasing the unread count. [#5229](https://github.com/GetStream/stream-chat-android/pull/5229)

## stream-chat-android-client
### ✅ Added
- Added `ChatClient.getChannel` to fetch a channel with no side effects. [#5227](https://github.com/GetStream/stream-chat-android/pull/5227)
  * Added `ChannelClient.get` to fetch a channel with no side effects.
- Added `UploadedFile.extraData` map field to include custom data to updated file attachments. [#5230](https://github.com/GetStream/stream-chat-android/pull/5230)

### ❌ Removed
- Removed `UploadedImage` class, replace with `UploadedFile` class. [#5230](https://github.com/GetStream/stream-chat-android/pull/5230)

## stream-chat-android-ui-components
### 🐞 Fixed
- Fixed crash when providing a custom message view holder. [#5232](https://github.com/GetStream/stream-chat-android/pull/5232)

### ⚠️ Changed
- 🚨Breaking change: Exposed `MessageListItemViewHolderFactory.getItemViewType` which returns the view type for the given view holder. [#5232](https://github.com/GetStream/stream-chat-android/pull/5232)
  * You have to implement this method in your custom `MessageListItemViewHolderFactory` implementation along with another `getItemViewType` method, which returns the view type for the given message item.

# March 26th, 2024 - 6.2.3
## stream-chat-android-compose
### 🐞 Fixed
- Fixed `TextStyle` mismatch in `MessageTextFormmater` and `QuotedMessageTextFormatter`. [#5221](https://github.com/GetStream/stream-chat-android/pull/5221)

# March 22th, 2024 - 6.2.2
## stream-chat-android-core
### ✅ Added
- Added `Member.notificationsMuted` property support. [#5217](https://github.com/GetStream/stream-chat-android/pull/5217)

## stream-chat-android-ui-components
### 🐞 Fixed
- Fixed the crash happening while editing a message with a recording attachment. [#5220](https://github.com/GetStream/stream-chat-android/pull/5220)
- Fixed intermittent crash when opening a channel. [#5219](https://github.com/GetStream/stream-chat-android/pull/5219)

## stream-chat-android-compose
### 🐞 Fixed
- Fixed `MessageListViewModel.selectExtendedReactions` not calling the proper function in `MessageListController`. [#5218](https://github.com/GetStream/stream-chat-android/pull/5218)

### ✅ Added
- Added `MessageTextFormatter` to format the message text. [#5214](https://github.com/GetStream/stream-chat-android/pull/5214)
  * Can be overridden by `ChatTheme.messageTextFormatter`
- Added `QuotedMessageTextFormatter` to format the quoted message text. [#5214](https://github.com/GetStream/stream-chat-android/pull/5214)
  * Can be overridden by `ChatTheme.quotedMessageTextFormatter` 
- Added `itemModifier` parameter into both `MessageList` and `Messages` components to allow customizing the message item. [#5209](https://github.com/GetStream/stream-chat-android/pull/5209)

# March 20th, 2024 - 6.2.1
## stream-chat-android-ui-components
### ⬆️ Improved
- Added `flag-message` capability support. [#5211](https://github.com/GetStream/stream-chat-android/pull/5211)

## stream-chat-android-compose
### ✅ Added
- Added `flag-message` capability support. [#5211](https://github.com/GetStream/stream-chat-android/pull/5211)

# March 15th, 2024 - 6.2.0
## Common changes for all artifacts
### ✅ Added
- `Message` entity has a new `messageTextUpdatedAt` property to represent the last time the message text was updated. [#5200](https://github.com/GetStream/stream-chat-android/pull/5200)
- `FileUploadConfig` entity has a new `sizeLimitInBytes:` property to represent the size limit for attachments. [#5205](https://github.com/GetStream/stream-chat-android/pull/5205)

## stream-chat-android-ui-common
### ⚠️ Changed
- Attachment size limit is not configured client-side anymore, you should configure it on the dashboard. [#5205](https://github.com/GetStream/stream-chat-android/pull/5205)

### ❌ Removed
- Removed `MessagesViewModelFactory.maxAttachmentSize` property. [#5205](https://github.com/GetStream/stream-chat-android/pull/5205)

## stream-chat-android-ui-components
### ✅ Added
- Edited message will show info about when they were edited. [#5200](https://github.com/GetStream/stream-chat-android/pull/5200)

### ❌ Removed
- Removed `MessagesViewModelFactory.maxAttachmentSize` property. [#5205](https://github.com/GetStream/stream-chat-android/pull/5205)

## stream-chat-android-compose
### ✅ Added
- Edited message will show info about when they were edited. [#5200](https://github.com/GetStream/stream-chat-android/pull/5200)
- Added `SearchMode` to `ChannelsScreen` to allow searching for channels or messages. [#5203](https://github.com/GetStream/stream-chat-android/pull/5203)
- Added `ChannelsList.searchResultContent` comoposable lambda to render the search result content. [#5203](https://github.com/GetStream/stream-chat-android/pull/5203)

### ❌ Removed
- Removed `MessagesViewModelFactory.maxAttachmentSize` property. [#5205](https://github.com/GetStream/stream-chat-android/pull/5205)

# March 05th, 2024 - 6.1.1
## stream-chat-android-ui-common
### ✅ Added
- Restored user mention customization which was removed during v5-v6 migration. [#5193](https://github.com/GetStream/stream-chat-android/pull/5193)  

# March 01th, 2024 - 6.1.0
## Common changes for all artifacts
### ⬆️ Improved
- Migrated the internal PhotoView library into the [photoview-android](https://github.com/GetStream/photoview-android), and now the `stream-chat-android-ui-components` doesn't need to depend on Jitpack.

### ⚠️ Changed
- Bump Compose UI to 1.6.2 and Compose compiler to 1.5.10.

## stream-chat-android-core
### ✅ Added
- Added `LinkPreview` model to represent the link preview data. [#5184](https://github.com/GetStream/stream-chat-android/pull/5184)

## stream-chat-android-client
### 🐞 Fixed
- Fixed `ArrayIndexOutOfBoundsException` in `ApiRequestsDumper`. [#5187](https://github.com/GetStream/stream-chat-android/pull/5187)

### ⬆️ Improved
- Ensure fresh token is used to establish WS connection. [#5185](https://github.com/GetStream/stream-chat-android/pull/5185)

### ✅ Added
- Added `ChatClient.enrichUrl` to enrich the URL with the preview data. [#5184](https://github.com/GetStream/stream-chat-android/pull/5184)

## stream-chat-android-ui-common
### ⚠️ Changed
- Deprecated `AttachmentSelectionListener` class, use `AttachmentsSelectionListener` instead. [#5178](https://github.com/GetStream/stream-chat-android/pull/5178)

## stream-chat-android-ui-components
### ✅ Added
- Added `MessageComposerView.attachmentsPickerDialogBuilder` lambda that allow you to create your own Picker Dialog. [#5178](https://github.com/GetStream/stream-chat-android/pull/5178)

## stream-chat-android-compose
### ✅ Added
- Added `MessageComposerTheme` to customize the message composer. [#5183](https://github.com/GetStream/stream-chat-android/pull/5183)
- Added `ComposerLinkPreview` to show link previews in the message composer. [#5184](https://github.com/GetStream/stream-chat-android/pull/5184)

# February 13th, 2024 - 6.0.14
## stream-chat-android-client
### 🐞 Fixed
- Prevent inserting reaction which violates `ForeignKey` constraint in local DB. [#5164](https://github.com/GetStream/stream-chat-android/pull/5164)
- Fixed crash in `ChatEventsObservable.onNext`. [#5165](https://github.com/GetStream/stream-chat-android/pull/5165)

### ✅ Added
- Added `DeleteChannelListener`. [#5164](https://github.com/GetStream/stream-chat-android/pull/5164)

## stream-chat-android-offline
### 🐞 Fixed
- Prevent sending reaction for non-existing message. [#5164](https://github.com/GetStream/stream-chat-android/pull/5164)
  * `SendReactionListener.onSendReactionPrecondition` is now suspendable function.
- Remove the deleted `Message` from cached `Channel.messages` collection. [#5170](https://github.com/GetStream/stream-chat-android/pull/5170)

## stream-chat-android-state
### 🐞 Fixed
- Clear stale cache inside `StateRegistry`. [#5164](https://github.com/GetStream/stream-chat-android/pull/5164)
- Unread messages count is now updated properly. [#5175](https://github.com/GetStream/stream-chat-android/pull/5175)

## stream-chat-android-ui-common
### ⚠️ Changed
- 🚨Breaking change: Changed `MessagePositionHandler.handleMessagePosition` signature. [#5168](https://github.com/GetStream/stream-chat-android/pull/5168)
  * Added `isInThread: Boolean` parameter.

## stream-chat-android-ui-components
### ✅ Added
- Added new listeners and corresponding setters to `MessageListView` to allow better behaviour customization. [#5161](https://github.com/GetStream/stream-chat-android/pull/5161)
  * `OnEnterThreadListener` and `MessageListView.setOnEnterThreadListener`
  * `OnMessageClickListener` and `MessageListView.setOnMessageClickListener`
  * `OnReplyMessageClickListener` and `MessageListView.setOnReplyMessageClickListener`
  * `OnMessageRetryListener` and `MessageListView.setOnMessageRetryListener`
  * `OnMessageLongClickListener` and `MessageListView.setOnMessageLongClickListener`
  * `OnModeratedMessageLongClickListener` and `MessageListView.setOnModeratedMessageLongClickListener`
  * `OnThreadClickListener` and `MessageListView.setOnThreadClickListener`
  * `OnAttachmentClickListener` and `MessageListView.setOnAttachmentClickListener`
  * `OnAttachmentDownloadClickListener` and `MessageListView.setOnAttachmentDownloadClickListener`
  * `OnGiphySendListener` and `MessageListView.setOnGiphySendListener`
  * `OnLinkClickListener` and `MessageListView.setOnLinkClickListener`
  * `OnUserClickListener` and `MessageListView.setOnUserClickListener`
  * `OnReactionViewClickListener` and `MessageListView.setOnReactionViewClickListener`
  * `OnUserReactionClickListener` and `MessageListView.setOnUserReactionClickListener`
- Added `messageBuilder` parameter to `MessageComposerViewModel.bindView` to allow customizing the message builder. [#5169](https://github.com/GetStream/stream-chat-android/pull/5169)

## stream-chat-android-compose
### 🐞 Fixed
- Fix annotated messages not being building proper links. [#5163](https://github.com/GetStream/stream-chat-android/pull/5163)

# January 24th, 2024 - 6.0.13
## stream-chat-android-client
### 🐞 Fixed
- Ensure PushNotification Permissions are only requested on the case `NotificationConfig.requestPermissionOnAppLaunch` lambda returns `true`.[#5158](https://github.com/GetStream/stream-chat-android/pull/5158)

### ⚠️ Changed
- Exposed `Decorator` and related classes for the better `MessageListView` customization. [#5144](https://github.com/GetStream/stream-chat-android/pull/5144) 

## stream-chat-android-state
### ✅ Added
- Open `ChatClient.getMessageUsingCache()` extension method. [#5153](https://github.com/GetStream/stream-chat-android/pull/5153

## stream-chat-android-ui-common
### 🐞 Fixed
- Fixed unread count not being cleared while user is inside a channel. [#5146](https://github.com/GetStream/stream-chat-android/pull/5146)

### ✅ Added
- Added `StartOfTheChannelItemState`, a new `MessageListItemState` that represent the start of the channel inside a message list. [#5145](https://github.com/GetStream/stream-chat-android/pull/5145)

### ⚠️ Changed
- Changed `AttachmentConstants.MAX_ATTACHMENTS_COUNT` to align with the API limits. [#5159](https://github.com/GetStream/stream-chat-android/pull/5159)

## stream-chat-android-ui-components
### 🐞 Fixed
- Fixed blinking of the message list. [#5150](https://github.com/GetStream/stream-chat-android/pull/5150)

### ✅ Added
- Added `StartOfTheChannelItem`, a new `MessageListItem` that represent the start of the channel inside a message list. [#5145](https://github.com/GetStream/stream-chat-android/pull/5145)

## stream-chat-android-compose
### ✅ Added
- Added `startOfTheChannelItemState` composable function to `MessageContainer` to be able to render the start of the channel. [#5145](https://github.com/GetStream/stream-chat-android/pull/5145)

# January 09th, 2024 - 6.0.12
## stream-chat-android-core
### ❌ Removed
- Removed field name notation transformation from `QuerySortByField`. Now `QuerySortByField` does not transform field name from snake case to camel case. [#5140](https://github.com/GetStream/stream-chat-android/pull/5140)

## stream-chat-android-client
### 🐞 Fixed
- Fixed crash when playing completed voice message. [#5135](https://github.com/GetStream/stream-chat-android/pull/5135)
- Fixed send attachment without the offline plugin. [#5142](https://github.com/GetStream/stream-chat-android/pull/5142)

## stream-chat-android-ui-components
### ✅ Added
- Added `UserAvatarRenderer` and `ChannelAvatarRenderer` to customize avatars. [#5141](https://github.com/GetStream/stream-chat-android/pull/5141)

# December 22th, 2023 - 6.0.11
## Common changes for all artifacts
### ⬆️ Improved
- Improved unread count behavior, it relies on `read` property. [#5117](https://github.com/GetStream/stream-chat-android/pull/5117)

### ✅ Added
- Added `Channel.currentUserUnreadCount` extension property to get the unread count for the current user. [#5117](https://github.com/GetStream/stream-chat-android/pull/5117)

### ⚠️ Changed
- Deprecated `Channel.unreadCount` property, use `Channel.currentUserUnreadCount` instead. [#5117](https://github.com/GetStream/stream-chat-android/pull/5117)

## stream-chat-android-client
### 🐞 Fixed
- Fixed crash in `StreamMediaPlayer` when playing audio after re-login. [#5120](https://github.com/GetStream/stream-chat-android/pull/5120)

### ⬆️ Improved
- Protected PN related requests from repeated usage. [#5130](https://github.com/GetStream/stream-chat-android/pull/5130)
  * Prevented `ChatClient.getDevices` from duplicate requests.
  * Prevented `ChatClient.addDevice` from duplicate requests.
  * Prevented `ChatClient.deleteDevice` from duplicate requests.
  * Added debouncing logic into `PushTokenUpdateHandler`

### ✅ Added
- Create new feature to mark a channel as unread. [#5103](https://github.com/GetStream/stream-chat-android/pull/5103)
- Added a new `NotificationMarkUnreadEvent` event type. [#5103](https://github.com/GetStream/stream-chat-android/pull/5103)

## stream-chat-android-state
### ⬆️ Improved
- `SyncManager` handles "Too many events to sync" error properly. [#5126](https://github.com/GetStream/stream-chat-android/pull/5126) 

## stream-chat-android-ui-components
### ✅ Added
- Added a new menu option to mark a channel as unread. [#5103](https://github.com/GetStream/stream-chat-android/pull/5103)
- Added a new Unread Separator component. [#5122](https://github.com/GetStream/stream-chat-android/pull/5122)
- Added `AudioRecordPlayerViewStyle` to customize the audio record player view. [#5119](https://github.com/GetStream/stream-chat-android/pull/5119)
- Added support for automatic translations [#5123](https://github.com/GetStream/stream-chat-android/pull/5123)
  * Enabled by `ChatUI.autoTranslationEnabled`
- Added `MessageListItemStyle.textStyleReadCounter` to customize the read counter text style. [#5131](https://github.com/GetStream/stream-chat-android/pull/5131)

## stream-chat-android-compose
### 🐞 Fixed
- Fixed unread count not being cleared. [#5115](https://github.com/GetStream/stream-chat-android/pull/5115)

### ✅ Added
- Added a new menu option to mark a channel as unread. [#5129](https://github.com/GetStream/stream-chat-android/pull/5129)
- Added a new Unread Separator component. [#5122](https://github.com/GetStream/stream-chat-android/pull/5122)

# December 11th, 2023 - 6.0.10
## stream-chat-android-core
### ⚠️ Changed
- 🚨Breaking change: The following properties in `User` class are now **nullable**: `banned`, `invisible`. [#5107](https://github.com/GetStream/stream-chat-android/pull/5107)
  * Please use `User.isBanned` as non-nullable version.
  * Please use `User.isInvisible` as non-nullable version.
  * Properties such as `invisible`, `banned`, `teams` and `role` are not being used to establish WS connection flow if not specified.

## stream-chat-android-state
### 🐞 Fixed
- Fix wrong Message.ownReactions. [#5106](https://github.com/GetStream/stream-chat-android/pull/5106)

## stream-chat-android-ui-common
### 🐞 Fixed
- Fixed broken date formatting. [#5101](https://github.com/GetStream/stream-chat-android/pull/5101)
- Fixed thread separator ui order. [#5098](https://github.com/GetStream/stream-chat-android/pull/5098)
  * `MessageListController.showThreadSeparatorInEmptyThread` was added to control the visibility of the thread separator in empty threads.
- Fixed `MessageList` scrolling behaviour while receiving a new message. [#5112](https://github.com/GetStream/stream-chat-android/pull/5112)
  * `NewMessageState.MyOwn` and `NewMessageState.Other` are now data classes.
- Fixed old messages being marked as read by freshly added members. [#5132](https://github.com/GetStream/stream-chat-android/pull/5132)

## stream-chat-android-ui-components
### 🐞 Fixed
- Fixed `MessageClickListener` never being called. [#5096](https://github.com/GetStream/stream-chat-android/pull/5096)
- Fixed thread separator ui order. [#5098](https://github.com/GetStream/stream-chat-android/pull/5098)
  * `MessageListViewModelFactory.showThreadSeparatorInEmptyThread` was added to control the visibility of the thread separator in empty threads.
- Fixed: Regex was not correctly escaped in getOccurrenceRanges [#5109](https://github.com/GetStream/stream-chat-android/pull/5109)

## stream-chat-android-compose
### 🐞 Fixed
- Fixed thread separator ui order. [#5098](https://github.com/GetStream/stream-chat-android/pull/5098)
  * `MessagesViewModelFactory.showThreadSeparatorInEmptyThread` was added to control the visibility of the thread separator in empty threads.

### ⬆️ Improved
- Removed attachment picker customization limitation for `AttachmentsPickerTabFactory` non-file implementations. [#5104](https://github.com/GetStream/stream-chat-android/pull/5104)

# November 24th, 2023 - 6.0.9
## stream-chat-android-client
### 🐞 Fixed
- Fixed audio recording not being uploaded [#5066](https://github.com/GetStream/stream-chat-android/pull/5066)
- All sent messages are initialized with a non-null `createdLocallyAt` property. [#5086](https://github.com/GetStream/stream-chat-android/pull/5086)
- Fix GZIP compression not working [5068](https://github.com/GetStream/stream-chat-android/pull/5068)

### ⬆️ Improved
- Performance fixes:
  - Faster ISO Date parser [5070](https://github.com/GetStream/stream-chat-android/pull/5070)
  - Preload KClass classes for parsing [5074](https://github.com/GetStream/stream-chat-android/pull/5074)
  - Faster asynchronous `ChannelMutableState` creation [5076](https://github.com/GetStream/stream-chat-android/pull/5076)
  - Delay reflection in `NotificationHandlerFactory` [5078](https://github.com/GetStream/stream-chat-android/pull/5078)
  - Faster `SocketListener` callback delivery [5082](https://github.com/GetStream/stream-chat-android/pull/5082)
  - Use `DerivedStateFlow` instead of `stateIn` [5083](https://github.com/GetStream/stream-chat-android/pull/5083)

### ✅ Added
- Added `SocketListener.deliverOnMainthread`. This allows you to disabled the default delivery on Main thread in case you are already handling it asynchronously in your code. `SocketListener` with `deliverOnMainthread` set to `false` will deliver the events a bit faster because there is no overhead of thread switching.

## stream-chat-android-offline
### ✅ Added
- Support for `skip_slow_mode` in the `ChannelCapabilities`. This allows the server to completely disable slow mode in messaging for specific users.

## stream-chat-android-state
### 🐞 Fixed
- Fix unread count, muted channel list and banned user list being incorrect in some cases [5084](https://github.com/GetStream/stream-chat-android/pull/5084)

### ⬆️ Improved
- Fix issue on the pagination process when querying a channel by filling the messages list gap. [#5086](https://github.com/GetStream/stream-chat-android/pull/5086)

## stream-chat-android-ui-components
### 🐞 Fixed
- Fix channel title position when typing. [#5073](https://github.com/GetStream/stream-chat-android/pull/5073)

### ✅ Added
- Added `MessageComposerViewModel.bindViewDefaults` which preserves the default view bindings. [#5060](https://github.com/GetStream/stream-chat-android/pull/5060)
- Added UI customizations for message composer. [#5064](https://github.com/GetStream/stream-chat-android/pull/5064)
  * `MessageComposerViewStyle.commandSuggestionsTitleIconDrawableTintColor`
  * `MessageComposerViewStyle.mentionSuggestionItemIconDrawableTintColor`
  * `MessageComposerViewStyle.attachmentsButtonIconTintList`
  * `MessageComposerViewStyle.commandsButtonIconTintList`
  * `MessageComposerViewStyle.sendMessageButtonIconTintList`
  * `MessageComposerViewStyle.audioRecordingButtonIconTintList`

### ⚠️ Changed
- Made `MessageReplyView` publicly available. [#5058](https://github.com/GetStream/stream-chat-android/pull/5058)
- Deprecated `MessageListItemStyle.textStyleMessageDeleted`. Use `MessageListItemStyle.textStyleMessageDeletedMine` and `MessageListItemStyle.textStyleMessageDeletedTheirs` instead.  [#5050](https://github.com/GetStream/stream-chat-android/pull/5050)
- Deprecated `MessageListItemStyle.messageDeletedBackground`. Use `MessageListItemStyle.messageDeletedBackgroundMine` and `MessageListItemStyle.messageDeletedBackgroundTheirs` instead.  [#5050](https://github.com/GetStream/stream-chat-android/pull/5050)
- Deprecated `MessageListItemStyle.buttonIconDrawableTintColor`. Use one of the params listed below instead. [#5064](https://github.com/GetStream/stream-chat-android/pull/5064)
  * `MessageComposerViewStyle.commandSuggestionsTitleIconDrawableTintColor`
  * `MessageComposerViewStyle.mentionSuggestionItemIconDrawableTintColor`
  * `MessageComposerViewStyle.attachmentsButtonIconTintList`
  * `MessageComposerViewStyle.commandsButtonIconTintList`
  * `MessageComposerViewStyle.sendMessageButtonIconTintList`
  * `MessageComposerViewStyle.audioRecordingButtonIconTintList`
- Made `MessageComposerContent` descendants extensible/reusable. [#5065](https://github.com/GetStream/stream-chat-android/pull/5065)

# November 09th, 2023 - 6.0.8
## Common changes for all artifacts
### ✅ Added
- Added `Message.moderationDetails` due to support of the new moderation API. [#5035](https://github.com/GetStream/stream-chat-android/pull/5035)
- Added `MessageModerationDetails` class.

### ❌ Removed
- Removed `Message.syncDescription` due to removal of the old moderation API. [#5035](https://github.com/GetStream/stream-chat-android/pull/5035)
- Removed `MessageSyncContent` class and its subclasses.
- Removed `MessageSyncType` class.

## stream-chat-android-client
### 🐞 Fixed
- Fixed duplicate send message requests. [5039](https://github.com/GetStream/stream-chat-android/pull/5039)

### ⬆️ Improved
- Pass `message` with `result` in `SendMessageDebugger`. [#5037](https://github.com/GetStream/stream-chat-android/pull/5037)
- Use shortService instead of dataSync for our workmanager job. [#5041](https://github.com/GetStream/stream-chat-android/pull/5041)

## stream-chat-android-ui-common
### ✅ Added
- Added `callback` param to `MessageComposerController.sendMessage` method. [#5038](https://github.com/GetStream/stream-chat-android/pull/5038)

## stream-chat-android-ui-components
### 🐞 Fixed
- Fixed channel title not being centered vertically when mo last message exists. [#5043](https://github.com/GetStream/stream-chat-android/pull/5043)

### ✅ Added
- Added `callback` param to `MessageComposerViewModel.sendMessage` method. [#5038](https://github.com/GetStream/stream-chat-android/pull/5038)
- Added UI customizations for deleted message. [#5050](https://github.com/GetStream/stream-chat-android/pull/5050)
  * `MessageListItemStyle.textStyleMessageDeletedMine`
  * `MessageListItemStyle.messageDeletedBackgroundMine`
  * `MessageListItemStyle.textStyleMessageDeletedTheirs`
  * `MessageListItemStyle.messageDeletedBackgroundTheirs`

### ⚠️ Changed
- Supported new moderation API. [#5035](https://github.com/GetStream/stream-chat-android/pull/5035)

## stream-chat-android-compose
### ✅ Added
- Added `callback` param to `MessageComposerViewModel.sendMessage` method. [#5038](https://github.com/GetStream/stream-chat-android/pull/5038)

### ⚠️ Changed
- Supported new moderation API. [#5035](https://github.com/GetStream/stream-chat-android/pull/5035)

# October 31th, 2023 - 6.0.6
## stream-chat-android-client
### ✅ Added
- Display translated text in push notifications. [#5028](https://github.com/GetStream/stream-chat-android/pull/5028)

### 🐞 Fixed
- Encode filename before uploading. [#5026](https://github.com/GetStream/stream-chat-android/pull/5026)

### ⚠️ Changed
- Make `ChatClient.addDevice` and `ChatClient.deleteDevice` public. [#5024](https://github.com/GetStream/stream-chat-android/pull/5024)

## stream-chat-android-ui-common
### 🐞 Fixed
- Fixed channel update emissions in `MessageListController`. [#5029](https://github.com/GetStream/stream-chat-android/pull/5029)

## stream-chat-android-compose
### ✅ Added
- Added `MessageDateSeparatorTheme` to customize the date separator component. [#5013](https://github.com/GetStream/stream-chat-android/pull/5013)
- Added support for automatic translations [#5028](https://github.com/GetStream/stream-chat-android/pull/5028)
  * Enabled by `ChatTheme.autoTranslationEnabled`

# October 23th, 2023 - 6.0.5
## Common changes for all artifacts
### ✅ Added
- Added `User.language` property. [#5003](https://github.com/GetStream/stream-chat-android/pull/5003)

## stream-chat-android-client
### 🐞 Fixed
- Fix background service used to sync data when a Push Notification is received on Android 14. [#4997](https://github.com/GetStream/stream-chat-android/pull/4997)
- Fix `Message.addOwnReaction()` process. [#5000](https://github.com/GetStream/stream-chat-android/pull/5000)

### ✅ Added
- Supported user's `language` property in `ChatClient.connectUser`. [#5003](https://github.com/GetStream/stream-chat-android/pull/5003)

### ⚠️ Changed
- Disconnect user on `UnrecoverableError`. [#5000](https://github.com/GetStream/stream-chat-android/pull/5004)

## stream-chat-android-state
### ⬆️ Improved
- Improved `SyncManger`, which now does not retry outdated messages/reactions [#4991](https://github.com/GetStream/stream-chat-android/pull/4991)

## stream-chat-android-ui-components
### 🐞 Fixed
- Fixed the message list gap. [#4998](https://github.com/GetStream/stream-chat-android/pull/4998)

## stream-chat-android-compose
### 🐞 Fixed
- Fixed the message list gap. [#4998](https://github.com/GetStream/stream-chat-android/pull/4998)

# October 03th, 2023 - 6.0.4
## stream-chat-android-client
### ⬆️ Improved
- Create Throttling mechanism for `MarkRead` Events [#4975](https://github.com/GetStream/stream-chat-android/pull/4975)
- Ignore push messages if WS is connected. [#4979](https://github.com/GetStream/stream-chat-android/pull/4979)
- Added caching mechanism to date parsing. [#4981](https://github.com/GetStream/stream-chat-android/pull/4981)

## stream-chat-android-offline
### ⬆️ Improved
- Improved database caching, which resulted in reduced IO operations. [#4983](https://github.com/GetStream/stream-chat-android/pull/4983) 

## stream-chat-android-state
### ⬆️ Improved
- Expanded/Enhanced event batching to speed up the event processing. [#4982](https://github.com/GetStream/stream-chat-android/pull/4982)

## stream-chat-android-ui-common
### 🐞 Fixed
- Fixed thread loading. [#4971](https://github.com/GetStream/stream-chat-android/pull/4971)

# September 18th, 2023 - 6.0.3
## stream-chat-android-client
### 🐞 Fixed
- Fixed Push Notifications for not working with R8 enabled. [#4961](https://github.com/GetStream/stream-chat-android/pull/4961)

### ✅ Added
- Added `ChatClientDebugger.onNonFatalErrorOccurred` to handle non-fatal errors. [#4959](https://github.com/GetStream/stream-chat-android/pull/4959)
- Added `Message.deletedReplyCount` property. [#4950](https://github.com/GetStream/stream-chat-android/pull/4950)

## stream-chat-android-state
### 🐞 Fixed
- Fixed `ChatClient.watchChannelAsState` to be called without connecting a user. [#4962](https://github.com/GetStream/stream-chat-android/pull/4962)

## stream-chat-android-ui-components
### 🐞 Fixed
- Fixed user avatar click on channel list view. [#4957](https://github.com/GetStream/stream-chat-android/pull/4957)

# September 11th, 2023 - 6.0.2
## stream-chat-android-client
### 🐞 Fixed
- Fixed a crash when replaying the same voice message after scrolling out and in. [4948](https://github.com/GetStream/stream-chat-android/pull/4948)

### ⬆️ Improved
- `ChatClient.markRead` returns ongoing `Call` instance if exists to avoid firing duplicate requests. [#4949](https://github.com/GetStream/stream-chat-android/pull/4949)

## stream-chat-android-ui-common
### 🐞 Fixed
- `MessageListController.markLastMessageRead` does debounce its' calls and checks last seen messageId to avoid duplicate `read` requests. [#4949](https://github.com/GetStream/stream-chat-android/pull/4949)

## stream-chat-android-ui-components
### 🐞 Fixed
- Fixed UI not being updated after replaying the same voice message after scrolling out and in. [4948](https://github.com/GetStream/stream-chat-android/pull/4948)
- Fixed crash when trying to play a failed voice message. [4951](https://github.com/GetStream/stream-chat-android/pull/4951)

### ⬆️ Improved
- `MessageListScrollHelper.isAtBottom` now triggers `callback.onLastMessageRead()` when it changes from `false` to `true` only. [#4949](https://github.com/GetStream/stream-chat-android/pull/4949)

# September 05th, 2023 - 6.0.1
## stream-chat-android-client
### 🐞 Fixed
- Fixed NPE in `StreamWebSocket.onFailure`. [#4942](https://github.com/GetStream/stream-chat-android/pull/4942)

### ⬆️ Improved
- Extended `PushMessage` to access extra data [#4945](https://github.com/GetStream/stream-chat-android/pull/4945)

## stream-chat-android-ui-components
### ⬆️ Improved
- Extended channel list screen styling. [#4944](https://github.com/GetStream/stream-chat-android/pull/4944)

# August 29th, 2023 - 6.0.0

🚨🚨 **v6.0.0** release brings a lot of different enhancements. Please, make sure to check our [migration guides](https://getstream.io/chat/docs/sdk/android/migration-guides/client/push-notifications/)! 🚨🚨

If you want to learn more about these changes and our decisions, check out our [Android Chat v6 Blog Post](https://getstream.io/blog/announcement-android-sdk-6-beta/).

# August 25th, 2023 - 6.0.0-beta5

I hope you're interested in our latest major release - v6.0.0-beta5! We're currently in the process of preparing migration guides and updating all of our
documentation, but in the meantime, you can look into what we plan to release in v6 of Android Chat.

If you want to learn more about these changes and our decisions, check out our [Android Chat v6 Blog Post](https://getstream.io/blog/announcement-android-sdk-6-beta/).

## stream-chat-android-ui-components
### 🐞 Fixed
- Fixed `LinkAttachmentView` to open the correct link when the attachment is clicked. [#4930](https://github.com/GetStream/stream-chat-android/pull/4930)

### ✅ Added
- Added `MessageComposerViewModelBinder` for Java parity with Kotlin's `MessageComposerViewModel.bindView` extension function. [#4931](https://github.com/GetStream/stream-chat-android/pull/4931)

### ⚠️ Changed
- Changed `MessageListView.setCustomItemAnimator` signature to allow passing `null` to reset the item animator. [#4933](https://github.com/GetStream/stream-chat-android/pull/4933)

# August 18th, 2023 - 6.0.0-beta4

I hope you're interested in our latest major release - v6.0.0-beta4! We're currently in the process of preparing migration guides and updating all of our
documentation, but in the meantime, you can look into what we plan to release in v6 of Android Chat.

If you want to learn more about these changes and our decisions, check out our [Android Chat v6 Blog Post](https://getstream.io/blog/announcement-android-sdk-6-beta/).

## Common changes for all artifacts
### ⚠️ Changed
- Business models are immutable now. [#4893](https://github.com/GetStream/stream-chat-android/pull/4893)

## stream-chat-android-client
### ✅ Added
- Added `R.color.stream_ic_notification` to the list of resources that can be overridden. [#4921](https://github.com/GetStream/stream-chat-android/pull/4921)

## stream-chat-android-ui-components
### 🐞 Fixed
- Fixed send button being hidden with non-empty input when `audioRecordingButtonPreferred` is enabled. [#4925](https://github.com/GetStream/stream-chat-android/pull/4925)

### ⬆️ Improved
- Improved UI customization for Audio Recording feature. [#4906](https://github.com/GetStream/stream-chat-android/pull/4906)
- Improved trailing buttons customization for `MessageComposerView`. [#4915](https://github.com/GetStream/stream-chat-android/pull/4915)

### ✅ Added
- Added `MessageListView.setCustomItemAnimator` to allow customizing the item animator used by the `MessageListView`. [#4922](https://github.com/GetStream/stream-chat-android/pull/4922)
- Added `ChannelListView.setMoreOptionsIconProvider` and `ChannelListView.setDeleteOptionIconProvider` to allow customizing the options icons used by the `ChannelListView`. [#4927](https://github.com/GetStream/stream-chat-android/pull/4927)

# July 27th, 2023 - 6.0.0-beta3

I hope you're interested in our latest major release - v6.0.0-beta3! We're currently in the process of preparing migration guides and updating all of our
documentation, but in the meantime, you can look into what we plan to release in v6 of Android Chat.

If you want to learn more about these changes and our decisions, check out our [Android Chat v6 Blog Post](https://getstream.io/blog/announcement-android-sdk-6-beta/).

## Common changes for all artifacts
### ⬆️ Improved
- Added baseline profiles to compose and clients modules for improving performance [#4610](https://github.com/GetStream/stream-chat-android/pull/4610)

### ✅ Added
- Count for read messages. [#4678](https://github.com/GetStream/stream-chat-android/pull/4678)

## stream-chat-android-client
### 🐞 Fixed
- Fixing unread messages count for channels. [#4499](https://github.com/GetStream/stream-chat-android/pull/4499)
- Fix reconnection socket behavior. [#4821](https://github.com/GetStream/stream-chat-android/pull/4821)
- Fixed `QueryChannelRequest.withWatchers` to make `watchers` accessible in response. [#4848](https://github.com/GetStream/stream-chat-android/pull/4848)

### ⬆️ Improved
- Changes in messages that are quoted now reflect in all messages, not only the original message.[#4646](https://github.com/GetStream/stream-chat-android/pull/4646)

### ✅ Added
- Added the string extension function `createResizedStreamCdnImageUrl()` which resizes images hosted on Stream's CDN by adding the necessary query parameters to the URL. [#4600](https://github.com/GetStream/stream-chat-android/pull/4600)
- Added the string extension function `getStreamCdnHostedImageDimensions()` used to extract original image dimensions from URLs of images hosted on Stream's CDN which contain the original width and height parameters. Added a new class called `StreamCdnOriginalImageDimensions` which stores the original height and width data. [#4600](https://github.com/GetStream/stream-chat-android/pull/4600)
- Added classes `StreamCdnCropImageMode` and `StreamCdnResizeImageMode` used for modifying Stream CDN image resize requests. [#4600](https://github.com/GetStream/stream-chat-android/pull/4600)
- Added `ChatClient.clearPersistence()` to be able to clear local data even if the user is not connected. [#4796](https://github.com/GetStream/stream-chat-android/pull/4796)
- Added new `hideHistory` flag into `ChatClient.addMembers` function. This flag can be used to hide the channel's history from the added member. [#4817](https://github.com/GetStream/stream-chat-android/pull/4817)
- Added new `hideHistory` flag into `ChannelClient.addMembers` function. This flag can be used to hide the channel's history from the added member. [#4817](https://github.com/GetStream/stream-chat-android/pull/4817)
- Added `ChatClient.inviteMembers` to invite members to an existing channel. [#4816](https://github.com/GetStream/stream-chat-android/pull/4816)
- Added `ChannelClient.inviteMembers` to invite members to an existing channel. [#4816](https://github.com/GetStream/stream-chat-android/pull/4816)
- Added `ChannelUserBannedEvent.shadow` property to know if the user is shadow-banned or standard banned. [#4836](https://github.com/GetStream/stream-chat-android/pull/4836)
- Added `AttachmentsVerifier` to verify if the uploaded attachments are valid. [#4852](https://github.com/GetStream/stream-chat-android/pull/4852)
- Added `ChannelClient.fetchCurrentUser` to fetch current user from backend. [#4860](https://github.com/GetStream/stream-chat-android/pull/4860)
- Added `FetchCurrentUserListener` interface used to perform actions as side effects when the `ChatCliet.fetchCurrentUser()` method is used to fetch the current user from the backend. [#4860](https://github.com/GetStream/stream-chat-android/pull/4860)
- Added `AudioPlayer` as a part of `async-voice-messaging` feature. [#4828](https://github.com/GetStream/stream-chat-android/pull/4828)

### ⚠️ Changed
- Changed `newMessageIntent` lambda's signature of `NotificationHandlerFactory.createNotificationHandler()`. It receives the whole `Message`/`Channel` entity to help you  create a more complex navigation intent.
- Moved `ChatClient.dismissChannelNotifications()` into `ChatClient` class. [#4692](https://github.com/GetStream/stream-chat-android/pull/4692)
- Changed `ConnectionState` from interface to Sealed Class. The new `ConnectionState.Connected` class contains the `user` that open the WebSocket connection. [#4808](https://github.com/GetStream/stream-chat-android/pull/4808)
- Renamed `InitializationState.RUNNING` to `InitializationState.INITIALIZING`. [#4827](https://github.com/GetStream/stream-chat-android/pull/4827)
- Changed return type of `ChatClient.disconnectSocket()` to `Call<Unit>`. [#4829](https://github.com/GetStream/stream-chat-android/pull/4829)
- Changed return type of `ChatClient.reconnectSocket()` to `Call<Unit>`. [#4829](https://github.com/GetStream/stream-chat-android/pull/4829)

### ❌ Removed
- Removed `ChatClient.setDevice()` method. [#4692](https://github.com/GetStream/stream-chat-android/pull/4692)

## stream-chat-android-offline
### 🐞 Fixed
- Fixed pagination problems related for quoted messages [#4638](https://github.com/GetStream/stream-chat-android/issues/4638)
- Fixed message gaps in message list view when using offline support. [#4633](https://github.com/GetStream/stream-chat-android/pull/4633)

## stream-chat-android-state
### 🐞 Fixed
- Fixed `SyncManager` not emitting missed events after getting online. [#4862](https://github.com/GetStream/stream-chat-android/pull/4862)

### ⬆️ Improved
- The `ChannelStateLogic` keeps members updated after ban/unban events are received. [#4836](https://github.com/GetStream/stream-chat-android/pull/4836)

## stream-chat-android-ui-common
### ⬆️ Improved
- Send `TypingStopEvent` whenever the message is sent or the messageComposer contains an empty text message. [#4904](https://github.com/GetStream/stream-chat-android/pull/4904)

### ✅ Added
- Added `showDateSeparatorInEmptyThread: Boolean` to `MessageListController`. It is used to regulate whether date separators appear in empty threads. [#4742](https://github.com/GetStream/stream-chat-android/pull/4742)
- Added `StreamMediaRecorder` as a part of `async-voice-messaging` feature. [#4828](https://github.com/GetStream/stream-chat-android/pull/4828)
- Added `AudioRecordingController` as a part of `async-voice-messaging` feature. [#4828](https://github.com/GetStream/stream-chat-android/pull/4828)

## stream-chat-android-ui-components
### 🐞 Fixed
- Fixed edit messages and reply messages with unsupported attachments. [#4757](https://github.com/GetStream/stream-chat-android/pull/4757)
- Fixed `ChannelViewHolder` to show proper last message value. [#4901](https://github.com/GetStream/stream-chat-android/pull/4901)
- Fixed `CnahnelViewHolder` to handle TypingIndicator visibility properly. [#4904](https://github.com/GetStream/stream-chat-android/pull/4904)

### ⬆️ Improved
- Emails are highlighted and clickable in the message text. [#4833](https://github.com/GetStream/stream-chat-android/pull/4833)
- `ChannelListPayloadDiff` is calculated using the list of members instead of the list of users. [#4840](https://github.com/GetStream/stream-chat-android/pull/4840)

### ✅ Added
- Added `ChatUI.streamCdnImageResizing` which allows resizing images where they appear as previews, such as the message list, attachment gallery overview or user and channel avatars. Only images hosted by Stream's CDN which contain original width and height query parameters can be resized. Image resizing is a paid feature and is disabled by default, you can enable it by overriding the aforementioned `ChatUI.streamCdnImageResizing` property with with an instance that has `StreamCdnImageResizing.imageResizingEnabled` set to true. Pricing can be found [here](https://getstream.io/chat/pricing/). [#4600](https://github.com/GetStream/stream-chat-android/pull/4600)
- Added `showDateSeparatorInEmptyThread: Boolean` to `MessageListViewModelFactory`. It is used to regulate whether date separators appear in empty threads. [#4742](https://github.com/GetStream/stream-chat-android/pull/4742)
- Added the ability to choose `PickerMediaMode` that allows control if the camera recorder and/or take picture feature is allowed or not in `MessageComposerView` via xml attributes. [#4812](https://github.com/GetStream/stream-chat-android/pull/4812)
  * `streamUiMessageComposerAttachmentsPickerMediaMode`
- Added Typing Users list to `ChannelItem`. [#4868](https://github.com/GetStream/stream-chat-android/pull/4868)
- Added typing indicator on `ChannelLitsView`. [#4868](https://github.com/GetStream/stream-chat-android/pull/4868)
- Added options visibility customization for each channel in a list. [#4870](https://github.com/GetStream/stream-chat-android/pull/4870)
- Added `AudioRecordAttachmentPreviewFactory` as a part of `async-voice-messaging` feature. [#4828](https://github.com/GetStream/stream-chat-android/pull/4828)
- Added `DefaultMessageComposerOverlappingContent` as a part of `async-voice-messaging` feature. [#4828](https://github.com/GetStream/stream-chat-android/pull/4828)
- Added new custom views (`AudioRecordPlayerView`, `AudioWavesSeekBar`, `WaveformView`) as a part of `async-voice-messaging` feature. [#4828](https://github.com/GetStream/stream-chat-android/pull/4828)
- Added `AudioRecordingAttachmentsGroupView` in addition to `MediaAttachmentsGroupView` as a part of `async-voice-messaging` feature. [#4828](https://github.com/GetStream/stream-chat-android/pull/4828)

### ⚠️ Changed
- Replaced the method parameter `replyMessageId: String` with `replyTo: Message` inside `ReplyMessageClickListener.onReplyClick()`. The new parameter now contains the complete message to which the reply was made. [#4639](https://github.com/GetStream/stream-chat-android/pull/4639)
- Added the parameter `parentId: String?` to `AttachmentGalleryResultItem`. It is used to indicate when a message is belongs to a thread. Same has been added to the extension function `Attachment.toAttachmentGalleryResultItem()`. [#4639](https://github.com/GetStream/stream-chat-android/pull/4639)
- Added the parameter `parentMessageId: String?` to the class `MessageListViewModel.ShowMessage`. If the message you want to scroll to is a thread message, pass in its parent message ID, otherwise you can pass in `null`. [#4639](https://github.com/GetStream/stream-chat-android/pull/4639)
- 🚨 Breaking change: Removed `ChatUI.showThreadSeparatorInEmptyThread`. It has been replaced by `MessageListController.showDateSeparatorInEmptyThread`. If you are using our `ViewModel` factory, `MessageListViewModelFactory.showDateSeparatorInEmptyThread` will pass the parameter through to the `MessageListController` contained by `MessageListViewMode`. [#4742](https://github.com/GetStream/stream-chat-android/pull/4742)
- Create new `bind()` method on `BaseChannelListItemViewHolder` that takes as parameter `ChannelItem`. [#4868](https://github.com/GetStream/stream-chat-android/pull/4868)
- Added `MessageComposerView.setCenterOverlapContent` as a part of `async-voice-messaging` feature. [#4828](https://github.com/GetStream/stream-chat-android/pull/4828)
- `FileAttachmentsView` supports new audio recording view type as a part of `async-voice-messaging` feature. [#4828](https://github.com/GetStream/stream-chat-android/pull/4828)
- Added audio recording style customization into `MessageComposerViewStyle` as a part of `async-voice-messaging` feature. [#4828](https://github.com/GetStream/stream-chat-android/pull/4828)
  * `audioRecordingButtonVisible`
  * `audioRecordingHoldToRecordText`
  * `audioRecordingHoldToRecordTextColor`
  * `audioRecordingHoldToRecordBackgroundDrawable`
  * `audioRecordingHoldToRecordBackgroundDrawableTint`
  * `audioRecordingSlideToCancelText`
  * `audioRecordingMicIconDrawable`
  * `audioRecordingMicIconDrawableTint`
  * `audioRecordingLockIconDrawable`
  * `audioRecordingLockIconDrawableTint`
  * `audioRecordingLockedIconDrawable`
  * `audioRecordingLockedIconDrawableTint`
- Added audio recording xml attrs for `MessageComposerView` as a part of `async-voice-messaging` feature. [#4828](https://github.com/GetStream/stream-chat-android/pull/4828)
  * `streamUiMessageComposerAudioRecordingButtonVisible`
  * `streamUiMessageComposerAudioRecordingHoldToRecordText`
  * `streamUiMessageComposerAudioRecordingHoldToRecordTextColor`
  * `streamUiMessageComposerAudioRecordingHoldToRecordBackgroundDrawable`
  * `streamUiMessageComposerAudioRecordingHoldToRecordBackgroundDrawableTint`
  * `streamUiMessageComposerAudioRecordingSlideToCancelText`
  * `streamUiMessageComposerAudioRecordingMicIconDrawable`
  * `streamUiMessageComposerAudioRecordingMicIconDrawableTint`
  * `streamUiMessageComposerAudioRecordingLockIconDrawable`
  * `streamUiMessageComposerAudioRecordingLockIconDrawableTint`
  * `streamUiMessageComposerAudioRecordingLockedIconDrawable`
  * `streamUiMessageComposerAudioRecordingLockedIconDrawableTint`

## stream-chat-android-compose
### ⬆️ Improved
- Updated Compose compiler version to `1.4.3`. [#4697](https://github.com/GetStream/stream-chat-android/pull/4697)
- Added `ChatClient.clearPersistence()` to be able to clear local data even if the user is not connected. [#4797](https://github.com/GetStream/stream-chat-android/pull/4797)
- Emails are highlighted and clickable in the message text. [#4833](https://github.com/GetStream/stream-chat-android/pull/4833)

### ✅ Added
- Added `onChannelAvatarClick` handler to `MessageListHeader`. [#4545](https://github.com/GetStream/stream-chat-android/pull/4545)
- Added `ChatTheme.streamCdnImageResizing` which allows resizing images where they appear as previews, such as the message list, attachment gallery overview or user and channel avatars. Only images hosted by Stream's CDN which contain original width and height query parameters can be resized. Image resizing is a paid feature and is disabled by default, you can enable it by overriding the aforementioned `ChatTheme.streamCdnImageResizing` property with an instance that has `StreamCdnImageResizing.imageResizingEnabled` set to true.. Pricing can be found [here](https://getstream.io/chat/pricing/). [#4600](https://github.com/GetStream/stream-chat-android/pull/4600)
- Added the composable content slot `emptyThreadPlaceholderItemContent` to `MessageContainer`. It is used to display placeholders inside empty threads if the feature was enabled by the `MessageListController` of the `MessageListViewModel` instance you have created.  [#4742](https://github.com/GetStream/stream-chat-android/pull/4742)
- Added `showDateSeparatorInEmptyThread: Boolean` to `MessagesViewModelFactory`. It is used to regulate whether date separators appear in empty threads. [#4742](https://github.com/GetStream/stream-chat-android/pull/4742)
- Add `ThreadMessagesStart` that allows to control if the stack of thread messages starts at the bottom or the top. [#4807](https://github.com/GetStream/stream-chat-android/pull/4807)
- Add `PickerMediaMode` that allows control if the camera recorder and/or take picture feature is allowed or not. [#4812](https://github.com/GetStream/stream-chat-android/pull/4812)
- Added `MessageTheme` to customize the message components into `ChatTheme`. [#4856](https://github.com/GetStream/stream-chat-android/pull/4856)
- Added `StatefulStreamMediaRecorder` as a part of `async-voice-messaging` feature. [#4828](https://github.com/GetStream/stream-chat-android/pull/4828)
- Added `AudioRecordAttachmentFactory` as a part of `async-voice-messaging` feature. [#4828](https://github.com/GetStream/stream-chat-android/pull/4828)
- Added new components (`RunningWaveForm`, `AudioWaveVSeekbar`, `AudioRecordAttachmentContent`, `AudioRecordGroupContent`) as a part of `async-voice-messaging` feature. [#4828](https://github.com/GetStream/stream-chat-android/pull/4828)

### ⚠️ Changed
- 🚨 Breaking change: Renamed `onHeaderActionClick` to `onHeaderTitleClick` in `MessagesScreen`. Change made in order to better reflect the handler's behavior. [#4535](https://github.com/GetStream/stream-chat-android/pull/4535)
- 🚨 Breaking change: Renamed `onHeaderActionClick` to `onHeaderTitleClick` in `MessageListHeader`. Change made in order to better reflect the handler's behavior. [#4535](https://github.com/GetStream/stream-chat-android/pull/4535)
- Added `onChannelAvatarClick` handler to `MessageListHeader`. [#4545](https://github.com/GetStream/stream-chat-android/pull/4545)
- Added `parentMessageId` to `MediaGalleryPreviewResult`. It is used when we need to return a result upon which we navigate to a thread message. If the message we need to navigate to is not a thread message the `parentMessageId` value will be null. [#4639](https://github.com/GetStream/stream-chat-android/pull/4639)
- Added argument `parentMessageId: String?` to `MessageListViewModel.scrollToMessage()`. If the message you want to scroll to is a thread message, pass in its parent message ID, otherwise you can pass in `null`. [#4639](https://github.com/GetStream/stream-chat-android/pull/4639)
- Added parameter `parentMessageId: String?` to `MessageListViewModelFactory`. If you want to scroll to a thread message upon opening the messaging screen, pass in the thread message's parent message ID, otherwise you can pass in `null`. [#4639](https://github.com/GetStream/stream-chat-android/pull/4639)

### ❌ Removed
- Removed `ImagePreviewAction`, `ImagePreviewOption`, `ImagePreviewResult`, `ImagePreviewResultType`, `ImagePreviewViewModel` and `ImagePreviewViewModelFactory`. These were removed in favor of using the newer `MediaGalleryPreviewActivity` along with it's accompanying classes. The removed classes have their media gallery counterparts, for instance `ImagePreviewAction` becomes `MediaGalleryPreviewAction`, and so on. [#4766](https://github.com/GetStream/stream-chat-android/pull/4766)

# December 1st, 2022 - 6.0.0-beta2

I hope you're interested in our latest major release - v6.0.0-beta2! We're currently in the process of preparing migration guides and updating all of our
documentation, but in the meantime, you can look into what we plan to release in v6 of Android Chat.

If you want to learn more about these changes and our decisions, check out our [Android Chat v6 Blog Post](https://getstream.io/blog/announcement-android-sdk-6-beta/).

## Common changes for all artifacts
### ✅ Added
- Added `Result::getOrNull`, `Result::getOrThrow` and `Result.chatErrorOrNull` to simplify getting `value` for Java users. [#4415](https://github.com/GetStream/stream-chat-android/pull/4415)

## stream-chat-android-client
### 🐞 Fixed
- Fixing erase of offline messages when entering a channel. [#4457](https://github.com/GetStream/stream-chat-android/pull/4457)

## stream-chat-android-state
### ❌ Removed
- Removed `StateAwarePlugin` interface.[4435](https://github.com/GetStream/stream-chat-android/pull/4435)

## stream-chat-android-ui-common
### ✅ Added
- Added constructor overloads for the `MessageMode.MessageThread` class to simplify usage for Java users. [#4427](https://github.com/GetStream/stream-chat-android/pull/4427)

## stream-chat-android-ui-components
### ✅ Added
- Added the default value for the `message` parameter passed to the `MessageComposerViewModel:sendMessage` function. [#4427](https://github.com/GetStream/stream-chat-android/pull/4427)

## stream-chat-android-pushprovider-firebase
### ❌ Removed
- Artifact removed, use `io.getstream:stream-android-push-firebase:VERSION` instead. [#4512](https://github.com/GetStream/stream-chat-android/pull/4512)

## stream-chat-android-pushprovider-huawei
### ❌ Removed
- Artifact removed, use `io.getstream:stream-android-push-huawei:VERSION` instead. [#4512](https://github.com/GetStream/stream-chat-android/pull/4512)

## stream-chat-android-pushprovider-xiaomi
### ❌ Removed
- Artifact removed, use `io.getstream:stream-android-push-xiaomi:VERSION` instead. [#4512](https://github.com/GetStream/stream-chat-android/pull/4512)

# November 11th, 2022 - 6.0.0-beta1

I hope you're interested in our latest major release - v6.0.0-beta1! We're currently in the process of preparing migration guides and updating all of our
documentation, but in the meantime, you can look into what we plan to release in v6 of Android Chat.

If you want to learn more about these changes and our decisions, check out our [Android Chat v6 Blog Post](https://getstream.io/blog/announcement-android-sdk-6-beta/).

## Common changes for all artifacts
### ⬆️ Improved
- Updated Kotlin version to `1.7.20`. [#4247](https://github.com/GetStream/stream-chat-android/pull/4247)

### ⚠️ Changed
- Separated `state` and `offline` modules. [#4214](https://github.com/GetStream/stream-chat-android/pull/4214)
- Moved `ClientState.user` to `GlobalState.user` because the state module is the one that correctly updates the user in the SDK. [#4333](https://github.com/GetStream/stream-chat-android/pull/4333)
- 🚨 Breaking change: Converted `Result` class into sealed class with two implementations: `Result.Success` and `Result.Failure`. [#4356](https://github.com/GetStream/stream-chat-android/pull/4356)
- 🚨 Breaking change: Converted `ChatError` class into sealed class with three implementations: `Error.Generic`, `Error.Throwable` and `Error.Network`. [#4368](https://github.com/GetStream/stream-chat-android/pull/4368)

## stream-chat-android-client
### ⬆️ Improved
- Removing unnecessary configuration fields for `OfflinePluginConfig`. [#4376](https://github.com/GetStream/stream-chat-android/pull/4376)

### ✅ Added
- Added `isFilteringMessages` check on `QueryChannelRequest` request. [#3948](https://github.com/GetStream/stream-chat-android/pull/3948)
- Exposed `MessageType`, `AttachmentType` and `ChannelType` classes containing useful constants. [#4285](https://github.com/GetStream/stream-chat-android/pull/4285)

### ⚠️ Changed
- Removed `Channel::cid` from constructor. It's now an immutable property calculated based on `type` and `id`. [#4322](https://github.com/GetStream/stream-chat-android/pull/4322)

### ❌ Removed
- ClientMutableState is now an internal interface, intead of a public interface. [#4374](https://github.com/GetStream/stream-chat-android/pull/4374)
- Remove ClientState.clearState() [#4372](https://github.com/GetStream/stream-chat-android/pull/4372)

## stream-chat-android-offline
### ✅ Added
- Added `loadNewestMessages` method to `ChatClient` that loads newest messages in the channel and clears the rest. [#3948](https://github.com/GetStream/stream-chat-android/pull/3948)

### ⚠️ Changed
- Changed the logic how the end of pages is determined inside `ChannelLogic.onQueryChannelResult`. Added loadNewestMessages in `ChannelLogic`. Added check to prevent upserting new messages if newest page isn't loaded to avoid breaking pagination. [#3948](https://github.com/GetStream/stream-chat-android/pull/3948)

## stream-chat-android-state
### 🐞 Fixed
- Stop showing a blink of empty state screen when loading channel without loading from database first. [#4261](https://github.com/GetStream/stream-chat-android/pull/4261)
- Fixing hard coded user presence of watchChannel method. [#4375](https://github.com/GetStream/stream-chat-android/pull/4375)

### ✅ Added
- Adding ChannelState.getMessageById to fetch messages from the state of the SDK. [#4292](https://github.com/GetStream/stream-chat-android/pull/4292)
- Added `loadNewestMessages` method to `ChatClient` that loads newest messages in the channel and clears the rest. [#3948](https://github.com/GetStream/stream-chat-android/pull/3948)

### ⚠️ Changed
- Separated `QueryChannelListenerState` into state and databased focused classes. [#4188](https://github.com/GetStream/stream-chat-android/pull/4188)
- Separated `ThreadQueryListener` into state and databased focused classes. [#4208](https://github.com/GetStream/stream-chat-android/pull/4208)
- Rename of `QueryChannelsListenerImpl` to `QueryChannelsListenerState` [#4170](https://github.com/GetStream/stream-chat-android/pull/4170)
- Renamed `ChannelData::channelId` to `ChannelData::id`. [#4322](https://github.com/GetStream/stream-chat-android/pull/4322)
- Removed `ChannelData::cid` from constructor. It's now an immutable property calculated based on `type` and `id`. [#4322](https://github.com/GetStream/stream-chat-android/pull/4322)
- Moved the send attachment logic to the LLC (Low Level Client) module [#4244](https://github.com/GetStream/stream-chat-android/pull/4244)

### ❌ Removed
- Removed `EventHandlerImpl` from the codebase. [#4207](https://github.com/GetStream/stream-chat-android/pull/4207)

## stream-chat-android-ui-common
### ⬆️ Improved
- Updated Compose compiler version to `1.3.2`. [#4247](https://github.com/GetStream/stream-chat-android/pull/4247)

### ✅ Added
- Added `MessageListController` which generalizes message list state and actions, exposing them to each SDK's ViewModel. [#4157](https://github.com/GetStream/stream-chat-android/pull/4157/files)
- Added `MessageListState`, `MessageListItemState`, `MessageItemState`, `DateSeparatorItemState`, `ThreadSeparatorItemState`, `SystemMessageItemState`, `TypingItemState`, `MessagePosition`, `NewMessageState`, `SelectedMessageState` and `MessageFocusState` to keep track of the message list states. [#4157](https://github.com/GetStream/stream-chat-android/pull/4157/files)
- Added `ClipboardHandler` that handles copy/pasting. [#4157](https://github.com/GetStream/stream-chat-android/pull/4157/files)
- Added `DateSeparatorHandler` that handles when date separators should be shown. [#4157](https://github.com/GetStream/stream-chat-android/pull/4157/files)
- Added `MessagePositionHandler` that determines the message group position inside the list. [#4157](https://github.com/GetStream/stream-chat-android/pull/4157/files)
- Added `GiphyAction` to control giphies. [#4157](https://github.com/GetStream/stream-chat-android/pull/4157/files)

### ⚠️ Changed
- `DateFormatter::formatDate` and `DateFormatter::formatTime` methods now accept Dates instead of classes from ThreeTenABP API. [#4320](https://github.com/GetStream/stream-chat-android/pull/4320)

### ❌ Removed
- Removed ThreeTenABP dependency. [#4320](https://github.com/GetStream/stream-chat-android/pull/4320)

## stream-chat-android-ui-components
### 🐞 Fixed
- Fixed scroll to bottom. [#3849](https://github.com/GetStream/stream-chat-android/pull/3849)
- Fixed search for messages. [#3861](https://github.com/GetStream/stream-chat-android/pull/3861)
- Fixed thread list initials scroll state. [#4157](https://github.com/GetStream/stream-chat-android/pull/4157/files)

### ⬆️ Improved
- Improved asking for `WRITE_EXTERNAL_STORAGE` permission. The permission won't be requested starting from Android Q unless legacy external storage is requested. [#4219](https://github.com/GetStream/stream-chat-android/pull/4219)
- Improved the stability of cooldown timer in slow mode. [#4251](https://github.com/GetStream/stream-chat-android/pull/4251)
- Improved how system bar colors are handled on the attachment gallery screen. [#4269](https://github.com/GetStream/stream-chat-android/pull/4269)
- The default attachment gallery is now able to handle videos as well as images. [#4283](https://github.com/GetStream/stream-chat-android/pull/4283)
- Improved the way video length information is displayed over video previews inside the attachment picker. [#4299](https://github.com/GetStream/stream-chat-android/pull/4299)
- Renamed `ImageAttachmentPreviewFactory` to `MediaAttachmentPreviewFactory` and gave it the ability to preview video attachments as well as image attachments. [#4386](https://github.com/GetStream/stream-chat-android/pull/4386)

### ✅ Added
- Added `UserAvatarView` and `ChannelAvatarView` to replace `AvatarView` to keep consistency with the Compose UI SDK. [#4165](https://github.com/GetStream/stream-chat-android/pull/4165)
- Added the ability to turn off video previews (thumbnails) via `ChatUI.videoThumbnailsEnabled`. Video previews are a paid feature and as such you can turn them off. They are on by default and the pricing can be found [here](https://getstream.io/chat/pricing/). [#4158](https://github.com/GetStream/stream-chat-android/pull/4158)
- Added a new function `MessageListItemViewHolderFactory.createMediaAttachmentsViewHolder()` which returns a `ViewHolder` capable of previewing both images and videos. [#4158](https://github.com/GetStream/stream-chat-android/pull/4158)
- Added a style class called `MediaAttachmentViewStyle`. The new style controls how previews of both image and video attachments are displayed inside the message list. [#4158](https://github.com/GetStream/stream-chat-android/pull/4158)
- Added `UnsupportedAttachmentFactory` for unsupported attachments. [#4271](https://github.com/GetStream/stream-chat-android/pull/4271)
- Added attrs to `UnsupportedAttachmentsView` that allow to customize the UI of unsupported attachments in [#4271](https://github.com/GetStream/stream-chat-android/pull/4271):
 * `streamUiUnsupportedAttachmentBackgroundColor`
 * `streamUiUnsupportedAttachmentStrokeColor`
 * `streamUiUnsupportedAttachmentStrokeWidth`
 * `streamUiUnsupportedAttachmentCornerRadius`
 * `streamUiUnsupportedAttachmentTitleTextSize`
 * `streamUiUnsupportedAttachmentTitleTextColor`
 * `streamUiUnsupportedAttachmentTitleTextFont`
 * `streamUiUnsupportedAttachmentTitleFontAssets`
 * `streamUiUnsupportedAttachmentTitleTextStyle`
- Added a page about [Sample Apps](https://getstream.io/chat/docs/sdk/android/resources/sample-apps/) to the docs. [#4282](https://github.com/GetStream/stream-chat-android/pull/4282)
- Added the ability to turn off video previews (thumbnails) via `ChatUI.videoThumbnailsEnabled`. Video previews are a paid feature and as such you can turn them off. They are on by default and the pricing can be found [here](https://getstream.io/chat/pricing/). [#4158](https://github.com/GetStream/stream-chat-android/pull/4158)
- Added a new function `MessageListItemViewHolderFactory.createMediaAttachmentsViewHolder()` which returns a `ViewHolder` capable of previewing both images and videos. [#4158](https://github.com/GetStream/stream-chat-android/pull/4158)
- Added a style class called `MediaAttachmentViewStyle`. The new style controls how previews of both image and video attachments are displayed inside the message list. [#4158](https://github.com/GetStream/stream-chat-android/pull/4158)
- Added `OnScrollToBottomHandler` to `MessageListView`. [#3849](https://github.com/GetStream/stream-chat-android/pull/3849)
- Added the ability to style the play button inside the attachment gallery. The necessary attributes along with their description can be found [here](https://github.com/GetStream/stream-chat-android/blob/main/stream-chat-android-ui-components/src/main/res/values/attrs_attachment_gallery_activity.xml). These attributes can be parsed using the newly created `AttachmentGalleryViewMediaStyle` class. [#4283](https://github.com/GetStream/stream-chat-android/pull/4283)
- Added new styled attributes for `MediaAttachmentGridView`. The new attributes along with their description can be found [here](https://github.com/GetStream/stream-chat-android/blob/main/src/main/res/values/attrs_media_attachment_grid_view.xml). These attributes can be parsed using the newly created `MediaAttachmentGridViewStyle` class. [#4283](https://github.com/GetStream/stream-chat-android/pull/4283)
- Added the attribute `streamUiAttachmentsPickerVideoIconDrawableTint` to the `AttachmentsPickerDialog` styleable. You can use this attribute to change to tint of the video drawable displayed in the attachment picker video previews. [#4299](https://github.com/GetStream/stream-chat-android/pull/4299)
- Added the attribute `streamUiAttachmentVideoLogoIconTint` to the `MessageInputView` styleable. You can use this attribute to change to tint of the video drawable displayed in the attachment picker video previews. [#4299](https://github.com/GetStream/stream-chat-android/pull/4299)
- Added the property `videoIconDrawableTint` to `AttachmentSelectionDialogStyle`. You can use this property to change to tint of the video drawable displayed in the attachment picker video previews. [#4299](https://github.com/GetStream/stream-chat-android/pull/4299)
- Added a guide that demonstrates how use events to close the chat screen when the current user has been removed from the channel. [#4078](https://github.com/GetStream/stream-chat-android/issues/4078)
- Added loading more indicator to `MessageListView`. [#4309](https://github.com/GetStream/stream-chat-android/pull/4309)
- Added the `streamUiMessageListLoadingMoreView` attribute to customize the layout of loading more indicator in `MessageListView`. [#4309](https://github.com/GetStream/stream-chat-android/pull/4309)
- Added the ability to preview video attachments as thumbnails inside `MessageComposerView` using `MediaAttachmentPreviewFactory`.  [#4386](https://github.com/GetStream/stream-chat-android/pull/4386)
- Added new attributes used by `MessageComposerView` that customize the way video attachments are rendered [#4386](https://github.com/GetStream/stream-chat-android/pull/4386)
  * `streamUiMessageComposerMessageInputVideoAttachmentIconDrawable`
  * `streamUiMessageComposerMessageInputVideoAttachmentIconDrawableTint`
  * `streamUiMessageComposerMessageInputVideoAttachmentIconBackgroundColor`
  * `streamUiMessageComposerMessageInputVideoAttachmentIconElevation`
  * `streamUiMessageComposerMessageInputVideoAttachmentIconDrawablePaddingTop`
  * `streamUiMessageComposerMessageInputVideoAttachmentIconDrawablePaddingBottom`
  * `streamUiMessageComposerMessageInputVideoAttachmentIconDrawablePaddingStart`
  * `streamUiMessageComposerMessageInputVideoAttachmentIconDrawablePaddingEnd`

### ⚠️ Changed
- 🚨 Breaking change: The function `MessageListItemViewHolderFactory.createImageAttachmentsViewHolder()` has been removed in favor of the function `MessageListItemViewHolderFactory.createMediaAttachmentsViewHolder()` which returns a `ViewHolder` capable of previewing both images and videos. [#4158](https://github.com/GetStream/stream-chat-android/pull/4158)
- 🚨 Breaking change: `ImageAttachmentViewStyle` has been removed and replaced by `MediaAttachmentViewStyle`. The new style controls how previews of both image and video attachments are displayed inside the message list. [#4158](https://github.com/GetStream/stream-chat-android/pull/4158)
- 🚨 Breaking change: Attribute `streamUiSaveImageEnabled` has been renamed to `streamUiSaveMediaEnabled`. [#4283](https://github.com/GetStream/stream-chat-android/pull/4283)
- 🚨 Breaking change: Attribute `streamUiSaveImageIcon` has been renamed to `streamUiSaveMediaIcon`. [#4283](https://github.com/GetStream/stream-chat-android/pull/4283)
- 🚨 Breaking change: String resource `stream_ui_attachment_gallery_save_image` has been renamed to `stream_ui_attachment_gallery_save_media`. [#4283](https://github.com/GetStream/stream-chat-android/pull/4283)
- Aligned the information displayed in the title and subtitle of `ChannelActionsDialogFragment` with the information in `MessageListHeaderView`. [#4306](https://github.com/GetStream/stream-chat-android/pull/4306)
- 🚨 Breaking change: `MessageListViewModel` now uses `MessageListController` for state and action handling. Updated `MessageListViewModelFactory` with new parameters to be able to build `MessageListController`. [#4157](https://github.com/GetStream/stream-chat-android/pull/4157/files)
- 🚨 Breaking change: `MessageListViewModel.Event.MessageReaction` no longer takes `enforceUnique` as a parameter, instead it is handled as part of `enforceUniqueReaction` inside `MessageListViewModelFactory` and `MessageListController`. [#4157](https://github.com/GetStream/stream-chat-android/pull/4157/files)
- 🚨 Breaking change: `ui-common` module `GiphyAction`s are now used instead of removed `GiphyAction` enum inside `ui-components` module. [#4157](https://github.com/GetStream/stream-chat-android/pull/4157/files)
- 🚨 Breaking change: `MessageListItem` now uses `MessagePosition` from `ui-common`. [#4157](https://github.com/GetStream/stream-chat-android/pull/4157/files)
- Replaced the Dexter library for checking runtime permissions with the PermissionX library. [#4338](https://github.com/GetStream/stream-chat-android/pull/4338)
- Renamed `ImageAttachmentPreviewFactory` to `MediaAttachmentPreviewFactory`. [#4386](https://github.com/GetStream/stream-chat-android/pull/4386)

### ❌ Removed
- Removed `AvatarView` in favor of `UserAvatarView` and `ChannelAvatarView` to keep consistency with the Compose UI SDK. [#4165](https://github.com/GetStream/stream-chat-android/pull/4165)
- The function `MessageListItemViewHolderFactory.createImageAttachmentsViewHolder()` has been removed in favor of the function `MessageListItemViewHolderFactory.createMediaAttachmentsViewHolder()` which returns a `ViewHolder` capable of previewing both images and videos. [#4158](https://github.com/GetStream/stream-chat-android/pull/4158)
- `ImageAttachmentViewStyle` has been removed and replaced by `MediaAttachmentViewStyle`. The new style controls how previews of both image and video attachments are displayed inside the message list. [#4158](https://github.com/GetStream/stream-chat-android/pull/4158)
- 🚨 Breaking change: Removed the old `MessageInputView`. Use `MessageComposerView` instead. [#4289](https://github.com/GetStream/stream-chat-android/pull/4289)
- Removed `GiphyAction` enum. [#4157](https://github.com/GetStream/stream-chat-android/pull/4157/files)
- Removed `MessageListItem.Position` enum. [#4157](https://github.com/GetStream/stream-chat-android/pull/4157/files)

## stream-chat-android-compose
### 🐞 Fixed
- Fixed pagination when the newest messages aren't loaded and we are paginating newer messages pagination. Fixed scroll to bottom if the newest messages aren't loaded. [#3948](https://github.com/GetStream/stream-chat-android/pull/3948)
- Fixed thread list initials scroll state. [#4157](https://github.com/GetStream/stream-chat-android/pull/4157/files)
- Added a guide showing how to customize image and video previews. You can find it [here](https://getstream.io/chat/docs/sdk/android/compose/message-components/message-list/#image-and-video) [#4373](https://github.com/GetStream/stream-chat-android/pull/4373)

### ⬆️ Improved
- Improved the way the [ChannelsScreen](https://getstream.io/chat/docs/sdk/android/compose/channel-components/channels-screen/) is built. [#4183](https://github.com/GetStream/stream-chat-android/pull/4183)
- Improved the way the [MessagesScreen](https://getstream.io/chat/docs/sdk/android/compose/message-components/messages-screen/) is built. [#4183](https://github.com/GetStream/stream-chat-android/pull/4183)
- Improved automatic reloading of non-cached images when regaining network connection. The improvements are visible in the messages list and the new media gallery called `MediaGalleryPreviewActivity`. [#4096](https://github.com/GetStream/stream-chat-android/pull/4096)
- Improved requesting `WRITE_EXTERNAL_STORAGE` permission when legacy storage is requested. [#4219](https://github.com/GetStream/stream-chat-android/pull/4219)
- Improved the stability of cooldown timer in slow mode. [#4251](https://github.com/GetStream/stream-chat-android/pull/4251)
- Improved how system bar colors are handled on the gallery screen. [#4267](https://github.com/GetStream/stream-chat-android/pull/4267)
- Improved the way video length information is displayed over video previews inside the attachment picker. [#4299](https://github.com/GetStream/stream-chat-android/pull/4299)
- The default factory for previewing video and image attachment now is `MediaAttachmentFactory`. It holds numerous improvements, the biggest of which are the ability to reload the image intelligently if the image wasn't loaded and network connection is re-established and the access to the new and improved media gallery. [#4096](https://github.com/GetStream/stream-chat-android/pull/4096)

### ✅ Added
- Added a new gallery called `MediaGalleryPreviewActivity`. This gallery is an upgrade over `ImagePreviewActivity` as it has the capability to reproduce videos as well as images, automatically reloads non-cached images upon regaining network connection and works in offline mode. [#4096](https://github.com/GetStream/stream-chat-android/pull/4096)
- Added `MediaAttachmentContent`. The new composable is an improvement over `ImageAttachmentContent` as it has the ability to preview both videos and images and has access to the new and improved media gallery and the ability to tile more than 4 previews by modifying the parameter `maximumNumberOfPreviewedItems`. [#4096](https://github.com/GetStream/stream-chat-android/pull/4096)
- Added `MediaAttachmentFactory`. The new factory is an improvement over `ImageAttachmentFactory`. The new factory hs the ability to preview videos and the ability to tile more than 4 previews in a group by changing the value of the parameter `maximumNumberOfPreviewedItems`. [#4096](https://github.com/GetStream/stream-chat-android/pull/4096)
- Added parameters `attachmentsContentVideoMaxHeight`, `attachmentsContentMediaGridSpacing`, `attachmentsContentVideoWidth`, `attachmentsContentGroupPreviewWidth` and `attachmentsContentGroupPreviewHeight` to `StreamDimens`. These parameters are meant for more finer grained control over how media previews are displayed in the message list. For the best aesthetic outcome, the width of these should be equal to the value in `StreamDimens.messageItemMaxWidth`. [#4096](https://github.com/GetStream/stream-chat-android/pull/4096)
- Added the ability to turn off video previews (thumbnails) via `ChatTheme.videoThumbnailsEnabled`. Video previews are a paid feature and as such you can turn them off. They are on by default and the pricing can be found [here](https://getstream.io/chat/pricing/). [#4096](https://github.com/GetStream/stream-chat-android/pull/4096)
- Added fallback factory for unsupported attachments. [#4270](https://github.com/GetStream/stream-chat-android/pull/4270)
- Added a page about [Sample Apps](https://getstream.io/chat/docs/sdk/android/resources/sample-apps/) to the docs. [#4282](https://github.com/GetStream/stream-chat-android/pull/4282)
- Added end pagination handler to `MessageList` and support for bidirectional pagination. Added scroll to bottom handler to `MessagesList` to load the newest messages before scrolling if they are not loaded already. [#3948](https://github.com/GetStream/stream-chat-android/pull/3948)
- Added `MessageLazyListState` to replace the default `LazyListState`. `MessageLazyListState` is used to track the scroll position of the message list as well as the focused message offset. [#3948](https://github.com/GetStream/stream-chat-android/pull/3948)
- Added properties `showMoreOverlay` and `showMoreCountText` to `ChatTheme`. These properties are designed to change the appearance of the show more count that appears when a message contains more media attachments than are able to be displayed in the message list media content preview. [#4293](https://github.com/GetStream/stream-chat-android/pull/4293)
- Added `TypingItemState` as a type of `MessageistItemState`. To show the typing item custom composable needs to be provided.

### ⚠️ Changed
- Changed the way ChannelsScreen and MessagesScreen components are built. Instead of exposing a ton of parameters for customization, we now expose a ViewModelFactory that accepts them. [#4183](https://github.com/GetStream/stream-chat-android/pull/4183)
- Using this new approach you can reuse and connect to ViewModels from the outside, if you want to power custom behavior. Make sure to check out our documentation regarding these components. [#4183](https://github.com/GetStream/stream-chat-android/pull/4183)
- 🚨 Breaking change: `MessageAttachmentsContent` function parameter `onImagePreviewResult: (ImagePreviewResult?) -> Unit` has been replaced with `onMediaGalleryPreviewResult: (MediaGalleryPreviewResult?) -> Unit`. Functionally `ImagePreviewResult` and `MediaGalleryPreviewResult` are the same, the only difference is the activity they are returned from so changes should be minimal.
- 🚨 Breaking change: `QuotedMessageAttachmentContent` function parameter `onImagePreviewResult: (ImagePreviewResult?) -> Unit` has been replaced with `onMediaGalleryPreviewResult: (MediaGalleryPreviewResult?) -> Unit`. Functionally `ImagePreviewResult` and `MediaGalleryPreviewResult` are the same, the only difference is the activity they are returned from so changes should be minimal.
- 🚨 Breaking change: `MessageContent` function parameter `onImagePreviewResult: (ImagePreviewResult?) -> Unit` has been replaced with `onMediaGalleryPreviewResult: (MediaGalleryPreviewResult?) -> Unit`. Functionally `ImagePreviewResult` and `MediaGalleryPreviewResult` are the same, the only difference is the activity they are returned from so changes should be minimal.
- 🚨 Breaking change: `MessageContainer` function parameter `onImagePreviewResult: (ImagePreviewResult?) -> Unit` has been replaced with `onMediaGalleryPreviewResult: (MediaGalleryPreviewResult?) -> Unit`. Functionally `ImagePreviewResult` and `MediaGalleryPreviewResult` are the same, the only difference is the activity they are returned from so changes should be minimal.
- 🚨 Breaking change: Both bound (with `MessageListViewModel` as a parameter) and unbound `MessageList` Composable functions have had parameter `onImagePreviewResult: (ImagePreviewResult?) -> Unit` replaced with `onMediaGalleryPreviewResult: (MediaGalleryPreviewResult?) -> Unit`. Functionally `ImagePreviewResult` and `MediaGalleryPreviewResult` are the same, the only difference is the activity they are returned from so changes should be minimal.
- Video previews are now automatically displayed. These are a paid feature and can be turned off via `ChatTheme.videoThumbnailsEnabled`. If you are interested in the pricing before making a decision, you can find it [here](https://getstream.io/chat/pricing/). [#4096](https://github.com/GetStream/stream-chat-android/pull/4096)
- Started the deprecation process for `ImagePreviewActivity`, please use `MediaGalleryPreviewActivity` as it has all the functionality of the previous gallery while adding additional features such as video playback and offline capabilities. [#4096](https://github.com/GetStream/stream-chat-android/pull/4096)
- Started the deprecation process for `ImageAttachmentFactory`, please use `MediaAttachmentFactory` as it has all the functionality of the previous factory while adding additional features such as displaying video previews modifiable number of tiles in a group preview. [#4096](https://github.com/GetStream/stream-chat-android/pull/4096)
- Started the deprecation process for `ImageAttachmentContent`, please use `MediaAttachmentContent` as it has all the functionality of the previous component while adding additional features such as displaying video previous and modifiable number of tiles in a group preview. [#4096](https://github.com/GetStream/stream-chat-android/pull/4096)
- Started the deprecation process for `ImageAttachmentQuotedContent`, please use `MediaAttachmentQuotedContent` as it retains all of the previous functionality while adding the ability to preview video attachments. [#4096](https://github.com/GetStream/stream-chat-android/pull/4096)
- 🚨 Breaking change: Compose now uses `MessageListState`, `MessageListItemState`, `MessageItemState`, `DateSeparatorItemState`, `ThreadSeparatorItemState`, `SystemMessageItemState`, `TypingItemState`, `MessagePosition`, `NewMessageState`, `SelectedMessageState` and `MessageFocusState` found in `ui-common` package. [#4157](https://github.com/GetStream/stream-chat-android/pull/4157/files)
- 🚨 Breaking change: `MessageListViewModel` now uses `MessageListController` for state and action handling. Updated `MessagesViewModelFactory` with new parameters to be able to build `MessageListController`. [#4157](https://github.com/GetStream/stream-chat-android/pull/4157/files)

### ❌ Removed
- 🚨 Breaking change: Removed compose `MessageMode` indicating whether the list is in thread mode or normal mode in favor of ui-common `MessageMode`. [#4157](https://github.com/GetStream/stream-chat-android/pull/4157/files)
- 🚨 Breaking change: Removed compose models in favor of `ui-common` models: `MessageListState`, `MessageListItemState`, `MessageItemState`, `DateSeparatorState`, `ThreadSeparatorState`, `SystemMessageState`, `MessagePosition`, `NewMessageState`, `SelectedMessageState` and `MessageFocusState`. [#4157](https://github.com/GetStream/stream-chat-android/pull/4157/files)
- 🚨 Breaking change: Removed `MessageListViewModel.focusMessage()`. To achieve the same effect use `MessageListViewModel.scrollToMessage(messageId: String)`. [#4157](https://github.com/GetStream/stream-chat-android/pull/4157/files)

# March 17th, 2023 - 5.15.0
## Common changes for all artifacts
### ⚠️ Changed
- Upgrade ThreeTenBP and ThreeTenABP to support new added timezones. [#4734](https://github.com/GetStream/stream-chat-android/pull/4734)

# March 7th, 2023 - 5.14.0
## stream-chat-android-client

### ✅ Added
- Added the following parameters to `Message`. [#4701](https://github.com/GetStream/stream-chat-android/pull/4701)
  * `skipPushNotification`: when set to `true` a newly sent message will not trigger a push notification.
  * `skipEnrichUrl`: when set to `true` the URL contained inside the message will not be enriched as a link

## stream-chat-android-compose

### ✅ Added
- Added the property `skipEnrichUrl` to `ImagePreviewViewModelFactory`, `ImagePreviewViewModel` and `ImagePreviewContract.Input` constructors and the functions `StreamAttachmentFactories.defaultFactories()`, `ImageAttachmentFactory()`, `ImageAttachmentContent()`. When set to false, updating a message by deleting an attachment inside the message will skip the URL enrichment process, meaning the links will not be transformed to link attachments. Any existing link attachments will be preserved. [#4701](https://github.com/GetStream/stream-chat-android/pull/4701)
- Added the following parameters to `MessagesScreen`. [#4701](https://github.com/GetStream/stream-chat-android/pull/4701)
  * `skipPushNotification`: when set to `true` a newly sent message will not trigger a push notification.
  * `skipEnrichUrl`: when set to `true` the URL contained inside the message will not be enriched as a link.

# February 23rd, 2023 - 5.13.0
## stream-chat-android-ui-components
### 🐞 Fixed
- Fixed image scaling when width is bigger than height. [#4659](https://github.com/GetStream/stream-chat-android/pull/4659)
- Fixed date separator handlers not being applied when calling `MessageListViewModel.setDateSeparatorHandler()` and  `MessageListViewModel.()`. [#4681](https://github.com/GetStream/stream-chat-android/pull/4681)

### ⬆️ Improved
- When creating message previews, `Attachment.fallback` is now included as a fallback option after `Attachment.title` and `Attachment.name`. [#4667](https://github.com/GetStream/stream-chat-android/pull/4667)

### ✅ Added
- Added a feature flag to `ChatUI` called `showThreadSeparatorInEmptyThread`. You can use this to enable a thread separator if the thread is empty. [#4629](https://github.com/GetStream/stream-chat-android/pull/4629)
- Added the `messageLimit` parameter to MessageListViewModel and MessageListViewModelFactory. [#4634](https://github.com/GetStream/stream-chat-android/pull/4634)
- Added the method `showModeratedMessageDialog()` to `MessageListView`. It is used to display a dialog when long clicking on a message that has failed a moderation check. [#4645](https://github.com/GetStream/stream-chat-android/pull/4645)
- Added the ability to style the way message reply bubbles are displayed in `MessageComposerView` via xml attributes. The styling applies both when replying to messages sent by the currently logged-in user, and those sent by other users. [#4679](https://github.com/GetStream/stream-chat-android/pull/4679)
  * `streamUiMessageComposerMessageReplyBackgroundColor`
  * `streamUiMessageComposerMessageReplyTextSizeMine`
  * `streamUiMessageComposerMessageReplyTextColorMine`
  * `streamUiMessageComposerMessageReplyTextFontMine`
  * `streamUiMessageComposerMessageReplyTextFontAssetsMine`
  * `streamUiMessageComposerMessageReplyTextStyleMine`
  * `streamUiMessageComposerMessageReplyStrokeColorMine`
  * `streamUiMessageComposerMessageReplyStrokeWidthMine`
  * `streamUiMessageComposerMessageReplyTextSizeTheirs`
  * `streamUiMessageComposerMessageReplyTextColorTheirs`
  * `streamUiMessageComposerMessageReplyTextFontTheirs`
  * `streamUiMessageComposerMessageReplyTextFontAssetsTheirs`
  * `streamUiMessageComposerMessageReplyTextStyleTheirs`
  * `streamUiMessageComposerMessageReplyStrokeColorTheirs`
  * `streamUiMessageComposerMessageReplyStrokeWidthTheirs`
- Added new properties to `MessageComposerViewStyle` which allow styling the way message reply bubbles are displayed in `MessageComposerView`. The styling applies both when replying to messages sent by the currently logged-in user, and those sent by other users. [#4679](https://github.com/GetStream/stream-chat-android/pull/4679)
  * `messageReplyBackgroundColor`
  * `messageReplyTextStyleMine`
  * `messageReplyMessageBackgroundStrokeColorMine`
  * `messageReplyMessageBackgroundStrokeWidthMine`
  * `messageReplyTextStyleTheirs`
  * `messageReplyMessageBackgroundStrokeColorTheirs`
  * `messageReplyMessageBackgroundStrokeWidthTheirs`
- Added the ability to style the way message reply bubbles are displayed in `MessageInputView` via xml attributes. The styling applies both when replying to messages sent by the currently logged-in user, and those sent by other users. [#4679](https://github.com/GetStream/stream-chat-android/pull/4679)
  * `streamUiMessageInputMessageReplyBackgroundColor`
  * `streamUiMessageInputMessageReplyTextSizeMine`
  * `streamUiMessageInputMessageReplyTextColorMine`
  * `streamUiMessageInputMessageReplyTextFontMine`
  * `streamUiMessageInputMessageReplyTextFontAssetsMine`
  * `streamUiMessageInputMessageReplyTextStyleMine`
  * `streamUiMessageInputMessageReplyStrokeColorMine`
  * `streamUiMessageInputMessageReplyStrokeWidthMine`
  * `streamUiMessageInputMessageReplyTextSizeTheirs`
  * `streamUiMessageInputMessageReplyTextColorTheirs`
  * `streamUiMessageInputMessageReplyTextFontTheirs`
  * `streamUiMessageInputMessageReplyTextFontAssetsTheirs`
  * `streamUiMessageInputMessageReplyTextStyleTheirs`
  * `streamUiMessageInputMessageReplyStrokeColorTheirs`
  * `streamUiMessageInputMessageReplyStrokeWidthTheirs`
- Added new properties to `MessageComposerViewStyle` which allow styling the way message reply bubbles are displayed in `MessageInputView`. The styling applies both when replying to messages sent by the currently logged-in user, and those sent by other users. [#4679](https://github.com/GetStream/stream-chat-android/pull/4679)
  * `messageReplyBackgroundColor`
  * `messageReplyTextStyleMine`
  * `messageReplyMessageBackgroundStrokeColorMine`
  * `messageReplyMessageBackgroundStrokeWidthMine`
  * `messageReplyTextStyleTheirs`
  * `messageReplyMessageBackgroundStrokeColorTheirs`
  * `messageReplyMessageBackgroundStrokeWidthTheirs`

### ⚠️ Changed
- The styling for the reply message bubbles visible inside `MessageInputView` and `MessageComposerView` when replying to messages has changed slightly and is now the same for both messages sent by the currently logged-in user and those sent by other users. However, you are now able to style the bubbles. For more information check the added section for `stream-chat-android-ui-components`. [#4679](https://github.com/GetStream/stream-chat-android/pull/4679)

## stream-chat-android-compose
### 🐞 Fixed
- Fixed Compose Previews for ChatTheme and other minor components like `MessageText`. [#4672](https://github.com/GetStream/stream-chat-android/pull/4672)

### ⬆️ Improved
- When creating message previews, `Attachment.fallback` is now included as a fallback option after `Attachment.title` and `Attachment.name`. [#4667](https://github.com/GetStream/stream-chat-android/pull/4667)

### ✅ Added
- Added the parameter `channelOptions: List<ChannelOptionState>` to `SelectedChannelMenu` allowing users to override the default channel options more easily. The parameter comes with a default argument of `buildDefaultChannelOptionsState()`. [#4671](https://github.com/GetStream/stream-chat-android/pull/4671)

### ⚠️ Changed
- Added the parameter `channelOptions: List<ChannelOptionState>` to `SelectedChannelMenu` allowing users to override the default channel options more easily. The parameter comes with a default argument of `buildDefaultChannelOptionsState()`. [#4671](https://github.com/GetStream/stream-chat-android/pull/4671)
- Added `currentUser` as a parameter to `MessageContent` and `MessageText`. These are non-optional, but nullable, parameters that define the behavior and looks of these components. [#4672](https://github.com/GetStream/stream-chat-android/pull/4672)
- Similarly, added `currentUser` as a parameter to `QuotedMessage`, `QuotedMessageContent` and `QuotedMessageText`.

### ❌ Removed
The following items are breaking changes, since it was very important to improve/fix the behavior. The items described were used to expose customizable permission handlers which can be reused. However, this API is experimental and breaking for Previews, so we chose to go down a different path.
- Removed PermissionHandler and its API. [#4672](https://github.com/GetStream/stream-chat-android/pull/4672)
- Removed DownloadPermissionHandler. [#4672](https://github.com/GetStream/stream-chat-android/pull/4672)
- Removed StreamPermissionHandlers. [#4672](https://github.com/GetStream/stream-chat-android/pull/4672)
- Removed `permissionHandlers` parameter from `ChatTheme`, this should make it easier to preview components within Android Studio. [#4672](https://github.com/GetStream/stream-chat-android/pull/4672)

# January 31st, 2023 - 5.12.0
## stream-chat-android-client
### ⬆️ Improved
- Added offline plugin integration to the `ChatCliet.getMessage()` method. If you use the offline plugin, any message fetched using this method will be stored inside the database upon successful completion of the API call. [#4623](https://github.com/GetStream/stream-chat-android/pull/4623)

## stream-chat-android-offline
### ✅ Added
- Added the `GetMessageListener` interface used to perform actions as side effects when the `ChatCliet.getMessage()` method is used to fetch a single message from the backend. [#4623](https://github.com/GetStream/stream-chat-android/pull/4623)

## stream-chat-android-ui-common
### ⬆️ Improved
- `MessageComposerController` will now query the server for a list of channel members if the input contains a mention symbol (@) and no user name matching the expression after the symbol @ was found in the local state containing a list of channel members. [#4647](https://github.com/GetStream/stream-chat-android/pull/4647)

## stream-chat-android-ui-components
### ⬆️ Improved
- The default implementation of `MessageInputView` will now query channel members from the server if a mention lookup fails to find the matching channel member using the data available in the local state. [#4647](https://github.com/GetStream/stream-chat-android/pull/4647)

### ✅ Added
- Added a feature flag to `ChatUI` called `showThreadSeparatorInEmptyThread`. You can use this to enable a thread separator if the thread is empty. [#4629](https://github.com/GetStream/stream-chat-android/pull/4629)
- Added the `messageLimit` parameter to MessageListViewModel and MessageListViewModelFactory. [#4634](https://github.com/GetStream/stream-chat-android/pull/4634)
- Added lambda parameter `queryMembersOnline` to `DefaultUserLookupHandler`. The lambda parameter is used internally by `DefaultUserLookupHandler.handleUserLookup()` when no matches could be found inside the list of users contained by `DefaultUserLookupHandler.users`. It should be used to query members from the server and return the results. [#4647](https://github.com/GetStream/stream-chat-android/pull/4647)
- Added the feature flag boolean `navigateToThreadViaNotification` to `MessageListViewModel` and `MessageListViewModelFactory`. If it is set to true and a thread message has been received via push notification, clicking on the notification will make the SDK automatically navigate to the thread. If set to false, the SDK will always navigate to the channel containing the thread without navigating to the thread itself. [#4612](https://github.com/GetStream/stream-chat-android/pull/4612)

## stream-chat-android-compose
### ✅ Added
- Added the parameter `messageId: String?` to `MessageListViewModel` and `MessageListViewModelFactory`. If `navigateToThreadViaNotification` is set to true (see the changelog entry below), it will enable navigating to threads upon clicking a push notification triggered by a thread message. [#4612](https://github.com/GetStream/stream-chat-android/pull/4612)
- Added the feature flag boolean `navigateToThreadViaNotification: Boolean` to `MessageListViewModel` and `MessageListViewModelFactory`. If it is set to true and a thread message has been received via push notification, clicking on the notification will make the SDK automatically navigate to the thread. If set to false, the SDK will always navigate to the channel containing the thread without navigating to the thread itself. [#4612](https://github.com/GetStream/stream-chat-android/pull/4612)

# December 22nd, 2022 - 5.11.10
## stream-chat-android-offline
### 🐞 Fixed
- Allowed downloading `Attachment`s with missing `title` and `name` properties by ensuring a fallback name is present. Please note that the properties should be populated, this is only used to guard against edge cases. [#4599](https://github.com/GetStream/stream-chat-android/pull/4599)

# December 5th, 2022 - 5.11.9
## stream-chat-android-ui-common
### ✅ Added
- Exposed a way to allow you to include the current user avatar in the Channel avatar [#4561](https://github.com/GetStream/stream-chat-android/pull/4561)

# November 23th, 2022 - 5.11.8
## stream-chat-android-client
### ⬆️ Improved
- Return an error when invoking `ChatClient::disconnect` without a connected user. [#4494](https://github.com/GetStream/stream-chat-android/pull/4494)

## stream-chat-android-offline
### 🐞 Fixed
- Fixed `IllegalArgumentException` when uploading attachments fails. [#4487](https://github.com/GetStream/stream-chat-android/pull/4487)
- Fixed returning `ChannelsStateData.OfflineNoResults` from `QueryChannelsState::channelsStateData` when API call is still in progress. [#4496](https://github.com/GetStream/stream-chat-android/pull/4496)
- Fixed returning an empty map from `QueryChannelsState::channels` when API call is still in progress. [#4496](https://github.com/GetStream/stream-chat-android/pull/4496)

## stream-chat-android-ui-components
### ✅ Added
- Added the `streamUiShowReactionsForUnsentMessages` attribute to `MessageListView` that allows to show/hide the edit reactions bubble for unsent messages on the options overlay. [#4449](https://github.com/GetStream/stream-chat-android/pull/4449)

### 🐞 Fixed
- Fixed empty placeholder blinking on `ChannelListView` when loading channels. [#4496](https://github.com/GetStream/stream-chat-android/pull/4496)

## stream-chat-android-compose
### 🐞 Fixed
- Fixed empty placeholder blinking on `ChannelList` when loading channels. [#4496](https://github.com/GetStream/stream-chat-android/pull/4496)

# November 18th, 2022 - 5.11.7
## stream-chat-android-client
### ⬆️ Improved
- Improved logs for sending message with attachments. [#4448](https://github.com/GetStream/stream-chat-android/pull/4448)

### ⚠️ Changed
- Changed default worker's constraints from `NetworkType.NOT_ROAMING` to `NetworkType.CONNECTED`. [#4448](https://github.com/GetStream/stream-chat-android/pull/4448)

# November 16th, 2022 - 5.11.6
## stream-chat-android-client
### 🐞 Fixed
- Fixed the race condition when connecting the user just after receiving a push notification when the application is killed. [#4429](https://github.com/GetStream/stream-chat-android/pull/4429)

# November 15th, 2022 - 5.11.5
## stream-chat-android-client
### 🐞 Fixed
- Fixing postponing api calls to avoid showing empty screen in the wrong moment. [#4344](https://github.com/GetStream/stream-chat-android/pull/4344)

### ✅ Added
- Added `thumbUrl` field to the return type of the `FileUploader::sendImage` method, so that clients are able to return image thumb URL when implementing their custom `FileUploader`. [#4423](https://github.com/GetStream/stream-chat-android/pull/4423)

## stream-chat-android-ui-components
### 🐞 Fixed
- Fixed an edge case in which deleting an attachment using the attachment gallery would not delete it given the message was freshly uploaded.  [#4349](https://github.com/GetStream/stream-chat-android/pull/4349)
- When a user uploads image attachments in a message that contains links, the link attachments are no longer displayed inside the attachment gallery along with the image attachments. [#4399](https://github.com/GetStream/stream-chat-android/pull/4399)

## stream-chat-android-compose
### ⬆️ Improved
- When a user uploads image attachments in a message that contains links, the link attachments are no longer displayed inside the attachment gallery along with the image attachments. [#4399](https://github.com/GetStream/stream-chat-android/pull/4399)

# November 3th, 2022 - 5.11.4
## stream-chat-android-compose
### ✅ Added
- Added `ownMessageQuotedBackground`, `otherMessageQuotedBackground`, `ownMessageQuotedText` and `otherMessageQuotedText` options to `StreamColors`, to make it possible to customize the appearance of quoted messages via `ChatTheme`. [#4335](https://github.com/GetStream/stream-chat-android/pull/4335)

## stream-chat-android-pushprovider-firebase
### 🐞 Fixed
- Fix multi-bundle feature when using Firebase as Push Provider. [#4341](https://github.com/GetStream/stream-chat-android/pull/4341)

# October 31th, 2022 - 5.11.3
## stream-chat-android-client
### 🐞 Fixed
- Fixed `OutOfMemoryException` in `HttpLoggingInterceptor` when sending big attachments. [#4314](https://github.com/GetStream/stream-chat-android/pull/4314)

# October 17th, 2022 - 5.11.2
## stream-chat-android-ui-components
### 🐞 Fixed
- Fixed displaying messages with failed image attachments. [#4234](https://github.com/GetStream/stream-chat-android/pull/4234)
- Fixes problem when alligning reactions ballon for custom ViewHolders in message options dialog. [#4248](https://github.com/GetStream/stream-chat-android/pull/4248)

### ⬆️ Improved
- Improved asking for `WRITE_EXTERNAL_STORAGE` permission. The permission won't be requested starting from Android Q unless legacy external storage is requested. [#4219](https://github.com/GetStream/stream-chat-android/pull/4219)
- When `ChatClient.disconnect` is called, only remove the device on backend side if `flushPersistence` is `true` [#4280](https://github.com/GetStream/stream-chat-android/pull/4280)

## stream-chat-android-compose
### ⬆️ Improved
- Improved requesting `WRITE_EXTERNAL_STORAGE` permission when legacy storage is requested. [#4219](https://github.com/GetStream/stream-chat-android/pull/4219)

# September 30th, 2022 - 5.11.1
## stream-chat-android-ui-common
### 🐞 Fixed
- Fixed giphy size parsing. [#4222](https://github.com/GetStream/stream-chat-android/pull/4222)

# September 21th, 2022 - 5.11.0
## stream-chat-android-client
### ⬆️ Improved
- Reviewed requests parameters. `connectionId` is now sent only if necessary. [#4138](https://github.com/GetStream/stream-chat-android/pull/4138)

### ❌ Removed
- 🚨 Breaking change: Removed `connectionId` parameter from `FileUploader` methods. [#4138](https://github.com/GetStream/stream-chat-android/pull/4138)

## stream-chat-android-state
### ⚠️ Changed
- Divided QueryChannelLogic into state and database. [#4156](https://github.com/GetStream/stream-chat-android/pull/4156)

## stream-chat-android-compose
### ✅ Added
- Added `ownMessageText` and `otherMessageText` to `StreamColors` to enable message text customization. If you have been using `StreamColors.textHighEmphasis` to customize the color of the message texts, we recommend switching to the new attributes instead. [#4175](https://github.com/GetStream/stream-chat-android/pull/4175)

# September 13th, 2022 - 5.10.0
## stream-chat-android-client
### ⬆️ Improved
- Improving precision in time in the endpoint that syncs information between SDK and Stream's backend to make sure that undesired events are not coming due to a incorrect round down in time or desired events are not being ignored due to a incorrect round up of time when serializing/desirializing time in the SDK. [#4102](https://github.com/GetStream/stream-chat-android/pull/4102)

### ✅ Added
- Added `ChatEvent.rawDate` to access the time of an event as it was sent by the backend. This class includes microseconds precision and can be used when a higher precision than miliseconds is desired. [#4102](https://github.com/GetStream/stream-chat-android/pull/4102)
- Added [Handling User Connection](https://getstream.io/chat/docs/sdk/android/client/guides/handling-user-connection/) guide. [#4131](https://github.com/GetStream/stream-chat-android/pull/4131)
- Supported Android 13 behaviour changes. [#4039](https://github.com/GetStream/stream-chat-android/pull/4039)

## stream-chat-android-state
### 🐞 Fixed
- Fixed incrementing unread count if the message is already in the state. [#4135](https://github.com/GetStream/stream-chat-android/pull/4135)

## stream-chat-android-ui-common
### ⬆️ Improved
- Improved slow mode countdown which is now started only after the message is sent to the server. [#4120](https://github.com/GetStream/stream-chat-android/pull/4120)

## stream-chat-android-ui-components
### ⬆️ Improved
- Clicking or long clicking on the white spaces next to messages will no longer trigger listeners, from now on, only clicking on the actual message containers will. [#4151](https://github.com/GetStream/stream-chat-android/pull/4151)

### ✅ Added
- Added the `MessageListView::showMessageOptionsDialog` method to show message options dialog. [#4127](https://github.com/GetStream/stream-chat-android/pull/4127)
- Added styled attribute `streamUiGiphyMediaAttachmentSizingMode` and it's programmatic counterpart `GiphyMediaAttachmentViewStyle.sizingMode`. This parameters controls the way Giphy containers resize themselves. For a care free experience use adaptive resizing which will intelligently adapt its size while respecting the gif's aspect ratio. We recommend using adaptive resizing, however if you require more control use manual mode. [#4134](https://github.com/GetStream/stream-chat-android/pull/4134)
- Added styled attributes `streamUiGiphyMediaAttachmentWidth`, `streamUiGiphyMediaAttachmentHeight`, `streamUiGiphyMediaAttachmentDimensionRatio` and their programmatic counterparts contained within `GiphyMediaAttachmentViewStyle` that are `width`, `height` and `dimensionRatio`. These values are used to exert more control over Giphys. They are ignored if sizing mode is set to adaptive and respected if it is set to manual. [#4134](https://github.com/GetStream/stream-chat-android/pull/4134)

### ⚠️ Changed
- Exposed `MessageOptionsDialogFragment` so that clients are able to create and show the dialog manually. [#4127](https://github.com/GetStream/stream-chat-android/pull/4127)
- 🚨 Breaking change: `streamUiGiphyMediaAttachmentGiphyType` and its programmatic counterpart `GiphyMediaAttachmentViewStyle.giphyType` no longer change the container size. Container sizing has been decoupled from giphy scale type which now only controls the quality of the gif itself. If you need fixed sizes, set the sizing mode to manual and manipulate the container by setting custom width, height and if needed dimension ratio and scale type. Please check the added section for the full names of the new attributes. [#4134](https://github.com/GetStream/stream-chat-android/pull/4134)

## stream-chat-android-compose
### ⬆️ Improved
- Improved the way Giphy attachments are displayed. Instead of being cropped they can now be set to either respect the Giphy attachment's aspect ratio and adaptively resize themselves automatically or be manually sized in a fixed way by the user. [#4027](https://github.com/GetStream/stream-chat-android/pull/4027)
- Added the ability to control Giphy quality, sizing mode and content scaling by adding the parameters `GiphyInfoType` (controls quality), `GiphySizingMode` (controls sizing) and `contentScale` (controls scaling) to the functions `StreamAttachmentFactories.defaultFactories()`, `GiphyAttachmentFactory()` and `GiphyAttachmentContent()`. [#4027](https://github.com/GetStream/stream-chat-android/pull/4027)

### ✅ Added
- Added `GiphySizingMode`, an enum class used to control the way Giphys are displayed. When `GiphySizingMode.ADAPTIVE` is passed in as an argument it will make Giphy automatically resize themselves to fill available space while respecting their original aspect ratios, while `GiphySizingMode.FIXED_SIZE` will allow you to manually control the dimensions of the Giphy container in a fixed size manner. You can clip the maximum height and width in both cases by modifying `ChatTheme.attachmentsContentGiphyMaxWidth` and `attachmentsContentGiphyMaxHeight`. `GiphySizingMode` can be passed in as an argument to the following functions: `StreamAttachmentFactories.defaultFactories()`, `GiphyAttachmentFactory()` and `GiphyAttachmentContent()`. [#4027](https://github.com/GetStream/stream-chat-android/pull/4027)
- Added parameters `attachmentsContentGiphyMaxWidth` and `attachmentsContentGiphyMaxHeight` to `StreamDimens`. These parameters can be used to control the maximum dimensions of Giphys in either sizing mode. [#4027](https://github.com/GetStream/stream-chat-android/pull/4027)

# August 30th, 2022 - 5.9.0
## stream-chat-android-client
### ⬆️ Improved
- Show rounded avatars on Push Notification when `MessagingStyleNotificationHandler` is used. [#4059](https://github.com/GetStream/stream-chat-android/pull/4059)
- Add an option to use a custom implementation when showing avatars on Push Notifications when `MessagingStyleNotificationHandler` is used. [#4069](https://github.com/GetStream/stream-chat-android/pull/4069)

### ✅ Added
- Method to switch between users `ChatClient.switchUser`. Can be used for switching between users to simplify code for disconnecting and connecting to the SDK. [#4018](https://github.com/GetStream/stream-chat-android/pull/4018)
- Added `UploadedFile` which represents an uploaded file. It contains the url to the file under the property `file`, and a thumbnail of the file under the property `thumbUrl`. Thumbnails are usually returned when uploading a video file. [#4058](https://github.com/GetStream/stream-chat-android/pull/4058)

### ⚠️ Changed
- 🚨 Breaking change: `ChatClient.sendFile` now returns `UploadedFile` instead of `String`. `UploadedFile.file` is the equivalent of the previous return value. If you do not need the other parts of `UploadedFile`, you can use `.map { it.file }` to mitigate the breaking change. [#4058](https://github.com/GetStream/stream-chat-android/pull/4058)
- 🚨 Breaking change: `ChannelClient.sendFile` now returns `UploadedFile` instead of `String`. `UploadedFile.file` is the equivalent of the previous return value. If you do not need the other parts of `UploadedFile`, you can use `.map { it.file }` to mitigate the breaking change. [#4058](https://github.com/GetStream/stream-chat-android/pull/4058)
- 🚨 Breaking change: Overloaded functions `FileUploader.sendFile()` have had their signatures changed. Instead of returning `String`, they are now supposed to return `UploadedFile`. If you have extended this interface and only need the previous return functionality, you can assign a value to `UploadedFile.file` while keeping `UploadedFile.thumbUrl` `null`. [#4058](https://github.com/GetStream/stream-chat-android/pull/4058)
- 🚨 Breaking change: Overloaded functions `StreamFileUploader.sendFile()` have had their signatures changed. Instead of returning `String`, they now return `UploadedFile`. If you do not need the other parts of `UploadedFile`, you can use `.map { it.file }` to mitigate the breaking change. [#4058](https://github.com/GetStream/stream-chat-android/pull/4058)
- 🚨 Breaking change: `ChatClient.sendImage` now returns `UploadedImage` instead of `String`. `UploadedImage.file` is the equivalent of the previous return value, you can use `.map { it.file }` to mitigate the breaking change. [#4058](https://github.com/GetStream/stream-chat-android/pull/4058)
- 🚨 Breaking change: `ChannelClient.sendImage` now returns `UploadedImage` instead of `String`. `UploadedImage.file` is the equivalent of the previous return value, you can use `.map { it.file }` to mitigate the breaking change. [#4058](https://github.com/GetStream/stream-chat-android/pull/4058)
- 🚨 Breaking change: Overloaded functions `FileUploader.sendImage()` have had their signatures changed. Instead of returning `String`, they are now supposed to return `UploadedImage`. To mitigate these changes, you can wrap your previously returned file URL inside `UploadedImage`. [#4058](https://github.com/GetStream/stream-chat-android/pull/4058)
- 🚨 Breaking change: Overloaded functions `StreamFileUploader.sendImage()` have had their signatures changed. Instead of returning `String`, they now return `UploadedImage`, you can use `.map { it.file }` to mitigate the breaking change. [#4058](https://github.com/GetStream/stream-chat-android/pull/4058)

## stream-chat-android-state
### ⚠️ Changed
- `EventHandlerSequential` is now in use by default.

## stream-chat-android-offline
### 🐞 Fixed
- Removed calls to Kotlin Collection's `getOrDefault()` inside `TypingEventPruner`. The function is not available below Android API 24 and was causing exceptions. [#4100](https://github.com/GetStream/stream-chat-android/pull/4100)

## stream-chat-android-ui-common
### ✅ Added
- Added `hasCommands` field to `MessageComposerState` to set commands button visibility. [#4057](https://github.com/GetStream/stream-chat-android/pull/4057)
- Add an implementation of `UserIconBuilder` which uses Coil to load the avatar picture. [#4069](https://github.com/GetStream/stream-chat-android/pull/4069)

## stream-chat-android-ui-components
### 🐞 Fixed
- Fixed user avatar in navigation drawer of the sample app. [#4050](https://github.com/GetStream/stream-chat-android/pull/4050)
- The commands button in `MessageComposerView` can now be used to hide the command suggestion popup. [#4041](https://github.com/GetStream/stream-chat-android/pull/4041)
- Now "Quotes" toggle in the dashboard controls the "Reply" option in the message list. [#4074](https://github.com/GetStream/stream-chat-android/pull/4074)
- Now "Threads & Replies" toggle in the dashboard controls the "Thread Reply" option in the message list. [#4074](https://github.com/GetStream/stream-chat-android/pull/4074)
- Fixed a bug that made `MessageInputView` not adhere to integration visibility attributes (`streamUiAttachButtonEnabled` and `streamUiLightningButtonEnabled`). [#4107](https://github.com/GetStream/stream-chat-android/pull/4107)
- Fixed scroll state on filter change. [#4105](https://github.com/GetStream/stream-chat-android/pull/4105/files)

### ⬆️ Improved
- Added check to hide command button if no commands are available in `MessageInputView` and `MessageComposerView`. [#4057](https://github.com/GetStream/stream-chat-android/pull/4057)
- Revert workaround for setting `ChatUI::imageHeadersProvider` introduced in [#3237](https://github.com/GetStream/stream-chat-android/pull/3237). [#4065](https://github.com/GetStream/stream-chat-android/pull/4065)
- Integration button visibility inside `MessageComposerView` dictated by attributes `streamUiMessageComposerCommandsButtonVisible` and `streamUiMessageComposerAttachmentsButtonVisible` is now set prior to binding the ViewModel, improving compliance and possible flickering issues. [#4107](https://github.com/GetStream/stream-chat-android/pull/4107)

### ✅ Added
- Added the `stream-chat-android-ui-guides` application that showcases different customizations of the SDK. [#4024](https://github.com/GetStream/stream-chat-android/pull/4024)

### ⚠️ Changed
- 🚨 Breaking change: `ChannelListUpdateListener` is now tasked with scrolling the list to the bottom once the `ChannelListItem.LoadingMoreItem` is inserted after requesting a new page of `Channel`s. If `ChannelListUpdateListener` inside `ChannelListView` is overridden in order to keep the scroll to bottom when loading a new page please copy the default implementation to the custom implementation of the listener. [#4105](https://github.com/GetStream/stream-chat-android/pull/4105/files)

## stream-chat-android-compose
### 🐞 Fixed
- Fixed the online member count indicator in the message list header. Previously it did not properly track members going offline. [#4043](https://github.com/GetStream/stream-chat-android/pull/4043)
- Now "Quotes" toggle in the dashboard controls the "Reply" option in the message list. [#4074](https://github.com/GetStream/stream-chat-android/pull/4074)
- Now "Threads & Replies" toggle in the dashboard controls the "Thread Reply" option in the message list. [#4074](https://github.com/GetStream/stream-chat-android/pull/4074)

### ⬆️ Improved
- Added check to hide command button if no commands are available in `MessageComposer`. [#4057](https://github.com/GetStream/stream-chat-android/pull/4057)

### ✅ Added
- Added the `stream-chat-android-ui-guides` application that showcases different customizations of the SDK. [#4024](https://github.com/GetStream/stream-chat-android/pull/4024)

# August 24th, 2022 - 5.8.2
## stream-chat-android-offline
### 🐞 Fixed
- Fixed `useSequentialEventHandler` config parameter that was passed to `StreamOfflinePluginFactory` but had no effect. [#4089](https://github.com/GetStream/stream-chat-android/pull/4089)

## stream-chat-android-ui-components
### 🐞 Fixed
- Fixed stale online member count in `MessageListHeaderView` when a member leaves the channel. [#4072](https://github.com/GetStream/stream-chat-android/pull/4072)

## stream-chat-android-compose
### 🐞 Fixed
- Fixed stale online member count in `MessageListHeader` when a member leaves the channel. [#4072](https://github.com/GetStream/stream-chat-android/pull/4072)

# August 22nd, 2022 - 5.8.1
## stream-chat-android-ui-components
### 🐞 Fixed
- Fixed loading of image attachments with null values of `Attachment.originalWidth` and `Attachment.originalHeight`. A bug was introduced in the previous release that made these image attachments not load as their container height would remain set to 0. [#4067](https://github.com/GetStream/stream-chat-android/pull/4067)

# August 16th, 2022 - 5.8.0
## Common changes for all artifacts
### ⚠️ Changed
- Updated external libraries version. Check the PR to get more details.[#3976](https://github.com/GetStream/stream-chat-android/pull/3976)
- Updated Compose Compiler version to `1.3.0`, Compose UI version to `1.2.1`,  and Kotlin version to `1.7.10`. [#4019](https://github.com/GetStream/stream-chat-android/pull/4019)

## stream-chat-android-client
### 🐞 Fixed
- Rename of field for optional multi bundle push provider. Now projects with multiple push providers will correct correctly. [#4008](https://github.com/GetStream/stream-chat-android/pull/4008)
- Fixed blinking unread count indicator. [#4030](https://github.com/GetStream/stream-chat-android/pull/4030)
- Fixed push notification reply action. [#4046](https://github.com/GetStream/stream-chat-android/pull/4046)

### ✅ Added
- Added properties `originalHeight` and `originalWidth` to `Attachment`. These represent the original dimensions of an image attachment. [#4011](https://github.com/GetStream/stream-chat-android/pull/4011)

## stream-chat-android-offline
### ⬆️ Improved
- Improved updating channels after receiving `NotificationMessageNew` event. [#3991](https://github.com/GetStream/stream-chat-android/pull/3991)
- Improved updating channels after receiving `NewMessageEvent`. The channel will be added to the list if the message is not a system message. [#3999](https://github.com/GetStream/stream-chat-android/pull/3999)
- `ThreadState` is now independent from `ChannelState`. [#3959]

### ✅ Added
- `loading` is added to `ThreadState`. [#3959]

### ⚠️ Changed
- Deprecated `NonMemberChatEventHandler`. Use `BaseChatEventHandler` or `DefaultChatEventHandler` for custom implementation. [#3991](https://github.com/GetStream/stream-chat-android/pull/3991)
- Deprecated multiple event specific `BaseChatEventHandler` methods . Use `handleChatEvent()` or `handleCidEvent()` instead. [#3991](https://github.com/GetStream/stream-chat-android/pull/3991)
- Made `DefaultChatEventHandler` open. You can extend it to change default member-based events handling. [#3991](https://github.com/GetStream/stream-chat-android/pull/3991)
- 🚨 Breaking change: `ChatEventHandlerFactory::chatEventHandler` signature was changed. It now requires `StateFlow<Map<String, Channel>?>` instead of `StateFlow<List<Channel>?>` [#3992](https://github.com/GetStream/stream-chat-android/pull/3992)
- Added additional `chatEventHandlerFactory` parameter to `ChatClient.queryChannelsAsState` which allows you to customize `chatEventHandler` associated with the query. [#3992](https://github.com/GetStream/stream-chat-android/pull/3992)

## stream-chat-android-ui-components
### 🐞 Fixed
- Fixed a crash when passing content URIs without duration metadata to the `StorageHelper::.getAttachmentsFromUriList` method. [4002](https://github.com/GetStream/stream-chat-android/pull/4002)
- Image attachment containers now posses the correct fixed size prior to loading, avoiding message items around messages containing images from "jumping". This is applicable only to image attachments which contain non-null values`Attachment.originalWidth` and `Attachment.originalHeight` properties. [#4011](https://github.com/GetStream/stream-chat-android/pull/4011)
- Fixed a bug when a reaction left by the current user appears as a reaction left by some other user. [4035#](https://github.com/GetStream/stream-chat-android/pull/4035)

### ✅ Added
- Add `streamUiAttachmentsPickerMediaAttachmentsTabEnabled`, `streamUiAttachmentsPickerFileAttachmentsTabEnabled` and `streamUiAttachmentsPickerCameraAttachmentsTabEnabled` attributes to `MessageComposerView` that allow to show/hide particular tabs in the attachment picker. [#3977](https://github.com/GetStream/stream-chat-android/pull/3977)
- Add `streamUiMediaAttachmentsTabEnabled`, `streamUiFileAttachmentsTabEnabled` and `streamUiCameraAttachmentsTabEnabled` attributes to `MessageInputView` that allow to show/hide particular tabs in the attachment picker.. [#3977](https://github.com/GetStream/stream-chat-android/pull/3977)
- Add the `attachmentsPickerTabFactories` parameter to `AttachmentSelectionDialogFragment` that allows to create a custom tab for the attachment picker. [#3977](https://github.com/GetStream/stream-chat-android/pull/3977)

### ⚠️ Changed
- Link attachment previews now feature a more compact image preview container. [#4011](https://github.com/GetStream/stream-chat-android/pull/4011)

## stream-chat-android-compose
### 🐞 Fixed
- Fixed a crash when passing content URIs without duration metadata to the `StorageHelperWrapper::.getAttachmentsFromUris` method. [4002](https://github.com/GetStream/stream-chat-android/pull/4002)
- Fixed a bug when a reaction left by the current user appears as a reaction left by some other user. [4035#](https://github.com/GetStream/stream-chat-android/pull/4035)

### ⬆️ Improved
- `ImageAttachmentContent` is no longer statically sized. It now auto-sizes itself according to the image attachment dimension ratio. If you wish to limit the maximum height of image attachments, please use `StreamDimens.attachmentsContentImageMaxHeight`.  [#4013](https://github.com/GetStream/stream-chat-android/pull/4013)

### ✅ Added
- Added additional `chatEventHandlerFactory` parameter to `ChannelListViewModel` and `ChannelListViewModelFactory` that allows customizing `ChatEventHandler`. [#3997](https://github.com/GetStream/stream-chat-android/pull/3997)
- Added the `tabFactories` parameter to `AttachmentsPicker` that allows to control the list of tabs displayed in the picker. [#3994](https://github.com/GetStream/stream-chat-android/pull/3994)
- Added parameter `attachmentsContentImageMaxHeight` to `StreamDimens`. [#4013](https://github.com/GetStream/stream-chat-android/pull/4013)

### ⚠️ Changed
- `StreamDimens` constructor containing parameter `attachmentsContentImageHeight` has been deprecated. Please use the one without it. This has been done because images displayed by `ImageAttachmentContent` inside the message list now auto-size themselves intelligently according to their aspect ratio. If you wish to limit the maximum vertical height of such images, use `StreamDimens.attachmentsContentImageMaxHeight`.  [#4013](https://github.com/GetStream/stream-chat-android/pull/4013)

# August 02th, 2022 - 5.7.0
## Common changes for all artifacts
### ⚠️ Changed
- Updated compile & target SDK to **32**. [#3965](https://github.com/GetStream/stream-chat-android/pull/3965)
- Updated Kotlin version to **1.7.0**.[#3965](https://github.com/GetStream/stream-chat-android/pull/3965)

## stream-chat-android-client
### 🐞 Fixed
- Fixed the missing disconnected state in `ClientState.connectionState`. [#3943](https://github.com/GetStream/stream-chat-android/pull/3943)

### ⬆️ Improved
- Offline data is clear after the user is disconnect by calling `ChatClient.disconnect(true)`. [#3917](https://github.com/GetStream/stream-chat-android/pull/3917)
- Adding logs to understand more about unrecoverable errors in socket connection. [#3946](https://github.com/GetStream/stream-chat-android/pull/3946)
- Added the ClientState.initializationState. Now you can check when the current state of the initialization progress. [#3962](https://github.com/GetStream/stream-chat-android/pull/3962)

### ✅ Added
- Added a check if `lastSyncedAt` is no later than 30 days when calling `ChatClient::getSyncHistory`. [#3934](https://github.com/GetStream/stream-chat-android/pull/3934)
- Added `ClientState::isNetworkAvailable` which gives you information about device's internet connection status.[#3880](https://github.com/GetStream/stream-chat-android/pull/3880)

### ⚠️ Changed
- Queries that require active socket connection will be postponed until connection is established: [#3952](https://github.com/GetStream/stream-chat-android/pull/3952)

## stream-chat-android-offline
### 🐞 Fixed
- Fixed preview for channels when sending messages offline. [3933](https://github.com/GetStream/stream-chat-android/pull/3933)
- Fixed marking the channel as read when opening it from a push notification. Previously the SDK would fail to make the call. [#3985](https://github.com/GetStream/stream-chat-android/pull/3985)

## stream-chat-android-ui-common
### ✅ Added
- Added more file sources to the file provider used when sending file attachments. [3958](https://github.com/GetStream/stream-chat-android/pull/3958)

### ⚠️ Changed
- Deprecated `MessageAction.MuteUser`. The option to mute users via a message options has been deprecated and will be removed. [#3953](https://github.com/GetStream/stream-chat-android/pull/3953)

## stream-chat-android-ui-components
### 🐞 Fixed
- Fixed the display of disconnected state in channel list and message list headers. [#3943](https://github.com/GetStream/stream-chat-android/pull/3943)
- Fixed list state race condition while switching filters in channel list. [#3939](https://github.com/GetStream/stream-chat-android/pull/3939/files)

### ✅ Added
- Added `android:inputType` customization option to `MessageComposerView` and `MessageInputView`. [#3942](https://github.com/GetStream/stream-chat-android/pull/3924)
- Added `streamUiOptionsOverlayEditReactionsMargin`, `streamUiOptionsOverlayUserReactionsMargin` and `streamUiOptionsOverlayMessageOptionsMargin` attributes to `MessageInputView` to customize the spacing between the elements on the message options overlay. [#3950](https://github.com/GetStream/stream-chat-android/pull/3950)
- Added `MessageListViewModel.Event.BanUser`. This event is used to ban a user by using calling `MessageListViewModel.onEvent(Event)` and providing it as an argument. For the difference between banning and shadow banning, you can read the documentation [here](https://getstream.io/blog/feature-announcement-shadow-ban/). [#3953](https://github.com/GetStream/stream-chat-android/pull/3953)
- Added `MessageListViewModel.Event.UnbanUser`. This event is used to unban a user by using calling `MessageListViewModel.onEvent(Event)` and providing it as an argument. For the difference between banning and shadow banning, you can read the documentation [here](https://getstream.io/blog/feature-announcement-shadow-ban/). [#3953](https://github.com/GetStream/stream-chat-android/pull/3953)
- Added `MessageListViewModel.Event.ShadowBanUser`. This event is used to shadow ban a user by using calling `MessageListViewModel.onEvent(Event)` and providing it as an argument. For the difference between banning and shadow banning, you can read the documentation [here](https://getstream.io/blog/feature-announcement-shadow-ban/). [#3953](https://github.com/GetStream/stream-chat-android/pull/3953)
- Added `MessageListViewModel.Event.RemoveShadowBanFromUser`. This event is used to remove a shadow ban from a user by using calling `MessageListViewModel.onEvent(Event)` and providing it as an argument. For the difference between banning and shadow banning, you can read the documentation [here](https://getstream.io/blog/feature-announcement-shadow-ban/). [#3953](https://github.com/GetStream/stream-chat-android/pull/3953)

### ⚠️ Changed
- Deprecated `LegacyDateFormatter`, `PorterImageView` and `PorterShapeImageView` classes as they are unused. [3923](https://github.com/GetStream/stream-chat-android/pull/3923)
- Deprecated `DefaultTypingUpdatesBuffer`. Should you wish to create your own implementation of a typing buffer, you can create a custom implementation of `TypingUpdatesBuffer`. [#3968](https://github.com/GetStream/stream-chat-android/pull/3968)
- Deprecated `MessageListViewModel.BlockUser`. Use `MessageListViewModel.ShadowBanUser` if you want to retain the same functionality, or `MessageListViewModel.BanUser` if you want to outright ban the user. For the difference between banning and shadow banning, you can read the documentation [here](https://getstream.io/blog/feature-announcement-shadow-ban/). [#3953](https://github.com/GetStream/stream-chat-android/pull/3953)
- Deprecated `MessageListView::setUserMuteHandler`. The option to mute users via message option has been deprecated and will be removed. [#3953](https://github.com/GetStream/stream-chat-android/pull/3953)
- Deprecated `MessageListView::setUserUnmuteHandler`. The option to unmute users via message option has been deprecated and will be removed. [#3953](https://github.com/GetStream/stream-chat-android/pull/3953)
- Deprecated `MessageListView::setMuteUserEnabled`. The option to mute users via message option has been deprecated and will be removed. [#3953](https://github.com/GetStream/stream-chat-android/pull/3953)
- Deprecated `MessageListView.UserMuteHandler`. The option to mute users via message option has been deprecated and will be removed. [#3953](https://github.com/GetStream/stream-chat-android/pull/3953)
- Deprecated `MessageListView.UserUnmuteHandler`. The option to unmute users via message option has been deprecated and will be removed. [#3953](https://github.com/GetStream/stream-chat-android/pull/3953)
- Deprecated `MessageListView::setBlockUserEnabled`. The option to block users via message option has been deprecated and will be removed. [#3953](https://github.com/GetStream/stream-chat-android/pull/3953)
- Deprecated `MessageListView.UserBlockHandler`. The option to block users via message option has been deprecated and will be removed. [#3953](https://github.com/GetStream/stream-chat-android/pull/3953)
- Deprecated the following `MessageListViewAttributes`: `streamUiMuteOptionIcon`, `streamUiUnmuteOptionIcon`, `streamUiMuteUserEnabled`, `streamUiBlockOptionIcon` and `streamUiBlockUserEnabled`. The options to block and mute user using `MessageListView` message options have been deprecated and will be removed. [#3953](https://github.com/GetStream/stream-chat-android/pull/3953)
- Deprecated the `MessageListViewStyle` constructor containing params `muteIcon`, `unmuteIcon`, `muteEnabled`, `blockIcon` and `blockEnabled`. Use the constructor which does not contain these parameters. [#3953](https://github.com/GetStream/stream-chat-android/pull/3953)

## stream-chat-android-compose
### 🐞 Fixed
- Fixed the display of disconnected state in channel list and message list headers. [#3943](https://github.com/GetStream/stream-chat-android/pull/3943)

### ✅ Added
- Added `KeyboardOptions` customization option to `MessageInput` composable. [#3942](https://github.com/GetStream/stream-chat-android/pull/3924)
- Added `MessageListViewModel::banUser`. You can use it to ban a user belonging to the current channel. For the difference between banning and shadow banning, you can read the documentation [here](https://getstream.io/blog/feature-announcement-shadow-ban/). [#3953](https://github.com/GetStream/stream-chat-android/pull/3953)
- Added `MessageListViewModel::unbanUser`. You can use it to unban a user belonging to the current channel. For the difference between banning and shadow banning, you can read the documentation [here](https://getstream.io/blog/feature-announcement-shadow-ban/). [#3953](https://github.com/GetStream/stream-chat-android/pull/3953)
- Added `MessageListViewModel::shadowBanUser`. You can use it to shadow ban a user belonging to the current channel. For the difference between banning and shadow banning, you can read the documentation [here](https://getstream.io/blog/feature-announcement-shadow-ban/). [#3953](https://github.com/GetStream/stream-chat-android/pull/3953)
- Added `MessageListViewModel::removeShadowBanFromUser`. You can use it to remove a shadow ban from a user belonging to the current channel. For the difference between banning and shadow banning, you can read the documentation [here](https://getstream.io/blog/feature-announcement-shadow-ban/). [#3953](https://github.com/GetStream/stream-chat-android/pull/3953)
- Added `MessageListViewModel::muteUser`. You can use it to mute a user belonging to the current channel. [#3953](https://github.com/GetStream/stream-chat-android/pull/3953)
- Added `MessageListViewModel::unmuteUser`. You can use it to mute a user belonging to the current channel. [#3953](https://github.com/GetStream/stream-chat-android/pull/3953)

### ⚠️ Changed
- Deprecated `RowScope.DefaultComposerInputContent` to be marked internal. Use `MessageInput` directly instead. [#3942](https://github.com/GetStream/stream-chat-android/pull/3924)
- Updated Compose compiler and UI version to **1.2.0**.[#3965](https://github.com/GetStream/stream-chat-android/pull/3965)

# July 20th, 2022 - 5.6.1
## stream-chat-android-client
### ⚠️ Changed
- Functions inside `ThreadQueryListener` have been turned into `suspend` functions. [#3926](https://github.com/GetStream/stream-chat-android/pull/3926)

## stream-chat-android-offline
### 🐞 Fixed
- Fixed a crash when reacting to a message in a thread. [#3926](https://github.com/GetStream/stream-chat-android/pull/3926)

## stream-chat-android-compose
### 🐞 Fixed
- Fixed thread not scrolling to new message. [#3930](https://github.com/GetStream/stream-chat-android/pull/3930)

# July 20th, 2022 - 5.6.0
## Common changes for all artifacts
### ⚠️ Changed
- 🚨 Breaking change: The class `io.getstream.chat.android.offline.model.connection.ConnectionState` was moved to `io.getstream.chat.android.client.models.ConnectionState`. Please update your imports to be able to compile code using this class. [#3852](https://github.com/GetStream/stream-chat-android/pull/3852).

## stream-chat-android-client
### ✅ Added
- Added a way to convert `Flow` into `LiveData` for Java users.
- Base state of the SDK can be check using `io.getstream.chat.android.client.setup.state.ClientState` interface. Use this interface to receive the state of the SDK as StateFlows. [#3852](https://github.com/GetStream/stream-chat-android/pull/3852)

### ⚠️ Changed
-. `Call` interface provides an `await()` suspend function implemented on every subclass and is not needed to use the extension function anymore. [#3807](https://github.com/GetStream/stream-chat-android/pull/3807)
- `ChatLoggerHandler` has a new function named `logV`. [#3869](https://github.com/GetStream/stream-chat-android/pull/3869)
- `ChatClient.disconnect()` is deprecated and a new `ChatClient.disconnect(Boolean)` method with a boolean argument is created. This method return a `Call` to be invoked for disconnection. [#3817](https://github.com/GetStream/stream-chat-android/pull/3817)

### ❌ Removed
- 🚨 Breaking change: Removed the `Member.role` field. [3851](https://github.com/GetStream/stream-chat-android/pull/3851)

## stream-chat-android-offline
### 🐞 Fixed
- Fixed initializing channels state when DB is empty and API requests fails. [3870](https://github.com/GetStream/stream-chat-android/pull/3870)
- Fixed that causes a crash while reconnecting to the SDK multiple times. [#3888](https://github.com/GetStream/stream-chat-android/pull/3888)

## stream-chat-android-ui-components
### 🐞 Fixed
- The reply option on the gallery screen and moderation options now work with `MessageComposerView`. [#3864](https://github.com/GetStream/stream-chat-android/pull/3864)
- Fixed potential crashes when showing dialogs after process recreation. [#3857](https://github.com/GetStream/stream-chat-android/pull/3857)
- Fixed potential unnecessary channel query on the channel list screen. [#3895](https://github.com/GetStream/stream-chat-android/pull/3895)

### ⬆️ Improved
- `MessageListView` now allows multiple re-bindings of `MessageListViewModel` provided that `MessageListViewModel.deletedMessageVisibility` has not been changed since `MessageListView` was first initialized. [#3843](https://github.com/GetStream/stream-chat-android/pull/3843)

### ✅ Added
- Added the ability to align system messages via a `MessageListView` attribute called `streamUiSystemMessageAlignment`. [#3840](https://github.com/GetStream/stream-chat-android/pull/3840)
- Added the `MessageListViewModel::setMessagePositionHandler` method to customize message position within a group. [#3882](https://github.com/GetStream/stream-chat-android/pull/3882)
- Added documentation for [MessageComposerView](https://getstream.io/chat/docs/sdk/android/ui/message-components/message-composer). [#3845](https://github.com/GetStream/stream-chat-android/pull/3845)
- Added a new version of the [Adding Custom Attachments](https://getstream.io/chat/docs/sdk/android/ui/guides/adding-custom-attachments-message-composer/) guide that uses the new `MessageComposerView`. [#3877](https://github.com/GetStream/stream-chat-android/pull/3877)

## stream-chat-android-compose
### 🐞 Fixed
- Fixed potential unnecessary channel query on the channel list screen. [#3895](https://github.com/GetStream/stream-chat-android/pull/3895)

### ⬆️ Improved
- Improved recomposition in `MessagesScreen` by deferring state reads to the latest possible point. [#3667](https://github.com/GetStream/stream-chat-android/pull/3667)

### ⚠️ Changed
- Show snackbar instead of toast when file exceeds the size limit. [#3858](https://github.com/GetStream/stream-chat-android/pull/3858)

# July 05th, 2022 - 5.5.0
## Common changes for all artifacts
### 🐞 Fixed
- Add ordered substitution arguments in `ja` and `ko` translated strings files [#3778](https://github.com/GetStream/stream-chat-android/pull/3778)

## stream-chat-android-client
### 🐞 Fixed
- Fix the channel screen being stuck with an infinite loading [3791](https://github.com/GetStream/stream-chat-android/pull/3791)

## stream-chat-android-offline
### 🐞 Fixed
- Fixed bug of empty channels while sending messages. [3776](https://github.com/GetStream/stream-chat-android/pull/3776)
- Fixed populating mentions when sending a message with attachments. [3801](https://github.com/GetStream/stream-chat-android/pull/3801)
- Fixed crash at ExtraDataConverter.stringToMap. [3816](https://github.com/GetStream/stream-chat-android/pull/3816)

### ⚠️ Changed
- Deprecated `GlobalState::typingUpdates` in favor of `GlobalState::typingChannels`.

## stream-chat-android-ui-components
### 🐞 Fixed
- Fixed reply messages inside notification. [#3756](https://github.com/GetStream/stream-chat-android/pull/3756)
- Fixed the display of avatars before system messages. [#3799](https://github.com/GetStream/stream-chat-android/pull/3799)
- Fixed a bug which made the unread count disappear on certain devices when it went over double digits. [#3798](https://github.com/GetStream/stream-chat-android/pull/3798)
- Fixed a bug where typing items in MessageList weren't properly set on all data changes. [#3790](https://github.com/GetStream/stream-chat-android/pull/3790)

### ⬆️ Improved
- `ChannelListView` can now restore the previously saved scroll state. [3804](https://github.com/GetStream/stream-chat-android/pull/3804)

### ✅ Added
- Added `MessagePreviewFormatter` field to the `ChatUI` class, to allow for message preview text format customization across the app. [3788](https://github.com/GetStream/stream-chat-android/pull/3788).
- Added `streamUiDisableScrollWhenShowingDialog` attribute to `MessageListView` that allows to enable/disable message list scroll while a dialog is shown over the message list. [#3809](https://github.com/GetStream/stream-chat-android/pull/3809)
- Added the preview of moderation bounced messages and the ability to take actions upon those messages like edit, delete and send anyway. [#3625](https://github.com/GetStream/stream-chat-android/pull/3625)
- Added experimental implementation of `MessageComposerView` and `MessageComposerViewModel` which are supposed to replace `MessageInputView` in the future. [3019](https://github.com/GetStream/stream-chat-android/pull/3019)
- Added `MessageListView::setMessageOptionItemsFactory` and `MessageListView::setCustomActionHandler` methods to add and handle custom actions in `MessageListView`. [3768](https://github.com/GetStream/stream-chat-android/pull/3768)

### ⚠️ Changed
- The layout width of the unread count view is now set to `wrap_content` instead of being a fixed size dictated by the dimen `stream_ui_scroll_button_unread_badge_size`. [#3798](https://github.com/GetStream/stream-chat-android/pull/3798)

### ❌ Removed
- 🚨 Breaking change: The block action has been removed from message options. [3768](https://github.com/GetStream/stream-chat-android/pull/3768)

## stream-chat-android-compose
### 🐞 Fixed
- Channels will now be marked as read only when the latest message is reached. Previously they were marked read whenever an unread message was read, regardless of its position in the list. [#3772](https://github.com/GetStream/stream-chat-android/pull/3772)

### ⬆️ Improved
- Improved `Messages` recomposition when marking messages as read. It will now avoid going into a recomposition loop in certain situations such as when you have two or more failed messages visible in the list. [#3772](https://github.com/GetStream/stream-chat-android/pull/3772)
- Covered an edge case inside `DefaultTypingUpdatesBuffer`. It will now always call `onTypingStopped()` when you call `DefaultTypingUpdatesBuffer.clear()`. [#3782](https://github.com/GetStream/stream-chat-android/pull/3782)

### ✅ Added
- Added the preview of moderation bounced messages and the ability to take actions upon those messages like edit, delete and send anyway. [#3625](https://github.com/GetStream/stream-chat-android/pull/3625)

# June 27th, 2022 - 5.4.0
## Common changes for all artifacts
### ⬆️ Improved
- Now the SDK can be used if R8 full mode. New rules were added to the library to support the aggressive optimizations [3663](https://github.com/GetStream/stream-chat-android/pull/3663).

### ⚠️ Changed
- Migrated to Coil version 2.1.0 [#3538](https://github.com/GetStream/stream-chat-android/pull/3538)

## stream-chat-android-client
### ⬆️ Improved
-  Avoid multiple calls to `/app` endpoint. [3686](https://github.com/GetStream/stream-chat-android/pull/3686)

### ✅ Added
-. `ChatClient::connectUser` as a new optional argument to configure a timeout to be waiting until the connection is established, in another case an error will be returned [#3605](https://github.com/GetStream/stream-chat-android/pull/3605)
-. `ChatClient::connectAnonymousUser` as a new optional argument to configure a timeout to be waiting until the connection is established, in another case an error will be returned [#3605](https://github.com/GetStream/stream-chat-android/pull/3605)
-. `ChatClient::connectGuestUser` as a new optional argument to configure a timeout to be waiting until the connection is established, in another case an error will be returned [#3605](https://github.com/GetStream/stream-chat-android/pull/3605)
-. `ChatClient::connectUser` doesn't return an error in the case there is a previous connection with the same user. [#3653](https://github.com/GetStream/stream-chat-android/pull/3653)
- Added `ChatClient::countUnreadMentions` extension function which counts messages in which the user is mentioned.

### ⚠️ Changed
- 🚨 Changed `ChatClient::connectUser` - the method shouldn't be called when the user is already set and will automatically disconnect if this happens.

## stream-chat-android-offline
### 🐞 Fixed
- Fix the stale Channel data being stored into database. [3650](https://github.com/GetStream/stream-chat-android/pull/3650)
- Fix race condition problem that allowed multiple threads to increment unread count, which could cause a mistake in the number of unread messages. [3656](https://github.com/GetStream/stream-chat-android/pull/3656)
- A new optional argument `useSequentialEventHandler` has been added to `Config` class of offline plugin to enable a sequential event handling mechanism. [3659](https://github.com/GetStream/stream-chat-android/pull/3659)
- Fix channel mutes being dropped on user updates [3728](https://github.com/GetStream/stream-chat-android/pull/3728)
- Bug fix when deleting reactions without internet connection. [#3753](https://github.com/GetStream/stream-chat-android/pull/3753)

### ⬆️ Improved
- Added logs of all properties available in a class and which one was searched for then QuerySort fails to find a field. [3597](https://github.com/GetStream/stream-chat-android/pull/3597)

### ✅ Added
- Added `EventHandlerSequential` to support a sequential event processing. [3604](https://github.com/GetStream/stream-chat-android/pull/3604)
- Logging when unread count is updated. [3642](https://github.com/GetStream/stream-chat-android/pull/3642)

### ⚠️ Changed
-  Added interface `QuerySorter` and new implementation of query sort `QuerySortByField` so users can choose between implementations that use reflection or not. [3624](https://github.com/GetStream/stream-chat-android/pull/3624)

## stream-chat-android-ui-components
### 🐞 Fixed
- Fixed potential NPE when disconnecting the user. [#3612](https://github.com/GetStream/stream-chat-android/pull/3612)
- The channel will now be marked as read once the latest message inside `MessagesListView` is reached. Previously scrolling down to it would not trigger this action. [#3620](https://github.com/GetStream/stream-chat-android/pull/3620)
- Now the options button is not displayed on the gallery screen if there are no options available. [#3696](https://github.com/GetStream/stream-chat-android/pull/3696)
- Fixed `app:streamUiMessageInputHintText` not getting applied properly in `MessageInputView`. [#3749](https://github.com/GetStream/stream-chat-android/pull/3749)
- Fixed backwards compatibility of the `ChannelListView` attribute `streamUiIndicatorPendingSyncIcon` and the `MessageListView` attribute `streamUiIconIndicatorPendingSync`. These are now backwards compatible down to API 21 [#3766](https://github.com/GetStream/stream-chat-android/pull/3766)

### ⬆️ Improved
- Improved displaying the upload progress of files being uploaded. Now the upload progress text is less likely to get ellipsized. [#3618](https://github.com/GetStream/stream-chat-android/pull/3618)

### ✅ Added
- Added way to customize quoted attachments through `QuotedAttachmentFactory` and updated custom attachments guide for the new feature. [#3592](https://github.com/GetStream/stream-chat-android/pull/3592)
- Added `ChannelListViewModelFactory.Builder` for Java users. [#3617](https://github.com/GetStream/stream-chat-android/pull/3617)
- Added `MessageListViewModelFactory.Builder` for Java users. [#3617](https://github.com/GetStream/stream-chat-android/pull/3617)
- Added `PinnedMessageListViewModelFactory.Builder` for Java users. [#3617](https://github.com/GetStream/stream-chat-android/pull/3617)
- Added `TypingIndicatorViewModelFactory.Builder` for Java users. [#3617](https://github.com/GetStream/stream-chat-android/pull/3617)
- Added new attributes to `MessageListView` that are designed to customize the scroll to bottom button. They are listed in the linked PR. [3634](https://github.com/GetStream/stream-chat-android/pull/3634)
- Added a way to change runtime filters for Channels in `ChannelListViewModel`, using `setFilters(FilterObject)`. [#3687](https://github.com/GetStream/stream-chat-android/pull/3687) 
- Added support for bottom infinite scrolling when searching for messages or navigating to messages in a non-linear way inside MessageListView. [3654](https://github.com/GetStream/stream-chat-android/pull/3654)
- A new interface `TypingUpdatesBuffer` and its implementation `DefaultTypingUpdatesBuffer` used for buffering typing updates in order to save API calls. [3633](https://github.com/GetStream/stream-chat-android/pull/3633)
- A new method `MessageInputView.setTypingUpdatesBuffer(TypingUpdatesBuffer)` used for setting the typing updates buffer. [3633](https://github.com/GetStream/stream-chat-android/pull/3633)
- Added possibility to customize gallery options style via `TransformStyle.attachmentGalleryOptionsStyleTransformer`. [3696](https://github.com/GetStream/stream-chat-android/pull/3696)

### ⚠️ Changed
- Dimens `stream_ui_spacing_small` no longer has an effect on the internal margins of `ScrollButtonView`, instead use the `MessageListView` attribute `streamUIScrollButtonInternalMargin` to set internal margins. [3634](https://github.com/GetStream/stream-chat-android/pull/3634)
- The default elevation of the unread count badge inside `ScrollButtonView` was changed from `10dp` to `3dp`. [3634](https://github.com/GetStream/stream-chat-android/pull/3634)
- Deprecated `MessageInputView.TypingListener` in favor of `TypingUpdatesBuffer` and `MessageInputView.setTypingListener(TypingListener)` in favor of `MessageInputView.setTypingUpdatesBuffer(TypingUpdatesBuffer)`. [3633](https://github.com/GetStream/stream-chat-android/pull/3633)
- Added `WRITE_EXTERNAL_STORAGE` permission check on the default implementation of the download handler when using `MessageListViewModel.bindView`. [#3719](https://github.com/GetStream/stream-chat-android/pull/3719)
- Removed the default filter from `ChannelListFragment` so that it can rely on the default filter from `ChannelListViewModel`. [3762](https://github.com/GetStream/stream-chat-android/pull/3762)

## stream-chat-android-compose
### 🐞 Fixed
- Fixed the display of `ChannelAvatar` for a channel with two members and neither of them is the current user. [3598](https://github.com/GetStream/stream-chat-android/pull/3598)

### ⬆️ Improved
- Improved padding customization options of `InputField`. [#3596](https://github.com/GetStream/stream-chat-android/pull/3596)

### ✅ Added
- Added `Modifier` as an argument to `FileUploadItem` and `FileAttachmentItem`. [#3603](https://github.com/GetStream/stream-chat-android/pull/3603)
- Added option to customise `InitialsAvatar` offset passing it custom offset and through `groupAvatarInitialsXOffset` and `groupAvatarInitialsYOffset` dimens. [#3609](https://github.com/GetStream/stream-chat-android/pull/3609)
- A new interface `TypingUpdatesBuffer` and its implementation `DefaultTypingUpdatesBuffer` used for buffering typing updates in order to save API calls. [3633](https://github.com/GetStream/stream-chat-android/pull/3633)
- A new method `MessageComposerViewModel.setTypingUpdatesBuffer(TypingUpdatesBuffer)` used for setting the typing updates buffer. [3633](https://github.com/GetStream/stream-chat-android/pull/3633)
- Added `PermissionHandler` and `DownloadPermissionHandler` to automatically request storage permission if needed and download the attachments. [#3676](https://github.com/GetStream/stream-chat-android/pull/3676)

### ⚠️ Changed
- Since Coil 2.0, the `LocalImageLoader` has been deprecated. So now we support our own image loader, `StreamImageLoader` for providing composition local. [#3538](https://github.com/GetStream/stream-chat-android/pull/3538)
- Changed how the emoji only message size and how they are laid out depending on emoji count. [#3665](https://github.com/GetStream/stream-chat-android/pull/3665)

### ❌ Removed
- Removed the default gray background from `LoadingIndicator`. [#3599](https://github.com/GetStream/stream-chat-android/pull/3599)

## stream-chat-android-pushprovider-xiaomi
### 🐞 Fixed
- Fix crash when used on Android API 31+ [#3678](https://github.com/GetStream/stream-chat-android/pull/3678)

### ✅ Added
- Upgrade MiPush SDK to version 5.0.6 [#3678](https://github.com/GetStream/stream-chat-android/pull/3678)

# Jun 1st, 2022 - 5.3.1
## stream-chat-android-client
### 🐞 Fixed
- Added getters to members search in `QuerySort` as some compilers may generate getters and setter instead of public properties,
 making our current search for property to fail. [#3608](https://github.com/GetStream/stream-chat-android/pull/3608)

# May 25th, 2022 - 5.3.0
## stream-chat-android-client
### 🐞 Fixed
- Fixed `ChatParser` failing to parse errors because it was trying to fetch the raw response from a converted body. [#3534](https://github.com/GetStream/stream-chat-android/pull/3534)

### ⬆️ Improved
- CurrentUser is not initialized when a PN is received. [#3520](https://github.com/GetStream/stream-chat-android/pull/3520)

### ✅ Added
- 🚨 Breaking change: Added `DistinctChatApi` to prevent multiple query requests being fired. [#3521](https://github.com/GetStream/stream-chat-android/pull/3521)
- 🚨 Breaking change: Added new property `ChatClientConfig.disableDistinctApiCalls` to disable `DistinctChatApi`, which is enabled by default. 

### ⚠️ Changed
- 🚨 Breaking change: `Plugin`, `PluginFactory` and plugin side-effect listeners (`CreatChannelListener`, `SendMessageListener` etc.) are moved out of `experimental` package. [#3583](https://github.com/GetStream/stream-chat-android/pull/3583/)

## stream-chat-android-offline
### 🐞 Fixed
- Fixed process sync offline message when a push is received. [#3518](https://github.com/GetStream/stream-chat-android/pull/3518)
- Fixed syncing the channel after bringing the app from background. [#3548](https://github.com/GetStream/stream-chat-android/pull/3548)
- Fixed initializing `OfflinePlugin` when connecting anonymous user. It fixes the issue when after connecting headers stay in `Disconnected` state. [#3553](https://github.com/GetStream/stream-chat-android/pull/3553)

### ⬆️ Improved
- Change the order of offline message so it matches the order of online messages. Now the reshuffling of messages when switching from offline to online doesn't happen anymore. [3524](https://github.com/GetStream/stream-chat-android/pull/3524)
- 🚨 Breaking change: `QueryChannelsState::channels` can now return a null as an initial value. 
- Adding logs for QuerySort: [3570](https://github.com/GetStream/stream-chat-android/pull/3570)
- Adding logs for plugin usage, state calls usage and ChannelListView. [3572](https://github.com/GetStream/stream-chat-android/pull/3572)

### ✅ Added
- Added `EventHandlingResult.WatchAndAdd` to results returned from `ChatEventHandler`.
- Added handling `ChannelVisibleEvent`. Default `ChatEventHandler` will return `EventHandlingResult.WatchAndAdd`.

## stream-chat-android-ui-common
### ✅ Added
- Added `MessageOptionsUserReactionAlignemnt` used to define the user reaction alignment inside message options. [#3541](https://github.com/GetStream/stream-chat-android/pull/3541)

## stream-chat-android-ui-components
### 🐞 Fixed
- Fixed the way pagination scrolling worked for various non-core components (e.g. search, gallery/media/pinned message lists) [#3507](https://github.com/GetStream/stream-chat-android/pull/3507)
- Added loading more indicator to PinnedMessageListView [#3507](https://github.com/GetStream/stream-chat-android/pull/3507)
- Fix video scaling issue on the media preview screen. [#3560](https://github.com/GetStream/stream-chat-android/pull/3560)
- Fixed refreshing `ChannelListView` after unhiding the channel. [#3569](https://github.com/GetStream/stream-chat-android/pull/3569)

### ✅ Added
- Added the public method `switchToCommandMode(command: Command)` inside `MessageInputView`. This method allows switching the input to command mode using the desired command directly, instead of having to select it from the dialog. An example of its usage is provided inside the patch within the linked PR. [#3515](https://github.com/GetStream/stream-chat-android/pull/3515)
- Added loading indicator to the media preview screen. [#3549](https://github.com/GetStream/stream-chat-android/pull/3549)
- Added `streamUiMediaActivityProgressBarStyle` theme attribute to customize the appearance of loading indicator on the media preview screen. [#3549](https://github.com/GetStream/stream-chat-android/pull/3549)
- Added the ability to customize user reaction alignment and orientation inside message options through `ViewReactionsViewStyle` or `SingleReactionViewStyle`. [#3541](https://github.com/GetStream/stream-chat-android/pull/3541)
- Added `horizontalPadding` customization options to `ViewReactionsViewStyle` and `EditReactionsViewStyle`. [#3541](https://github.com/GetStream/stream-chat-android/pull/3541)

### ⚠️ Changed
- Deprecated `Member.isOwnerOrAdmin` and `List<Member>?.isCurrentUserOwnerOrAdmin()`. Use `Channel::ownCapabilities` instead. [#3576](https://github.com/GetStream/stream-chat-android/pull/3576)
- Changed how padding is applied to `ViewReactionsView`. [#3541](https://github.com/GetStream/stream-chat-android/pull/3541)

## stream-chat-android-compose
### 🐞 Fixed
- Fix video scaling issue on the media preview screen. [#3560](https://github.com/GetStream/stream-chat-android/pull/3560)
- Fixed refreshing `ChannelListView` after unhiding the channel. [#3569](https://github.com/GetStream/stream-chat-android/pull/3569)

### ✅ Added
- Added scroll to quoted message on click. [#3472](https://github.com/GetStream/stream-chat-android/pull/3472)
- Added guides for `QuotedAttachmentFactory`. [You can read about it here](https://getstream.io/chat/docs/sdk/android/compose/guides/adding-custom-attachments/#quoted-messages)
- Added loading indicator to the media preview screen. [#3549](https://github.com/GetStream/stream-chat-android/pull/3549)
- Added the ability to customize user reaction alignment inside message options through `ChatTheme`. [#3541](https://github.com/GetStream/stream-chat-android/pull/3541)

### ⚠️ Changed
- Changed `QuotedMessage` design by adding `QuotedAttachmentFactory`, `ImageAttachmentQuotedContent` and `FileAttachmentQuotedContent`. [#3472](https://github.com/GetStream/stream-chat-android/pull/3472)

# May 11th, 2022 - 5.2.0
## stream-chat-android-client
### ✅ Added
- Added `Channel.membership` property. [#3367](https://github.com/GetStream/stream-chat-android/pull/3367)
- Added `ChannelData.membership` property. [#3367](https://github.com/GetStream/stream-chat-android/pull/3367)
- Added `NotificationAddedToChannelEvent.member` property. [#3367](https://github.com/GetStream/stream-chat-android/pull/3367)
- Add `provideName` property to `Device` entity to support Multi-Bundle [#3396](https://github.com/GetStream/stream-chat-android/pull/3396)

## stream-chat-android-offline
### 🐞 Fixed
- Fixed sorting channels by `Channel::lastMessageAt` when the channel contains not synced messages. [#3470](https://github.com/GetStream/stream-chat-android/pull/3470)
- Fixed bug that made impossible to retry attachments that were not fully sent. [3485](https://github.com/GetStream/stream-chat-android/pull/3485)
- Fixed refreshing channels list when syncing the channel. [#3492](https://github.com/GetStream/stream-chat-android/pull/3492)
- Fixed deleting reactions while offline. [3486](https://github.com/GetStream/stream-chat-android/pull/3486)

## stream-chat-android-ui-common
### ⬆️ Improved
- Updated the attachment upload size limit to 100MB from 20MB. [#3490](https://github.com/GetStream/stream-chat-android/pull/3490)

## stream-chat-android-ui-components
### 🐞 Fixed
- Fixed Xiaomi crash when long clicking on links inside messages. [#3491](https://github.com/GetStream/stream-chat-android/pull/3491)

## stream-chat-android-compose
### ⬆️ Improved
- Improved the behavior of `DeletedMessageVisibility` and `MessageFooterVisibility` when used in pair. Now the `DeletedMessageVisibility` and its "only visible to you" mode respects the `MessageFooterVisibility` and vice-versa. [#3467](https://github.com/GetStream/stream-chat-android/pull/3467)

## stream-chat-android-pushprovider-firebase
### ✅ Added
- Support Multi-Bundle [#3396](https://github.com/GetStream/stream-chat-android/pull/3396)

### ⚠️ Changed
- Upgrade Firebase Messaging dependency to version `23.0.4`. [#3484](https://github.com/GetStream/stream-chat-android/pull/3484)

## stream-chat-android-pushprovider-huawei
### ✅ Added
- Support Multi-Bundle [#3396](https://github.com/GetStream/stream-chat-android/pull/3396)

## stream-chat-android-pushprovider-xiaomi
### ✅ Added
- Support Multi-Bundle [#3396](https://github.com/GetStream/stream-chat-android/pull/3396)

# May 3rd, 2022 - 5.1.0
## stream-chat-android-client
### 🐞 Fixed
- Fixed ANR happening on a token request. [#3342](https://github.com/GetStream/stream-chat-android/pull/3342)
- Fixed overriding User's `image` and `name` properties with empty values when connecting the user. [#3430](https://github.com/GetStream/stream-chat-android/pull/3430)
- Fixed serialization problem when flagging message. [#3437](https://github.com/GetStream/stream-chat-android/pull/3437)

### ✅ Added
- Added `ChannelRepository.selectChannelByCid` method. [#3434](https://github.com/GetStream/stream-chat-android/pull/3434)
- Added `ChannelRepository.selectChannelsByCids` method. [#3434](https://github.com/GetStream/stream-chat-android/pull/3434)
- Added `ChannelRepository.selectChannelCidsSyncNeeded` method. [#3434](https://github.com/GetStream/stream-chat-android/pull/3434)
- Added `MessageRepository.selectMessageIdsBySyncState` method. [#3434](https://github.com/GetStream/stream-chat-android/pull/3434)
- Added `ReactionRepository.selectReactionById` method. [#3434](https://github.com/GetStream/stream-chat-android/pull/3434)
- Added `ReactionRepository.selectReactionsByIds` method. [#3434](https://github.com/GetStream/stream-chat-android/pull/3434)
- Added `ReactionRepository.selectReactionIdsBySyncStatus` method. [#3434](https://github.com/GetStream/stream-chat-android/pull/3434)
- Added `ChatLogger.logV` method. [#3434](https://github.com/GetStream/stream-chat-android/pull/3434)
- Added `TaggedLogger.logV` method. [#3434](https://github.com/GetStream/stream-chat-android/pull/3434)

### ⚠️ Changed
- Changed visibility of the `retry` extension to internal. [#3353](https://github.com/GetStream/stream-chat-android/pull/3353)

## stream-chat-android-offline
### 🐞 Fixed
- Fixed a crash when attachment upload is in progress or about to start and user is disconnected at the same moment. [#3377](https://github.com/GetStream/stream-chat-android/pull/3377)
- Fixed updating `Channel::ownCapabilities` after receiving events. [#3420](https://github.com/GetStream/stream-chat-android/pull/3420)
- Fixed reaction sync issue because `SyncState::lastSyncedAt` was never updated. [#3421](https://github.com/GetStream/stream-chat-android/pull/3421)

### ⬆️ Improved
- Adding the possibility to change the repositories of `OfflinePlugin`. You can change `RepositoryFactory` in `OfflinePlugin` and use custom implementations of repositories.

## stream-chat-android-ui-common
### ⚠️ Changed
- Deprecated `DeletedMessageListItemPredicate` in favor of `DeletedMessageVisibility`. This is a followup on [#3272](https://github.com/GetStream/stream-chat-android/pull/3272/files) which deprecated filtering messages inside `MessageListView` in favor of filtering messages inside `MessageListViewModel`. [#3409](https://github.com/GetStream/stream-chat-android/pull/3409)

## stream-chat-android-ui-components
### 🐞 Fixed
- Fixed a bug where command suggestion popup was displayed even though all the commands were disabled. [#3334](https://github.com/GetStream/stream-chat-android/pull/3334)
- Fixed a bug on Nougat where the reaction colors were not displayed properly. [#3347](https://github.com/GetStream/stream-chat-android/pull/3347)
- Fixed a bug where custom `MessageListItemViewHolderFactory` was ignore on the message options overlay. [#3343](https://github.com/GetStream/stream-chat-android/pull/3343)
- Fixed `MessageListViewModel` initialization when channel's data is not available immediately, for example when the view model is created after connecting the user. [#3379](https://github.com/GetStream/stream-chat-android/pull/3379)
- Fixed configuration for flag message confirmation dialog. [3411](https://github.com/GetStream/stream-chat-android/pull/3411)
- Fixed a potential crash with conflicting font names. [#3445](https://github.com/GetStream/stream-chat-android/pull/3445)

### ⬆️ Improved
- Added a way to customize reactions behavior to allow multiple reactions. [#3341](https://github.com/GetStream/stream-chat-android/pull/3341)
- Added a way to customize `messageInputField` padding inside `MessageInputFiledView`. [#3392](https://github.com/GetStream/stream-chat-android/pull/3392)
- Added a way to change the `MessageListHeaderView` separator color. [#3395](https://github.com/GetStream/stream-chat-android/pull/3395)
- Added a way to change the `ChannelListHeaderView` separator color. [#3395](https://github.com/GetStream/stream-chat-android/pull/3395)
- Now single membered channels display the name of member instead of "Channel without name" [3423](https://github.com/GetStream/stream-chat-android/pull/3423)
- Channels with only one member now show the member's image in avatar. [3425](https://github.com/GetStream/stream-chat-android/pull/3425)
- Added a way to change the `attachmentsButton` and `commandsButton` ripple color inside `MessageInputView`. [#3412](https://github.com/GetStream/stream-chat-android/pull/3412)

### ✅ Added
- Added support for own capabilities. You can read more about own capabilities [here](https://getstream.io/chat/docs/sdk/android/ui/guides/implementing-own-capabilities/). [#3389](https://github.com/GetStream/stream-chat-android/pull/3389)
- Added the possibility to customize the message footer visibility through `MessageFooterVisibility` inside `MessageListViewModel`. [#3343](https://github.com/GetStream/stream-chat-android/pull/3433)

### ⚠️ Changed
- Deprecated `DeletedMessageListItemPredicate` in favor of `DeletedMessageVisibility`. This is a followup on [#3272](https://github.com/GetStream/stream-chat-android/pull/3272/files) which deprecated filtering messages inside `MessageListView` in favor of filtering messages inside `MessageListViewModel`. [#3409](https://github.com/GetStream/stream-chat-android/pull/3409)
- Added own capabilities. If you are using our UI components separately from our `ViewModel`s, this has the possibility of introducing a change in functionality. You can find the guide on implementing own capabilities [here](https://getstream.io/chat/docs/sdk/android/ui/guides/implementing-own-capabilities/). [#3389](https://github.com/GetStream/stream-chat-android/pull/3389)

## stream-chat-android-compose
### 🐞 Fixed
- Fixed the message input handling when typing quickly or holding down the delete (backspace) button. [#3355](https://github.com/GetStream/stream-chat-android/pull/3355)

### ⬆️ Improved
- Now single membered channels display the name of member instead of "Channel without name" [3423](https://github.com/GetStream/stream-chat-android/pull/3423)
- Channels with only one member now show the member's image in avatar. [3425](https://github.com/GetStream/stream-chat-android/pull/3425)
- Improved the way filters work in `ChannelList`, `ChannelsScreen` and `ChannelListViewModel`. Now the filters are nullable and if you want the default behavior, just pass in null. [#3422](https://github.com/GetStream/stream-chat-android/pull/3422)
- You can now completely override the filters by using `ChannelListViewModel.setFilters()` in the runtime, or by passing in custom `FilterObject` to the `ViewModelFactory` or the `ViewModel` constructor. [#3422](https://github.com/GetStream/stream-chat-android/pull/3422)


### ✅ Added
- Added pan to ImagePreviewActivity. [#3335](https://github.com/GetStream/stream-chat-android/pull/3335)
- Added `imageLoader` parameter to `ChatTheme` that allows providing a custom Coil `ImageLoader`. [#3336](https://github.com/GetStream/stream-chat-android/pull/3336)
- Added the "Copy Message" option to link messages [#3354](https://github.com/GetStream/stream-chat-android/pull/3354)
- Added padding customisation option to `ChannelList` and `MessageList` components. [#3350](https://github.com/GetStream/stream-chat-android/pull/3350)
- Added emoji sticker support. [3359](https://github.com/GetStream/stream-chat-android/pull/3359)
- Added support for own capabilities. You can read more about own capabilities [here](https://getstream.io/chat/docs/sdk/android/compose/guides/implementing-own-capabilities/). [#3389](https://github.com/GetStream/stream-chat-android/pull/3389)
- Added better handling for Compose ChannelListHeader and MessageListHeader states. We now cover Connected, Connecting and Disconnected states (added Connecting). [#3428](https://github.com/GetStream/stream-chat-android/pull/3428)
- Added the possibility to customize the message footer visibility through `MessageFooterVisibility` inside `MessageListViewModel`. [#3343](https://github.com/GetStream/stream-chat-android/pull/3433)

### ⚠️ Changed
- `loadMore` calls inside `MessageListViewModel` and `ChannelListViewModel` should no longer load data if there is no network connection. [3362](https://github.com/GetStream/stream-chat-android/pull/3362)
- Added own capabilities. If you are using our components individually this has the possibility of introducing a change in functionality. You can find the guide on implementing own capabilities [here](https://getstream.io/chat/docs/sdk/android/compose/guides/implementing-own-capabilities/). [#3389](https://github.com/GetStream/stream-chat-android/pull/3389)
- Replaced the `imageLoader` parameter in `ChatTheme` with the new `imageLoaderFactory` parameter that can used to provide a custom Coil `ImageLoader` factory.  [#3441](https://github.com/GetStream/stream-chat-android/pull/3441)

# April 12th, 2022 - 5.0.3
## Common changes for all artifacts

### ⚠️ Changed
- Updated Gradle version to [7.4.2](https://docs.gradle.org/7.4.2/release-notes.html). [#3281](https://github.com/GetStream/stream-chat-android/pull/3281)
- Update Coroutines to 1.6.1 and migrate to runTest. [#3327](https://github.com/GetStream/stream-chat-android/pull/3327)

## stream-chat-android-client

### 🐞 Fixed
- Fixed `User` model deserialization error when `User.image` or `User.name` is null. [#3283](https://github.com/GetStream/stream-chat-android/pull/3283)
- Fixed `Channel` model deserialization error when `Channel.image` or `Channel.name` is null. [#3306](https://github.com/GetStream/stream-chat-android/pull/3306)

### ✅ Added
- Added an `ExtraDataValidator` to intercept `ChatApi` calls and validate `CustomObject.extraData` does not contain the reserved keywords. [#3279](https://github.com/GetStream/stream-chat-android/pull/3279)

### ⚠️ Changed
- Migrate androidx-lifecycle version to [2.4.1](https://developer.android.com/jetpack/androidx/releases/lifecycle#2.4.1). [#3282](https://github.com/GetStream/stream-chat-android/pull/3282)

## stream-chat-android-offline

### 🐞 Fixed
- Fixed crash related with logging out while running a request to update channels. [3286](https://github.com/GetStream/stream-chat-android/pull/3286)
- Fixed bug where user was not able to send and edit a message while offline. [3318](https://github.com/GetStream/stream-chat-android/pull/3324)

### ✅ Added
- Added `ChannelState::membersCount` property that can be used to observe total members of the channel. [#3297](https://github.com/GetStream/stream-chat-android/pull/3297)

## stream-chat-android-ui-common

### 🐞 Fixed
- Fixed avatar disappearing from a message group when `MessageListView.deletedMessageListItemPredicate = DeletedMessageListItemPredicate.VisibleToEveryone` or `MessageListView.deletedMessageListItemPredicate = DeletedMessageListItemPredicate.VisibleToAuthorOnly` and the last message in a group of messages posted by someone other than the currently logged in user was deleted. [#3272](https://github.com/GetStream/stream-chat-android/pull/3272)

## stream-chat-android-ui-components

### 🐞 Fixed
- Adding ShowAvatarPredicate for MessageOptions overlay making it possible to hide the avatar picture when in the message options. [#3302](https://github.com/GetStream/stream-chat-android/pull/3302)
- Users now able to open `MessageOptionsDialogFragment` by clicking on a reaction left on a Giphy message. [#3620](https://github.com/GetStream/stream-chat-android/pull/3260)
- inside `MessageOptionsDialogFragment` now properly displays all of the reactions to a message. Previously it erroneously displayed a blank state. [#3620](https://github.com/GetStream/stream-chat-android/pull/3260)
- Fixed the links in UI Components code snippets. [#3261](https://github.com/GetStream/stream-chat-android/pull/3261)
- Messages containing links are now properly aligned with other types of messages. They use `@dimen/stream_ui_spacing_small` for their root layout start and end padding. [#3264](https://github.com/GetStream/stream-chat-android/pull/3264)
- Fixed avatar disappearing from a message group when `MessageListView.deletedMessageListItemPredicate = DeletedMessageListItemPredicate.VisibleToEveryone` or `MessageListView.deletedMessageListItemPredicate = DeletedMessageListItemPredicate.VisibleToAuthorOnly` and the last message in a group of messages posted by someone other than the currently logged in user was deleted. [#3272](https://github.com/GetStream/stream-chat-android/pull/3272)
- Fixed bug in which member counter shown in the `MessageListHeaderViewModel` is incorrect and limited to 30 only. [#3297](https://github.com/GetStream/stream-chat-android/pull/3297)

### ✅ Added
- Added `membersCount` livedata in `MessageListHeaderViewModel` to observe number of all members of channel. [#3297](https://github.com/GetStream/stream-chat-android/pull/3297)

## stream-chat-android-compose

### 🐞 Fixed
- Added thumbnails for video attachments in the attachment picker. [#3300](https://github.com/GetStream/stream-chat-android/pull/3300)
- Fixed a crash occurring when the user would click on a preview of a link that contained no scheme. [#3331](https://github.com/GetStream/stream-chat-android/pull/3331)

### ⬆️ Improved
- Improved the way typing updates work in the MessageComposerController. [#3313](https://github.com/GetStream/stream-chat-android/pull/3313)

### ✅ Added
- Added a way to customize the visibility of deleted messages. [#3298](https://github.com/GetStream/stream-chat-android/pull/3298)
- Added support for file upload configuration that lets you specify what types of files and images you want to allow or block from being uploaded. [3288](https://github.com/GetStream/stream-chat-android/pull/3288)
- Added Compose SDK Guidelines for internal and external contributors. [#3315](https://github.com/GetStream/stream-chat-android/pull/3315)

### ⚠️ Changed
- Switched from vertical to horizontal scrolling for files in the preview section of the message composer. [#3289](https://github.com/GetStream/stream-chat-android/pull/3289)

# March 30th, 2022 - 5.0.2
## stream-chat-android-client
### ✅ Added
- Added a `systemMessage: Message` parameter to  `ChatClient::addMembers`, `ChatClient::removeMembers`, `ChannelClient::addMembers` and `ChannelClient::removeMembers` to send a system message to that channel. [#3254](https://github.com/GetStream/stream-chat-android/pull/3254)

## stream-chat-android-offline
### 🐞 Fixed
- Fixed a bug which occurs when we reinitialize `OfflinePlugin` because it uses old instance of `StateRegistry` and `LogicRegistry`. [#3267](https://github.com/GetStream/stream-chat-android/pull/3267)

## stream-chat-android-ui-components
### 🐞 Fixed
- Users now able to open `MessageOptionsDialogFragment` by clicking on a reaction left on a Giphy message. [#3620](https://github.com/GetStream/stream-chat-android/pull/3260)
- inside `MessageOptionsDialogFragment` now properly displays all of the reactions to a message. Previously it erroneously displayed a blank state. [#3620](https://github.com/GetStream/stream-chat-android/pull/3260)
- Fixed the links in UI Components code snippets. [#3261](https://github.com/GetStream/stream-chat-android/pull/3261)
- Messages containing links are now properly aligned with other types of messages. They use `@dimen/stream_ui_spacing_small` for their root layout start and end padding. [#3264](https://github.com/GetStream/stream-chat-android/pull/3264)
- Made it impossible to send blank or empty messages. [#3269](https://github.com/GetStream/stream-chat-android/pull/3269)

## stream-chat-android-compose
### 🐞 Fixed
- Made it impossible to send blank or empty messages. [#3269](https://github.com/GetStream/stream-chat-android/pull/3269)

### ✅ Added
- Added support for failed messages and an option to resend them. [#3263](https://github.com/GetStream/stream-chat-android/pull/3263)

# March 24th, 2022 - 5.0.1
## stream-chat-android-ui-components
### 🐞 Fixed
- Fixed a bug where the missing implementation of the `MessageTextTransformer` caused message text not to show up. [#3248](https://github.com/GetStream/stream-chat-android/pull/3248)

# March 24th, 2022 - 5.0.0
**5.0.0** is a major release! You can read more about the motivation behind the effort and featured changes in the [announcement blog post](https://getstream.io/blog/android-v5-sdk-release/).
## Common changes for all artifacts
### 🐞 Fixed
- Fixed memory leaks related to image loading. [#2979](https://github.com/GetStream/stream-chat-android/pull/2979)

### ⬆️ Improved
- Replaced KAPT with KSP. [#3113](https://github.com/GetStream/stream-chat-android/pull/3113)

### ⚠️ Changed
- Updated AGP version to 7.1.2 and Gradle version to 7.4. [#3159](https://github.com/GetStream/stream-chat-android/pull/3159)

## stream-chat-android-client
### ✅ Added
- Added possibility to configure `RetryPolicy` using `ChaClient.Builder()`. [#3069](https://github.com/GetStream/stream-chat-android/pull/3069)

### ⚠️ Changed
- Add `Channel::image`, `Channel:name`, `User::image`, `User::name` properties. [#3139](https://github.com/GetStream/stream-chat-android/pull/3139)
- Deprecated `Member:role` in favor of `Member:channelRole` [#3189](https://github.com/GetStream/stream-chat-android/pull/3189)

## stream-chat-android-offline
🚨🚨 **v5.0.0** release brings a big change to the offline support library - it replaces `ChatDomain` with the `OfflinePlugin`. Make sure to check our [migration guide](https://getstream.io/chat/docs/sdk/android/client/guides/chatdomain-migration/)! 🚨🚨

### 🐞 Fixed
- Unread count for muted channels no longer increments when the channel is muted and new messages are received. [#3112](https://github.com/GetStream/stream-chat-android/pull/3112)
- Fixed marking the channel as read if it was opened offline previously. [#3162](https://github.com/GetStream/stream-chat-android/pull/3162)

### ❌ Removed
- Moved `RetryPolicy` related logic to `ChatClient`. [#3069](https://github.com/GetStream/stream-chat-android/pull/3069)

## stream-chat-android-ui-common
### ❌ Removed
- Removed ChatMarkdown in favor of ChatMessageTextTransformer [#3189](https://github.com/GetStream/stream-chat-android/pull/3189)

## stream-chat-android-ui-components
### 🐞 Fixed
- Fixed an issue with message flickering when sending a message with file attachments. [#3209](https://github.com/GetStream/stream-chat-android/pull/3209)
- Fixed a crash when overriding `ChatUI::imageHeadersProvider` caused by compiler [issue](https://youtrack.jetbrains.com/issue/KT-49793). [#3237](https://github.com/GetStream/stream-chat-android/pull/3237)

### ✅ Added
- Added a separate `LinkAttachmentsViewHolder` for handling messages containing link attachments and no other types of attachments. [#3070](https://github.com/GetStream/stream-chat-android/pull/3070)
- Added a separate `FileAttachmentsViewHolder` for handling messages containing file attachments of different types or file attachments not handled by one of the other `ViewHolder`s. [#3091](https://github.com/GetStream/stream-chat-android/pull/3091)
- Introduced `InnerAttachmentViewHolder` as an inner ViewHolder for custom attachments. [#3183](https://github.com/GetStream/stream-chat-android/pull/3183)
- Introduced `AttachmentFactory` as a factory for custom attachment ViewHolders. [#3116](https://github.com/GetStream/stream-chat-android/pull/3116)
- Introduced `AttachmentFactoryManager` as a manager for the list of registered attachment factories. The class is exposed via `ChatUI`. [#3116](https://github.com/GetStream/stream-chat-android/pull/3116)
- Added an attribute to customize the color state list of the AttachmentsDialog buttons called `streamUiAttachmentTabButtonColorStateList`. [#3242](https://github.com/GetStream/stream-chat-android/pull/3242)

### ⚠️ Changed
- Separated the Giphy attachments and content to a GiphyAttachmentViewHolder. [#2932](https://github.com/GetStream/stream-chat-android/pull/2932)
- Created a GiphyMediaAttachmentView and its respective style to customize giphies. [#2932](https://github.com/GetStream/stream-chat-android/pull/2932)
- You can now use `original` sized giphies that apply resizing based on the GIF size. [#2932](https://github.com/GetStream/stream-chat-android/pull/2932)
- Use `fixedHeight` or `fixedHeightDownsampled` giphies to use a fixed height that keeps the aspect ratio and takes up less memory. [#2932](https://github.com/GetStream/stream-chat-android/pull/2932)
- Make sure to check out our giphy attachment styles (GiphyMediaAttachmentView) for customization.
- Created an ImageAttachmentViewHolder that represents images in the message list. [#3067](https://github.com/GetStream/stream-chat-android/pull/3067)
- Renamed MediaAttachmentViewStyle and its attributes to ImageAttachmentViewStyle. [#3067](https://github.com/GetStream/stream-chat-android/pull/3067)
- Messages containing link attachments and no other types of attachments are no longer handled by `TextAndAttachmentsViewHolder`, instead they are handled by `LinkAttachmentsViewHolder`. [#3070](https://github.com/GetStream/stream-chat-android/pull/3070)
- Messages containing file attachments of different file types or types not handled by one of the other `ViewHolders` are no longer handled by `TextAndAttachmentsViewHolder`, instead they are handled by `FileAttachmentsViewHolder`. [#3091](https://github.com/GetStream/stream-chat-android/pull/3091)
- Updated the structure of UI components documentation. [UI Components documentation](https://getstream.io/chat/docs/sdk/android/ui/overview/). [#3186](https://github.com/GetStream/stream-chat-android/pull/3186)
- Updated the code snippets from the UI Components documentation in the `stream-chat-android-docs` module. [3205](https://github.com/GetStream/stream-chat-android/pull/3205)

### ❌ Removed
- All usage of `ChatDomain`. [#3190](https://github.com/GetStream/stream-chat-android/pull/3190)
- Removed "Pin message", "Reply", "Thread reply" message actions for messages that are not synced. [#3226](https://github.com/GetStream/stream-chat-android/pull/3226)

## stream-chat-android-compose
### 🐞 Fixed
- Mitigated the effects of `ClickableText` consuming all pointer events when messages contain links by passing long press handlers to `MessageText`. [#3137](https://github.com/GetStream/stream-chat-android/pull/3137)
- Fixed an issue with message flickering when sending a message with file attachments. [#3209](https://github.com/GetStream/stream-chat-android/pull/3209)
- Fixed ripple color in dark mode. [#3211](https://github.com/GetStream/stream-chat-android/pull/3211)
- Long user names no longer break layout in the message list. [#3219](https://github.com/GetStream/stream-chat-android/pull/3219)
- Fixed the click handler on the last item in the image attachments content. [#3221](https://github.com/GetStream/stream-chat-android/pull/3221)

### ⬆️ Improved
- Allowed passing long press handlers to `MessageText`. [#3137](https://github.com/GetStream/stream-chat-android/pull/3137)

### ✅ Added
- Added code snippets from the Compose documentation to the `stream-chat-android-docs` module. [3197](https://github.com/GetStream/stream-chat-android/pull/3197)
- Added support for delivery indicator in the message list. [#3218](https://github.com/GetStream/stream-chat-android/pull/3218)

### ⚠️ Changed
- Replaced the `reactionTypes` field in `ChatTheme` with the new `reactionIconFactory` field that allows customizing reaction icons. [#3046](https://github.com/GetStream/stream-chat-android/pull/3046)
- `MessageText` now requires the parameter `onLongItemClick: (Message) -> Unit`. This was done in order to mitigate `ClickableText` consuming all pointer events. [#3137](https://github.com/GetStream/stream-chat-android/pull/3137)
- Renamed the `state.channel` package to `state.channels` for consistency. [#3143](https://github.com/GetStream/stream-chat-android/pull/3143)
- Renamed the `viewmodel.channel` package to `viewmodel.channels` for consistency. [#3143](https://github.com/GetStream/stream-chat-android/pull/3143)
- Moved the contents of the `ui.imagepreview` and `ui.mediapreview` packages to `ui.attachments.preview`. [#3143](https://github.com/GetStream/stream-chat-android/pull/3143)
- Moved the preview handlers from the `ui.filepreview` package to `ui.attachments.preview.handler` [#3143](https://github.com/GetStream/stream-chat-android/pull/3143)

### ❌ Removed
- Removed "Pin message", "Reply", "Thread reply" message actions for messages that are not synced. [#3226](https://github.com/GetStream/stream-chat-android/pull/3226)

# March 9th, 2022 - 4.30.1
## stream-chat-android-client
### ✅ Added
- Added `notificationChannel` lambda parameter to `NotificationHandlerFactory::createNotificationHandler` which is being used to create a `NotificationChannel`.
  You can use it to customize notifications priority, channel name, etc. [#3167](https://github.com/GetStream/stream-chat-android/pull/3167)

### ⚠️ Changed
- `LoadNotificationDataWorker` is now using a separate `NotificationChannel` with `NotificationCompat.PRIORITY_LOW`.
  You can customize its name by overriding `stream_chat_other_notifications_channel_name` string. [#3167](https://github.com/GetStream/stream-chat-android/pull/3167)

## stream-chat-android-offline
### 🐞 Fixed
- Fixed updating typing users. [#3154](https://github.com/GetStream/stream-chat-android/pull/3154)

## stream-chat-android-ui-components
### 🐞 Fixed
- Fixed displaying long usernames in message's footnote within `MessageListView`. [#3149](https://github.com/GetStream/stream-chat-android/pull/3149)
- A bug that made `ScrollButtonView` in `MessageListView` permanently visible. [#3170](https://github.com/GetStream/stream-chat-android/pull/3170)
- Fixed display of read status indicators [#3181](https://github.com/GetStream/stream-chat-android/pull/3181)

### ✅ Added
- Added a way to check if the adapters and message/channel lists have been initialized or not. [#3182](https://github.com/GetStream/stream-chat-android/pull/3182)
- Added `streamUiRetryMessageEnabled` attribute to `MessageListView` that allows to show/hide retry action in message's overlay. [#3185](https://github.com/GetStream/stream-chat-android/pull/3185)

## stream-chat-android-compose
### 🐞 Fixed
- Fixed display of read status indicators [#3181](https://github.com/GetStream/stream-chat-android/pull/3181)

# March 2nd, 2022 - 4.30.0
## Common changes for all artifacts
### ⬆️ Improved
- We upgraded our Kotlin version to 1.6, Moshi to 1.13 and Compose to 1.1.1. [#3104](https://github.com/GetStream/stream-chat-android/pull/3104)[#3123](https://github.com/GetStream/stream-chat-android/pull/3123)
- Updated Google's Accompanist version. [#3104](https://github.com/GetStream/stream-chat-android/pull/3104)

### ⚠️ Changed
- These version updates mean our SDK now expects the minimum of AGP 7.x.x. We recommend using 7.1+. [#3104](https://github.com/GetStream/stream-chat-android/pull/3104)

## stream-chat-android-compose
### ⚠️ Changed
- Since we're using Compose 1.1.1 for our SDK, we recommend upgrading to avoid conflicts. [#3104](https://github.com/GetStream/stream-chat-android/pull/3104)

# February 24th, 2022 - 4.29.0
## stream-chat-android-offline
### 🐞 Fixed
- Fixed updating `ChatDomain::totalUnreadCount` and `ChatDomain::channelUnreadCount` after restoring app from the background and
  when sending a message to a channel without read enabled. [#3121](https://github.com/GetStream/stream-chat-android/pull/3121)

## stream-chat-android-ui-components
### 🐞 Fixed
- Fixed setting custom empty and loading views for `MessageListView`. [#3082](https://github.com/GetStream/stream-chat-android/pull/3082)

### ⬆️ Improved
- Disabled command popups when attachments are present. [#3051](https://github.com/GetStream/stream-chat-android/pull/3051)
- Disabled the attachments button when popups are present. [#3051](https://github.com/GetStream/stream-chat-android/pull/3051)

### ✅ Added
- Added `ChatUI.channelNameFormatter` to allow customizing the channel's name format. [#3068](https://github.com/GetStream/stream-chat-android/pull/3068)
- Added a customizable height attribute to SearchInputView [#3081](https://github.com/GetStream/stream-chat-android/pull/3081)
- Added `ChatUI.dateFormatter` to allow customizing the way the dates are formatted. [#3085](https://github.com/GetStream/stream-chat-android/pull/3085)
- Added ways to show/hide the delivery status indicators for channels and messages. [#3102](https://github.com/GetStream/stream-chat-android/pull/3102)

### ⚠️ Changed
- Disabled editing on Giphy messages given that it's breaking the UX and can override the GIF that was previously put in. [#3071](https://github.com/GetStream/stream-chat-android/pull/3071)

### ❌ Removed
- Removed ExoMedia dependency in favor of standard Android `VideoView`. [#3098](https://github.com/GetStream/stream-chat-android/pull/3098)

## stream-chat-android-compose
### 🐞 Fixed
- Fixed back press handling. [#3120](https://github.com/GetStream/stream-chat-android/pull/3120)

### ✅ Added
- Exposed a way to clear the message composer externally, e.g. when using custom sendMessage handlers. [#3100](https://github.com/GetStream/stream-chat-android/pull/3100)
- Exposed `loadingMoreContent` for the `ChannelList` and `Channels` components that allows you to override the default loading more content. [#3103](https://github.com/GetStream/stream-chat-android/pull/3103)
- Exposed `loadingMoreContent` for the `MessageList` and `Messages` components that allows you to override the default loading more content. [#3103](https://github.com/GetStream/stream-chat-android/pull/3103)
- Added the `attachmentsContentImageGridSpacing` option to `StreamDimens`, to make it possible to customize the spacing between image attachment tiles via `ChatTheme`. [#3105](https://github.com/GetStream/stream-chat-android/pull/3105)

### ⚠️ Changed
- Replaced the `reactionTypes` field in `ChatTheme` with the new `reactionIconFactory` field that allows customizing reaction icons. [#3046](https://github.com/GetStream/stream-chat-android/pull/3046)
- Disabled editing on Giphy messages given that it's breaking the UX and can override the GIF that was previously put in. [#3071](https://github.com/GetStream/stream-chat-android/pull/3071)

### ❌ Removed
- Removed ExoMedia dependency in favor of standard Android `VideoView`. [#3092](https://github.com/GetStream/stream-chat-android/pull/3092)
- Removed `SystemBackPressHandler` in favor of `BackHandler` from the Compose framework. [#3120](https://github.com/GetStream/stream-chat-android/pull/3120)

# February 17th, 2022 - 4.28.4
## stream-chat-android-client
### ✅ Added
- Added the `member` field to the `MemberRemovedEvent`. [#3090](https://github.com/GetStream/stream-chat-android/pull/3090)

## stream-chat-android-offline
### 🐞 Fixed
- Fixed how member removal is handled in `DefaultChatEventHandler`. [#3090](https://github.com/GetStream/stream-chat-android/pull/3090)

# February 16th, 2022 - 4.28.3
## stream-chat-android-ui-components
### ⬆️ Improved
- Improved the logic around mentions and users that can be mentioned within the input. [#3088](https://github.com/GetStream/stream-chat-android/pull/3088)

## stream-chat-android-compose
### ⬆️ Improved
- Improved the logic around mentions and users that can be mentioned within the input. [#3088](https://github.com/GetStream/stream-chat-android/pull/3088)

# February 9th, 2022 - 4.28.2
## Common changes for all artifacts
- Fix crash with offline support. [#3063](https://github.com/GetStream/stream-chat-android/pull/3063)

# February 9th, 2022 - 4.28.1
## Common changes for all artifacts
- Fix crash when events were received. [#3058](https://github.com/GetStream/stream-chat-android/pull/3058)

# February 8th, 2022 - 4.28.0
## 🚨 Old UI Module removed
`stream-chat-android` is deprecated and won't be maintained anymore. The module will continue working, but we won't be releasing new versions.
The source code has been moved to this [archived repository](https://github.com/GetStream/stream-chat-android-old-ui)
Consider migrating to `stream-chat-android-ui-components` or `stream-chat-android-compose`. Here you can find a set of useful resources for migration:
- [UI Components Documentation](https://getstream.io/chat/docs/sdk/android/ui/overview/)
- [Android Chat Messaging Tutorial](https://getstream.io/tutorials/android-chat/)
- [Compose UI Components Documentation](https://getstream.io/chat/docs/sdk/android/compose/overview/)
- [Compose Chat Messaging Tutorial](https://getstream.io/chat/compose/tutorial/)
- [Old Sample App Migration PR](https://github.com/GetStream/stream-chat-android/pull/2467)

## Common changes for all artifacts
### ✅ Added
- Create new artifact to integrate Xiaomi Mi Push with Stream. You will need to add  `stream-chat-android-pushprovider-xiaomi` artifact to your App. Check our [docs](https://getstream.io/chat/docs/sdk/android/client/guides/push-notifications/xiaomi) for further details. [#2444](https://github.com/GetStream/stream-chat-android/pull/2444)

### ⚠️ Changed
- Update Android Gradle Plugin version to 7.1.0 and Gradle version to 7.3.3. [#2989](https://github.com/GetStream/stream-chat-android/pull/2989)

## stream-chat-android-client
### ⬆️ Improved
- Internal implementation only asks to the provided `TokenProvider` a new token when it is really needed. [#2995](https://github.com/GetStream/stream-chat-android/pull/2995)

### ⚠️ Changed
- UnknownHostException is no longer considered a permanent network error. [#3054](https://github.com/GetStream/stream-chat-android/pull/3054)

## stream-chat-android-offline
### 🐞 Fixed
- Fixed memory leak related to database initialization.[#2974](https://github.com/GetStream/stream-chat-android/pull/2974)

### ✅ Added
- Added new extension function `ChatClient::deleteChannel`. [#3007](https://github.com/GetStream/stream-chat-android/pull/3007)

### ⚠️ Changed
- Deprecated `ChatDomain::deleteChannel` in favour of `ChatClient::deleteChannel`. [#3007](https://github.com/GetStream/stream-chat-android/pull/3007)

## stream-chat-android-ui-common
### ✅ Added
- Added new extension function `ChatClient::loadMessageById`. [#2929](https://github.com/GetStream/stream-chat-android/pull/2929)

## stream-chat-android-ui-components
### 🐞 Fixed
- Fixed the logic for fetching encoding for URLs when opening PDFs and similar documents in the MessageList. [#3017](https://github.com/GetStream/stream-chat-android/pull/3017)

### ⬆️ Improved
- Replaced Lottie typing indicator with a custom view. [#3004](https://github.com/GetStream/stream-chat-android/pull/3004)

## stream-chat-android-compose
### 🐞 Fixed
- Fixed the way our attachments work and are represented in Compose to support more attachment types. [#2955](https://github.com/GetStream/stream-chat-android/pull/2955)
- Fixed the logic for fetching encoding for URLs when opening PDFs and similar documents in the MessageList. [#3017](https://github.com/GetStream/stream-chat-android/pull/3017)

### ⬆️ Improved
- Improved RTL support in Compose [#2987](https://github.com/GetStream/stream-chat-android/pull/2987)
- Made the SDK smaller by removing Materials Icons dependency [#2987](https://github.com/GetStream/stream-chat-android/pull/2987)
- Removed unnecessary experimental flags, opted in into APIs we're using from Compose. [#2983](https://github.com/GetStream/stream-chat-android/pull/2983)

### ✅ Added
- Added [`Custom Attachments guide`](https://getstream.io/chat/docs/sdk/android/composee/guides/adding-custom-attachments/). [#2967](https://github.com/GetStream/stream-chat-android/pull/2967)
- Added `onHeaderAvatarClick` parameter to the `ChannelsScreen` component. [#3016](https://github.com/GetStream/stream-chat-android/pull/3016)
- Exposed `lazyListState` for the `ChannelList` and `Channels` components that allows you to control the scrolling behavior and state. [#3049](https://github.com/GetStream/stream-chat-android/pull/3049)
- Exposed `helperContent` for the `ChannelList` and `Channels` components that allows you to implement a helper UI such as scroll to top button for the channel list. [#3049](https://github.com/GetStream/stream-chat-android/pull/3049)
- Exposed `lazyListState` for the `MessageList` and `Messages` components that allows you to control the scrolling behavior and state. [#3044](https://github.com/GetStream/stream-chat-android/pull/3044)
- Exposed `helperContent` for the `MessageList` and `Messages` components that allows you to override the default scrolling behavior UI.  [#3044](https://github.com/GetStream/stream-chat-android/pull/3044)

### ⚠️ Changed
- Renamed `onHeaderClickAction` parameter to `onHeaderActionClick` for the `ChannelsScreen` component. [#3016](https://github.com/GetStream/stream-chat-android/pull/3016)
- `MessageList` and `Messages` now have two new parameters that have default values. Please make sure that you check out the changes and that everything still works for you. [#3044](https://github.com/GetStream/stream-chat-android/pull/3044)

## stream-chat-android-pushprovider-xiaomi
### ✅ Added
- Added a `XiaomiMessagingDelegate` class to simplify custom implementations of `PushMessageReceiver` that forward messages to the SDK. See [Using a Custom PushMessageReceiver](https://getstream.io/chat/docs/sdk/android/client/guides/push-notifications/xiaomi#using-a-custom-pushmessagereceiver) for more details. [#2444](https://github.com/GetStream/stream-chat-android/pull/2444)

# February 2nd, 2022 - 4.27.2
## stream-chat-android-offline
### 🐞 Fixed
- Fixed refreshing cached channels after setting the user. [#3010](https://github.com/GetStream/stream-chat-android/pull/3010)

# January 31th, 2022 - 4.27.1
## stream-chat-android-offline
### 🐞 Fixed
- Fixed clearing cache after receiving channel truncated event. [#3001](https://github.com/GetStream/stream-chat-android/pull/3001)

# January 25th, 2022 - 4.27.0
## stream-chat-android-client
### 🐞 Fixed
- Fixed bug related to the wrong unread messages count when a socket connection is not available. [#2927](https://github.com/GetStream/stream-chat-android/pull/2927)
- Fixed deserialization issue when parsing the `Message` object while searching for a message from a channel with 0 members. [#2947](https://github.com/GetStream/stream-chat-android/pull/2947)

### ✅ Added
- Added the `systemMessage` parameter to `ChatClient::truncateChannel` and `ChannelClient:truncate` methods that represents a system message that will be displayed after the channel was truncated. [#2949](https://github.com/GetStream/stream-chat-android/pull/2949)
- Added the `message` parameter to the `ChannelTruncatedEvent` that represents a system message that will be displayed after the channel was truncated. [#2949](https://github.com/GetStream/stream-chat-android/pull/2949)
- Added method to consult the settings of the app. Use `ChatClient.instance().appSettings()` to request the settings of your app. [#2960](https://github.com/GetStream/stream-chat-android/pull/2960)
- Added `ChatClient.shuffleGiphy` extension function and removing ShuffleGiphy use case. [#2962](https://github.com/GetStream/stream-chat-android/pull/2962)
- Added `ChatClient.sendGiphy` extension function and removing SendGiphy use case. [#2963](https://github.com/GetStream/stream-chat-android/pull/2963)
- Added `Channel::ownCapabilities` and `ChannelCapabilities` object.
  Channel capabilities provide you information on which features are available for the current user. [#2971](https://github.com/GetStream/stream-chat-android/pull/2971)

### ⚠️ Changed
- Deprecated `ChatDomain.leaveChannel`. Use ChatClient.removeMembers instead. [#2926](https://github.com/GetStream/stream-chat-android/pull/2926)

## stream-chat-android-offline
### ⬆️ Improved
- Utilized the `message` parameter of the `ChannelTruncatedEvent` to show a system message instantly after the channel was truncated. [#2949](https://github.com/GetStream/stream-chat-android/pull/2949)

### ✅ Added
- Added new extension function `ChatClient::cancelMessage`. [#2928](https://github.com/GetStream/stream-chat-android/pull/2928)
- Added `ChatClient::needsMarkRead` extension function to check if a channel can be marked as read. [#2920](https://github.com/GetStream/stream-chat-android/pull/2920)

### ⚠️ Changed
- Deprecated `ChatDomain::cancelMessage` in favour of `ChatClient::cancelMessage`. [#2928](https://github.com/GetStream/stream-chat-android/pull/2928)

## stream-chat-android-ui-components
### 🐞 Fixed
- Handling video attachments that's don't have mime-type, but have type. [2919](https://github.com/GetStream/stream-chat-android/pull/2919)
- Intercepted and blocked attachment preview for attachments which are not fully uploaded. [#2950](https://github.com/GetStream/stream-chat-android/pull/2950)
- Fixed a bug when changes to the mentioned users in a message were not propagated to the UI. [2951](https://github.com/GetStream/stream-chat-android/pull/2951)

### ⬆️ Improved
- Improve Korean 🇰🇷 translations. [#2953](https://github.com/GetStream/stream-chat-android/pull/2953)

## stream-chat-android-compose
### 🐞 Fixed
- Fixed crashes caused by deleting channels [#2942](https://github.com/GetStream/stream-chat-android/pull/2942)

### ⬆️ Improved
- `ReactionOptions` now displays the option to show more reactions if there are more than 5 available [#2918](https://github.com/GetStream/stream-chat-android/pull/2918)
- Improve Korean 🇰🇷 translations. [#2953](https://github.com/GetStream/stream-chat-android/pull/2953)
- Improved `MessageComposer` UX by disabling commands when attachments or text are present. [#2961](https://github.com/GetStream/stream-chat-android/pull/2961)
- Improved `MessageComposer` UX by disabling attachment integration button when popups with suggestions are present. [#2961](https://github.com/GetStream/stream-chat-android/pull/2961)

### ✅ Added
- Added `ExtendedReactionsOptions` and `ReactionsPicker` in order to improve reaction picking UX [#2918](https://github.com/GetStream/stream-chat-android/pull/2918)
- Added documentation for [`ReactionsPicker`](https://getstream.io/chat/docs/sdk/android/compose/message-components/reactions-picker/) [#2918](https://github.com/GetStream/stream-chat-android/pull/2918)
- Added ways to customize the channel, message and member query limit when building a ChannelListViewModel [#2948](https://github.com/GetStream/stream-chat-android/pull/2948)

# January 12th, 2022 - 4.26.0
## Common changes for all artifacts
### ⬆️ Improved
- 🚨 Breaking change: Markdown support is moved into a standalone module `stream-chat-android-markdown-transformer` which is not included by default. You can use it with `ChatUI.messageTextTransformer` to add Markdown support to your app. You can find more information [here](https://getstream.io/chat/docs/sdk/android/ui/chatui/#markdown). [#2786](https://github.com/GetStream/stream-chat-android/pull/2786)

## stream-chat-android-client
### ✅ Added
- Added `Member::banned` property that represents, if the channel member is banned. [#2915](https://github.com/GetStream/stream-chat-android/pull/2915)
- Added `Member::channelRole` property that represents the user's channel-level role. [#2915](https://github.com/GetStream/stream-chat-android/pull/2915)

## stream-chat-android-offline
### 🐞 Fixed
- Fixed populating mentions after editing the message. `Message::mentionedUsers` shouldn't be empty if edited message contains mentioned users. [#2852](https://github.com/GetStream/stream-chat-android/pull/2852)

### ✅ Added
- Added `memberLimit` to `ChatDomain::queryChannels` and `ChatDomain::queryChannelsLoadMore` that allows modifying the number of members to fetch per channel. [#2826](https://github.com/GetStream/stream-chat-android/pull/2826)

### ❌ Removed
- Removed `QueryChannelsLoadMore` usecase. [#2790](https://github.com/GetStream/stream-chat-android/pull/2790)
- `QueryChannelsController::loadMore` is removed and logic is moved into `ChatDomain`. [#2790](https://github.com/GetStream/stream-chat-android/pull/2790)

## stream-chat-android-ui-components
### 🐞 Fixed
- Fixed displaying mentions popup when text contains multiple lines. [#2851](https://github.com/GetStream/stream-chat-android/pull/2851)
- Fixed the loading/playback speed of GIFs. [#2914](https://github.com/GetStream/stream-chat-android/pull/2914)
- Fixed scroll persisting after long tapping on an item in the message list. [#2916](https://github.com/GetStream/stream-chat-android/pull/2916)
- Fixed footnote of messages showing "Only Visible to You". This message was visible even when deleted messages were visible to everyone. [#2923](https://github.com/GetStream/stream-chat-android/pull/2923)

### ⬆️ Improved
- Improved the way thread pagination works. [#2845](https://github.com/GetStream/stream-chat-android/pull/2845)

### ✅ Added
- Added `memberLimit` parameter to `ChannelListViewModel` and `ChannelListViewModelFactory` that allows modifying the number of members to fetch per channel. [#2826](https://github.com/GetStream/stream-chat-android/pull/2826)
- Added `ChatMessageTextTransformer` to transform messages and set them to `TextView`. [#2786](https://github.com/GetStream/stream-chat-android/pull/2786)
- Added `AutoLinkableTextTransformer` which is an implementation of `ChatMessageTextTransformer`. After applying the transformer, it also makes links clickable in TextView. [#2786](https://github.com/GetStream/stream-chat-android/pull/2786)

### ⚠️ Changed
- `ChatUI.markdown` is deprecated in favour of `ChatUI.messageTextTransformer`. [#2786](https://github.com/GetStream/stream-chat-android/pull/2786)
- In the sample app the new behaviour for new messages is to count unread messages, instead of always scroll to bottom [#2865](https://github.com/GetStream/stream-chat-android/pull/)

## stream-chat-android-compose
### 🐞 Fixed
- Fixed a small issue with user avatars flickering [#2822](https://github.com/GetStream/stream-chat-android/pull/2822)
- Fixed faulty scrolling behavior in `Messages` by adding an autoscroll. [#2857](https://github.com/GetStream/stream-chat-android/pull/2857)
- Fixed the font size of avatar initials in the message list. [2862](https://github.com/GetStream/stream-chat-android/pull/2862)
- Fixed faulty scrolling behavior in `Channels` by adding an autoscroll. [#2887](  https://github.com/GetStream/stream-chat-android/pull/2887)
- Fixed the loading/playback speed of GIFs. [#2914](https://github.com/GetStream/stream-chat-android/pull/2914)

### ⬆️ Improved
- Added an animation to the `SelectedChannelMenu` component.
- Added an animation to the `ChannelInfo` component.
- Avatars now show fallback initials in case there was an error while loading images from the network. [#2830](https://github.com/GetStream/stream-chat-android/pull/2830)
- Added more parameters to the stateless version of the MessageComposer for consistency [#2809](https://github.com/GetStream/stream-chat-android/pull/2809)
- Updated primary accent colors in order to achieve a better contrast ratio for accessibility [#2857](https://github.com/GetStream/stream-chat-android/pull/2857)
- Removed default background color from `MessageItem` [#2857](https://github.com/GetStream/stream-chat-android/pull/2857)
- Added multiline mentions support [#2859](https://github.com/GetStream/stream-chat-android/pull/2859)
- Improved the way thread pagination works. [#2845](https://github.com/GetStream/stream-chat-android/pull/2845)

### ✅ Added
- Added the `headerContent` and `centerContent` Slot APIs for the `SelectedChannelMenu` component. [#2823](https://github.com/GetStream/stream-chat-android/pull/2823)
- Added the `headerContent` and `centerContent` Slot APIs for the `ChannelInfo` component. [#2823](https://github.com/GetStream/stream-chat-android/pull/2823)
- You can now define a `placeholderPainter` for the `Avatar` that is shown while the image is loading. [#2830](https://github.com/GetStream/stream-chat-android/pull/2830)
- Added more Slot APIs to the`MessageComposer` and `MessageInput` components [#2809](https://github.com/GetStream/stream-chat-android/pull/2809)
- Added [SelectedReactionsMenu documentation](https://getstream.io/chat/docs/sdk/android/compose/channel-components/selected-reactions-menu/). [#2868](https://github.com/GetStream/stream-chat-android/pull/2868)

### ⚠️ Changed
- Updated [ChatTheme documentation](https://getstream.io/chat/docs/sdk/android/compose/general-customization/chat-theme/). [#2833](https://github.com/GetStream/stream-chat-android/pull/2833)
- Updated [ChannelsScreen documentation](https://getstream.io/chat/docs/sdk/android/compose/channel-components/channels-screen/). [#2839](https://github.com/GetStream/stream-chat-android/pull/2839)
- Updated [ChannelItem documentation](https://getstream.io/chat/docs/sdk/android/compose/channel-components/channel-item/). [#2832](https://github.com/GetStream/stream-chat-android/pull/2832)
- Updated [ChannelListHeader documentation](https://getstream.io/chat/docs/sdk/android/compose/channel-components/channel-list-header/). [#2828](https://github.com/GetStream/stream-chat-android/pull/2828)
- Updated [Component Architecture documentation](https://getstream.io/chat/docs/sdk/android/compose/component-architecture/). [#2834](https://github.com/GetStream/stream-chat-android/pull/2834)
- Updated [SelectedChannelMenu documentation](https://getstream.io/chat/docs/sdk/android/compose/channel-components/selected-channel-menu/). [#2838](https://github.com/GetStream/stream-chat-android/pull/2838)
- Updated [ChannelList documentation](https://getstream.io/chat/docs/sdk/android/compose/channel-components/channel-list/). [#2847](https://github.com/GetStream/stream-chat-android/pull/2847)
- Updated [AttachmentsPicker documentation](https://getstream.io/chat/docs/sdk/android/compose/message-components/attachments-picker/) [#2860](https://github.com/GetStream/stream-chat-android/pull/2860)
- Renamed the `ChannelInfo` component to `SelectedChannelMenu`. [#2838](https://github.com/GetStream/stream-chat-android/pull/2838)
- Updated [Overview documentation](https://getstream.io/chat/docs/sdk/android/compose/overview/). [#2836](https://github.com/GetStream/stream-chat-android/pull/2836)
- Updated [Custom Attachments documentation](https://getstream.io/chat/docs/sdk/android/compose/general-customization/attachment-factory/) with minor sentence formatting changes [#2878](https://github.com/GetStream/stream-chat-android/pull/2878)
- Updated [MessagesScreen documentation](https://getstream.io/chat/docs/sdk/android/compose/message-components/messages-screen/) [#2866](https://github.com/GetStream/stream-chat-android/pull/2866)
- Updated [MessageList documentation](https://getstream.io/chat/docs/sdk/android/compose/message-components/message-list/). [#2869](https://github.com/GetStream/stream-chat-android/pull/2869)

# December 30th, 2021 - 4.25.1
## stream-chat-android-client
### ✅ Added
- Added support to paginate messages pinned in a channel. [#2848](https://github.com/GetStream/stream-chat-android/pull/2848).


# December 23th, 2021 - 4.25.0
## Common changes for all artifacts
### ⬆️ Improved
- Updated dependency versions
  - Kotlin 1.5.31
  - Compose framework 1.0.5
  - AndroidX
  - Lottie 4.2.2
  - OkHttp 4.9.3
  - Room 2.4.0
  - and other, see [#2771](https://github.com/GetStream/stream-chat-android/pull/2771) for more details

## stream-chat-android-offline
### 🐞 Fixed
- Fixed a bug when hard deleted messages still remain in the UI.
- Stabilized behavior of users' updates propagation across values of the channels and the messages. [#2803](https://github.com/GetStream/stream-chat-android/pull/2803)

### ⚠️ Changed
- 🚨 Breaking change: Added `cachedChannel` parameter to `ChatEventHandler::handleChatEvent` [#2807](https://github.com/GetStream/stream-chat-android/pull/2807)

## stream-chat-android-ui-components
### 🐞 Fixed
- Users' updates done in runtime are now propagated to the `MessageListView` component. [#2769](https://github.com/GetStream/stream-chat-android/pull/2769)
- Fixed the display of image attachments on the pinned message list screen. [#2792](https://github.com/GetStream/stream-chat-android/pull/2792)
-  Button for commands is now disabled in edit mode. [#2812](https://github.com/GetStream/stream-chat-android/pull/2812)
- Small bug fix for borders of attachments

### ⬆️ Improved
- Improved Korean 🇰🇷 and Japanese 🇯🇵 translation.
- Improved KDocs of UI components such as `ChannelListHeaderView` and `AvatarView`.

### ✅ Added
- Added header with back button and attachment's title to `AttachmentMediaActivity` which displays playable attachments.
  You can customize its appearance using `streamUiMediaActivityHeader`, `streamUiMediaActivityHeaderLeftActionButtonStyle` and `streamUiMediaActivityHeaderTitleStyle` attributes.
- Added `hard` flag to `MessageListViewModel.Event.DeleteMessage`.
  You can use `MessageListView::setMessageDeleteHandler` and pass `MessageListViewModel.Event.DeleteMessage(MESSAGE, hard = true)` to hard delete messages using `MessageListViewModel`.
  Check [MessageListViewModelBinding](https://github.com/GetStream/stream-chat-android/blob/main/stream-chat-android-ui-components/src/main/kotlin/io/getstream/chat/android/ui/message/list/viewmodel/MessageListViewModelBinding.kt#L37) for further details. [#2772](https://github.com/GetStream/stream-chat-android/pull/2772)
- Rtl support was added. If the app has `android:supportsRtl="true"` and the locale of the device needs Rtl support, the SDK will draw the components from the right-to-left instead the default way (left-to-right) [#2799](https://github.com/GetStream/stream-chat-android/pull/2799)

### ⚠️ Changed
- Constructor of `ChannelListViewModel` and `ChannelListViewModelFactory` changed. Now they ask for `ChatEventHandlerFactory` instead `ChatEventHandler`, so users can use `StateFlow<List<Channel

` in their implementations of `ChatEventHandler`, which can make implementation smarter with resources (don't try to add a channel that is already there, for example) [#2747](https://github.com/GetStream/stream-chat-android/pull/2747)

### ❌ Removed

## stream-chat-android-compose
### 🐞 Fixed
- Fixed the message grouping logic to now include date separators when splitting message groups [#2770](https://github.com/GetStream/stream-chat-android/pull/2770)

### ⬆️ Improved
- Improved the UI for message footers to be more respective of thread replies [#2765](https://github.com/GetStream/stream-chat-android/pull/2765)
- Fixed the orientation and UI of ThreadParticipants [#2765](https://github.com/GetStream/stream-chat-android/pull/2765)
- Improved the API structure more, made the components package more clear [#2795](https://github.com/GetStream/stream-chat-android/pull/2795)
- Improved the way to customize the message item types and containers [#2791](https://github.com/GetStream/stream-chat-android/pull/2791)
- Added more parameters to the stateless version of the MessageComposer for consistency [#2809](https://github.com/GetStream/stream-chat-android/pull/2809)
- Added color and shape parameters to `MessageListHeader` and `ChannelListHeader` components [#2855](https://github.com/GetStream/stream-chat-android/pull/2855)

### ✅ Added
- Added site name labels to link attachments for websites using the Open Graph protocol [#2785](https://github.com/GetStream/stream-chat-android/pull/2785)
- Added preview screens for file attachments [#2764](https://github.com/GetStream/stream-chat-android/pull/2764)
- Added a way to disable date separator and system message items in the message list [#2770](https://github.com/GetStream/stream-chat-android/pull/2770)
- Added an option to the message options menu to unmute a user that sent the message. [#2787](https://github.com/GetStream/stream-chat-android/pull/2787)
- Added a `DefaultMessageContainer` component that encapsulates all default message types [#2791](https://github.com/GetStream/stream-chat-android/pull/2791)
- Added the `SelectedReactionsMenu` component that represents a list of user reactions left for a particular message [#2782](https://github.com/GetStream/stream-chat-android/pull/2782)

### ⚠️ Changed
- Removed SelectedMessageOverlay and replaced it with SelectedMessageMenu - [#2768](https://github.com/GetStream/stream-chat-android/pull/2768)
- Big changes to the structure of the project, making it easier to find all the components and building blocks - [#2752](https://github.com/GetStream/stream-chat-android/pull/2752)
- Renamed the `common` package to `components` and added a logical structure to the components there
- Decoupled many smaller components to the `components` package and their individual files, for ease of use
- Improved the API of several smaller components
- Added a few missing previews
- Changed various component names, removed unused/redundant component blocks and moved to Default components [#2795](https://github.com/GetStream/stream-chat-android/pull/2795)
- Changed some of the component types regarding the message item [#2791](https://github.com/GetStream/stream-chat-android/pull/2791)
- Moved message item components to `components.messages` [#2791](https://github.com/GetStream/stream-chat-android/pull/2791)
- When querying for more channels, `ChannelListViewModel` now uses `OfflinePlugin` based approach if it is enabled. [#2790](https://github.com/GetStream/stream-chat-android/pull/2790)
- Updated [MessageListHeader Documentation](https://getstream.io/chat/docs/sdk/android/compose/message-components/message-list-header/) [#2855](https://github.com/GetStream/stream-chat-android/pull/2855)

### ❌ Removed
- Removed some redundant components from separate files and the `components` package [#2795](https://github.com/GetStream/stream-chat-android/pull/2795)

# December 9th, 2021 - 4.24.0
## stream-chat-android-offline
### 🐞 Fixed
- Fix the issue when users' data can be outdated until restart SDK.

### ✅ Added
- Added new extension function `ChatClient::keystroke`.
- Added new extension function `ChatClient::stopTyping`.

## stream-chat-android-ui-common
### 🐞 Fixed
- Fixed `MessageInputFieldView#mode` not being reset after custom attachments were cleared

## stream-chat-android-ui-components
### 🐞 Fixed
- Fixed crash related with creation of MessageOptionsDialogFragment
- Fixed behaviour related to search messages, when message was not already loaded from database MessageListView could not scroll to searched message.
- Removed cut from text when text end with Italic
- Fixed `GiphyViewHolderStyle#cardBackgroundColor` not getting applied
- Fixed bug related of not removing channels when filter selects channels where the the current user is not a member

### ⬆️ Improved
- Replied messages now have a limit for size. The text will get cut if there's too many characters or too many line breaks.
- Improved Korean 🇰🇷 translations.

### ✅ Added
- Added scroll to original message when clicking in a reply message. Use `ReplyMessageClickListener` to change the behaviour of click in reply messages.

## stream-chat-android-compose
### 🐞 Fixed
- Removed preemptive attachment loading that was resulting in crashes on certain Android API versions
- Fixed incorrect message shape for theirs messages in threads.

### ⬆️ Improved
- Minor UI improvements to the message overlay
- Enabled scrolling behavior in SelectedMessageOverlay

### ✅ Added
- Added the mention suggestion popup to the `MessageComposer` component, that allows to autocomplete a mention from a list of users.
- Added support for slowdown mode. Users are no longer able to send messages during the cooldown interval.
- Added support for system messages.
- Added support for Giphy command.
- Added message pinning to the list of message options
- Added pinned message UI
- Added a checkbox to the `MessageComposer` component, that allows to display a thread message in the parent channel.
- Added an option to flag a message to the message options overlay.

### ⚠️ Changed
- Changed the way focus state works for focused messages.
- Added the Pin type to the MessageAction sealed class
- Renamed a bunch of state classes for Compose component, to have the `State` prefix, general renaming, imports and other quality of life improvements
- Renamed `ReactionOption` state wrapper to `ReactionOptionItemState`
- Renamed `MessageListItem` state wrapper to `MessageListItemState` and its children now have a `State` suffix
- Renamed `AttachmentItem` state wrapper to `AttachmentPickerItemState`
- Renamed `MessageInputState` to `MessageComposerState`
- Renamed `MessageOption` to `MessageOptionState`
- Renamed `defaultMessageOptions()` to `defaultMessageOptionsState()`


# November 25th, 2021 - 4.23.0
## Common changes for all artifacts
### ⬆️ Improved
- Improved logs for errors in the SDK.

## stream-chat-android-offline
### 🐞 Fixed
- Deprecated `QueryChannelsController::mutedChannelsIds`. Use `ChatDomain.mutedChannels` instead
- Fix issue when sent attachments from Android SDK don't show title in iOS.

### ✅ Added
- Added new extension function `ChatClient::replayEventsForActiveChannels`.
- Added new extension function `ChatClient::setMessageForReply`.
- Added new extension function `ChatClient::downloadAttachment` to download attachments without `ChatDomain`.

## stream-chat-android-ui-common
### ✅ Added
- Made `ThreeTenInitializer` public to allow manual invocations of it. See the new [documentation](https://getstream.io/chat/docs/sdk/android/ui/guides/app-startup-initializers/) for more details.

## stream-chat-android-ui-components
### 🐞 Fixed
- Removed ripple effect for attachments in message options.
### ⬆️ Improved
- More customization for AvatarView. Now it is possible to choose between Square and Circle. Use new fields in AvatarStyle to customize AvatarView the way you prefer. 
### ✅ Added
- Added setter `MessageListView.setMessageBackgroundFactory` to set a factory to provide a background for messages. 
- Added `MessageInputViewModel::sendMessageWithCustomAttachments` function allowing to send message with custom attachments list.
- Added `MessageInputView::submitCustomAttachments` function allowing setting custom attachments in `MessageInputView`.
- Added `SelectedCustomAttachmentViewHolderFactory` interface and `BaseSelectedCustomAttachmentViewHolder`class allowing defining how previews of custom attachments in `MessageInputView` should be rendered.

### ⚠️ Changed
- Added `MessageSendHandler::sendMessageWithCustomAttachments` and `MessageSendHandler::sendToThreadWithCustomAttachments` allowing to intercept sending custom attachments actions.

## stream-chat-android-compose
### 🐞 Fixed
- Fixed the information about channel members shown in the `MessageListHeader` subtitle.
- Fixed the bug where the channel icon did not appear because of a lengthy title.

### ⬆️ Improved
- Updated a lot of documentation around the Messages features
- Improved the subtitle text in the `MessageListHeader` component.
- Now, the `MessageComposer` component supports sending `typing.start` and `typing.stop` events when a user starts or stops typing.
- Made the `ChannelNameFormatter`, `ClipboardHandler` and `MessagePreviewFormatter` interfaces functional for ease of use.
- Now, an error Toast is shown when the input in the `MessageComposer` does not pass validation.

### ✅ Added
- Added the "mute" option to the `ChannelInfo` action dialog.
- Added a wrapper for the message input state in the form of `MessageInputState`
- Added `attachmentsContentImageWidth`, `attachmentsContentImageHeight`, `attachmentsContentGiphyWidth`, `attachmentsContentGiphyHeight`, `attachmentsContentLinkWidth`, `attachmentsContentFileWidth` and `attachmentsContentFileUploadWidth` options to `StreamDimens`, to make it possible to customize the dimensions of attachments content via `ChatTheme`.
- Added a thread separator between a parent message and thread replies.
- Added the `threadSeparatorGradientStart` and `threadSeparatorGradientEnd` options to `StreamColors`, to make it possible to customize the thread separator background gradient colors via `ChatTheme`.
- Added the `threadSeparatorVerticalPadding` and `threadSeparatorTextVerticalPadding` options to `StreamDimens`, to make it possible to customize the dimensions of thread separator via `ChatTheme`.
- Added a typing indicator to the `MessageListHeader` component. 
- Added the `messageOverlayActionItemHeight` option to `StreamDimens`, to make it possible to customize the height of an action item on the selected message overlay via `ChatTheme`.
- Added the `messageAlignmentProvider` field to the `ChatTheme` that allows to customize message horizontal alignment. 
- Added the `maxAttachmentCount` and `maxAttachmentSize` parameters to the `MessagesViewModelFactory`, to make it possible to customize the allowed number and size of attachments that can be sent via the `MessageComposer` component.
- Added the `textStyle` and `textColor` parameters to the `NetworkLoadingView` component, to make it possible to customize the text appearance of the inner text.

### ⚠️ Changed
- Made the MessageMode subtypes to the parent class, to make it easier to understand when importing
- Renamed the MessageMode.Thread to MessageMode.MessageThread for clarity
- Changed the signature of the MessageComposer to accommodate for the `MessageInputState`
- Moved common state to the `io.getstream.chat.android.common` package
- Made the `AttachmentFactory.previewContent` field nullable.
- Exposed `MessageReactions` as a public component so users can use it to display a message reactions bubble in their custom UI.
- Changed the type of the inner channel items in the `ChannelsState` class from `Channel` to `ChannelItem`.


# November 11th, 2021 - 4.22.0
## Common changes for all artifacts
### ⬆️ Improved
- Bumped the SDKs target API to 31
- Updated WorkManager to version 2.7.0, which fixes compatibility issues with SDK 31

### ✅ Added
- Added Indonesian :indonesia: translations.
- Added `onErrorSuspend` extension for `Result` to allow executing suspending lambda function for handing error response.

## stream-chat-android
### ✅ Added
- Added `ChannelListItemAdapter::getChannels()` for getting a list of channels

## stream-chat-android-client
### ✅ Added
- Added `NotificationConfig::shouldShowNotificationOnPush` that allows enabling/disabling showing notification after receiving a push message

### ⚠️ Changed
- `NotificationConfig::pushNotificationsEnabled` is now disabled by default if you don't provide custom `NotificationConfig` - our SDK won't create a `NotificationChannel` if push notifications are not configured

## stream-chat-android-offline
### 🐞 Fixed
- Fixed inserting messages with empty `Message::cid`

### ✅ Added
- Added new extension function `ChatCliet::requestMembers` to query members without `ChatDomain`.
- Added new extension function `ChatCliet::searchUsersByName`.

### ⚠️ Changed
- 🚨 Breaking change: `RetryPolicy` in `ChatDomain` is now immutable and can only be set with Builder before creating an instance of it.
- 🚨 Breaking change: `ChannelEventsHandler` is renamed to `ChatEventHandler`, it's function is renamed from `onChannelEvent` to `handleChatEvent`, EventHandlingResult is sealed class now. To get more details read [our docs](https://getstream.io/chat/docs/sdk/android/ui/channel-components/channel-list/#chateventhandler)

## stream-chat-android-ui-components
### 🐞 Fixed
- Fixed bug when showing messages with pending attachments that cause loading state to be not shown in some cases.
- Fixed clearing `MessageInputView` after dismissing message to edit
- Fixed support for videos from other SDKs
- Fixed downloading attachments with some special characters in their names

### ⬆️ Improved
- Improved Korean 🇰🇷 translation related to the flagging.
- 🚨 Breaking change: Now the button for sending message in MessageInputView sizes itself accordingly with the drawable used, instead of having a predefined size (32dp)
- Improved KDocs for `MessageListFragment`.

### ✅ Added
- You can now use MessageListView.backgroundDrawable to have more flexibility to customize your message items background. Be aware that setting backgroundDrawable will override the background configurations of xml.
- Added `streamUiEditInputModeIcon` and `streamUiReplyInputModeIcon` attributes to `MessageInputView`.
  Use them to customize icon in the `MessageInputView's` top left corner displayed when user edits or replies to the message.
- Added `setMessageInputModeListener`, `setSendMessageButtonEnabledDrawable` and `setSendMessageButtonDisabledDrawable` method to `MessageInputView`.
  They can be used together for changing send button icon based on current input mode. See [docs](https://getstream.io/chat/docs/sdk/android/ui/components/message-input#changing-send-message-button) for more details.
- Added static methods `createIntent` and `newInstance` those doesn't have default parameters on `MessageListActivity` and `MessageListFragment` for supporting Java side.

## stream-chat-android-compose
### 🐞 Fixed
- Fixed channel options that are displayed in the `ChannelInfo` component.

### ⬆️ Improved
- Improved the icon set and polished the UI for various Messages features
- Improved the set of customization options for the `DefaultChannelItem`
- Updated documentation for Channels set of features
- Now it is possible to search for distinct channels by member names using `ChannelListViewModel`.
- Improved the design of `ChannelInfo` bottom sheet dialog.

### ✅ Added
- Added a new parameter to the `AttachmentFactory` called `previewContent` that represents attachments within the MessageInput
- Added the `leadingContent`, `detailsContent`, `trailingContent` and `divider` Slot APIs for the `DefaultChannelItem`
- Added `StreamDimens` option to the `ChatTheme`, to allow for dimension customization across the app.
- Added localization support for the components related the channel list.
- Added the `emptySearchContent` parameter to `ChannelList` component that allows to customize the empty placeholder, when there are no channels matching the search query.
- Added support for the muted channel indicator in the message list.
- Added `ChannelNameFormatter` option to the `ChatTheme`, to allow for channel name format customization across the app.
- Added the `textFormatter` field to `AttachmentFactory`, to allow for attachment text format customization.
- Added `MessagePreviewFormatter` option to the `ChatTheme`, to allow for message preview text format customization across the app.
- Added the `leadingContent`, `headerContent`, `footerContent`, `trailingContent` and `content` Slot APIs for the `DefaultMessageItem`
- Added `channelInfoUserItemWidth`, `channelInfoUserItemHorizontalPadding` and `channelInfoUserItemAvatarSize` options to `StreamDimens`, to make it possible to customize the dimensions inside the `ChannelInfo` component via `ChatTheme`.
- Added `ownMessagesBackground`, `otherMessagesBackground` and `deletedMessagesBackgroundColor` options to `StreamColors`, to make it possible to customize the message bubble color via `ChatTheme`.

### ⚠️ Changed
- The `AttachmentFactory` now requires an additional parameter - `previewContent` that's used to preview the attachment within the MessageInput, so please be aware of this!
- Renamed `ChannelOption.icon` property to `ChannelOption.iconPainter` and changed the property type from `ImageVector` to `Painter`.
- Changed the type of the `ChannelListViewModel.selectedChannel` field to `MutableState<Channel?>`.

# October 27th, 2021 - 4.21.0
## Common changes for all artifacts
### ⬆️ Improved
- Improved Korean 🇰🇷 translations.

### ✅ Added
- Added `ChatDomain.connectionState` that exposes 3 states: `CONNECTED`, `CONNECTING` and `OFFLINE`.
  `ChannelListHeaderView` and `MessageListHeaderView` show different title based on newly introduced connection state.
  `ChatDomain.online` is now deprecated - use `ChatDomain.connectionState` instead.

## stream-chat-android-client
### ⬆️ Improved
- Added KDocs for `Result` properties and methods.

### ✅ Added
- The `UserCredentialStorage` interface was added to `ChatClient`. You can set your own implementation via `ChatClient.Builder::credentialStorage`

### ⚠️ Changed
- 🚨 Breaking change: Config property `isRepliesEnabled` is renamed to `isThreadEnabled` to avoid misleading. Now it toggles only thread feature.

### ❌ Removed
- `androidx-security-crypto` dependency was removed. Now, the user's token storage uses private shared preferences by default.

## stream-chat-android-offline
### 🐞 Fixed
- Fix bug when ChannelEventsHandler was not used even if it was set in QueryChannelsController

### ⬆️ Improved
- Channel gets removed from `QueryChannelsController` when receive `ChannelHiddenEvent`

## stream-chat-android-ui-components
### 🐞 Fixed
- Fixed position of reactions. Now the reactions adapts its starting position to fit entirely in the screen. 
- 🚨 Breaking change: Fixing positions of reactions in edit reactions dialog. Using a GridLayoutManager instead of LinearLayoutManager, so now there's box with all reactions instead of a scrollable list. The way to customize the box is a bit different, then a breaking change was inserted in this feature. 
- Made it impossible to send a message during the cooldown interval in slow mode.

### ⬆️ Improved
- Better position for icon of failed message
- Small improvement for information update in messages. The ViewHolders only update the information that had a change.

### ✅ Added
- Added `streamUiMaxAttachmentsCount` attribute to `MessageInputView` to allow customizing the maximum number of attachments in the single message.
The maximum attachments count cannot be greater than 10. Default value: 10.
- Added `streamUiMessageMaxWidthFactorMine` and `streamUiMessageMaxWidthFactorTheirs` `MessageListView` attributes. You can adjust messages width by passing values in [75% - 100%] range.
- Added `MessageInputView::setAttachmentButtonClickListener` that helps you to override click listener for the attachment button.
- Added `MessageInputView::submitAttachments` method to set attachments in `MessageInputView` to be sent with a message.

### ⚠️ Changed
- Feature of replied messages can be enabled/disabled only locally via SDK. `Thread` dashboard flag toggles only thread feature.

## stream-chat-android-compose
### ⬆️ Improved
- Added a way to customize the app font family, by passing in a parameter to `StreamTypography.defaultTypography()`
- Improved permission handling for the `AttachmentsPicker` to handle only the required permissions
- `ThreadParticipants` is now public and can be used for your custom UI.

### ✅ Added
- `ThreadParticipants` component now has a `text: String` parameter allowing customizing the thread label.
- Added unread message count indicators to ChannelItems to show users more info about their channels

### ⚠️ Changed
- `CAMERA` permission is no longer required to be declared in the App Manifest, because we don't use it

### ❌ Removed
- Removed `CAMERA` permission requirement, because we don't use internal camera preview, we request a 3rd party app
- Removed `CAMERA` permission checks if the user doesn't require the permission in their app


# October 18th, 2021 - 4.20.0
## Common changes for all artifacts
### ⬆️ Improved
- Upgraded Kotlin version to 1.5.30
- Make our SDK compile-friendly with TargetSDK 31
- Upgraded Coil version to [1.4.0](https://github.com/coil-kt/coil/releases/tag/1.4.0)

### ⚠️ Changed
- 🚨 Breaking change: `ProgressCallback` is not invoked on main thread anymore. So make sure to handle it if you were previously using this callback to update the UI directly.
- Attachment#uploadState is now updated in real-time during uploads.

### ❌ Removed
- Removed `ProgressTrackerFactory` and `ProgressTracker` in favour of new progress tracking implementation.

## stream-chat-android
### ✅ Added
- Push Notification uses `MessagingStyle` on devices with API Version 23+
- Push Notification configuration has been simplified, check our [docs](https://getstream.io/chat/docs/sdk/android/client/guides/push-notifications/#customizing-push-notifications) to see how it works
- `NotificationHandler` interface allows you to implement your own Push Notification logic show/remove notifications. It is the new interface you need to use if you were using `ChatNotificationHandler` previously
- `NotificationHandlerFactory` help you to use our default `NotificationHandler` implementations

### ⚠️ Changed
- Some properties of `NotificationConfig` has been deprecated, check our [DEPRECATIONS](https://github.com/GetStream/stream-chat-android/blob/main/DEPRECATIONS.md) section
- `ChatNotificationhandler` class has been deprecated, you need to use `NotificationHandler` now. Check our [DEPRECATIONS](https://github.com/GetStream/stream-chat-android/blob/main/DEPRECATIONS.md) section.

## stream-chat-android-client
### 🐞 Fixed
- Fixed issues with Proguard stripping response classes incorrectly

### ⬆️ Improved
- Added KDocs for `ChatClient.Builder` methods.
- `ChatClient` now defaults to using the `https://chat.stream-io-api.com` base URL, using [Stream's Edge API Infrastructure](https://getstream.io/blog/chat-edge-infrastructure/) instead of connecting to a region-specific API. If you're not on a dedicated chat infrastructure, remove any region-specific base URL settings from the `ChatClient.Builder` to use Edge instead.

### ✅ Added
- 🚨 Breaking change: A new `Idle` state is added to `Attachment.UploadState`.
- Added a new callback function `onProgress(bytesUploaded: Long, totalLength: Long)` in `ProgressCallback`.
- Added the possibility to add your own instance of OkHttpClient with `ChatClient.okHttpClient`.

### ⚠️ Changed
- 🚨 Breaking change: `Attachment.UploadState.InProgress` now is data class having two fields, `bytesUploaded: Long` and `totalBytes: Long` instead of object.
- Deprecated the `ChatClient.Builder#cdnUrl` method. To customize file uploads, set a custom `FileUploader` implementation instead. More info in the documentation: [Using Your Own CDN](https://getstream.io/chat/docs/android/file_uploads/?language=kotlin#using-your-own-cdn).

## stream-chat-android-offline
### 🐞 Fixed
- Fixed infinite loading of message if any of its attachments uploading was failed

### ✅ Added
- `ChannelEventsHandler` is added to `QueryChannelsController` to handle updating channel list logic after receiving events. You can provide custom `ChannelEventsHandler` through `ChannelListViewModel` or using `QueryChannelsController` directly.

### ⚠️ Changed
- `QueryChannelsController::newChannelEventFilter` and `QueryChannelsController#checkFilterOnChannelUpdatedEvent` are now deprecated. See the deprecation log for more details.

## stream-chat-android-ui-common
### 🐞 Fixed
- Fixed PDF attachments previews

## stream-chat-android-ui-components
### 🐞 Fixed
- Fixed bug related to scroll of messages.
- Updating attachments view holder only when attachments have changed. This fixes a problem with reloading gifs when reactions are added or removed.
- Fixing ViewReactionsView being cropped if more than 7 reactions are added
- Fix bug using custom attributes into views inflated into our SDK Views

### ⬆️ Improved
- Now it is possible to set a custom `LinearLayoutManager` to `MessageListView`, this can be used to change stack of messages or revert the layout.
- Removed full screen loading view when loading more message items on the `SearchResultListView`.

### ✅ Added
- Added `MessageListView::getRecyclerView` method which exposes the inner `RecyclerView` with message list items.
- Added `MessageListView::setUserReactionClickListener` method to set a listener used when a reaction left by a user is clicked on the message options overlay.
- Added attr `streamUiScrollButtonElevation` to set the elevation of scroll button ot `MessageListView` 
### ⚠️ Changed
- `ChatUI.uiMode` has been deprecated. If you want to force Dark/Light theme, you need to use `AppCompatDelegate.setDefaultNightMode(AppCompatDelegate.MODE_NIGHT_NO|AppCompatDelegate.MODE_NIGHT_YES)`

### ❌ Removed
- `android.permission.CAMERA` from our Manifest. This permission is not required anymore.

## stream-chat-android-compose
### 🐞 Fixed
- Fixed a bug where attachments weren't properly stored when editing a message

### ⬆️ Improved
- Updated the Compose framework version (1.0.3)
- Updated the Accompanist libraries version (0.19.0)
- Improved overlays in all components, to match the same design and opacity
- Added smaller animations to the AttachmentPicker in the MessagesScreen
- General improvements in the Attachments API and the way we build different attachments
- Allowed for better long clicks on attachments
- Improved the experience of creating the MessagesViewModelFactory with default arguments
- Updated and cleaned up Channel screen design
- Improved logic for updating the `lastSeenMessage` for fewer calculations

### ✅ Added
- Added DateSeparator items to Messages to group up messages by their creation date
- Added an `overlayDark` color for date separators and similar UI components

### ⚠️ Changed
- Removed AttachmentPicker option when editing messages
- Removed Attachment previews when editing messages with attachments
- Improved the ease of use of the AttachmentState API by keeping it state & actions only
- Moved the `modifier` parameter outside of the AttachmentState to the AttachmentFactory
- Updated Attachments to hold `Message` items instead of `MessageItem`s
- Changed the type of the `onLastVisibleMessageChanged` parameter to `Message` for ease of use
- Changed the parameter type of `itemContent` in `MessageList` and `Messages` to `MessageListItem`
- Renamed `onScrollToBottom` to `onScrolledToBottom` in `MessageList` and `Messages`
- Made the ChannelListHeader Slot APIs non-nullable so they're always provided, also made them an extension of the RowScope for ease of use

# September 15th, 2021 - 4.19.0
## Common changes for all artifacts
### ✅ Added
- Create new artifact to integrate Huawei Push Kit with Stream. You will need to add  `stream-chat-android-pushprovider-huawei` artifact to your App. Check our [docs](https://getstream.io/chat/docs/sdk/android/client/guides/push-notifications/huawei) for further details.

## stream-chat-android
### ✅ Added
- Added a method to dismiss all notifications from a channel. It is handled internally from the SDK but you are able to dismiss channel notification at whatever time calling `ChatClient::dismissChannelNotifications`
- Notifications are dismissed after the user logout the SDK

## stream-chat-android-client
### 🐞 Fixed
- Fixed sending messages using `ChatClient::sendMessage` without explicitly specifying the sender user id.
- Fixed sending custom attachments without files to upload
- Fixed deserialization issues when parsing `ChannelTruncatedEvent` and `MessageDeletedEvent` events with an absent user.

### ⬆️ Improved
- Custom attachment types are now preserved after file uploads

### ✅ Added
- Added `hardDelete` field to `MessageDeletedEvent`.

### ⚠️ Changed
- Now it is possible to hard delete messages. Insert a flag `hard = true` in the `ChatClient.deleteMessage` and it will be deleted in the backend. **This action can't be undone!**

## stream-chat-android-ui-common
### 🐞 Fixed
- Fixed bug with light mode.
- Removed `streamUiValidTheme`, as we don't support extending our base theme any longer. Please don't extend our base theme and set the `streamUiTheme` in your application theme instead.

## stream-chat-android-ui-components
### ✅ Added
- Notifications are dismissed after the user go into the channel conversation when you are using `MessageListView`
- Added `bubbleBorderColorMine`, `bubbleBorderColorTheirs`, `bubbleBorderWidthMine`, `bubbleBorderWidthTheirs` to `ViewReactionsViewStyle` for customizing reactions` border

## stream-chat-android-compose
### ⬆️ Improved
- Updated the Compose framework version (1.0.2)
- Updated the Accompanist library version (0.18.0)

### ✅ Added
- Added an uploading indicator to files and images
- Images being uploaded are now preloaded from the system
- Upload indicators show the upload progress and how much data is left to send
- Added more image options to the ImagePreviewActivity such as download, delete, reply to message...
- Added an Image Gallery feature to the ImagePreviewActivity where users can browse all the images
- Notifications are dismissed after the user go into the channel conversation when you are using `MessageList`

### ⚠️ Changed
- `StreamAttachment.defaultFactories()` is a function now, instead of a property.
- Updated all default value factories to functions (e.g. StreamTypography)
- Re-organized all attachment factories and split up code in multiple packages
- Changed the `AttachmentState` `message` property name to `messageItem`
- Added an `isFocused` property to `MessageItem`
- Added an `onImagePreviewResult` callback/parameter to various Messages screen components

### ❌ Removed

## stream-chat-android-pushprovider-firebase
### ✅ Added
- Added a `FirebaseMessagingDelegate` class to simplify custom implementations of `FirebaseMessagingService` that forward messages to the SDK. See [Using a Custom Firebase Messaging Service](https://getstream.io/chat/docs/sdk/android/client/guides/push-notifications/firebase/#using-a-custom-firebase-messaging-service) for more details.

## stream-chat-android-pushprovider-huawei
### ✅ Added
- Added a `HuaweiMessagingDelegate` class to simplify custom implementations of `HmsMessageService` that forward messages to the SDK. See [Using a Custom Huawei Messaging Service](https://getstream.io/chat/docs/sdk/android/client/guides/push-notifications/huawei#using-a-custom-huawei-messaging-service) for more details.

# September 15th, 2021 - 4.18.0
## stream-chat-android-client
### 🐞 Fixed
- Fixed setting notification's `contentTitle` when a Channel doesn't have the name. It will now show members names instead

### ✅ Added
- Added a new way to paginate through search message results using limit and next/previous values.

### ⚠️ Changed
- Deprecated `Channel#name`, `Channel#image`, `User#name`, `Ues#image` extension properties. Use class members instead.

### ❌ Removed
- Completely removed the old serialization implementation. You can no longer opt-out of using the new serialization implementation.
- Removed the `UpdateUsersRequest` class.

## stream-chat-android-offline
### ⬆️ Improved
- Improving logs for Message deletion error.

## stream-chat-android-ui-common
### 🐞 Fixed
- Fixed theme for `AttachmentDocumentActivity`. Now it is applied: `Theme.AppCompat.DayNight.NoActionBar`

## stream-chat-android-ui-components
### 🐞 Fixed
- Fixed the bug when MessageInputView let send a message with large attachments. Such message is never sent.
- Fixed bug related to `ScrollHelper` when `MessageListView` is initialised more than once.

### ⬆️ Improved
- The search for mentions now includes transliteration, diacritics removal, and ignore typos. To use transliteration, pass the id of the desired alphabets to `DefaultStreamTransliterator`, add it to DefaultUserLookupHandler and set it using `MessageInputView.setUserLookupHandler`. Transliteration works only for android API 29. If you like to add your own transliteration use https://unicode-org.github.io/icu/userguide/icu4j/.
- Improved scroll of message when many gif images are present in `MessageListView`

### ✅ Added
- Added scroll behaviour to `MessageListViewStyle`.

## stream-chat-android-compose
### 🐞 Fixed
- Fixed a bug where the Message list flickered when sending new messages
- Fixed a few bugs where some attachments had upload state and weren't file/image uploads

### ⬆️ Improved
- Improved the Message list scrolling behavior and scroll to bottom actions
- Added an unread count on the Message list's scroll to bottom CTA
- Improved the way we build items in the Message list
- Added line limit to link attachment descriptions
- Added a way to customize the default line limit for link descriptions
- Improved the `MessageListHeader` with more customization options

### ✅ Added
- Added an uploading indicator to files and images
- Images being uploaded are now preloaded from the system
- Upload indicators show the upload progress and how much data is left to send
- Added UploadAttachmentFactory that handles attachment uploads

### ⚠️ Changed
- `StreamAttachment.defaultFactories()` is a function now, instead of a property.
- Updated all default value factories to functions (e.g. StreamTypography)
- Re-organized all attachment factories and split up code in multiple packages
- Changed the `AttachmentState` `message` property name to `messageItem`
- Added a `Channel` parameter to the `MessagesScreen`'s `onHeaderActionClick` lambda
- Changed the way the `MessageListHeader` is structured by adding slot components

# August 30th, 2021 - 4.17.2
## stream-chat-android-ui-client
### 🐞 Fixed
- Fixed bug which can lead to crash when immediate logout after login

# August 30th, 2021 - 4.17.2
## stream-chat-android-ui-components
### 🐞 Fixed
- Fixes a bug related to incorrect theme of AttachmentActivity.

# August 30th, 2021 - 4.17.1
## Common changes for all artifacts
### ⬆️ Improved
- Now we provide SNAPSHOT versions of our SDK for every commit arrives to the `develop` branch.
  They shouldn't be used for a production release because they could contains some known bugs or breaking changes that will be fixed before a normal version is released, but you can use them to fetch last changes from our SDK
  To use them you need add a new maven repository to your `build.gradle` file and use the SNAPSHOT.
```
 maven { url 'https://oss.sonatype.org/content/repositories/snapshots/' }
```
Giving that our last SDK version is `X.Y.Z`, the SNAPSHOT version would be `X.Y.(Z+1)-SNAPSHOT`

## stream-chat-android-client
### 🐞 Fixed
- `TooManyRequestsException` caused to be subscribed multiple times to the `ConnectivityManager`

### ⬆️ Improved
- Reconnection process

## stream-chat-android-offline
### ✅ Added
- Added `ChatDomain#Builder#uploadAttachmentsWorkerNetworkType` for customizing `UploadAttachmentsWorker` network type constraint

## stream-chat-android-ui-common
### 🐞 Fixed
- Fixed a bug in state handling for anonymous users.

## stream-chat-android-ui-components
### 🐞 Fixed
- Fix for position of deleted messages for other users
- Fix glitch in selectors of file

### ✅ Added
- Added style attributes for `AttachmentGalleryActivity` to control menu options like enabling/disabling reply button etc.
- Now it is possible to customize when the avatar appears in the conversation. It is possible to use an avatar in messages from other users and for messages of the current user. You can check it here:  https://getstream.io/chat/docs/sdk/android/ui/components/message-list/#configure-when-avatar-appears
- Added support for slow mode. Users are no longer able to send messages during cooldown interval.
- Added possibility to customize the appearance of cooldown timer in the `MessageInputView` using the following attributes:
  - `streamUiCooldownTimerTextSize`, `streamUiCooldownTimerTextColor`, `streamUiCooldownTimerFontAssets`, `streamUiCooldownTimerFont`, `streamUiCooldownTimerTextStyle` attributes to customize cooldown timer text
  - `cooldownTimerBackgroundDrawable`- the background drawable for cooldown timer

# August 24th, 2021 - 4.17.0
## Common changes for all artifacts
### ⬆️ Improved
- Updated Target API Level to 30
- Updated dependency versions
  - Coil 1.3.2
  - AndroidX Activity 1.3.1
  - AndroidX Startup 1.1.0
  - AndroidX ConstraintLayout 2.1.0
  - Lottie 4.0.0

## stream-chat-android-client
### 🐞 Fixed
- Fixed a serialization error when editing messages that are replies

### ✅ Added
- Added the `expiration` parameter to `ChatClient::muteChannel`, `ChannelClient:mute` methods
- Added the `timeout` parameter to `ChatClient::muteUser`, `ChannelClient:mute::muteUser` methods

### ⚠️ Changed
- Allow specifying multiple attachment's type when getting messages with attachments:
  - Deprecated `ChatClient::getMessagesWithAttachments` with `type` parameter. Use `ChatClient::getMessagesWithAttachments` function with types list instead
  - Deprecated `ChannelClient::getMessagesWithAttachments` with `type` parameter. Use `ChannelClient::getMessagesWithAttachments` function with types list instead

## stream-chat-android-ui-common
### 🐞 Fixed
- Fixed a bug in state handling for anonymous users.

## stream-chat-android-ui-components
### ✅ Added
- Added self-contained higher-level UI components:
  - `ChannelListFragment` - channel list screen which internally contains `ChannelListHeaderView`, `ChannelListView`, `SearchInputView`, `SearchResultListView`.
  - `ChannelListActivity` - thin wrapper around `ChannelListFragment`
  - `MessageListFragment` - message list screen which internally contains `MessageListHeaderView`, `MessageListView`, `MessageInputView`.
  - `MessageListActivity` - thin wrapper around `MessageListFragment`
    Check [ChannelListScreen](https://getstream.io/chat/docs/sdk/android/ui/components/channel-list-screen/) and [MessageListScreen](https://getstream.io/chat/docs/sdk/android/ui/components/message-list-screen/) docs for further details.

## stream-chat-android-compose
### 🐞 Fixed
- Added missing `emptyContent` and `loadingContent` parameters to `MessageList` inner components.
- Fixed a bug where selected File attachment icons were clipped.
- Fixed a bug where image file attachments weren't shown as thumbnails.
- Added an overlay to the `ChannelInfo` that blocks outside clicks.
- Updated the `ChannelInfoUserItem` to use the `UserAvatar`.

### ⬆️ Improved
- Added default date and time formatting to Channel and Message items.
- Improved attachments API by providing cleaner examples of attachment factories.
- Updated documentation & examples.
- Decoupled attachment content to specific attachment files.
- Decoupled message attachment content to a `MessageAttachmentsContent` component.
- Re-structured SDK module to accommodate a new `attachment` package.

### ✅ Added
- Added `DateFormatter` option to the `ChatTheme`, to allow for date format customization across the app.
- Added a `Timestamp` component that encapsulates date formatting.
- Added a way to customize and override if messages use unique reactions.
- Added a `GiphyAttachmentFactory` for GIF specific attachments.
- Added support for loading GIFs using a custom `ImageLoader` for Coil.


# August 12th, 2021 - 4.16.0
## Common changes for all artifacts
### ✅ Added
- Added support for several languages:
  - French
  - Hindi
  - Italian
  - Japanese
  - Korean
  - Spanish
    You can disable them by explicitly setting `resConfigs` inside `build.gradle` file. Check our [docs](https://getstream.io/chat/docs/sdk/android/ui/guides/custom-translations/) for further details.
### ⚠️ Changed
- 🚨 Breaking change: Firebase dependencies have been extracted from our SDK. If you want to continue working with Firebase Push Notification you need to add `stream-chat-android-pushprovider-firebase` artifact to your App
  Check our [docs](https://getstream.io/chat/docs/sdk/android/client/guides/push-notifications/) for further details.
- Updated the Kotlin version to latest supported - `1.5.21`.

## stream-chat-android
### 🐞 Fixed
- Fixed markdown links rendering using custom linkify implementation.

## stream-chat-android-client
### ✅ Added
- `PushMessage` class created to store Push Notification data
- `PushDeviceGenerator` interface to obtain the Push Token and create the `Device`

### ⚠️ Changed
- `Device` class has an extra attribute with the `PushProvider` used on this device
- Breaking change: `ChatClient.setDevice()` and `ChatClient.addDevice()` now receive a `device` instance, instead of only receive the push provider token
- `RemoteMessage` from Firebase is not used anymore inside of our SDK, now it needs to be used with `PushMessage` class
- `NotificationConfig` has a new list of `PushDeviceGenerator` instance to be used for generating the Push Notification Token. If you were using `Firebase` as your Push Notification Provider, you need to add `FirebasePushDeviceGenerator` to your `NotificationConfig` object to continue working as before. `FirebasePushDeviceGenerator` receive by constructor the default `FirebaseMessaging` instance to be used, if you would like to use your own instance and no the default one, you can inject it by constructor. Unneeded Firebase properties have been removed from this class.

### ❌ Removed
- 🚨 Breaking change: Remove `ChatClient.isValidRemoteMessage()` method. It needs to be handled outside
- 🚨 Breaking change: Remove `ChatClient.handleRemoteMessage(RemoteMessage)`. Now it needs to be used `ChatClient.handlePushMessage(PushMessage)`

## stream-chat-android-offline
### 🐞 Fixed
- Fixed the event sync process when connection is recovered

## stream-chat-android-ui-common
### ❌ Removed
- Removed unnecessary "draft" filter from the default channel list filter as it is only relevant to the sample app

## stream-chat-android-ui-components
### 🐞 Fixed
- Fixed attachments of camera. Now multiple videos and pictures can be taken from the camera.
- Added the possibility to force light and dark theme. Set it in inside ChatUI to make all views, fragments and activity of the SDK light.
- Fixed applying style to `SuggestionListView` when using it as a standalone component. You can modify the style using `suggestionListViewTheme` or `TransformStyle::suggestionListStyleTransformer`
- Fixed markdown links rendering using custom linkify implementation.

### ✅ Added
- Added `MessageListView::setDeletedMessageListItemPredicate` function. It's responsible for adjusting visibility of the deleted `MessageListItem.MessageItem` elements.
- Added `streamUiAttachmentSelectionBackgroundColor` for configuring attachment's icon background in `AttachmentSelectionDialogFragment`
- Added `streamUiAttachmentSelectionAttachIcon` for configuring attach icon in `AttachmentSelectionDialogFragment`
- Added support for pinned messages:
  - Added a button to pin/unpin a message to the message options overlay
  - Added `MessageListView::setMessagePinHandler` and `MessageListView::setMessageUnpinHandler` methods to provide custom handlers for aforementioned button
  - Added `PinnedMessageListView` to display a list of pinned messages. The view is supposed to be used with `PinnedMessageListViewModel` and `PinnedMessageListViewModelFactory`
- Possibility to transform MessageItems before the are displayed in the screen.
  Use the `MessageListView.setMessageItemTransformer` for make the necessary transformation. This example makes groups of messages if they were created less than one hour apart:
```
binding.messageListView.setMessageItemTransformer { list ->
  list.mapIndexed { i, messageItem ->
        var newMessageItem = messageItem

        if (i < list.lastIndex) {
            val nextMessageItem = list[i + 1]

            if (messageItem is MessageListItem.MessageItem &&
                nextMessageItem is MessageListItem.MessageItem
            ) {
                val thisInstant = messageItem.message.createdAt?.time?.let(Instant::ofEpochMilli)
                val nextInstant = nextMessageItem.message.createdAt?.time?.let(Instant::ofEpochMilli)

                if (nextInstant?.isAfter(thisInstant?.plus(1, ChronoUnit.HOURS)) == true) {
                    newMessageItem = messageItem.copy(positions = listOf(MessageListItem.Position.BOTTOM))
                } else {
                    newMessageItem =
                        messageItem.copy(positions = messageItem.positions - MessageListItem.Position.BOTTOM)
                }
            }
        }

        newMessageItem
    }
}
```
- Added possibility to customize the appearance of pinned message in the`MessageListView` using the following attributes:
  - `streamUiPinMessageEnabled` - attribute to enable/disable "pin message" feature
  - `streamUiPinOptionIcon` - icon for pin message option
  - `streamUiUnpinOptionIcon` - icon for unpin message option
  - `streamUiPinnedMessageIndicatorTextSize`, `streamUiPinnedMessageIndicatorTextColor`, `streamUiPinnedMessageIndicatorTextFontAssets`, `streamUiPinnedMessageIndicatorTextFont`, `streamUiPinnedMessageIndicatorTextStyle` attributes to customize "pinned by" text
  - `streamUiPinnedMessageIndicatorIcon` - icon in the message list indicating that a message was pinned
  - `streamUiPinnedMessageBackgroundColor` - the background color of a pinned message in the message list
- Added possibility to customize `PinnedMessageListView` style using `streamUiPinnedMessageListStyle` theme attribute or `TransformStyle.pinnedMessageListViewStyleTransformer`. The list of available style attributes can be found in `attrs_pinned_message_list_view.xml`. The default style for `PinnedMessageListView` is `StreamUi.PinnedMessageList`.

### ⚠️ Changed
- 🚨 Breaking change: the deleted `MessageListItem.MessageItem` elements are now displayed by default to all the users. This default behavior can be customized using `MessageListView::setDeletedMessageListItemPredicate` function. This function takes an instance of `MessageListItemPredicate`. You can pass one of the following objects:
  * `DeletedMessageListItemPredicate.VisibleToEveryone`
  * `DeletedMessageListItemPredicate.NotVisibleToAnyone`
  * or `DeletedMessageListItemPredicate.VisibleToAuthorOnly`
    Alternatively you can pass your custom implementation by implementing the `MessageListItemPredicate` interface if you need to customize it more deeply.

## stream-chat-android-compose
### 🐞 Fixed
- Fixed a bug where we didn't use the `Channel.getDisplayName()` logic for the `MessageListHeader`.
- Fixed a bug where lazy loading for `Channel`s wasn't working consistently

### ⬆️ Improved
- Updated Jetpack Compose to `1.0.1`
- Updated Accompanist libraries to `0.16.1`
- Updated KTX Activity to `1.3.1`
- Exposed functionality for getting the `displayName` of `Channel`s.
- Added updated logic to Link preview attachments, which chooses either the `titleLink` or the `ogUrl` when loading the data, depending on which exists .

### ✅ Added
- Added the `emptyContent` and `loadingContent` parameters to `ChannelList` and `MessageList` components. Now you can customize the UI of those two states.
- Added lots of improvements to Avatars - added a `UserAvatar`, `ChannelAvatar` and an `InitialsAvatar` to load different types of data.
- We now show a matrix of user images in case we're in a group DM.
- We also show initials in case the user doesn't have an image.
- Added a way to customize the leading content in the `ChannelListHeader`.

### ⚠️ Changed
- `ViewModel`s now initialize automatically, so you no longer have to call `start()` on them. This is aimed to improve the consistency between our SDKs.
- Added a `Shape` parameter to `Avatar` to customize the shape.
- The `User` parameter in the `ChannelListHeader` is nullable and used to display the default leading content.

## stream-chat-android-pushprovider-firebase
### ✅ Added
- Create this new artifact. To use Firebase Push Notification you need do the following steps:
  1. Add the artifact to your `build.gradle` file -> `implementation "io.getstream:stream-chat-android-pushprovider-firebase:$streamVersion"`
  2. Add `FirebaseDeviceGenerator` to your `NotificationConfig`
        ```
            val notificationConfig = NotificationConfig(
                [...]
                pushDeviceGenerators = listOf(FirebasePushDeviceGenerator())
                )
        ```


# August 5th, 2021 - 4.15.1
## stream-chat-android-client
### ⬆️ Improved
- Improved `ChatClient::pinMessage` and `ChatClient::unpinMessage`. Now the methods use partial message updates and the data in other `Message` fields is not lost.

### ✅ Added
- Added `Channel::isMutedFor` extension function which might be used to check if the Channel is muted for User
- Added `ChatClient::partialUpdateMessage` method to update specific `Message` fields retaining the other fields

## stream-chat-android-offline
### 🐞 Fixed
- Fixed updating `ChannelController::muted` value

### ⬆️ Improved
- The following `Message` fields are now persisted to the database: `pinned`, `pinnedAt`, `pinExpires`, `pinnedBy`, `channelInfo`, `replyMessageId`.

## stream-chat-android-ui-components
### 🐞 Fixed
- Added a fix for default view for empty state of ChannelListView.
- Fixed memory leaks for FileAttachmentsView.

### ✅ Added
- Added `MessageListItem.ThreadPlaceholderItem` and corresponding `THREAD_PLACEHOLDER` view type which can be used to implement an empty thread placeholder.
- Added `authorLink` to `Attachment` - the link to the website

### ❌ Removed
- Removed `UrlSigner` class

## stream-chat-android-compose
### ⬆️ Improved
- Exposed `DefaultMessageContainer` as a public component so users can use it as a fallback
- Exposed an `isMine` property on `MessageItem`s, for ease of use.
- Allowed for customization of `MessageList` (specifically `Messages`) component background, through a `modifier.background()` parameter.
- Allowed for better message customization before sending the message.

### ⚠️ Changed
- Moved permissions and queries from the compose sample app `AndroidManifest.xml` to the SDK `AndroidManifest.xml` so users don't have to add permissions themselves.
- Changed the exposed type of the `MessageComposer`'s `onSendMessage` handler. This way people can customize messages before we send them to the API.

### ❌ Removed
- Removed `currentUser` parameter from `DefaultMessageContainer` and some other components that relied on ID comparison to know which message is ours/theirs.
- Removed default background color on `Messages` component, so that users can customize it by passing in a `modifier`.


# July 29th, 2021 - 4.15.0
## New Jetpack Compose UI Components 🎉

Starting from this release, we have a new `stream-chat-android-compose` artifact that contains a UI implementation for Chat built in Jetpack Compose.

The new artifact is available as a beta for now (note the postfix in the version number):

```groovy
implementation "io.getstream:stream-chat-android-compose:4.15.0-beta"
```

Learn more in the [announcement blog post](https://getstream.io/blog/jetpack-compose-sdk/), check out the [documentation of the Compose UI Components](https://getstream.io/chat/docs/sdk/android/compose/overview/), and try them today with the [Compose Chat tutorial](https://getstream.io/chat/compose/tutorial/)!

## Common changes for all artifacts

### 🐞 Fixed
- Fixed adding `MessageListItem.TypingItem` to message list

### ⬆️ Improved
- ⚠ Downgraded Kotlin version to 1.5.10 to support Jetpack Compose
- Removed AndroidX Media dependency
- Updated dependency versions
  - Coil 1.3.0
  - AndroidX Activity 1.3.0
  - AndroidX AppCompat 1.3.1
  - Android Ktx 1.6.0
  - AndroidX RecyclerView 1.2.1
  - Kotlin Coroutines 1.5.1
  - Dexter 6.2.3
  - Lottie 3.7.2

## stream-chat-android-client
### ⬆️ Improved
- Improved the names of properties in the `Config` class

## stream-chat-android-ui-common
### ✅ Added
Now it is possible to style the AttachmentActivity. Just replace the activity's theme
in your Manifest file:

```
<activity
    android:name="io.getstream.chat.android.ui.gallery.AttachmentActivity"
    android:theme="@style/yourTheme"
    tools:replace="android:theme"
    />
```

## stream-chat-android-ui-components
### 🐞 Fixed
- Fixed "operator $ne is not supported for custom fields" error when querying channels

### ✅ Added
- Now you can configure the style of `MessageListItem`. Added:
  - streamUiMessageTextColorThreadSeparator
  - streamUiMessageTextFontThreadSeparator
  - streamUiMessageTextFontAssetsThreadSeparator
  - streamUiMessageTextStyleThreadSeparator
  - streamUiMessageTextSizeLinkLabel
  - streamUiMessageTextColorLinkLabel
  - streamUiMessageTextFontLinkLabel
  - streamUiMessageTextFontAssetsLinkLabel
  - streamUiMessageTextStyleLinkLabel
  - streamUiMessageListLoadingView
  - streamUiEmptyStateTextSize
  - streamUiEmptyStateTextColor
  - streamUiEmptyStateTextFont
  - streamUiEmptyStateTextFontAssets
  - streamUiEmptyStateTextStyle

- Now you can configure the style of `AttachmentMediaActivity`
- Added `streamUiLoadingView`, `streamUiEmptyStateView` and `streamUiLoadingMoreView` attributes to `ChannelListView` and `ChannelListViewStyle`
- Added possibility to customize `ChannelListView` using `streamUiChannelListViewStyle`. Check `StreamUi.ChannelListView` style
- Added `edgeEffectColor` attribute to `ChannelListView` and `ChannelListViewStyle` to allow configuring edge effect color
- Added possibility to customize `MentionListView` style via `TransformStyle.mentionListViewStyleTransformer`
- Added `streamUiSearchResultListViewStyle` attribute to application to customize `SearchResultListView`. The attribute references a style with the following attributes:
  - `streamUiSearchResultListSearchInfoBarBackground` - background for search info bar
  - `streamUiSearchResultListSearchInfoBarTextSize`, `streamUiSearchResultListSearchInfoBarTextColor`, `streamUiSearchResultListSearchInfoBarTextFont`, `streamUiSearchResultListSearchInfoBarTextFontAssets`, `streamUiSearchResultListSearchInfoBarTextStyle` attributes to customize text displayed in search info bar
  - `streamUiSearchResultListEmptyStateIcon` - icon for empty state view
  - `streamUiSearchResultListEmptyStateTextSize`, `streamUiSearchResultListEmptyStateTextColor`, `streamUiSearchResultListEmptyStateTextFont`, `streamUiSearchResultListEmptyStateTextFontAssets`, `streamUiSearchResultListEmptyStateTextStyle` attributes to customize empty state text
  - `streamUiSearchResultListProgressBarIcon` - animated progress drawable
  - `streamUiSearchResultListSenderNameTextSize`, `streamUiSearchResultListSenderNameTextColor`, `streamUiSearchResultListSenderNameTextFont`, `streamUiSearchResultListSenderNameTextFontAssets`, `streamUiSearchResultListSenderNameTextStyle` attributes to customize message sender text
  - `streamUiSearchResultListMessageTextSize`, `streamUiSearchResultListMessageTextColor`, `streamUiSearchResultListMessageTextFont`, `streamUiSearchResultListMessageTextFontAssets`, `streamUiSearchResultListMessageTextStyle` attributes to customize message text
  - `streamUiSearchResultListMessageTimeTextSize`, `streamUiSearchResultListMessageTimeTextColor`, `streamUiSearchResultListMessageTimeTextFont`, `streamUiSearchResultListMessageTimeTextFontAssets`, `streamUiSearchResultListMessageTimeTextStyle` attributes to customize message time text
- Added possibility to customize `SearchResultListView` style via `TransformStyle.searchResultListViewStyleTransformer`
- Added `streamUiTypingIndicatorViewStyle` attribute to application to customize `TypingIndicatorView`. The attribute references a style with the following attributes:
  - `streamUiTypingIndicatorAnimationView` - typing view
  - `streamUiTypingIndicatorUsersTextSize`, `streamUiTypingIndicatorUsersTextColor`, `streamUiTypingIndicatorUsersTextFont`, `streamUiTypingIndicatorUsersTextFontAssets`, `streamUiTypingIndicatorUsersTextStyle` attributes to customize typing users text
- Added possibility to customize `TypingIndicatorView` style via `TransformStyle.typingIndicatorViewStyleTransformer`
- Added new properties allowing customizing `MessageInputView` using `MessageInputViewStyle` and `AttachmentSelectionDialogStyle`:
  - `MessageInputViewStyle.fileNameTextStyle`
  - `MessageInputViewStyle.fileSizeTextStyle`
  - `MessageInputViewStyle.fileCheckboxSelectorDrawable`
  - `MessageInputViewStyle.fileCheckboxTextColor`
  - `MessageInputViewStyle.fileAttachmentEmptyStateTextStyle`
  - `MessageInputViewStyle.mediaAttachmentEmptyStateTextStyle`
  - `MessageInputViewStyle.fileAttachmentEmptyStateText`
  - `MessageInputViewStyle.mediaAttachmentEmptyStateText`
  - `MessageInputViewStyle.dismissIconDrawable`
  - `AttachmentSelectionDialogStyle.allowAccessToGalleryText`
  - `AttachmentSelectionDialogStyle.allowAccessToFilesText`
  - `AttachmentSelectionDialogStyle.allowAccessToCameraText`
  - `AttachmentSelectionDialogStyle.allowAccessToGalleryIcon`
  - `AttachmentSelectionDialogStyle.allowAccessToFilesIcon`
  - `AttachmentSelectionDialogStyle.allowAccessToCameraIcon`
  - `AttachmentSelectionDialogStyle.grantPermissionsTextStyle`
  - `AttachmentSelectionDialogStyle.recentFilesTextStyle`
  - `AttachmentSelectionDialogStyle.recentFilesText`
  - `AttachmentSelectionDialogStyle.fileManagerIcon`
  - `AttachmentSelectionDialogStyle.videoDurationTextStyle`
  - `AttachmentSelectionDialogStyle.videoIconDrawable`
  - `AttachmentSelectionDialogStyle.videoIconVisible`
  - `AttachmentSelectionDialogStyle.videoLengthLabelVisible`
- Added `StreamUi.MessageInputView` theme allowing to customize all of the `MessageInputViewStyle` properties:
  - streamUiAttachButtonEnabled
  - streamUiAttachButtonIcon
  - streamUiLightningButtonEnabled
  - streamUiLightningButtonIcon
  - streamUiMessageInputTextSize
  - streamUiMessageInputTextColor
  - streamUiMessageInputHintTextColor
  - streamUiMessageInputScrollbarEnabled
  - streamUiMessageInputScrollbarFadingEnabled
  - streamUiSendButtonEnabled
  - streamUiSendButtonEnabledIcon
  - streamUiSendButtonDisabledIcon
  - streamUiShowSendAlsoToChannelCheckbox
  - streamUiSendAlsoToChannelCheckboxGroupChatText
  - streamUiSendAlsoToChannelCheckboxDirectChatText
  - streamUiSendAlsoToChannelCheckboxTextSize
  - streamUiSendAlsoToChannelCheckboxTextColor
  - streamUiSendAlsoToChannelCheckboxTextStyle
  - streamUiMentionsEnabled
  - streamUiMessageInputTextStyle
  - streamUiMessageInputHintText
  - streamUiCommandsEnabled
  - streamUiMessageInputEditTextBackgroundDrawable
  - streamUiMessageInputDividerBackgroundDrawable
  - streamUiPictureAttachmentIcon
  - streamUiFileAttachmentIcon
  - streamUiCameraAttachmentIcon
  - streamUiAllowAccessToCameraIcon
  - streamUiAllowAccessToFilesIcon
  - streamUiAllowAccessToGalleryIcon
  - streamUiAllowAccessToGalleryText
  - streamUiAllowAccessToFilesText
  - streamUiAllowAccessToCameraText
  - streamUiGrantPermissionsTextSize
  - streamUiGrantPermissionsTextColor
  - streamUiGrantPermissionsTextStyle
  - streamUiAttachmentsRecentFilesTextSize
  - streamUiAttachmentsRecentFilesTextColor
  - streamUiAttachmentsRecentFilesTextStyle
  - streamUiAttachmentsRecentFilesText
  - streamUiAttachmentsFileManagerIcon
  - streamUiAttachmentVideoLogoIcon
  - streamUiAttachmentVideoLengthVisible
  - streamUiAttachmentVideoIconVisible
  - streamUiCommandInputCancelIcon
  - streamUiCommandInputBadgeBackgroundDrawable
  - streamUiCommandInputBadgeIcon
  - streamUiCommandInputBadgeTextSize
  - streamUiCommandInputBadgeTextColor
  - streamUiCommandInputBadgeStyle
  - streamUiAttachmentsFileNameTextSize
  - streamUiAttachmentsFileNameTextColor
  - streamUiAttachmentsFileNameTextStyle
  - streamUiAttachmentsFileSizeTextSize
  - streamUiAttachmentsFileSizeTextColor
  - streamUiAttachmentsFileSizeTextStyle
  - streamUiFileCheckBoxSelectorTextColor
  - streamUiFileCheckBoxSelectorDrawable
  - streamUiAttachmentsFilesEmptyStateTextSize
  - streamUiAttachmentsFilesEmptyStateTextColor
  - streamUiAttachmentsFilesEmptyStateStyle
  - streamUiAttachmentsMediaEmptyStateTextSize
  - streamUiAttachmentsMediaEmptyStateTextColor
  - streamUiAttachmentsMediaEmptyStateStyle
  - streamUiAttachmentsFilesEmptyStateText
  - streamUiAttachmentsMediaEmptyStateText
  - streamUiMessageInputCloseButtonIconDrawable
- Added `streamUiMessageListFileAttachmentStyle` theme attribute to customize the appearance of file attachments within messages.

### ⚠️ Changed
- Made `Channel::getLastMessage` function public
- `AttachmentSelectionDialogFragment::newInstance` requires instance of `MessageInputViewStyle` as a parameter. You can obtain a default implementation of `MessageInputViewStyle` with `MessageInputViewStyle::createDefault` method.
- Renamed `FileAttachmentsViewStyle` class to `FileAttachmentViewStyle`

### ❌ Removed
- 🚨 Breaking change: `MessageListItemStyle::reactionsEnabled` was deleted as doubling of the same flag from `MessageListViewStyle`


# July 19th, 2021 - 4.14.2
## stream-chat-android-client
### ❌ Removed
- Removed `Channel::isMuted` extension. Use `User::channelMutes` or subscribe for `NotificationChannelMutesUpdatedEvent` to get information about muted channels.

## stream-chat-android-ui-components
### 🐞 Fixed
- Fixed crash caused by missing `streamUiReplyAvatarStyle` and `streamUiMessageOptionsAvatarStyle`

### ⬆️ Improved
- "Copy Message" option is now hidden when the message contains no text to copy.

### ✅ Added
- Now you can configure the style of `AttachmentMediaActivity`.

# July 14th, 2021 - 4.14.1
## stream-chat-android-ui-components
### ✅ Added
- Added `MessageListView::requireStyle` which expose `MessageListViewStyle`. Be sure to invoke it when view is initialized already.

# July 13th, 2021 - 4.14.0
## Common changes for all artifacts
### 🐞 Fixed
- Fix scroll bug in the `MessageListView` that produces an exception related to index out of bounds.

## stream-chat-android-client
### ⬆️ Improved
- Improved `ChatClient::enableSlowMode`, `ChatClient::disableSlowMode`, `ChannelClient::enableSlowMode`, `ChannelClient::disableSlowMode` methods. Now the methods do partial channel updates so that other channel fields are not affected.

### ✅ Added
- Added `ChatClient::partialUpdateUser` method for user partial updates.

## stream-chat-android-offline
### 🐞 Fixed
- Fixed bug related to editing message in offline mode. The bug was causing message to reset to the previous one after connection was recovered.
- Fixed violation of comparison contract for nullable fields in `QuerySort::comparator`

## stream-chat-android-ui-components
### 🐞 Fixed
- Fixed the alignment of the titles in `MessageListHeaderView` when the avatar is hidden.

### ✅ Added
- Added `streamUiMessagesStart` that allows to control if the stack of messages starts at the bottom or the top.
- Added `streamUiThreadMessagesStart` that allows to control if the stack of thread messages starts at the bottom or the top.
- Added `streamUiSuggestionListViewStyle` that allows to customize `SuggestionListView` with a theme
- Added `streamUiChannelListHeaderStyle` that allows to customize ChannelListHeaderView.
- `MentionListView` can be customisable with XML parameters and with a theme.
- Added possibility to customize all avatar using themes. Create
  ```
  <style name="StreamTheme" parent="@style/StreamUiTheme">
  ```
  and customize all the avatars that you would like. All options are available here:
  https://github.com/GetStream/stream-chat-android/blob/main/stream-chat-android-ui-components/src/main/res/values/attrs.xml
- Now you can use the style `streamUiChannelListHeaderStyle` to customize ChannelListHeaderView.

### ⚠️ Changed
- 🚨 Breaking change: removed `MessageListItemStyle.threadsEnabled` property. You should use only the `MessageListViewStyle.threadsEnabled` instead. E.g. The following code will disable both _Thread reply_ message option and _Thread reply_ footnote view visible below the message list item:
```kotlin
        TransformStyle.messageListStyleTransformer = StyleTransformer {
  it.copy(threadsEnabled = false)
}
```

# July 1st, 2021 - 4.13.0
## Common changes for all artifacts
### ⬆️ Improved
- Updated to Kotlin 1.5.20

## stream-chat-android
### ✅ Added
- Added `ChatUi.Builder#withImageHeadersProvider` to allow adding custom headers to image requests

## stream-chat-android-client
### ⚠️ Changed
- Using the `useNewSerialization` option on the `ChatClient.Builder` to opt out from using the new serialization implementation is now an error. Please start using the new serialization implementation, or report any issues keeping you from doing so. The old implementation will be removed soon.

## stream-chat-android-offline
### 🐞 Fixed
- By default we use backend request to define is new message event related to our query channels specs or not. Now filtering by BE only fields works for channels

## stream-chat-android-ui-components
### ✅ Added
- Added new attributes to `MessageInputView` allowing to customize the style of input field during command input:
  - `streamUiCommandInputBadgeTextSize`, `streamUiCommandInputBadgeTextColor`, `streamUiCommandInputBadgeFontAssets`, `streamUiCommandInputBadgeFont`, `streamUiCommandInputBadgeStyle` attributes to customize the text appearance of command name inside command badge
  - `streamUiCommandInputCancelIcon` attribute to customize the icon for cancel button
  - `streamUiCommandInputBadgeIcon` attribute to customize the icon inside command badge
  - `streamUiCommandInputBadgeBackgroundDrawable` attribute to customize the background shape of command badge
- Added possibility to customize `MessageListHeaderView` style via `streamUiMessageListHeaderStyle` theme attribute and via `TransformStyle.messageListHeaderStyleTransformer`.
- Added new attributes to `MessageInputView`:
  - `streamUiCommandIcon` attribute to customize the command icon displayed for each command item in the suggestion list popup
  - `streamUiLightningIcon` attribute to customize the lightning icon displayed in the top left corner of the suggestion list popup
- Added support for customizing `SearchInputView`
  - Added `SearchInputViewStyle` class allowing customization using `TransformStyle` API
  - Added XML attrs for `SearchInputView`:
    - `streamUiSearchInputViewHintText`
    - `streamUiSearchInputViewSearchIcon`
    - `streamUiSearchInputViewClearInputIcon`
    - `streamUiSearchInputViewBackground`
    - `streamUiSearchInputViewTextColor`
    - `streamUiSearchInputViewHintColor`
    - `streamUiSearchInputViewTextSize`
- Added `ChatUi#imageHeadersProvider` to allow adding custom headers to image requests

### ⚠️ Changed
- 🚨 Breaking change: moved `commandsTitleTextStyle`, `commandsNameTextStyle`, `commandsDescriptionTextStyle`, `mentionsUsernameTextStyle`, `mentionsNameTextStyle`, `mentionsIcon`, `suggestionsBackground` fields from `MessageInputViewStyle` to `SuggestionListViewStyle`. Their values can be customized via `TransformStyle.suggestionListStyleTransformer`.
- Made `SuggestionListController` and `SuggestionListUi` public. Note that both of these are _experimental_, which means that the API might change at any time in the future (even without a deprecation cycle).
- Made `AttachmentSelectionDialogFragment` _experimental_ which means that the API might change at any time in the future (even without a deprecation cycle).


# June 23th, 2021 - 4.12.1
## stream-chat-android-client
### ✅ Added
- Added `ChannelClient::sendEvent` method which allows to send custom events.
- Added nullable `User` field to `UnknownEvent`.

### ❌ Removed
- Removed the `Message::attachmentsSyncStatus` field


## stream-chat-android-offline
### 🐞 Fixed
- Fixed `in` and `nin` filters when filtering by extra data field that is an array.
- Fixed crash when adding a reaction to a thread message.

### ⬆️ Improved
- Now attachments can be sent while being in offline


## stream-chat-android-ui-common
### ✅ Added
- Made `AttachmentSelectionDialogFragment` public. Use `newInstance` to create instances of this Fragment.


## stream-chat-android-ui-components
### ⬆️ Improved
- Hide suggestion list popup when keyboard is hidden.

### ✅ Added
- Added the `MessageInputView::hideSuggestionList` method to hide the suggestion list popup.


# June 15th, 2021 - 4.12.0
## stream-chat-android-client
### 🐞 Fixed
- Fixed thrown exception type while checking if `ChatClient` is initialized

## stream-chat-android-offline
### 🐞 Fixed
- Fixed bug where reactions of other users were sometimes displayed as reactions of the current user.
- Fixed bug where deleted user reactions were sometimes displayed on the message options overlay.

## stream-chat-android-ui-common
### 🐞 Fixed
- Fixed bug where files without extension in their name lost the mime type.
- Using offline.ChatDomain instead of livedata.ChatDomain in ChannelListViewModel.

## stream-chat-android-ui-components
### 🐞 Fixed
- Fixing the save of pictures from AttachmentGalleryActivity. When external storage
  permission is not granted, now it asks for it.
### ⬆️ Improved
- Added default implementation of "Leave channel" click listener to `ChannelListViewModelBinding`

### ✅ Added
- Added `streamUiChannelActionsDialogStyle` attribute to application theme and `ChannelListView` to customize channel actions dialog appearance. The attribute references a style with the following attributes:
  - `streamUiChannelActionsMemberNamesTextSize`, `streamUiChannelActionsMemberNamesTextColor`, `streamUiChannelActionsMemberNamesTextFont`, `streamUiChannelActionsMemberNamesTextFontAssets`, `streamUiChannelActionsMemberNamesTextStyle` attributes to customize dialog title with member names
  - `streamUiChannelActionsMemberInfoTextSize`, `streamUiChannelActionsMemberInfoTextColor`, `streamUiChannelActionsMemberInfoTextFont`, `streamUiChannelActionsMemberInfoTextFontAssets`, `streamUiChannelActionsMemberInfoTextStyle` attributes to customize dialog subtitle with member info
  - `streamUiChannelActionsItemTextSize`, `streamUiChannelActionsItemTextColor`, `streamUiChannelActionsItemTextFont`, `streamUiChannelActionsItemTextFontAssets`, `streamUiChannelActionsItemTextStyle` attributes to customize action item text style
  - `streamUiChannelActionsWarningItemTextSize`, `streamUiChannelActionsWarningItemTextColor`, `streamUiChannelActionsWarningItemTextFont`, `streamUiChannelActionsWarningItemTextFontAssets`, `streamUiChannelActionsWarningItemTextStyle` attributes to customize warning action item text style
  - `streamUiChannelActionsViewInfoIcon` attribute to customize "View Info" action icon
  - `streamUiChannelActionsViewInfoEnabled` attribute to hide/show "View Info" action item
  - `streamUiChannelActionsLeaveGroupIcon` attribute to customize "Leave Group" action icon
  - `streamUiChannelActionsLeaveGroupEnabled` attribute to hide/show "Leave Group" action item
  - `streamUiChannelActionsDeleteConversationIcon` attribute to customize "Delete Conversation" action icon
  - `streamUiChannelActionsDeleteConversationEnabled` attribute to hide/show "Delete Conversation" action item
  - `streamUiChannelActionsCancelIcon` attribute to customize "Cancel" action icon
  - `streamUiChannelActionsCancelEnabled` attribute to hide/show "Cancel" action item
  - `streamUiChannelActionsBackground` attribute for dialog's background
- Added `streamUiIconOnlyVisibleToYou` attribute to `MessageListView` to allow customizing "Only visible to you" icon placed in messages footer
- Added `GiphyViewHolderStyle` to `MessageListViewStyle` to allow customizing `GiphyViewHolder`. The new style comes together with following `MessageListView` attributes:
  - `streamUiGiphyCardBackgroundColor` attribute to customize card's background color
  - `streamUiGiphyCardElevation` attribute to customize card's elevation
  - `streamUiGiphyCardButtonDividerColor` attribute to customize dividers' colors
  - `streamUiGiphyIcon` attribute to customize Giphy icon
  - `streamUiGiphyLabelTextSize`, `streamUiGiphyLabelTextColor`, `streamUiGiphyLabelTextFont`, `streamUiGiphyLabelTextFontAssets`, `streamUiGiphyLabelTextStyle` attributes to customize label
  - `streamUiGiphyQueryTextSize`, `streamUiGiphyQueryTextColor`, `streamUiGiphyQueryTextFont`, `streamUiGiphyQueryTextFontAssets`, `streamUiGiphyQueryTextStyle` attributes to customize query text
  - `streamUiGiphyCancelButtonTextSize`, `streamUiGiphyCancelButtonTextColor`, `streamUiGiphyCancelButtonTextFont`, `streamUiGiphyCancelButtonTextFontAssets`, `streamUiGiphyCancelButtonTextStyle` attributes to customize cancel button text
  - `streamUiGiphyShuffleButtonTextSize`, `streamUiGiphyShuffleButtonTextColor`, `streamUiGiphyShuffleButtonTextFont`, `streamUiGiphyShuffleButtonTextFontAssets`, `streamUiGiphyShuffleButtonTextStyle` attributes to customize shuffle button text
  - `streamUiGiphySendButtonTextSize`, `streamUiGiphySendButtonTextColor`, `streamUiGiphySendButtonTextFont`, `streamUiGiphySendButtonTextFontAssets`, `streamUiGiphySendButtonTextStyle` attributes to customize send button text
- Adding extra XML attrs allowing to customize "Send also to channel" CheckBox at `MessageInputView` component:
  - `MessageInputView.streamUiSendAlsoToChannelCheckboxDrawable`
  - `MessageInputView.streamUiSendAlsoToChannelCheckboxDirectChatText`
  - `MessageInputView.streamUiSendAlsoToChannelCheckboxGroupChatText`
  - `MessageInputView.streamUiSendAlsoToChannelCheckboxTextStyle`
  - `MessageInputView.streamUiSendAlsoToChannelCheckboxTextColor`
  - `MessageInputView.streamUiSendAlsoToChannelCheckboxTextSize`
- Added `streamUiWarningMessageOptionsTextSize`, `streamUiWarningMessageOptionsTextColor`, `streamUiWarningMessageOptionsTextFont`, `streamUiWarningMessageOptionsFontAssets`, `streamUiWarningMessageOptionsTextStyle` attributes to `MessageListView` for customizing warning actions text appearance
- Deprecated multiple views' tint properties and attributes. Use custom drawables instead.
- Added `MediaAttachmentViewStyle` to allow customizing the appearance of media attachments in the message list. The new style comes together with following `MediaAttachmentView` attributes:
  - `progressIcon` - attribute to customize animated progress drawable when image is loading
  - `giphyIcon` - attribute to customize Giphy icon
  - `imageBackgroundColor` - attribute to customize image background color
  - `moreCountOverlayColor` - attribute to customize the color of "more count" semi-transparent overlay
  - `moreCountTextStyle` - attribute to customize text appearance of more count text
- Added `MessageReplyStyle` class allowing to customize MessageReply item view on MessageListView.
  Customization can be done using `TransformStyle` API or XML attributes of `MessageListView`:
  - `streamUiMessageReplyBackgroundColorMine`
  - `streamUiMessageReplyBackgroundColorTheirs`
  - `streamUiMessageReplyTextSizeMine`
  - `streamUiMessageReplyTextColorMine`
  - `streamUiMessageReplyTextFontMine`
  - `streamUiMessageReplyTextFontAssetsMine`
  - `streamUiMessageReplyTextStyleMine`
  - `streamUiMessageReplyTextSizeTheirs`
  - `streamUiMessageReplyTextColorTheirs`
  - `streamUiMessageReplyTextFontTheirs`
  - `streamUiMessageReplyTextFontAssetsTheirs`
  - `streamUiMessageReplyTextStyleTheirs`
  - `streamUiMessageReplyLinkColorMine`
  - `streamUiMessageReplyLinkColorTheirs`
  - `streamUiMessageReplyLinkBackgroundColorMine`
  - `streamUiMessageReplyLinkBackgroundColorTheirs`
  - `streamUiMessageReplyStrokeColorMine`
  - `streamUiMessageReplyStrokeWidthMine`
  - `streamUiMessageReplyStrokeColorTheirs`
  - `streamUiMessageReplyStrokeWidthTheirs`
- Added `FileAttachmentsViewStyle` class allowing to customize FileAttachmentsView item view on MessageListView.
- Added `MessageInputView::setSuggestionListViewHolderFactory` method which allows to provide custom views from suggestion list popup.

### ⚠️ Changed
- Changed the naming of string resources. The updated names can be reviewed in:
  - `strings_common.xml`
  - `strings_attachment_gallery.xml`
  - `strings_channel_list.xml`
  - `strings_channel_list_header.xml`
  - `strings_mention_list.xml`
  - `strings_message_input.xml`
  - `strings_message_list.xml`
  - `strings_message_list_header.xml`
  - `strings_search.xml`

# May 2nd, 2021 - 4.11.0
## Common changes for all artifacts
### 🐞 Fixed
- Fixed channel list sorting
### ⬆️ Improved
- Updated to Kotlin 1.5.10, coroutines 1.5.0
- Updated to Android Gradle Plugin 4.2.1
- Updated Room version to 2.3.0
- Updated Firebase, AndroidX, and other dependency versions to latest, [see here](https://github.com/GetStream/stream-chat-android/pull/1895) for more details
- Marked many library interfaces that should not be implemented by clients as [sealed](https://kotlinlang.org/docs/sealed-classes.html)
- Removed Fresco, PhotoDraweeView, and FrescoImageViewer dependencies (replaced by StfalconImageViewer)

## stream-chat-android
### 🐞 Fixed
- Fixing filter for draft channels. Those channels were not showing in the results, even when the user asked for them. Now this is fixed and the draft channels can be included in the `ChannelsView`.
- Fixed link preview UI issues in old-ui package
- Fixed crashes when opening the image gallery.

## stream-chat-android-client
### 🐞 Fixed
- Fixed querying banned users using new serialization.
- Fixed the bug when wrong credentials lead to inability to login
- Fixed issues with Proguard stripping response classes in new serialization implementation incorrectly

### ⬆️ Improved
- Improved handling push notifications:
  - Added `ChatClient.handleRemoteMessage` for remote message handling
  - Added `ChatClient.setFirebaseToken` for setting Firebase token
  - Added `NotificationConfig::pushNotificationsEnabled` for disabling push notifications
  - Deprecated `ChatClient.onMessageReceived`
  - Deprecated `ChatClient.onNewTokenReceived`
  - Changed `ChatNotificationHandler::buildNotification` signature - it now receives `Channel` and `Message` and returns `NotificationCompat.Builder` for better customization
  - Deprecated `ChatNotificationHandler.getSmallIcon`
  - Deprecated `ChatNotificationHandler.getFirebaseMessageIdKey`
  - Deprecated `ChatNotificationHandler.getFirebaseChannelIdKey`
  - Deprecated `ChatNotificationHandler.getFirebaseChannelTypeKey`
  - Changed `ChatNotificationHandler::onChatEvent` - it now doesn't handle events by default and receives `NewMessageEvent` instead of generic `ChatEvent`
- Improved error description provided by `ChatClient::sendImage`, `ChatClient::sendFile`, `ChannelClient::sendImage` and `ChannelClient::sendFile` methods if upload fails.

### ✅ Added
- Added `ChatClient::truncateChannel` and `ChannelClient::truncate` methods to remove messages from a channel.
- Added `DisconnectCause` to `DisconnectedEvent`
- Added method `SocketListener::onDisconnected(cause: DisconnectCause)`
- Added possibility to group notifications:
  - Notifications grouping is disabled by default and can be enabled using `NotificationConfig::shouldGroupNotifications`
  - If enabled, by default notifications are grouped by Channel's cid
  - Notifications grouping can be configured using `ChatNotificationHandler` and `NotificationConfig`
- Added `ChatNotificationHandler::getFirebaseMessaging()` method in place of `ChatNotificationHandler::getFirebaseInstanceId()`.
  It should be used now to fetch Firebase token in the following way: `handler.getFirebaseMessaging()?.token?.addOnCompleteListener {...}`.
- Added `Message.attachmentsSyncStatus: SyncStatus` property.

### ⚠️ Changed
- Changed the return type of `FileUploader` methods from nullable string to `Result<String>`.
- Updated `firebase-messaging` library to the version `22.0.0`. Removed deprecated `FirebaseInstanceId` invocations from the project.

### ❌ Removed
- `ChatNotificationHandler::getFirebaseInstanceId()` due to `FirebaseInstanceId` being deprecated. It's replaced now with `ChatNotificationHandler::getFirebaseMessaging()`.

## stream-chat-android-ui-components
### 🐞 Fixed
Fixing filter for draft channels. Those channels were not showing in the results, even when the user asked for them. Now this is fixed and the draft channels can be included in the `ChannelListView`.
Fixed bug when for some video attachments activity with media player wasn't shown.

### ✅ Added
- Added `topLeft`, `topRight`, `bottomLeft`, `bottomRight` options to the `streamUiAvatarOnlineIndicatorPosition` attribute of `AvatarView` and corresponding constants to `AvatarView.OnlineIndicatorPosition` enum.

### ⚠️ Changed
- Swipe options of `ChannelListView` component:
  - "Channel more" option is now not shown by default because we are not able to provide generic, default implementation for it.
    If you want to make this option visible, you need to set `app:streamUiChannelOptionsEnabled="true"` explicitly to `io.getstream.chat.android.ui.channel.list.ChannelListView` component.
  - "Channel delete" option has now default implementation. Clicking on the "delete" icon shows AlertDialog asking to confirm Channel deletion operation.

# May 11th, 2021 - 4.10.0
## stream-chat-android-client
### 🐞 Fixed
- Fixed the usage of `ProgressCallback` in `ChannelClient::sendFile` and `ChannelClient::sendImage` methods.

### ✅ Added
- Added `ChannelClient::deleteFile` and `ChannelClient::deleteImage` methods.
- Added `NotificationInviteRejectedEvent`
- Added `member` field to the `NotificationRemovedFromChannel` event
- Added `totalUnreadCount` and `unreadChannels` fields to the following events:
- `notification.channel_truncated`
- `notification.added_to_channel`
- `notification.channel_deleted`
- Added `channel` field to the `NotificationInviteAcceptedEvent` event
- Added `channel` field to the `NotificationInviteRejectedEvent` event

### ⚠️ Changed
- **The client now uses a new serialization implementation by default**, which was [previously](https://github.com/GetStream/stream-chat-android/releases/tag/4.8.0) available as an opt-in API.
  - This new implementation is more performant and greatly improves type safety in the networking code of the SDK.
  - If you experience any issues after upgrading to this version of the SDK, you can call `useNewSerialization(false)` when building your `ChatClient` to revert to using the old implementation. Note however that we'll be removing the old implementation soon, so please report any issues found.
  - To check if the new implementation is causing any failures in your app, enable error logging on `ChatClient` with the `logLevel` method, and look for the `NEW_SERIALIZATION_ERROR` tag in your logs while using the SDK.
- Made the `user` field in `channel.hidden` and `notification.invite_accepter` events non nullable.
- Updated channels state after `NotificationInviteRejectedEvent` or `NotificationInviteAcceptedEvent` is received

### ❌ Removed
- Removed redundant events which can only be received by using webhooks:
  - `channel.created`
  - `channel.muted`
  - `channel.unmuted`
  - `channel.muted`
  - `channel.unmuted`
- Removed `watcherCount` field from the following events as they are not returned with the server response:
  - `message.deleted`
  - `message.read`
  - `message.updated`
  - `notification.mark_read`
- Removed `user` field from the following events as they are not returned with the server response:
  - `notification.channel_deleted`
  - `notification.channel_truncated`
## stream-chat-android-offline
### 🐞 Fixed
- Fixed an issue when CustomFilter was configured with an int value but the value from the API was a double value
### ⚠️ Changed

- Changed the upload logic in `ChannelController` for the images unsupported by the Stream CDN. Now such images are uploaded as files via `ChannelClient::sendFile` method.
### ❌ Removed

## stream-chat-android-ui-common
### ⬆️ Improved
- Updated ExoPlayer version to 2.13.3

### ⚠️ Changed
- Deprecated `MessageInputViewModel::editMessage`. Use `MessageInputViewModel::messageToEdit` and `MessageInputViewModel::postMessageToEdit` instead.
- Changed `MessageInputViewModel::repliedMessage` type to `LiveData`. Use `ChatDomain::setMessageForReply` for setting message for reply.
- Changed `MessageListViewModel::mode` type to `LiveData`. Mode is handled internally and shouldn't be modified outside the SDK.

## stream-chat-android-ui-components
### 🐞 Fixed
- Removed empty badge for selected media attachments.

### ✅ Added
- Added `messageLimit` argument to `ChannelListViewModel` and `ChannelListViewModelFactory` constructors to allow changing the number of fetched messages for each channel in the channel list.

# April 30th, 2021 - 4.9.2
## stream-chat-android-offline
### ✅ Added
- Added `ChatDomain::user`, a new property that provide the current user into a LiveData/StateFlow container

### ⚠️ Changed
- `ChatDomain::currentUser` has been warning-deprecated because it is an unsafe property that could be null, you should subscribe to `ChatDomain::user` instead

## stream-chat-android-ui-components
### 🐞 Fixed
- Fixed NPE on MessageInputViewModel when the it was initialized before the user was set

# April 29th, 2021 - 4.9.1
## stream-chat-android
### ⬆️ Improved
* Updated coil dependency to the latest version. This fixes problem with .heic, and .heif attachment metadata parsing.

## stream-chat-android-client
### 🐞 Fixed
- Optimized the number of `ChatClient::addDevice` API calls

### ⬆️ Improved
- Events received after the client closes the connection are rejected

## stream-chat-android-offline
### 🐞 Fixed
- Fixed offline reactions sync

### ✅ Added
- Added new versions with API based on kotlin `StateFlow` for the following classes:
  * `io.getstream.chat.android.offline.ChatDomain`
  * `io.getstream.chat.android.offline.channel.ChannelController`
  * `io.getstream.chat.android.offline.thread.ThreadController`
  * `io.getstream.chat.android.offline.querychannels.QueryChannelsController`

## stream-chat-android-ui-common
### 🐞 Fixed
- Fixed crash related to accessing `ChatDomain::currentUser` in `MessageListViewModel` before user is connected

## stream-chat-android-ui-components
### ⬆️ Improved
* Updated coil dependency to the latest version. This fixes problem with .heic, and .heif attachment metadata parsing.

### ✅ Added
Customization of icons in Attachment selection dialog
you can use:
- app:streamUiPictureAttachmentIcon
  Change the icon for the first item in the list of icons
- app:streamUiPictureAttachmentIconTint
  Change the tint color for icon of picture selection
- app:streamUiFileAttachmentIcon
  Change the icon for the second item in the list of icons
- app:streamUiFileAttachmentIconTint
  Change the tint color for icon of file selection
- app:streamUiCameraAttachmentIcon
  Change the icon for the third item in the list of icons
- app:streamUiCameraAttachmentIconTint
  Change the tint color for icon of camera selection
- Added support for error messages
- Added attrs to `MessageListView` that allow to customize error message text style:
  * `streamUiErrorMessageTextSize`
  * `streamUiErrorMessageTextColor`
  * `streamUiErrorMessageTextFont`
  * `streamUiErrorMessageTextFontAssets`
  * `streamUiErrorMessageTextStyle`

# April 21th, 2021 - 4.9.0
## Common changes for all artifacts
### ✅ Added
Added icon to show when channel is muted in ChannelListView.
It is possible to customize the color and the drawable of the icon.

## stream-chat-android
### 🐞 Fixed
- Fixed multiline messages which were displayed in a single line

### ❌ Removed
- Removed deprecated `MessageListView::setViewHolderFactory` method
- Removed deprecated `Chat` interface

## stream-chat-android-client
### 🐞 Fixed
- Fixed: local cached hidden channels stay hidden even though new message is received.
- Make `Flag::approvedAt` nullable
- Fixed error event parsing with new serialization implementation

### ✅ Added
- Added `ChatClient::updateChannelPartial` and `ChannelClient::updatePartial` methods for partial updates of channel data.

### ⚠️ Changed
- Deprecated `ChannelClient::unBanUser` method
- Deprecated `ChatClient::unBanUser` method
- Deprecated `ChatClient::unMuteChannel` method

### ❌ Removed
- Removed deprecated `ChatObservable` class and all its uses
- Removed deprecated `ChannelControler` interface

## stream-chat-android-offline
### ✅ Added
- Added the following use case functions to `ChatDomain` which are supposed to replace `ChatDomain.useCases` property:
  * `ChatDomain::replayEventsForActiveChannels` Adds the provided channel to the active channels and replays events for all active channels.
  * `ChatDomain::getChannelController` Returns a `ChannelController` for given cid.
  * `ChatDomain::watchChannel` Watches the given channel and returns a `ChannelController`.
  * `ChatDomain::queryChannels` Queries offline storage and the API for channels matching the filter. Returns a queryChannelsController.
  * `ChatDomain::getThread` Returns a thread controller for the given channel and message id.
  * `ChatDomain::loadOlderMessages` Loads older messages for the channel.
  * `ChatDomain::loadNewerMessages` Loads newer messages for the channel.
  * `ChatDomain::loadMessageById` Loads message for a given message id and channel id.
  * `ChatDomain::queryChannelsLoadMore` Load more channels for query.
  * `ChatDomain::threadLoadMore` Loads more messages for the specified thread.
  * `ChatDomain::createChannel` Creates a new channel.
  * `ChatDomain::sendMessage` Sends the message.
  * `ChatDomain::cancelMessage` Cancels the message of "ephemeral" type.
  * `ChatDomain::shuffleGiphy` Performs giphy shuffle operation.
  * `ChatDomain::sendGiphy` Sends selected giphy message to the channel.
  * `ChatDomain::editMessage` Edits the specified message.
  * `ChatDomain::deleteMessage` Deletes the specified message.
  * `ChatDomain::sendReaction` Sends the reaction.
  * `ChatDomain::deleteReaction` Deletes the specified reaction.
  * `ChatDomain::keystroke` It should be called whenever a user enters text into the message input.
  * `ChatDomain::stopTyping` It should be called when the user submits the text and finishes typing.
  * `ChatDomain::markRead` Marks all messages of the specified channel as read.
  * `ChatDomain::markAllRead` Marks all messages as read.
  * `ChatDomain::hideChannel` Hides the channel with the specified id.
  * `ChatDomain::showChannel` Shows a channel that was previously hidden.
  * `ChatDomain::leaveChannel` Leaves the channel with the specified id.
  * `ChatDomain::deleteChannel` Deletes the channel with the specified id.
  * `ChatDomain::setMessageForReply` Set the reply state for the channel.
  * `ChatDomain::downloadAttachment` Downloads the selected attachment to the "Download" folder in the public external storage directory.
  * `ChatDomain::searchUsersByName` Perform api request with a search string as autocomplete if in online state. Otherwise performs search by name in local database.
  * `ChatDomain::queryMembers` Query members of a channel.
- Added `ChatDomain::removeMembers` method
- Added `ChatDomain::createDistinctChannel` A use-case for creating a channel based on its members.
- Added `ChatDomain::removeMembers` method

### ⚠️ Changed
- Deprecated `ChatDomain.useCases`. It has `DeprecationLevel.Warning` and still can be used. However, it will be not available in the future, so please consider migrating to use `ChatDomain` use case functions instead.
- Deprecated `GetUnreadChannelCount`
- Deprecated `GetTotalUnreadCount`

## stream-chat-android-ui-common
### 🐞 Fixed
- Fixed compatibility with latest Dagger Hilt versions

## stream-chat-android-ui-components
### 🐞 Fixed
- Fixed not perfectly rounded avatars
- `MessageInputView::UserLookupHandler` is not overridden everytime that members livedata is updated
- Fixed doubled command prefix when the command contains user mention
- Fixed handling user mute state in default `MessageListViewOptions` dialog
- Fixed incorrect "last seen" text
- Fixed multiline messages which were displayed in a single line

### ⬆️ Improved
- Setting external SuggestionListView is no longer necessary to display suggestions popup
### ✅ Added
- Added `ChatUI.supportedReactions: SupportedReactions` property, also introduced `SupportedReactions`, and `ReactionDrawable` class.
  It allows defining a set of supported reactions by passing a `Map<String, ReactionDrawable>` in constructor. `ReactionDrawable` is a wrapping class holding two `Drawable` instances - for active and inactive reaction states.
- Added methods and attrs to `MessageListView` that allow to customize visibility of message options:
  * `MessageListView::setDeleteMessageConfirmationEnabled`
  * `MessageListView::setCopyMessageEnabled`
  * `MessageListView::setBlockUserEnabled`
  * `MessageListView::setMuteUserEnabled`
  * `MessageListView::setMessageFlagEnabled`
  * `MessageListView::setReactionsEnabled`
  * `MessageListView::setRepliesEnabled`
  * `MessageListView::setThreadsEnabled`
  * `MessageListView.streamUiFlagMessageOptionEnabled`
  * `MessageListView.streamUiMuteUserOptionEnabled`
  * `MessageListView.streamUiBlockUserOptionEnabled`
  * `MessageListView.streamUiCopyMessageActionEnabled`
- Added confirmation dialog for flagging message option:
  * Added `MessageListView::flagMessageConfirmationEnabled` attribute
- Added `MessageListView::setFlagMessageResultHandler` which allows to handle flag message result
- Added support for system messages
- Added attrs to `MessageListView` that allow to customize system message text style:
  * `streamUiSystemMessageTextSize`
  * `streamUiSystemMessageTextColor`
  * `streamUiSystemMessageTextFont`
  * `streamUiSystemMessageTextFontAssets`
  * `streamUiSystemMessageTextStyle`
- Added attrs to `MessageListView` that allow to customize message option text style:
  * `streamUiMessageOptionsTextSize`
  * `streamUiMessageOptionsTextColor`
  * `streamUiMessageOptionsTextFont`
  * `streamUiMessageOptionsTextFontAssets`
  * `streamUiMessageOptionsTextStyle`
- Added attrs to `MessageListView` that allow to customize user reactions title text style:
  * `streamUiUserReactionsTitleTextSize`
  * `streamUiUserReactionsTitleTextColor`
  * `streamUiUserReactionsTitleTextFont`
  * `streamUiUserReactionsTitleTextFontAssets`
  * `streamUiUserReactionsTitleTextStyle`
- Added attrs to `MessageListView` that allow to customize colors of message options background, user reactions card background, overlay dim color and warning actions color:
  * `streamUiMessageOptionBackgroundColor`
  * `streamUiUserReactionsBackgroundColor`
  * `streamUiOptionsOverlayDimColor`
  * `streamUiWarningActionsTintColor`
- Added `ChatUI.mimeTypeIconProvider: MimeTypeIconProvider` property which allows to customize file attachment icons.

### ⚠️ Changed
- Now the "block user" feature is disabled. We're planning to improve the feature later. Stay tuned!
- Changed gallery background to black in dark mode

# April 8th, 2021 - 4.8.1
## Common changes for all artifacts
### ⚠️ Changed
- We've cleaned up the transitive dependencies that our library exposes to its clients. If you were using other libraries implicitly through our SDK, you'll now have to depend on those libraries directly instead.

## stream-chat-android
### 🐞 Fixed
- Fix Attachment Gravity

### ✅ Added
- Provide AvatarView class

## stream-chat-android-offline
### 🐞 Fixed
- Fix Crash on some devices that are not able to create an Encrypted SharedPreferences
- Fixed the message read indicator in the message list
- Added missing `team` field to `ChannelEntity` and `ChannelData`

### ✅ Added
- Add `ChatDomain::removeMembers` method

## stream-chat-android-ui-common
### 🐞 Fixed
- Fixed getting files provided by content resolver.

### ⚠️ Changed
- Added theme to all activities all the SDK. You can override then in your project by redefining the styles:
- StreamUiAttachmentGalleryActivityStyle
- StreamUiAttachmentMediaActivityStyle
- StreamUiAttachmentActivityStyle

## stream-chat-android-ui-components
### 🐞 Fixed
- Fixed attr streamUiCopyMessageActionEnabled. From color to boolean.
- Now it is possible to change the color of `MessageListHeaderView` from the XML.
- Fixed the `MessageListView::setUserClickListener` method.
- Fixed bugs in handling empty states for `ChannelListView`. Deprecated manual methods for showing/hiding empty state changes.
- Fix `ChannelListHeaderView`'s title position when user avatar or action button is invisible
- Fix UI behaviour for in-progress file uploads
- Fix extension problems with file uploads when attachment names contain spaces
- Fix reaction bubbles which were shown behind message attachment views

### ✅ Added
- Now it is possible to change the back button of MessageListHeaderView using `app:streamUiMessageListHeaderBackButtonIcon`
- Now it is possible to inject `UserLookupHandler` into `MessageInputView` in order to implement custom users' mention lookup algorithm

# March 31th, 2021 - 4.8.0
## Common changes for all artifacts
### 🐞 Fixed
Group channels with 1<>1 behaviour the same way as group channels with many users
It is not possible to remove users from distinct channels anymore.
### ⬆️ Improved
it is now possible to configure the max lines of a link description. Just use
`app:streamUiLinkDescriptionMaxLines` when defining MessageListView

It is now possible to configure the max size of files and an alert is shown when
a files bigger than this is selected.
### ✅ Added
Configure enable/disable of replies using XML in `MessageListView`
Option `app:streamUiReactionsEnabled` in `MessageListView` to enable or disable reactions
It is possible now to configure the max size of the file upload using
`app:streamUiAttachmentMaxFileSizeMb`

## stream-chat-android
### 🐞 Fixed
- Fixed crash when sending GIF from Samsung keyboard

## stream-chat-android-client
### 🐞 Fixed
- Fixed parsing of `createdAt` property in `MessageDeletedEvent`

### ⬆️ Improved
- Postponed queries as run as non-blocking

### ✅ Added
- **Added a brand new serialization implementation, available as an opt-in API for now.** This can be enabled by making a `useNewSerialization(true)` call on the `ChatClient.Builder`.
  - This new implementation will be more performant and greatly improve type safety in the networking code of the SDK.
  - The old implementation remains the default for now, while we're making sure the new one is bug-free.
  - We recommend that you opt-in to the new implementation and test your app with it, so that you can report any issues early and we can get them fixed before a general rollout.
- Added `unflagMessage(messageId)` and `unflagUser(userId)` methods to `ChatClient`
- Added support for querying banned users - added `ChatClient::queryBannedUsers` and `ChannelClient::queryBannedUsers`
- Added `uploadsEnabled`, `urlEnrichmentEnabled`, `customEventsEnabled`, `pushNotificationsEnabled`, `messageRetention`, `automodBehavior` and `blocklistBehavior` fields to channel config

### ⚠️ Changed
- Renamed `ChannelId` property to `channelId` in both `ChannelDeletedEvent` and `NotificationChannelDeletedEvent`
- Deprecated `ChatClient::unMuteChannel`, the `ChatClient::unmuteChannel` method should be used instead
- Deprecated `ChatClient::unBanUser`, the `ChatClient::unbanUser` method should be used instead
- Deprecated `ChannelClient::unBanUser`, the `ChannelClient::unbanUser` method should be used instead
- Deprecated `ChannelController::unBanUser`, the `ChannelController::unbanUser` method should be used instead

## stream-chat-android-offline
### 🐞 Fixed
- Fixed an issue that didn't find the user when obtaining the list of messages
- Fix refreshing not messaging channels which don't contain current user as a member

## stream-chat-android-ui-common
### ⬆️ Improved
- Show AttachmentMediaActivity for video attachments

### ✅ Added
- `AvatarView.streamUiAvatarOnlineIndicatorColor` and `AvatarView.streamUiAvatarOnlineIndicatorBorderColor` attrs

## stream-chat-android-ui-components
### 🐞 Fixed
- Now replied messages are shown correctly with the replied part in message options
- `MessageListView::enterThreadListener` is properly notified when entering into a thread
- Fix initial controls state in `MessageInputView`
- Fix crashing when open attachments destination

### ⬆️ Improved
- Add support of non-image attachment types to the default attachment click listener.

### ✅ Added
- `MessageInputView` now uses the cursor `stream_ui_message_input_cursor.xml` instead of accent color. To change the cursor, override `stream_ui_message_input_cursor.xml`.
- Replacing `ChatUI` with new `io.getstream.chat.android.ui.ChatUI` implementation
- Added possibility to configure delete message option visibility using `streamUiDeleteMessageEnabled` attribute, and `MessageListView::setDeleteMessageEnabled` method
- Add `streamUiEditMessageEnabled` attribute to `MessageListView` and `MessageListView::setEditMessageEnabled` method to enable/disable the message editing feature
- Add `streamUiMentionsEnabled` attribute to `MessageInputView` and `MessageInputView::setMentionsEnabled` method to enable/disable mentions
- Add `streamUiThreadsEnabled` attribute to `MessageListView` and `MessageListView::setThreadsEnabled` method to enable/disable the thread replies feature
- Add `streamUiCommandsEnabled` attribute to `MessageInputView` and `MessageInputView::setCommandsEnabled` method to enable/disable commands
- Add `ChannelListItemPredicate` to our `channelListView` to allow filter `ChannelListItem` before they are rendered
- Open `AvatarBitmapFactory` class
- Add `ChatUI::avatarBitmapFactory` property to allow custom implementation of `AvatarBitmapFactory`
- Add `AvatarBitmapFactory::userBitmapKey` method to generate cache key for a given User
- Add `AvatarBitmapFactory::channelBitmapKey` method to generate cache key for a given Channel
- Add `StyleTransformer` class to allow application-wide style customizations
- Add the default font field to `TextStyle`
- Add new method `ChatFonts::setFont(textStyle: TextStyle, textView: TextView, defaultTypeface: Typeface)`
- Add attributes for `MessageListView` in order to customize styles of:
  - Mine message text
  - Theirs message text
  - User name text in footer of Message
  - Message date in footer of Message
  - Thread replies counter in footer of Message
  - Link title text
  - Link description text
  - Date separator text
  - Deleted message text and background
  - Reactions style in list view and in options view
  - Indicator icons in footer of Message
  - Unread count badge on scroll to bottom button
  - Message stroke width and color for mine and theirs types
    It is now possible to customize the following attributes for `ChannelListView`:
- `streamUiChannelOptionsIcon` - customize options icon
- `streamUiChannelDeleteIcon` - customize delete icon
- `streamUiChannelOptionsEnabled` - hide/show options icon
- `streamUiChannelDeleteEnabled` - hide/show delete button
- `streamUiSwipeEnabled` - enable/disable swipe action
- `streamUiBackgroundLayoutColor` - customize the color of "background layout"
- `streamUiChannelTitleTextSize` - customize channel name text size
- `streamUiChannelTitleTextColor` - customize channel name text color
- `streamUiChannelTitleTextFont` - customize channel name text font
- `streamUiChannelTitleFontAssets` - customize channel name font asset
- `streamUiChannelTitleTextStyle` - customize channel name text style (normal / bold / italic)
- `streamUiLastMessageTextSize` - customize last message text size
- `streamUiLastMessageTextColor` - customize last message text color
- `streamUiLastMessageTextFont` - customize last message text font
- `streamUiLastMessageFontAssets` - customize last message font asset
- `streamUiLastMessageTextStyle` - customize last message text style (normal / bold / italic)
- `streamUiLastMessageDateTextSize` - customize last message date text size
- `streamUiLastMessageDateTextColor` - customize last message date text color
- `streamUiLastMessageDateTextFont` - customize last message date text font
- `streamUiLastMessageDateFontAssets` - customize last message date font asset
- `streamUiLastMessageDateTextStyle` - customize last message date text style (normal / bold / italic)
- `streamUiIndicatorSentIcon` - customize drawable indicator for sent
- `streamUiIndicatorReadIcon` - customize drawable indicator for read
- `streamUiIndicatorPendingSyncIcon` - customize drawable indicator for pending sync
- `streamUiForegroundLayoutColor` - customize the color of "foreground layout"
- `streamUiUnreadMessageCounterBackgroundColor` - customize the color of message counter badge
- `streamUiUnreadMessageCounterTextSize` - customize message counter text size
- `streamUiUnreadMessageCounterTextColor` - customize message counter text color
- `streamUiUnreadMessageCounterTextFont` - customize message counter text font
- `streamUiUnreadMessageCounterFontAssets` - customize message counter font asset
- `streamUiUnreadMessageCounterTextStyle` - customize message counter text style (normal / bold / italic)
- Option `app:streamUiReactionsEnabled` in `MessageListView` to enable or disable reactions
- It is now possible to configure new fields in MessageInputView:
- `streamUiMessageInputTextStyle` - customize message input text style.
- `streamUiMessageInputFont` - customize message input text font.
- `streamUiMessageInputFontAssets` - customize message input text font assets.
- `streamUiMessageInputEditTextBackgroundDrawable` - customize message input EditText drawable.
- `streamUiMessageInputCustomCursorDrawable` - customize message input EditText cursor drawable.
- `streamUiCommandsTitleTextSize` - customize command title text size
- `streamUiCommandsTitleTextColor` - customize command title text color
- `streamUiCommandsTitleFontAssets` - customize command title text color
- `streamUiCommandsTitleTextColor` - customize command title font asset
- `streamUiCommandsTitleFont` - customize command title text font
- `streamUiCommandsTitleStyle` - customize command title text style
- `streamUiCommandsNameTextSize` - customize command name text size
- `streamUiCommandsNameTextColor` - customize command name text color
- `streamUiCommandsNameFontAssets` - customize command name text color
- `streamUiCommandsNameTextColor` - customize command name font asset
- `streamUiCommandsNameFont` - customize command name text font
- `streamUiCommandsNameStyle` - customize command name text style
- `streamUiCommandsDescriptionTextSize` - customize command description text size
- `streamUiCommandsDescriptionTextColor` - customize command description text color
- `streamUiCommandsDescriptionFontAssets` - customize command description text color
- `streamUiCommandsDescriptionTextColor` - customize command description font asset
- `streamUiCommandsDescriptionFont` - customize command description text font
- `streamUiCommandsDescriptionStyle` - customize command description text style
- `streamUiSuggestionBackgroundColor` - customize suggestion view background
- `streamUiMessageInputDividerBackgroundDrawable` - customize the background of divider of MessageInputView

### ⚠️ Changed
- Deprecated `ChatUI` class

# March 8th, 2021 - 4.7.0
## stream-chat-android-client
### ⚠️ Changed
- Refactored `FilterObject` class  - see the [migration guide](https://github.com/GetStream/stream-chat-android/wiki/Migration-guide:-FilterObject) for more info

## stream-chat-android-offline
### 🐞 Fixed
- Fixed refreshing channel list after removing member
- Fixed an issue that didn't find the user when obtaining the list of messages

### ⚠️ Changed
- Deprecated `ChatDomain::disconnect`, use disconnect on ChatClient instead, it will make the disconnection on ChatDomain too.
- Deprecated constructors for `ChatDomain.Builder` with the `User` type parameter, use constructor with `Context` and `ChatClient` instead.

## stream-chat-android-ui-common
### ⚠️ Changed
- Message options list changed colour for dark version. The colour is a little lighters
  now, what makes it easier to see.

## stream-chat-android-ui-components
### 🐞 Fixed
- Fixed some rare crashes when `MessageListView` was created without any attribute info present

### ⬆️ Improved
- Updated PhotoView to version 2.3.0

### ✅ Added
- Introduced `AttachmentViewFactory` as a factory for custom attachment views/custom link view
- Introduced `TextAndAttachmentsViewHolder` for any combination of attachment content and text

### ❌ Removed
- Deleted `OnlyFileAttachmentsViewHolder`, `OnlyMediaAttachmentsViewHolder`,
  `PlainTextWithMediaAttachmentsViewHolder` and `PlainTextWithFileAttachmentsViewHolder`

# Feb 22th, 2021 - 4.6.0
# New UI-Components Artifact
A new UI-Components artifact has been created with a new design of all our components.
This new artifact is available on MavenCentral and can imported by adding the following dependency:
```
implementation "io.getstream:stream-chat-android-ui-components:4.6.0"
```

## stream-chat-android
- Add `streamMessageActionButtonsTextSize`, `streamMessageActionButtonsTextColor`, `streamMessageActionButtonsTextFont`,
  `streamMessageActionButtonsTextFontAssets`, `streamMessageActionButtonsTextStyle`, `streamMessageActionButtonsIconTint`
  attributes to `MessageListView`
- Add `ChannelHeaderViewModel::resetThread` method and make `ChannelHeaderViewModel::setActiveThread` message parameter non-nullable
- Fix ReadIndicator state
- Using `MessageListView#setViewHolderFactory` is now an error - use `setMessageViewHolderFactory` instead
- Removed `MessageListItemAdapter#replaceEntities` - use `submitList` method instead
- Use proper color values on Dialog Theme
- Increase touchable area on the button to remove an attachment

## stream-chat-android-client
- Introduce ChatClient::setUserWithoutConnecting function
- Handle disconnect event during pending token state
- Remove unneeded user data when creating WS Connection
- Using `User#unreadCount` is now an error - use `totalUnreadCount` instead
- Using `ChannelController` is now an error - use `ChannelClient` instead
- Using `Pagination#get` is now an error - use `toString` instead
- Using the old event APIs is now an error - see the [migration guide](https://github.com/GetStream/stream-chat-android/wiki/Migration-guide:-ChatObserver-and-events()-APIs) for more info
- Using `ChatClient#flag` is now an error - use `flagUser` instead

## stream-chat-android-offline
- Introduce `PushMessageSyncHandler` class

- Add UseCase for querying members (`chatDomain.useCases.queryMembers(..., ...).execute()`).
  - If we're online, it executes a remote call through the ChatClient
  - If we're offline, it pulls members from the database for the given channel
- Mark the `SendMessageWithAttachmentsImpl` use case an error

## stream-chat-android-ui-common
- Fix `CaptureMediaContract` chooser on Android API 21
- Using `ChatUI(client, domain, context)` now an error - use simpler constructor instead
- Using the `Chat` interface now an error - use `ChatUI` instead

# Feb 15th, 2021 - 4.5.5
## Common changes for all artifacts
- Updated project dependencies
  - Kotlin 1.4.30
  - Stable AndroidX releases: LiveData 2.3.0, Activity 1.2.0, Fragment 1.3.0
  - For the full list of dependency version changes, see [this PR](https://github.com/GetStream/stream-chat-android/pull/1383)

## stream-chat-android
- Add `streamInputAttachmentsMenuBackground` and `streamInputSuggestionsBackground` attributes to `MessageInputView`
- Add `streamMessageActionButtonsBackground` attributes to `MessageListView`

## stream-chat-android-client
- Remove unused `reason` and `timeout` parameters from `ChannelClient::unBanUser` method

# Feb 11th, 2021 - 4.5.4
## stream-chat-android
- Fix `streamLastMessageDateUnreadTextColor` attribute not being used in ChannelListView
- Fix `streamChannelsItemSeparatorDrawable` attribute not being parsed

## stream-chat-android-client
- Fix `ConcurrentModificationException` on our `NetworkStateProvider`

# Feb 5th, 2021 - 4.5.3
## stream-chat-android
-. `ChatUtils::devToken` is not accessible anymore, it has been moved to `ChatClient::devToken`

## stream-chat-android-client
- **setUser deprecation**
  - The `setUser`, `setGuestUser`, and `setAnonymousUser` methods on `ChatClient` are now deprecated.
  - Prefer to use the `connectUser` (`connectGuestUser`, `connectAnonymousUser`) methods instead, which return `Call` objects.
  - If you want the same async behaviour as with the old methods, use `client.setUser(user, token).enqueue { /* Handle result */ }`.
- Add support for typing events in threads:
  - Add `parentId` to `TypingStartEvent` and `TypingStopEvent`
  - Add `parentId` to ``ChannelClient::keystroke` and `ChannelClient::stopTyping`
- `ChatClient::sendFile` and `ChatClient::sendImage` each now have just one definition with `ProgressCallback` as an optional parameter. These methods both return `Call<String>`, allowing for sync/async execution, and error handling. The old overloads that were asynchronous and returned no value/error have been removed.
- `FileUploader::sendFile` and `FileUploader::sendImages` variations with `ProgressCallback` are no longer async with no return type. Now they are synchronous with `String?` as return type

## stream-chat-android-offline
- Add support for typing events in threads:
  - Add `parentId` to `Keystroke` and `StopTyping` use cases

## stream-chat-android-ui-common
- Add a new `isMessageRead` flag to the `MessageListItem.MessageItem` class, which indicates
  that a particular message is read by other members in this channel.
- Add handling threads typing in `MessageInputViewModel`

# Jan 31th, 2021 - 4.5.2
## stream-chat-android-client
- Use proper data on `ChatClient::reconnectSocket` to reconnect normal/anonymous user
- Add `enforceUnique` parameter to `ChatClient::sendReaction` and `ChannelClient::sendReaction` methods .
  If reaction is sent with `enforceUnique` set to true, new reaction will replace all reactions the user has on this message.
- Add suspending `setUserAndAwait` extension for `ChatClient`
- Replace chat event listener Kotlin functions with ChatEventListener functional interface in order to promote
  a better integration experience for Java clients. Old methods that use the Kotlin function have been deprecated.
  Deprecated interfaces, such as ChannelController, have not been updated. ChannelClient, which inherits from ChannelController
  for the sake of backwards compatibility, has been updated.

## stream-chat-android-offline
- Add `enforceUnique` parameter to `SendReaction` use case. If reaction is sent with `enforceUnique` set to true,
  new reaction will replace all reactions the user has on this message.
- Fix updating `Message::ownReactions` and `Message:latestReactions` after sending or deleting reaction - add missing `userId` to `Reaction`
- Fix Load Thread Replies process

## stream-chat-android-ui-common
- Add a new `isThreadMode` flag to the `MessageListItem.MessageItem` class.
  It shows is a message item should be shown as part of thread mode in chat.
- Add possibility to set `DateSeparatorHandler` via `MessageListViewModel::setDateSeparatorHandler`
  and `MessageListViewModel::setThreadDateSeparatorHandler` which determines when to add date separator between messages
- Add `MessageListViewModel.Event.ReplyAttachment`, `MessageListViewModel.Event.DownloadAttachment`, `MessageListViewModel.Event.ShowMessage`,
  and `MessageListViewModel.Event.RemoveAttachment` classes.
- Deprecate `MessageListViewModel.Event.AttachmentDownload`

# Jan 18th, 2021 - 4.5.1
## stream-chat-android
- Fix `MessageListItemViewHolder::bind` behavior
- Improve connection/reconnection with normal/anonymous user

## stream-chat-android-client
- Create `ChatClient::getMessagesWithAttachments` to filter message with attachments
- Create `ChannelClient::getMessagesWithAttachments` to filter message with attachments
- Add support for pinned messages:
  - Add `pinMessage` and `unpinMessage` methods `ChatClient` and `ChannelClient`
  - Add `Channel::pinnedMessages` property
  - Add `Message:pinned`, `Message::pinnedAt`, `Message::pinExpires`, and `Message:pinnedBy` properties

# Jan 7th, 2021 - 4.5.0
## stream-chat-android
- Now depends explicitly on AndroidX Fragment (fixes a potential crash with result handling)
- Update AndroidX dependencies: Activity 1.2.0-rc01 and Fragment 1.3.0-rc01

## stream-chat-android-client
- Add filtering non image attachments in ChatClient::getImageAttachments
- Add a `channel` property to `notification.message_new` events
- Fix deleting channel error
- 🚨 Breaking change: ChatClient::unmuteUser, ChatClient::unmuteCurrentUser,
  ChannelClient::unmuteUser, and ChannelClient::unmuteCurrentUser now return Unit instead of Mute

## stream-chat-android-offline
- Add LeaveChannel use case
- Add ChannelData::memberCount
- Add DeleteChannel use case
- Improve loading state querying channels
- Improve loading state querying messages

# Dec 18th, 2020 - 4.4.9

## stream-chat-android-client
- improved event recovery behaviour

## stream-chat-android-offline
- improved event recovery behaviour
- fixed the chatDomain.Builder boolean usage between userPresence and recoveryEnabled

# Dec 18th, 2020 - 4.4.8
## stream-chat-android
- Add filtering `shadowed` messages when computing last channel message
- Add filtering `draft` channels
- Add `DateFormatter::formatTime` method to format only time of a date
- Fix `ChatUtils::devToken` method

## stream-chat-android-client
- Improve `banUser` and `unBanUser` methods - make `reason` and `timeout` parameter nullable
- Add support for shadow ban - add `shadowBanUser` and `removeShadowBan` methods to `ChatClient` and `ChannelClient`
- Add `shadowBanned` property to `Member` class
- Add `ChatClient::getImageAttachments` method to obtain image attachments from a channel
- Add `ChatClient::getFileAttachments` method to obtain file attachments from a channel
- Add `ChannelClient::getImageAttachments` method to obtain image attachments from a channel
- Add `ChannelClient::getFileAttachments` method to obtain file attachments from a channel

## stream-chat-android-offline
- Add filtering `shadowed` messages
- Add new usecase `LoadMessageById` to fetch message by id with offset older and newer messages
- Watch Channel if there was previous error

## stream-chat-android-ui-common
- Add `messageId` arg to `MessageListViewModel`'s constructor allowing to load message by id and messages around it

# Dec 14th, 2020 - 4.4.7
## Common changes for all artifacts
- Updated to Kotlin 1.4.21
- For Java clients only: deprecated the `Call.enqueue(Function1)` method, please use `Call.enqueue(Callback)` instead

## stream-chat-android
- Add new attrs to `MessageListView`: `streamDeleteMessageActionEnabled`, `streamEditMessageActionEnabled`
- Improve Channel List Diff
- Add new attrs to `MessageInputView`: `streamInputScrollbarEnabled`, `streamInputScrollbarFadingEnabled`
- Add API for setting custom message date formatter in MessageListView via `setMessageDateFormatter(DateFormatter)`
  - 24 vs 12 hr controlled by user's System settings.

## stream-chat-android-client
- Add `ChatClient::isValidRemoteMessage` method to know if a RemoteMessage is valid for Stream

## stream-chat-android-offline
- Add updating `channelData` after receiving `ChannelUpdatedByUserEvent`
- Fix crash when a push notification arrives from other provider different than Stream

# Dic 4th, 2020 - 4.4.6

## stream-chat-android
- Use custom `StreamFileProvider` instead of androidx `FileProvider` to avoid conflicts
- Add `ChatClient::setGuestUser` method to login as a guest user
- Make `MessageListItemViewHolder` public and open, to allow customization by overriding the `bind` method

## stream-chat-android-offline
- Centralize how channels are stored locally

# Nov 24th, 2020 - 4.4.5
## Common changes for all artifacts
- Stream SDks has been uploaded to MavenCentral and the GroupID has changed to `io.getstream`.

## stream-chat-android
- New artifact name: `io.getstream:stream-chat-android:STREAM_VERSION`

## stream-chat-android-client
- It's no longer required to wait for `setUser` to finish before querying channels
- `ChatClient::setUser` method allows be called without network connection and will retry to connect when network connection is available
- New artifact name: `io.getstream:stream-chat-android-client:STREAM_VERSION`
- Show date of the last message into channels list when data comes from offline storage
- Show text of the last message into channels list when data comes from offline storage
- Accept Invite Message is now optional, if null value is sent, no message will be sent to the rest of members about this action

## stream-chat-android-offline
- Fix bug when channels with newer messages don't go to the first position in the list
- Fix Offline usage of `ChatDomain`
- New artifact name: `io.getstream:stream-chat-android-offline:STREAM_VERSION`
- Provide the last message when data is load from offline storage

# Nov 24th, 2020 - 4.4.4
This version is a rollback to 4.4.2, The previous release (4.4.3) was not valid due to a problem with the build flow.
We are going to release 4.4.5 with the features introduced by 4.4.3 as soon as the build is back working

# Nov 20th, 2020 - 4.4.3
## stream-chat-android-client
- It's no longer required to wait for `setUser` to finish before querying channels
- `ChatClient::setUser` method allows be called without network connection and will retry to connect when network connection is available

## stream-chat-android-offline
- Fix bug when channels with newer messages don't go to the first position in the list
- Fix Offline usage of `ChatDomain`

# Nov 13th, 2020 - 4.4.2

## stream-chat-android
- Remove `ChatClient` and `ChatDomain` as `ChatUI`'s dependencies
- Replace Glide with Coil - SDK doesn't depend on Glide anymore.
- Remove `BaseStyle` class and extract its properties into `AvatarStyle` and `ReadStateStyle`.
  - Use composition with `AvatarStyle` and `ReadStateStyle` instead of inheriting from `BaseStyle`.
  - Convert to kotlin: `ReadStateView`, `MessageListViewStyle`
- Add `streamShowSendAlsoToChannelCheckbox` attr to `MessageInputView` controlling visibility of "send also to channel" checkbox
- The sample app no longer uses Koin for dependency injection
- Add `streamCopyMessageActionEnabled`, `streamFlagMessageActionEnabled`, and `streamStartThreadMessageActionEnabled` attrs to `MessageListView`
- Validate message text length in MessageInputView.
  - Add property `MessageInputView.maxMessageLength: Int` and show warning once the char limit is exceeded
  - Expose `MessageInputViewModel.maxMessageLength: Int` informing about text length limit of the Channel

## stream-chat-android-client
- Deprecate `User::unreadCount` property, replace with `User::totalUnreadCount`
- Added MarkAllReadEvent
- Fix UpdateUsers call

## stream-chat-android-offline
- Update `totalUnreadCount` when user is connected
- Update `channelUnreadCount` when user is connected
- Fix bug when channels could be shown without names
- Added support for marking all channels as read for the current user.
  - Can be accessed via `ChatDomain`'s use cases (`chatDomain.useCases.markAllRead()...`).
- Fix bug when local channels could be sorted not properly
- Typing events can be all tracked with `ChatDomain.typingUpdates`

# Nov 4th, 2020 - 4.4.1
## Common changes for all artifacts
- Updated dependencies to latest versions (AGP 4.1, OkHttp 4.9, Coroutines 1.3.9, ExoPlayer 2.12.1, etc.)
  - See [PR #757](https://github.com/GetStream/stream-chat-android/pull/757) for full list of version updates
- Revamped `Call` implementations
  - The `Call2` type has been removed, the libraries now all use the same `Call` instead for all APIs
  - `Call` now guarantees callbacks to happen on the main thread
  - Coroutine users can now `await()` a `Call` easily with a provided extension

## stream-chat-android
- Add empty state views to channel list view and message list view components
- Allow setting custom empty state views
- Add loading view to message list view
- Allow setting custom loading view
- Add load more threshold for `MessageListView` and `streamLoadMoreThreshold` attribute
- Fix handling of the `streamShowReadState` attribute on `MessageListView`
- Add `streamShowDeliveredState` XML attribute to `MessageListView`
- Add "loading more" indicator to the `MessageListView`
- Messages in ChannelController were split in messages - New messages and oldMessages for messages coming from the history.

## stream-chat-android-client
- Fix guest user authentication
- Changed API of QuerySort class. You have to specify for what model it is being used.
- Rename `ChannelController` to `ChannelClient`. Deprecate `ChannelController`.
- Replace `ChannelController` subscribe related extension functions with corresponding `ChannelClient` functions
- Move `ChannelClient` extension functions to `io.getstream.chat.android.client.channel` package

## stream-chat-android-offline
- Add GetChannelController use cases which allows to get ChannelController for Channel
- Fix not storing channels when run channels fetching after connection recovery.
- Fix read state getting stuck in unread state

# Oct 26th, 2020 - 4.4.0
## stream-chat-android
- Create custom login screen in sample app
- Bump Coil to 1.0.0
- Add message sending/sent indicators in `MessageListView`
- Add possibility to replace default FileUploader
- Fixes a race condition where client.getCurrentUser() was set too late
- Support for hiding channels
- Makes the number of channels return configurable by adding the limit param to ChannelsViewModelFactory
- Add message sending/sent indicators in `MessageListView`
- Provide ChannelViewModelFactory and ChannelsViewModelFactory by the library to simplify setup
- Fixes for https://github.com/GetStream/stream-chat-android/issues/698 and https://github.com/GetStream/stream-chat-android/issues/723
- Don't show read state for the current user

## stream-chat-android-client
- Fix ConcurrentModificationException in `ChatEventsObservable`
- Add possibility to replace default FileUploader
- Fix anonymous user authentication
- Fix fetching color value from TypedArray

## stream-chat-android-offline
- Channel list now correctly updates when you send a new message while offline. This fixes https://github.com/GetStream/stream-chat-android/issues/698
- Channels now stay sorted based on the QuerySort order (previous behaviour was to sort them once)
- New messages now default to type "regular" or type "ephemeral" if they start with a /
- Improved error logging on sendMessage & sendReaction
- Fixed a race condition that in rare circumstances could cause the channel list to show stale (offline) data
- Fixed a bug with channel.hidden not working correctly
- Fixed crash with absence of user in the UserMap

# Oct 19th, 2020 - 4.3.1-beta-2 (stream-chat-android)
- Allow setting custom `NotificationHandler` in `Chat.Builder`
- Fix unresponsive attachment upload buttons
- Removed many internal implementation classes and methods from the SDK's public API
- Fix sending GIFs from keyboard
- Fix unresponsive attachment upload buttons
- Fix method to obtain initials from user to be shown into the avatar
- Fix method to obtain initials from channel to be shown into the avatar
- Allow setting `ChatLoggerHandler` and `ChatLogLevel` in `Chat.Builder`

# Oct 16th, 2020 - 4.3.1-beta-1 (stream-chat-android)
- Significant performance improvements
- Fix a crash related to behaviour changes in 1.3.0-alpha08 of the AndroidX Fragment library
- Replace Glide with Coil in AttachmentViewHolderMedia (Fix GIFs loading issues)
- `MessageListView.BubbleHelper`'s methods now have nullability annotations, and use primitive `boolean` values as parameters
- Update Offline Support to the [last version](https://github.com/GetStream/stream-chat-android-livedata/releases/tag/0.8.6)

# Oct 16th, 2020 - 0.8.6 (stream-chat-android-offline)
- Improve sync data validation in ChatDomain.Builder
- Removed many internal implementation classes and methods from the SDK's public API
- Significant performance improvements to offline storage
- Default message limit for the queryChannels use case changed from 10 to 1. This is a more sensible default for the channel list view of most chat apps
- Fix QuerySort
- Update client to 1.16.8: See changes: https://github.com/GetStream/stream-chat-android-client/releases/tag/1.16.8

# 1.16.8 - Fri 16th of Oct 2020 (stream-chat-android-client)
- Add `lastUpdated` property to `Channel`

# Oct 14th, 2020 - 4.3.0-beta-6 (stream-chat-android)
- Update to Kotlin 1.4.10
- Fix Typing view behavior
- Fix NPE asking for `Attachment::type`
- Fix ChatDomain initialization issue
- Limit max lines displayed in link previews (5 lines by default, customizable via `streamAttachmentPreviewMaxLines` attribute on `MessageListView`)
- Update Offline Support to the [last version](. See changes: )https://github.com/GetStream/stream-chat-android-livedata/releases/tag/0.8.5)

# 1.16.7 - Wed 14th of Oct 2020 (stream-chat-android-client)
- Removed many internal implementation classes and methods from the SDK's public API
- Improved nullability, restricted many generic type parameters to be non-nullable (set `Any` as their upper bound)
- Use AttachmentsHelper to validate imageUrl instead of just url.

# Oct 14th, 2020 - 0.8.5 (stream-chat-android-offline)
- Use `createdLocallyAt` and `updatedLocallyAt` properties in ChannelController and ThreadController
- Update attachments of message with an old image url, if it's still valid.
- Set attachment fields even if the file upload fails
- Fix NPE while ChatEvent was handled
- Improved nullability, restricted some generic type parameters to be non-nullable (set `Any` as their upper bound)
- Fix method to store date of the last message received into a channel
- Update client to 1.16.7: See changes: https://github.com/GetStream/stream-chat-android-client/releases/tag/1.16.7

# Oct 9th, 2020 - 4.3.0-beta-5 (stream-chat-android)
- Improve selecting non-media attachments
- Fix showing attachments captured with camera
- Add setting type and file size when creating AttachmentMetaData from file
- Remove FileAttachmentListAdapter and methods related to opening files chooser
- Replace isMedia flag with getting type from attachment if possible
- Update ExoPlayer dependency to version [2.12.0](https://github.com/google/ExoPlayer/blob/release-v2/RELEASENOTES.md#2120-2020-09-11)

# 1.16.6 - Fri 9th of Oct 2020 (stream-chat-android-client)
- Add `createdLocallyAt` and `updatedLocallyAt` properties to `Message` type
- Add AttachmentsHelper with hasValidUrl method

# Oct 7th, 2020 - 4.3.0-beta-4 (stream-chat-android)
- For Java clients, the `bindView` methods used to bind a ViewModel and its UI component together are now available with friendlier syntax.
- Calls such as `MessageListViewModelBindingKt.bindView(...);` should be replaced with calls like `MessageListViewModelBinding.bind(...);`
- The `ChannelListViewModelBindingKt` class has been renamed to `ChannelsViewModelBinding`, to match the name of the ViewModel it's associated with.
- Update client to the latest version. See changes: https://github.com/GetStream/stream-chat-android-client/releases/tag/1.16.5
- Update Stream Livedata to the last version. See changes: https://github.com/GetStream/stream-chat-android-livedata/releases/tag/0.8.4

# Oct 7th, 2020 - 0.8.4 (stream-chat-android-offline)
- Update client to 1.16.5: See changes: https://github.com/GetStream/stream-chat-android-client/releases/tag/1.16.5

# 1.16.5 - Wed 7th of Oct 2020 (stream-chat-android-client)
- Add autocomplete filter
- Add @JvmOverloads to QueryUsersRequest constructor
- Improve java interop of `TokenManager`

# Oct 5th, 2020 - 0.8.3 (stream-chat-android-offline)
- Improved message attachment handling. Message is now first added to local storage and the attachment is uploaded afterwards.
- Editing messages now works while offline
- Deprecate SendMessageWithAttachments in favor of SendMessage while specifying attachment.upload
- Fix a bug that caused messages not to load if member limit wasn't specified
- Fix a crash related to reaction data structure
- Fix a bug where network errors (temporary ones) are detected as permanent errors

# 1.16.4 - Mon 5th of Oct 2020 (stream-chat-android-client)
- Add `attachment.upload` and `attachment.uploadState` fields for livedata upload status. These fields are currently unused if you only use the low level client.

# Oct 2nd, 2020 - 4.3.0-beta-3 (stream-chat-android)
- Removed several parameters of `BaseAttachmentViewHolder#bind`, `Context` is now available as a property instead, others should be passed in through the `AttachmentViewHolderFactory` as constructor parameters
- Moved `BaseAttachmentViewHolder` to a new package
- Fix setting read state when user's last read equals message created date
- Skip setting user's read status if last read message is his own
- Make MessageListItem properties abstract
- Change default query sort to "last_updated"
- Fixed attachments logic. Save previously attached files when add more.
- Fixed the bug when it was unable to select new files when you have already attached something.
- Moved `MessageInputView` class to a new package.
- Update Stream Livedata to the last version. See changes: https://github.com/GetStream/stream-chat-android-livedata/releases/tag/0.8.2

# Oct 2nd, 2020 - 0.8.2 (stream-chat-android-offline)
- Request members by default when querying channels

# Sep 30th, 2020 - 4.3.0-beta-2 (stream-chat-android)
- Removed several parameters of `BaseMessageListItemViewHolder#bind`, `Context` is now available as a property instead, others should be passed in through the `MessageViewHolderFactory` as constructor parameters
- Attachment customization methods moved from `MessageViewHolderFactory` to a separate `AttachmentViewHolderFactory` class
- Removed `position` parameter from `MessageClickListener`
- Moved `BaseMessageListItemViewHolder` to a new package
- Update client to the latest version. See changes: https://github.com/GetStream/stream-chat-android-client/releases/tag/1.16.1
- Update Stream Livedata to the last version. See changes: https://github.com/GetStream/stream-chat-android-livedata/releases/tag/0.8.1

# Sep 30th, 2020 - 0.8.1 (stream-chat-android-offline)
- Handle the new `ChannelUpdatedByUserEvent`
- Update client to 1.16.1: See changes: https://github.com/GetStream/stream-chat-android-client/releases/tag/1.16.1
- Improve online status handling
- Replace posting an empty channels map when the channels query wasn't run online and offline storage is empty with error

# 1.16.2 - Wed 30 Sep 2020 (stream-chat-android-client)
- Add `ChatClient::enableSlowMode` method to enable slow mode
- Add `ChatClient::disableSlowMode` method to disable slow mode
- Add `ChannelController::enableSlowMode` method to enable slow mode
- Add `ChannelController::disableSlowMode` method to disable slow mode
- Add `Channel::cooldown` property to know how configured `cooldown` time for the channel
- Fix FirebaseMessageParserImpl.verifyPayload() logic
- Fix notification display condition
- Fix Socket connection issues

# 1.16.1 - Wed 25 Sep 2020 (stream-chat-android-client)
- Remove `User` field on `ChannelUpdatedEvent`
- Add new chat event type -> `ChannelUpdatedByUserEvent`
- Add `ChatNotificationHandler::getFirebaseInstanceId` method to provide a custom `FirebaseInstanceId`
- Add `NotificationConfig::useProvidedFirebaseInstance` conf

# Sep 23rd, 2020 - 4.3.0-beta-1 (stream-chat-android)
- Update livedata/client to latest version. See changes: https://github.com/GetStream/stream-chat-android-client/releases/tag/1.16.0

# 1.16.0 - Wed 23 Sep 2020 (stream-chat-android-client)
- Removed message.channel, this is a backwards incompatible change
- Ensure that message.cid is always available

The SDK was providing message.cid and message.channel in some cases, but not always.
Code that relied on those fields being populated caused bugs in production.

If you were relying on message.channel it's likely that you were running into bugs.
We recommend using one of these alternatives:

- message.cid if you just need a reference to the channel
- the channel object provided by client.queryChannel(s) if you need the full channel data
- channelController.channelData livedata object provided by the livedata package (automatically updated if channel data changes)
- channelController.toChannel() function provided by the livedata package

# Sep 23rd, 2020 - 0.8.0 (stream-chat-android-offline)
- Update client to 1.16.0: See changes: https://github.com/GetStream/stream-chat-android-client/releases/tag/1.16.0

# Sep 23rd, 2020 - 0.7.7 (stream-chat-android-offline)
- Fix crash when map channels DB entity to Channel
- Add posting empty channels map when queryChannels fails either offline and online which prevents infinite loader

# 1.15.6 - Wed 23 Sep 2020 (stream-chat-android-client)
- Convert ChatError to plain class. Changes in ChatLogger interface.
- Update events fields related to read status - remove "unread_messages" field and add "unread_channels" to NewMessageEvent, NotificationMarkReadEvent, and NotificationMessageNewEvent
- Mark ChatEvents containing the user property by the UserEvent interface.
- Simplified the event handling APIs, deprecated `ChatObservable`. See [the migration guide](https://github.com/GetStream/stream-chat-android-client/wiki/Migrating-from-the-old-event-subscription-APIs) for details on how to easily adopt the new APIs.

# Sep 23rd, 2020 - 4.2.11-beta-13 (stream-chat-android)
- Adjust ChatSocketListener to new events(NewMessageEvent, NotificationMarkReadEvent, NotificationMessageNewEvent) properties.
- Fix "load more channels"
- Update client to the latest version. See changes: https://github.com/GetStream/stream-chat-android-client/releases/tag/1.15.6
- Update Stream Livedata to the last version. See changes: https://github.com/GetStream/stream-chat-android-livedata/releases/tag/0.7.7

# Sep 18th, 2020 - 4.2.11-beta-12 (stream-chat-android)
- Implement Giphy actions handler
- Fix .gif preview rendering on message list
- Fix thread shown issue after sending message to a channel
- Remove border related attributes from MessageInputView. Add close button background attribute to MessageInputView.
- Improve setting user in sample app
- Add updating message read state after loading first messages
- Wrap Attachment into AttachmentListItem for use in adapter
- Properly show the message date
- Revamp MessageListView adapter customization, introduce ListenerContainer to handle all ViewHolder listeners
- Fix default filters on `ChannelsViewModelImpl`
- Update client to the latest version. See changes: https://github.com/GetStream/stream-chat-android-client/releases/tag/1.15.5
- Update Stream Livedata to the last version. See changes: https://github.com/GetStream/stream-chat-android-livedata/releases/tag/0.7.6

# Sep 18th, 2020 - 0.7.6 (stream-chat-android-offline)
- Store needed users in DB
- Stop trying to execute background sync in case ChatDomain.offlineEnabled is set to false
- Fix Socket Connection/Reconnection
- Update client to the latest version. See changes: https://github.com/GetStream/stream-chat-android-client/releases/tag/1.15.5

# 1.15.5 - Fri 18 Sep 2020 (stream-chat-android-client)
- Fix Socket Connection/Reconnection

# Sep 15th, 2020 - 0.7.5 (stream-chat-android-offline)
- Fix offline support for adding and removing reactions
- Fix crash when creating a channel while channel.createdBy is not set

# Sep 14th, 2020 - 0.7.4 (stream-chat-android-offline)
- Remove duplicates of new channels
- Improve tests
- Remove some message's properties that are not used anymore GetStream/stream-chat-android-client#69
- Update client to the latest version. See changes: https://github.com/GetStream/stream-chat-android-client/releases/tag/1.15.4

# 1.15.4 - Fri 11 Sep 2020 (stream-chat-android-client)
- Fix Socket Disconnection
- Remove useless message's properties (isStartDay, isYesterday, isToday, date, time and commandInfo)
- Forbid setting new user when previous one wasn't disconnected

# Sep 8th, 2020 - 0.7.3 (stream-chat-android-offline)
- Add usecase to send Giphy command
- Add usecase to shuffle a Gif on Giphy command message
- Add usecase to cancel Giphy Command
- Update client to the latest version. See changes: https://github.com/GetStream/stream-chat-android-client/releases/tag/1.15.3

# 1.15.3 - Tue 7 Sep 2020 (stream-chat-android-client)
- Add send action operation to ChannelController
- Fix serialized file names of SendActionRequest
- Fix `ConnectedEvent` parse process

# Sep 4th, 2020 - 4.2.11-beta-11 (stream-chat-android)
- Fix uploading files and capturing images on Android >= 10
- Fix `AvatarView`: Render lastActiveUsers avatars when channel image is not present

# 1.15.2 - Tue 1 Sep 2020 (stream-chat-android-client)
- `ChannelResponse.watchers` is an array of User now
- `Watcher` model has been removed, `User` model should be used instead
- `QueryChannelsRequet` has a new field called `memberLimit` to limit the number of members received per channel

# Aug 28th, 2020 - 4.2.11-beta-9 (stream-chat-android)
- Update event structure
- Update client to the latest version. See changes: https://github.com/GetStream/stream-chat-android-client/releases/tag/1.15.1
- Update Stream Livedata to the last version. See changes: https://github.com/GetStream/stream-chat-android-livedata/releases/tag/0.7.2

# 1.15.1 - Thu 28 Aug 2020 (stream-chat-android-client)
- New MapAdapter that omit key that contains null values or emptyMaps
- Null-Check over Watchers response

## Aug 23th, 2020 - 4.2.11-beta-8 (stream-chat-android)
- Fix Upload Files
- Update RecyclerView Lib
- Update Notification Customization

# Aug 28th, 2020 - 0.7.2 (stream-chat-android-offline)
- Update client to the latest version. See changes: https://github.com/GetStream/stream-chat-android-client/releases/tag/1.15.1

# Aug 28th, 2020 - 0.7.1 (stream-chat-android-offline)
- Keep order when retry to send a message
- Fix message sync logic and message sending success event emitting
- Update client to the latest version. See changes: https://github.com/GetStream/stream-chat-android-client/releases/tag/1.15.0

# Aug 20th, 2020 - 0.7.0 (stream-chat-android-offline)
- Update to version 0.7.0

# 1.15.0 - Thu 20 Aug 2020 (stream-chat-android-client)
- Refactor ChatEvents Structure

# 1.14.0 - Thu 20 Aug 2020 (stream-chat-android-client)
- Decouple cloud messages handler logic from configuration data
- Fix createChannel methods

# 1.13.3 - Tue 18 Aug 2020 (stream-chat-android-client)
- Set message as optional when updating a channel

# 1.13.2 - Fri 14 Aug 2020 (stream-chat-android-client)
- Reduce TLS Latency

# 1.13.1 - Fri 7 Aug 2020 (stream-chat-android-client)
- Fix DateParser

## Aug 5th, 2020 - 4.2.11-beta-7 (stream-chat-android)
- Update Stream Livedata to the last version. See changes: https://github.com/GetStream/stream-chat-android-livedata/releases/tag/0.6.9
- Fix channel name validation in CreateChannelViewModel
- Add `ChannelsView.setViewHolderFactory(factory: ChannelViewHolderFactory)` function
- Fix Fresco initialization
- Fix method to add/remove reaction

# Aug 3nd, 2020 - 0.6.9 (stream-chat-android-offline)
- Fix `QuerySort`

# 1.13.0 - Tue 28 Jul 2020 (stream-chat-android-client)
- Add `Client.flagUser()` method to flag an User
- Add `Client.flagMessage()` method to flag a Message
- Deprecated method `Client.flag()` because was a bit confusing, you should use `client.flagUser()` instead

# 1.12.3 - Mon 27 Jul 2020 (stream-chat-android-client)
- Fix NPE on TokenManagerImpl
- Upgrade Kotlin to version 1.3.72
- Add Kotlin Proguard Rules

# Jul 20th, 2020 - 0.6.8 (stream-chat-android-offline)
- Fix `NotificationAddedToChannelEvent` event handling

# 1.12.2 - Fri 17 Jul 2020 (stream-chat-android-client)
- Add customer proguard rules

# 1.12.1 - Wed 15 Jul 2020 (stream-chat-android-client)
- Add customer proguard rules

## Jul 13th, 2020 - 4.2.11-beta-6 (stream-chat-android)
- Update client to the latest version. See changes: https://github.com/GetStream/stream-chat-android-client/releases/tag/1.10.0
- Update Stream Livedata to the last version. See changes: https://github.com/GetStream/stream-chat-android-livedata/releases/tag/0.6.7
- Refactor ChannelHeaderView
- Refactor MessageInputView
- Refactor Permission Checker Behavior
- Refactor MessageListVIew
- Fix Send Attachment Behavior
- Fix "Take Picture/Record Video" Behavior
- Add option to show empty view when there are no channels
- Add option to send a message to a thread
- Allow to switch user / logout

# 1.12.0 - Mon 06 Jul 2020 (stream-chat-android-client)
- Add mute and unmute methods to channel controller

# 1.11.0 - Mon 06 Jul 2020 (stream-chat-android-client)
- Fix message mentioned users

# Jul 3nd, 2020 - 0.6.7 (stream-chat-android-offline)
- Update client to the latest version. See changes: https://github.com/GetStream/stream-chat-android-client/releases/tag/1.10.0
- Implement Thread Behavior

# 1.10.0 - Wed 29 June 2020 (stream-chat-android-client)
- Add mute and unmute channels
- Add `notification.channel_mutes_updated` socket even handling
- Add user.channelMutes field
- Improve error logging
- Add invalid date format handling (channel.config dates might be invalid)

# 1.9.3 - Wed 29 June 2020 (stream-chat-android-client)
- Add raw socket events logging. See with tag `Chat:Events`

# Jun 24th, 2020 - 0.6.6 (stream-chat-android-offline)
- Update client to the latest version. See changes: https://github.com/GetStream/stream-chat-android-client/releases/tag/1.9.2

# 1.9.2 - Wed 24 June 2020 (stream-chat-android-client)
- Add `show_in_channel` attribute to `Message` entity

# 1.9.1 - Mue 23 June 2020 (stream-chat-android-client)
- Fix multithreaded date parsing

# 1.9.0 - Mon 22 June 2020 (stream-chat-android-client)
- Fix search message request body
  🚨 Breaking change:
- client.searchMessages signature has been changed: query removed, added channel filter

# 1.8.1 - Thu 18 June 2020 (stream-chat-android-client)
- Fix UTC date for sync endpoint
- Fix inhered events parsing
- Fix custom url setter of ChatClient.Builder

# Jun 16th, 2020 - 0.6.5 (stream-chat-android-offline)
- Fixed crash caused by `NotificationMarkReadEvent.user` value being sent null.
- Solution: using the current user which was set to the ChatDomain instead of relying on event's data.

# 1.8.0 - Thu 12 June 2020 (stream-chat-android-client)
- Add sync api call

# Jun 12th, 2020 - 0.6.4 (stream-chat-android-offline)
- Add attachment.type when upload a file or image

# 1.7.0 - Thu 12 June 2020 (stream-chat-android-client)
- Add query members call

# Jun 11th, 2020 - 0.6.3 (stream-chat-android-offline)
- Create a new UseCase to send messages with attachments

# Jun 11th, 2020 - 0.6.2 (stream-chat-android-offline)
- Update client to the latest version. See changes: https://github.com/GetStream/stream-chat-android-client/releases/tag/1.6.1

# 1.6.1 - Thu 11 June 2020 (stream-chat-android-client)
- Add MimeType on sendFile and sendImage methods

# 1.6.0 - Mon 8 June 2020 (stream-chat-android-client)
- Add translations api call and update message with `i18n` field. Helper `Message` extensions functions are added.

## Jun 4th, 2020 - 4.2.11-beta-5 (stream-chat-android)
- Update livedata dependency to fix crash when NotificationMarkReadEvent received
- Add mavenLocal() repository

## Jun 4th, 2020 - 4.2.11-beta-4 (stream-chat-android)
- Fix crash when command (`/`) is typed.

## Jun 3rd, 2020 - 4.2.11-beta (stream-chat-android)
- Fix `AvatarView` crash when the view is not attached

# 1.5.4 - Wed 3 June 2020 (stream-chat-android-client)
- Add optional `userId` parameter to `Channel.getUnreadMessagesCount` to filter out unread messages for the user

# 1.5.3 - Wed 3 June 2020 (stream-chat-android-client)
- Fix switching users issue: `disconnect` and `setUser` resulted in wrong user connection

# 1.5.2 - Tue 2 June 2020 (stream-chat-android-client)
- Fix `ConcurrentModificationException` on multithread access to socket listeners

# May 30th, 2020 - 0.6.1 (stream-chat-android-offline)
- Use the new low level client syntax for creating a channel with members
- Fallback to a default channel config if the real channel config isn't available yet. This fixes GetStream/stream-chat-android#486

# May 27th, 2020 - 0.6.0 (stream-chat-android-offline)
- Update client to the latest version: https://github.com/GetStream/stream-chat-android-client/releases/tag/1.5.0

# 1.5.1 - Wed 27 May 2020 (stream-chat-android-client)
- Add filter contains with any value

# May 26th, 2020 - 0.5.2 (stream-chat-android-offline)
- Test cases for notification removed from channel had the wrong data structure. This caused a crash when this event was triggered.

# 1.5.0 - Mon 26 May 2020 (stream-chat-android-client)
🚨 Breaking change:
- Add new constructor field to `Channel`: `team`
- Add new constructor field to `User`: `teams`

✅ Other changes:
- Add `Filter.contains`

# 1.4.17 - Mon 26 May 2020 (stream-chat-android-client)
- Fix loop on client.create
- Fix crash when backend sends first event without me

# May 25th, 2020 - 0.5.1 (stream-chat-android-offline)
- Update client to the latest version. See changes: https://github.com/GetStream/stream-chat-android-client/releases/tag/1.4.16

# 1.4.16 - Mon 25 May 2020 (stream-chat-android-client)
Breaking change:
- `Command` fields are mandatory and marked as non-nullable

# May 24th, 2020 - 0.5.0 (stream-chat-android-offline)
Livedata now supports all events exposed by the chat API. The 3 new events are:
- Channel truncated
- Notification channel truncated
- Channel Deleted
  This release also improves how new channels are created.

# May 23rd, 2020 - 0.4.8 (stream-chat-android-offline)
- NotificationMessageNew doesn't specify event.message.cid, this was causing issues with offline storage. The test suite has been updated and the issue is now resolved. Also see: GetStream/stream-chat-android#490

# May 23rd, 2020 - 0.4.7 (stream-chat-android-offline)
- Fixed NPE on MemberRemoved event GetStream/stream-chat-android#476
- Updates low level client to fix GetStream/stream-chat-android#492

# 1.4.15 - Fri 22 May 2020 (stream-chat-android-client)
- Add events: `ChannelTruncated`, `NotificationChannelTruncated`, `NotificationChannelDeleted`

# 1.4.13 - Fri 22 May 2020 (stream-chat-android-client)
🚨 Breaking change:
- Fields `role` and `isInvited` of ``Member` fields optional

# 1.4.12 - Fri 22 May 2020 (stream-chat-android-client)
🚨 Breaking change:
- `Member` model is cleaned up from non existing fields

# May 20th, 2020 - 0.4.6 (stream-chat-android-offline)
- Update client to the latest version. See changes: https://github.com/GetStream/stream-chat-android-client/releases/tag/1.4.11

# 1.4.11 - Tue 19 May 2020 (stream-chat-android-client)
🚨 Breaking change:
- `markRead` of ``ChatClient` and `ChannelController` return `Unit` instead of `ChatEvent`

✅ Other changes:
- Fix null fields which are not marked as nullable

# 1.4.10 - Tue 19 May 2020 (stream-chat-android-client)
- Fix add member invalid api key

# 1.4.9 - Mon 18 May 2020 (stream-chat-android-client)
🚨 Breaking change:
- `markRead` of ``ChatClient` and `ChannelController` return `Unit` instead of `ChatEvent`

✅ Other changes:
- Fix `ChannelController.markRead`: was marking read all channels instead of current one
- `ChatClient.markRead` accepts optional `messageId`

# 1.4.8 - Mon 18 May 2020 (stream-chat-android-client)
- Add handling invalid event payload

# May 16th, 2020 - 0.4.5 (stream-chat-android-offline)
- Improved handling of unread counts. Fixes GetStream/stream-chat-android#475

# May 16th, 2020 - 0.4.4 (stream-chat-android-offline)
- GetStream/stream-chat-android#476

## May 15th, 2020 - 4.2.10-beta (stream-chat-android)
- Update to the latest livedata: 0.6.1

# May 15th, 2020 - 0.4.3 (stream-chat-android-offline)
- Resolves this ticket: GetStream/stream-chat-android#479

## May 29th, 2020 - 4.2.9-beta-3 (stream-chat-android)
- Fix AttachmentViewHolder crash when user sends message with plain/no-media url

## May 15th, 2020 - 4.2.9-beta-2 (stream-chat-android)
- Update to the latest livedata: 0.6.0

## May 15th, 2020 - 4.2.8-beta-1 (stream-chat-android)
- Update to the latest livedata: 0.4.6

## May 15th, 2020 - 4.2.6 (stream-chat-android)
- Fix Avatar crash if channel/user initials are empty

# 1.4.7 - Tue 14 May 2020 (stream-chat-android-client)
- Add more channel creation signatures to `Client` and `ChannelController`

# 1.4.6 - Tue 14 May 2020 (stream-chat-android-client)
- Move channel out of message constructor

## May 13th, 2020 - 4.2.5 (stream-chat-android)
- Create new `AvatarView`
- Glide Redirect issues resolved
- Bugfix release for livedata, updated to 0.4.2

# May 13th, 2020 - 0.4.2 (stream-chat-android-offline)
-NotificationAddedToChannelEvent cid parsing didn't work correctly. This has been fixed in 0.4.2

# May 13th, 2020 - 0.4.1 (stream-chat-android-offline)
- There was an issue with the 0.4.0 and the data structure for NotificationMarkRead

# May 13th, 2020 - 0.4.0 (stream-chat-android-offline)
## Features:
- Massive improvement to javadoc/dokka
- Support for user ban events. Exposed via chatDomain.banned
- Muted users are available via chatDomain.muted
- Support for notificationMarkRead, invite and removed from channel events
- Support for deleting channels
- Support for silent messages
- Creating channels with both members and additional data works now
- User presence is enabled

##Bugfixes:
- No longer denormalizing channelData.lastMessageAt
- Fixed an issue with channel event handling and the usage of channel.id vs channel.cid
- Changed channelData.createdBy from lateinit to a regular field

##Other:
- Moved from Travis to Github actions

# 1.4.5 - Tue 12 May 2020 (stream-chat-android-client)
- add message.silent field
- add extension properties `name` and `image` to `Channel` and `User`

## March 11th, 2020 - 3.6.5 (stream-chat-android)
- Fix reaction score parser casting exception

# May 8th, 2020 - 0.3.4 (stream-chat-android-offline)
- added support for muting users
- store the current user in offline storage
- performance tests
- removed launcher icons from lib
- forward compatibility with new event sync endpoint
- support for reaction scores

# 1.4.3 - Thu 7 May 2020 (stream-chat-android-client)
- fix type erasure of parsed collections: `LinkedTreeMap`, but not `List<Reaction>`

# 1.4.2 - Mon 4 May 2020 (stream-chat-android-client)
- add `reactionScores` to `Message`
- fix null write crash of CustomObject nullable field
- fix extraData duplicated fields

# May 2nd, 2020 - 0.3.1 (stream-chat-android-offline)
- Make the channel unread counts easily accessible via channel.unreadCount
- Support for muting users
- Detection for permanent vs temporary errors (which helps improve retry logic)
- Bugfix: Fixes edge cases where recovery flow runs before the existing API calls complete

# 1.4.0 - Fri 1 May 2020 (stream-chat-android-client)
- fix `QueryChannelRequest` when `withMessages/withMembers` is called, but messages were not returned
- add `unreadMessages` to `ChannelUserRead`. Add extension for channel to count total unread messages: `channel.getUnreadMessagesCount()`

# 1.3.0 - Wed 30 Apr 2020 (stream-chat-android-client)
🚨 Breaking changes:
- `TokenProvider` signature enforces async execution
- make socket related classes internal

✅ Other changes
- fix endlessly hanging request in case setUser is not called
- fix expired token case on socket connection
- fix client crash if TokenProvider throws an exception

# Apr 29th, 2020 - 0.3.0 (stream-chat-android-offline)
- Handle edge cases where events are received out of order
- KTlint, travis and coverage reporting
- Interfaces for use cases and controllers for easier testing
- Channel data to isolate channel data vs rest of channel state
- Java version of code examples
- Handle edge cases for channels with more than 100 members
- Test coverage on mark read
- Bugfix queryChannelsController returning duplicate channels
- Support for hiding and showing channels
- Full offline pagination support (including the difference between GTE and GT filters)

# 1.2.2 - Wed 29 Apr 2020 (stream-chat-android-client)
🚨 Breaking changes:
- fields of models are moved to constructors: `io.getstream.chat.android.client.models`
- field of Device `push_provider` renamed to `pushProvider` and moved to constructor

✅ Other changes
- added local error codes with descriptions: `io.getstream.chat.android.client.errors.ChatErrorCode`
- fix uncaught java.lang.ExceptionInInitializerError while parsing custom object

# Apr 22nd, 2020 - 0.2.1 (stream-chat-android-offline)
- Better handling for missing cids

# Apr 22nd, 2020 - 0.2.0 (stream-chat-android-offline)
- Test suite > 100 tests
- Sample app (stream-chat-android) works
- Full offline sync for channels, messages and reactions
- Easy to use livedata objects for building your own UI

# Apr 22nd, 2020 - 0.1.0 (stream-chat-android-offline)
- First Release

## March 3rd, 2020 - 3.6.5 (stream-chat-android)
- Fix crash on sending Google gif

## March 3rd, 2020 - 3.6.4 (stream-chat-android)
- Update default endpoint: from `chat-us-east-1.stream-io-api.com` to `chat-us-east-staging.stream-io-api.com`
- update target api level to 29
- Fixed media playback error on api 29 devices
- Added score field to reaction model

## January 28th, 2020 - 3.6.3 (stream-chat-android)
- ViewModel & ViewHolder classes now use protected instead of private variables to allow customization via subclassing
- ChannelViewHolderFactory is now easier to customize
- Added ChannelViewHolder.messageInputText for 2 way data binding
- Documentation improvements
- Fix problem with wrong scroll position

## January 10th, 2020 - 3.6.2 (stream-chat-android)
- Enable multiline edit text
- Fix deprecated getColumnIndexOrThrow for 29 Api Level

## January 7th, 2020 - 3.6.1 (stream-chat-android)
- Add navigation components with handler to override default behaviour

## Breaking changes:
###
- `OpenCameraViewListener` is replaced with CameraDestination

## January 6th, 2020 - 3.6.0 (stream-chat-android)
- Add `MessageSendListener` interface for sending Message
- Update `README` about Customizing MessageInputView
- Client support for anonymous and guest users
- Client support initialization with Configurator
- Support auto capitalization for keyboard
- Add `NotificationManager` with customization opportunity
- Update `UpdateChannelRequest` for reserved fields
- renamed `MoreActionDialog` to `MessageMoreActionDialog`
- Add `StreamLoggerHandler` interface for custom logging client data
- Add logging customization ability
- fix markdown for mention if there is no space at prefix @
- fix Edit Attachment behavior
- add support for channel.hide with clear history + events
- Fix crash in AttachmentActivity and AttachmentDocumentActivity crash when app is killed in background
- Add utility method StreamChat.isConnected()

#### Breaking changes:

##### Channel hide request
- `Channel:hide` signature has changed: `HideChannelRequest` must be specified as first parameter
- `Client:hideChannel` signature has changed: `HideChannelRequest` must be specified as second parameter
- `ChannelListViewModel:hideChannel` signature has changed: `HideChannelRequest` must be specified as second parameter

##### How to upgrade
To keep the same behavior pass `new HideChannelRequest()` as request parameter to match with the new signature.

## December 9th, 2019 - 3.5.0 (stream-chat-android)
- Fix set typeFace without custom font
- Fix channel.watch (data payload was not sent)
- Fix API 23 compatibility
- Add Attachment Border Color attrs
- Add Message Link Text Color attrs
- Add custom api endpoint config to sample app and SDK

## November 28th, 2019 - 3.4.1 (stream-chat-android)
- Fix Giphy buttons alignments
- Add Giphy error cases handling
- Update http related issues documentation


## November 28th, 2019 - 3.4.0 (stream-chat-android)
- Custom font fot the whole SDK
- Custom font per TextView
- Ignore sample app release unit tests, keep debug tests
- Added AttachmentBackgroundColorMine/Theirs
- Fix Edit/Delete thread parent message
- Replace fadein/fadeout animation of parent/current thread with default RecyclerView animation

## November 5th, 2019 - 3.3.0 (stream-chat-android)
- Fix Concurrent modification when removing member from channel
- Fix automention input issue
- Fix Sent message progress infinite
- Fix channel delete event handling in ChannelList view model
- Fix attachment duplicated issue when message edit
- Add File Upload 2.0
- Add editMessage function in Channel View Model
- Fix JSON encoding always omits null fields
- Sample app: add version header, release version signing
- Add Message Username and Date attrs


## November 5th, 2019 - 3.2.1 (stream-chat-android)
- Fixed transparency issues with user profile images on older devices
- Better channel header title for channels without a name
- Fixed read count difference between own and other users' messages
- Fixed Video length preview
- Catch error body parsing errors
- Do not show commands list UI when all commands are disabled
- Renamed `MessageInputClient` to `MessageInputController`
- Added Large file(20MB) check for uploading file
- Added streamUserNameShow and streamMessageDateShow in `MessageListViewStyle`
- Fixed channel header title position issue when Last Active is hidden


## October 25th, 2019 - 3.2.0 (stream-chat-android)
- Added event interceptors to `ChannelListViewModel`

## October 24th, 2019 - 3.1.0 (stream-chat-android)
- Add channel to list when the user is added
- Add `onUserDisconnected` event
- Make sure channel list view model is cleared when the user disconnects
- Fix bug with `setUser` when user data is not correctly URI encoded
- Add debug/info logging
- Add Attrs for DateSeparator

## Oct 23th, 2019 - 3.0.2 (stream-chat-android)
- Fix NPE with restore from background and null users

## Oct 22th, 2019 - 3.0.1 (stream-chat-android)
- Fix NPE with empty channel lists

## Oct 21th, 2019 - 3.0.0 (stream-chat-android)
- Added support for message search `client.searchMessages`
- Better support for query user options
- Update channel update signature
- Fix disconnection NPE
- Minor bugfixes
- Remove file/image support
- Expose members and watchers pagination options for query channel

#### Breaking changes
- `Channel.update` signature has changed

## Oct 16th, 2019 - 2.3.0 (stream-chat-android)
- Added support for `getReactions` endpoint
- Calls to `ChannelListViewModel#setChannelFilter` will reload the list of channels if necessary
- Added support for `channel.stopWatching()`
- Improved error message for uploading large files
- Remove error messages after you send a message (similar behaviour to Slack)
- Fixed slash command support on threads
- Improved newline handling
- Improved thread display
- Expose ban information for current user (`User#getBanned`)
- Bugfix on attachment size
- Added support for accepting and rejecting channel invites
- Expose current user LiveData with `StreamChat.getCurrentUser()`

## Oct 14th, 2019 - 2.2.1 (stream-chat-android)
- Renamed `FileSendResponse` to `UploadFileResponse`
- Renamed `SendFileCallback` to `UploadFileCallback`
- Removed `SendMessageRequest`
- Updated `sendMessage` and `updateMessage` from `Client`
- Added devToken function for setUser of Client
- Added a callback as an optional last argument for setUser functions
- Added ClientState which stores users, current user, unreadCount and the current user's mutes
- Added notification.mutes_updated event
- Add support for add/remove channel members
- Expose channel unread messages counts for any user in the channel

## Oct 9, 2019 - 2.2.0 (stream-chat-android)
- Limit message input height to 7 rows
- Fixed thread safety issues on Client.java
- Fixed serialization of custom fields for message/user/channel and attachment types
- Added support for distinct channels
- Added support to Channel hide/show
- Improved client error reporting (we now return a parsed error response when available)
- General improvements to Message Input View
- Added ReactionViewClickListener
- Added support for banning and unbanning users
- Added support for deleting a channel
- Add support for switching users via `client.disconnect` and `client.setUser`
- Add `reload` method to `ChannelListViewModel`
- Bugfix: hides attachment drawer after deny permission
- Add support for update channel endpoint
- Add PermissionRequestListener for Permission Request

## September 28, 2019 - 2.1.0 (stream-chat-android)
- Improved support for regenerating expired tokens

#### Breaking changes:
- `MessageInputView#progressCapturedMedia(int requestCode, int resultCode, Intent data)` renamed into `captureMedia(int requestCode, int resultCode, Intent data)`
- `binding.messageInput.permissionResult(requestCode, permissions, grantResults)` in `onRequestPermissionsResult(requestCode, permissions, grantResults) of `ChannelActivity`

## September 28, 2019 - 2.0.1 (stream-chat-android)
- Fix channel list ordering when a channel is added directly from Android
- Better Proguard support

## September 26, 2019 - 2.0.0 (stream-chat-android)
- Simplify random access to channels
- Channel query and watch methods now work the same as they do on all other SDKs

#### Breaking changes:
- `channel.query` does not watch the channel anymore, to retrieve channel state and watch use `channel.watch`
- `client.getChannelByCID` is now private, use one of the `client.channel` methods to get the same (no null checks needed)<|MERGE_RESOLUTION|>--- conflicted
+++ resolved
@@ -18,11 +18,8 @@
 ### ⬆️ Improved
 
 ### ✅ Added
-<<<<<<< HEAD
+- Add `ChatClient.getPendingMessage` to fetch a pending message (and its metadata) by its ID. [#5784](https://github.com/GetStream/stream-chat-android/pull/5784)
 - Add `channelRole` property on the `Message` model, representing the role of the member who sent the message in the channel. [#5919](https://github.com/GetStream/stream-chat-android/pull/5919)
-=======
-- Add `ChatClient.getPendingMessage` to fetch a pending message (and its metadata) by its ID. [#5784](https://github.com/GetStream/stream-chat-android/pull/5784)
->>>>>>> 6655d42c
 
 ### ⚠️ Changed
 
