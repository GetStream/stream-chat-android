--- conflicted
+++ resolved
@@ -7,13 +7,10 @@
 - Skip setting user's read status if last read message is his own
 - Make MessageListItem properties abstract
 - Change default query sort to "last_updated"
-<<<<<<< HEAD
 - Fixed attachments logic. Save previously attached files when add more.
 - Fixed the bug when it was unable to select new files when you have already attached something.
 - Moved `MessageInputView` class to a new package.
-=======
 - Update Stream Livedata to the last version. See changes: https://github.com/GetStream/stream-chat-android-livedata/releases/tag/0.8.2
->>>>>>> a6380479
 
 # Sep 30th, 2020 - 4.3.0-beta-2
 - Removed several parameters of `BaseMessageListItemViewHolder#bind`, `Context` is now available as a property instead, others should be passed in through the `MessageViewHolderFactory` as constructor parameters
