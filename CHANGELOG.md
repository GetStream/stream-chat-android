# UNRELEASED CHANGELOG
## Common changes for all artifacts
### 🐞 Fixed

### ⬆️ Improved

### ✅ Added

### ⚠️ Changed

### ❌ Removed

## stream-chat-android-client
### 🐞 Fixed

### ⬆️ Improved
- Show rounded avatars on Push Notification when `MessagingStyleNotificationHandler` is used. [#4059](https://github.com/GetStream/stream-chat-android/pull/4059)

### ✅ Added
- Added `UploadedFile` which represents an uploaded file. It contains the url to the file under the property `file`, and a thumbnail of the file under the property `thumbUrl`. Thumbnails are usually returned when uploading a video file. [#4058](https://github.com/GetStream/stream-chat-android/pull/4058)

### ⚠️ Changed
- 🚨 Breaking change: `ChatClient.sendFile` now returns `UploadedFile` instead of `String`. `UploadedFile.file` is the equivalent of the previous return value. If you do not need the other parts of `UploadedFile`, you can use `.map { it.file }` to mitigate the breaking change. [#4058](https://github.com/GetStream/stream-chat-android/pull/4058)
- 🚨 Breaking change: `ChannelClient.sendFile` now returns `UploadedFile` instead of `String`. `UploadedFile.file` is the equivalent of the previous return value. If you do not need the other parts of `UploadedFile`, you can use `.map { it.file }` to mitigate the breaking change. [#4058](https://github.com/GetStream/stream-chat-android/pull/4058)
- 🚨 Breaking change: Overloaded functions `FileUploader.sendFile()` have had their signatures changed. Instead of returning `String`, they are now supposed to return `UploadedFile`. If you have extended this interface and only need the previous return functionality, you can assign a value to `UploadedFile.file` while keeping `UploadedFile.thumbUrl` `null`. [#4058](https://github.com/GetStream/stream-chat-android/pull/4058)
- 🚨 Breaking change: Overloaded functions `StreamFileUploader.sendFile()` have had their signatures changed. Instead of returning `String`, they now return `UploadedFile`. If you do not need the other parts of `UploadedFile`, you can use `.map { it.file }` to mitigate the breaking change. [#4058](https://github.com/GetStream/stream-chat-android/pull/4058)
- 🚨 Breaking change: `ChatClient.sendImage` now returns `UploadedImage` instead of `String`. `UploadedImage.file` is the equivalent of the previous return value, you can use `.map { it.file }` to mitigate the breaking change. [#4058](https://github.com/GetStream/stream-chat-android/pull/4058)
- 🚨 Breaking change: `ChannelClient.sendImage` now returns `UploadedImage` instead of `String`. `UploadedImage.file` is the equivalent of the previous return value, you can use `.map { it.file }` to mitigate the breaking change. [#4058](https://github.com/GetStream/stream-chat-android/pull/4058)
- 🚨 Breaking change: Overloaded functions `FileUploader.sendImage()` have had their signatures changed. Instead of returning `String`, they are now supposed to return `UploadedImage`. To mitigate these changes, you can wrap your previously returned file URL inside `UploadedImage`. [#4058](https://github.com/GetStream/stream-chat-android/pull/4058)
- 🚨 Breaking change: Overloaded functions `StreamFileUploader.sendImage()` have had their signatures changed. Instead of returning `String`, they now return `UploadedImage`, you can use `.map { it.file }` to mitigate the breaking change. [#4058](https://github.com/GetStream/stream-chat-android/pull/4058)

### ❌ Removed

## stream-chat-android-offline
### 🐞 Fixed

### ⬆️ Improved

### ✅ Added

### ⚠️ Changed

### ❌ Removed

## stream-chat-android-ui-common
### 🐞 Fixed

### ⬆️ Improved

### ✅ Added
- Added `hasCommands` field to `MessageComposerState` to set commands button visibility. [#4057](https://github.com/GetStream/stream-chat-android/pull/4057)

### ⚠️ Changed

### ❌ Removed

## stream-chat-android-ui-components
### 🐞 Fixed
- Fixed user avatar in navigation drawer of the sample app. [#4050](https://github.com/GetStream/stream-chat-android/pull/4050)
- The commands button in `MessageComposerView` can now be used to hide the command suggestion popup. [#4041](https://github.com/GetStream/stream-chat-android/pull/4041)
<<<<<<< HEAD
- Now disabling "Quotes" option in the dashboard hides the "Reply" option in the message list. [#4074](https://github.com/GetStream/stream-chat-android/pull/4074)
=======
- Fixed stale online member count in `MessageListHeaderView` when a member leaves the channel. [#4072](https://github.com/GetStream/stream-chat-android/pull/4072)
>>>>>>> 710dba01

### ⬆️ Improved
- Added check to hide command button if no commands are available in `MessageInputView` and `MessageComposerView`. [#4057](https://github.com/GetStream/stream-chat-android/pull/4057)
- Revert workaround for setting `ChatUI::imageHeadersProvider` introduced in [#3237](https://github.com/GetStream/stream-chat-android/pull/3237). [#4065](https://github.com/GetStream/stream-chat-android/pull/4065)

### ✅ Added
- Added the `stream-chat-android-ui-guides` application that showcases different customizations of the SDK. [#4024](https://github.com/GetStream/stream-chat-android/pull/4024)

### ⚠️ Changed

### ❌ Removed

## stream-chat-android-compose
### 🐞 Fixed
- Fixed the online member count indicator in the message list header. Previously it did not properly track members going offline. [#4043](https://github.com/GetStream/stream-chat-android/pull/4043)
<<<<<<< HEAD
- Now disabling "Quotes" option in the dashboard hides the "Reply" option in the message list. [#4074](https://github.com/GetStream/stream-chat-android/pull/4074)
=======
- Fixed stale online member count in `MessageListHeader` when a member leaves the channel. [#4072](https://github.com/GetStream/stream-chat-android/pull/4072)
>>>>>>> 710dba01

### ⬆️ Improved
- Added check to hide command button if no commands are available in `MessageComposer`. [#4057](https://github.com/GetStream/stream-chat-android/pull/4057)

### ✅ Added
- Added the `stream-chat-android-ui-guides` application that showcases different customizations of the SDK. [#4024](https://github.com/GetStream/stream-chat-android/pull/4024)

### ⚠️ Changed

### ❌ Removed

## stream-chat-android-markdown-transformer
### 🐞 Fixed

### ⬆️ Improved

### ✅ Added

### ⚠️ Changed

### ❌ Removed

## stream-chat-android-pushprovider-firebase
### 🐞 Fixed

### ⬆️ Improved

### ✅ Added

### ⚠️ Changed

### ❌ Removed

## stream-chat-android-pushprovider-huawei
### 🐞 Fixed

### ⬆️ Improved

### ✅ Added

### ⚠️ Changed

### ❌ Removed

## stream-chat-android-pushprovider-xiaomi
### 🐞 Fixed

### ⬆️ Improved

### ✅ Added

### ⚠️ Changed

### ❌ Removed

# August 22nd, 2022 - 5.8.1
## stream-chat-android-ui-components
### 🐞 Fixed
- Fixed loading of image attachments with null values of `Attachment.originalWidth` and `Attachment.originalHeight`. A bug was introduced in the previous release that made these image attachments not load as their container height would remain set to 0. [#4067](https://github.com/GetStream/stream-chat-android/pull/4067)

# August 16th, 2022 - 5.8.0
## Common changes for all artifacts
### ⚠️ Changed
- Updated external libraries version. Check the PR to get more details.[#3976](https://github.com/GetStream/stream-chat-android/pull/3976)
- Updated Compose Compiler version to `1.3.0`, Compose UI version to `1.2.1`,  and Kotlin version to `1.7.10`. [#4019](https://github.com/GetStream/stream-chat-android/pull/4019)

## stream-chat-android-client
### 🐞 Fixed
- Rename of field for optional multi bundle push provider. Now projects with multiple push providers will correct correctly. [#4008](https://github.com/GetStream/stream-chat-android/pull/4008)
- Fixed blinking unread count indicator. [#4030](https://github.com/GetStream/stream-chat-android/pull/4030)
- Fixed push notification reply action. [#4046](https://github.com/GetStream/stream-chat-android/pull/4046)

### ✅ Added
- Added properties `originalHeight` and `originalWidth` to `Attachment`. These represent the original dimensions of an image attachment. [#4011](https://github.com/GetStream/stream-chat-android/pull/4011)

## stream-chat-android-offline
### ⬆️ Improved
- Improved updating channels after receiving `NotificationMessageNew` event. [#3991](https://github.com/GetStream/stream-chat-android/pull/3991)
- Improved updating channels after receiving `NewMessageEvent`. The channel will be added to the list if the message is not a system message. [#3999](https://github.com/GetStream/stream-chat-android/pull/3999)
- `ThreadState` is now independent from `ChannelState`. [#3959]

### ✅ Added
- `loading` is added to `ThreadState`. [#3959]

### ⚠️ Changed
- Deprecated `NonMemberChatEventHandler`. Use `BaseChatEventHandler` or `DefaultChatEventHandler` for custom implementation. [#3991](https://github.com/GetStream/stream-chat-android/pull/3991)
- Deprecated multiple event specific `BaseChatEventHandler` methods . Use `handleChatEvent()` or `handleCidEvent()` instead. [#3991](https://github.com/GetStream/stream-chat-android/pull/3991)
- Made `DefaultChatEventHandler` open. You can extend it to change default member-based events handling. [#3991](https://github.com/GetStream/stream-chat-android/pull/3991)
- 🚨 Breaking change: `ChatEventHandlerFactory::chatEventHandler` signature was changed. It now requires `StateFlow<Map<String, Channel>?>` instead of `StateFlow<List<Channel>?>` [#3992](https://github.com/GetStream/stream-chat-android/pull/3992)
- Added additional `chatEventHandlerFactory` parameter to `ChatClient.queryChannelsAsState` which allows you to customize `chatEventHandler` associated with the query. [#3992](https://github.com/GetStream/stream-chat-android/pull/3992)

## stream-chat-android-ui-components
### 🐞 Fixed
- Fixed a crash when passing content URIs without duration metadata to the `StorageHelper::.getAttachmentsFromUriList` method. [4002](https://github.com/GetStream/stream-chat-android/pull/4002)
- Image attachment containers now posses the correct fixed size prior to loading, avoiding message items around messages containing images from "jumping". This is applicable only to image attachments which contain non-null values`Attachment.originalWidth` and `Attachment.originalHeight` properties. [#4011](https://github.com/GetStream/stream-chat-android/pull/4011)
- Fixed a bug when a reaction left by the current user appears as a reaction left by some other user. [4035#](https://github.com/GetStream/stream-chat-android/pull/4035)

### ✅ Added
- Add `streamUiAttachmentsPickerMediaAttachmentsTabEnabled`, `streamUiAttachmentsPickerFileAttachmentsTabEnabled` and `streamUiAttachmentsPickerCameraAttachmentsTabEnabled` attributes to `MessageComposerView` that allow to show/hide particular tabs in the attachment picker. [#3977](https://github.com/GetStream/stream-chat-android/pull/3977)
- Add `streamUiMediaAttachmentsTabEnabled`, `streamUiFileAttachmentsTabEnabled` and `streamUiCameraAttachmentsTabEnabled` attributes to `MessageInputView` that allow to show/hide particular tabs in the attachment picker.. [#3977](https://github.com/GetStream/stream-chat-android/pull/3977)
- Add the `attachmentsPickerTabFactories` parameter to `AttachmentSelectionDialogFragment` that allows to create a custom tab for the attachment picker. [#3977](https://github.com/GetStream/stream-chat-android/pull/3977)

### ⚠️ Changed
- Link attachment previews now feature a more compact image preview container. [#4011](https://github.com/GetStream/stream-chat-android/pull/4011)

## stream-chat-android-compose
### 🐞 Fixed
- Fixed a crash when passing content URIs without duration metadata to the `StorageHelperWrapper::.getAttachmentsFromUris` method. [4002](https://github.com/GetStream/stream-chat-android/pull/4002)
- Fixed a bug when a reaction left by the current user appears as a reaction left by some other user. [4035#](https://github.com/GetStream/stream-chat-android/pull/4035)

### ⬆️ Improved
- `ImageAttachmentContent` is no longer statically sized. It now auto-sizes itself according to the image attachment dimension ratio. If you wish to limit the maximum height of image attachments, please use `StreamDimens.attachmentsContentImageMaxHeight`.  [#4013](https://github.com/GetStream/stream-chat-android/pull/4013)

### ✅ Added
- Added additional `chatEventHandlerFactory` parameter to `ChannelListViewModel` and `ChannelListViewModelFactory` that allows customizing `ChatEventHandler`. [#3997](https://github.com/GetStream/stream-chat-android/pull/3997)
- Added the `tabFactories` parameter to `AttachmentsPicker` that allows to control the list of tabs displayed in the picker. [#3994](https://github.com/GetStream/stream-chat-android/pull/3994)
- Added parameter `attachmentsContentImageMaxHeight` to `StreamDimens`. [#4013](https://github.com/GetStream/stream-chat-android/pull/4013)

### ⚠️ Changed
- `StreamDimens` constructor containing parameter `attachmentsContentImageHeight` has been deprecated. Please use the one without it. This has been done because images displayed by `ImageAttachmentContent` inside the message list now auto-size themselves intelligently according to their aspect ratio. If you wish to limit the maximum vertical height of such images, use `StreamDimens.attachmentsContentImageMaxHeight`.  [#4013](https://github.com/GetStream/stream-chat-android/pull/4013)

# August 02th, 2022 - 5.7.0
## Common changes for all artifacts
### ⚠️ Changed
- Updated compile & target SDK to **32**. [#3965](https://github.com/GetStream/stream-chat-android/pull/3965)
- Updated Kotlin version to **1.7.0**.[#3965](https://github.com/GetStream/stream-chat-android/pull/3965)

## stream-chat-android-client
### 🐞 Fixed
- Fixed the missing disconnected state in `ClientState.connectionState`. [#3943](https://github.com/GetStream/stream-chat-android/pull/3943)

### ⬆️ Improved
- Offline data is clear after the user is disconnect by calling `ChatClient.disconnect(true)`. [#3917](https://github.com/GetStream/stream-chat-android/pull/3917)
- Adding logs to understand more about unrecoverable errors in socket connection. [#3946](https://github.com/GetStream/stream-chat-android/pull/3946)
- Added the ClientState.initializationState. Now you can check when the current state of the initialization progress. [#3962](https://github.com/GetStream/stream-chat-android/pull/3962)

### ✅ Added
- Added a check if `lastSyncedAt` is no later than 30 days when calling `ChatClient::getSyncHistory`. [#3934](https://github.com/GetStream/stream-chat-android/pull/3934)
- Added `ClientState::isNetworkAvailable` which gives you information about device's internet connection status.[#3880](https://github.com/GetStream/stream-chat-android/pull/3880)

### ⚠️ Changed
- Queries that require active socket connection will be postponed until connection is established: [#3952](https://github.com/GetStream/stream-chat-android/pull/3952)

## stream-chat-android-offline
### 🐞 Fixed
- Fixed preview for channels when sending messages offline. [3933](https://github.com/GetStream/stream-chat-android/pull/3933)
- Fixed marking the channel as read when opening it from a push notification. Previously the SDK would fail to make the call. [#3985](https://github.com/GetStream/stream-chat-android/pull/3985)

## stream-chat-android-ui-common
### ✅ Added
- Added more file sources to the file provider used when sending file attachments. [3958](https://github.com/GetStream/stream-chat-android/pull/3958)

### ⚠️ Changed
- Deprecated `MessageAction.MuteUser`. The option to mute users via a message options has been deprecated and will be removed. [#3953](https://github.com/GetStream/stream-chat-android/pull/3953)

## stream-chat-android-ui-components
### 🐞 Fixed
- Fixed the display of disconnected state in channel list and message list headers. [#3943](https://github.com/GetStream/stream-chat-android/pull/3943)
- Fixed list state race condition while switching filters in channel list. [#3939](https://github.com/GetStream/stream-chat-android/pull/3939/files)

### ✅ Added
- Added `android:inputType` customization option to `MessageComposerView` and `MessageInputView`. [#3942](https://github.com/GetStream/stream-chat-android/pull/3924)
- Added `streamUiOptionsOverlayEditReactionsMargin`, `streamUiOptionsOverlayUserReactionsMargin` and `streamUiOptionsOverlayMessageOptionsMargin` attributes to `MessageInputView` to customize the spacing between the elements on the message options overlay. [#3950](https://github.com/GetStream/stream-chat-android/pull/3950)
- Added `MessageListViewModel.Event.BanUser`. This event is used to ban a user by using calling `MessageListViewModel.onEvent(Event)` and providing it as an argument. For the difference between banning and shadow banning, you can read the documentation [here](https://getstream.io/blog/feature-announcement-shadow-ban/). [#3953](https://github.com/GetStream/stream-chat-android/pull/3953)
- Added `MessageListViewModel.Event.UnbanUser`. This event is used to unban a user by using calling `MessageListViewModel.onEvent(Event)` and providing it as an argument. For the difference between banning and shadow banning, you can read the documentation [here](https://getstream.io/blog/feature-announcement-shadow-ban/). [#3953](https://github.com/GetStream/stream-chat-android/pull/3953)
- Added `MessageListViewModel.Event.ShadowBanUser`. This event is used to shadow ban a user by using calling `MessageListViewModel.onEvent(Event)` and providing it as an argument. For the difference between banning and shadow banning, you can read the documentation [here](https://getstream.io/blog/feature-announcement-shadow-ban/). [#3953](https://github.com/GetStream/stream-chat-android/pull/3953)
- Added `MessageListViewModel.Event.RemoveShadowBanFromUser`. This event is used to remove a shadow ban from a user by using calling `MessageListViewModel.onEvent(Event)` and providing it as an argument. For the difference between banning and shadow banning, you can read the documentation [here](https://getstream.io/blog/feature-announcement-shadow-ban/). [#3953](https://github.com/GetStream/stream-chat-android/pull/3953)

### ⚠️ Changed
- Deprecated `LegacyDateFormatter`, `PorterImageView` and `PorterShapeImageView` classes as they are unused. [3923](https://github.com/GetStream/stream-chat-android/pull/3923)
- Deprecated `DefaultTypingUpdatesBuffer`. Should you wish to create your own implementation of a typing buffer, you can create a custom implementation of `TypingUpdatesBuffer`. [#3968](https://github.com/GetStream/stream-chat-android/pull/3968)
- Deprecated `MessageListViewModel.BlockUser`. Use `MessageListViewModel.ShadowBanUser` if you want to retain the same functionality, or `MessageListViewModel.BanUser` if you want to outright ban the user. For the difference between banning and shadow banning, you can read the documentation [here](https://getstream.io/blog/feature-announcement-shadow-ban/). [#3953](https://github.com/GetStream/stream-chat-android/pull/3953)
- Deprecated `MessageListView::setUserMuteHandler`. The option to mute users via message option has been deprecated and will be removed. [#3953](https://github.com/GetStream/stream-chat-android/pull/3953)
- Deprecated `MessageListView::setUserUnmuteHandler`. The option to unmute users via message option has been deprecated and will be removed. [#3953](https://github.com/GetStream/stream-chat-android/pull/3953)
- Deprecated `MessageListView::setMuteUserEnabled`. The option to mute users via message option has been deprecated and will be removed. [#3953](https://github.com/GetStream/stream-chat-android/pull/3953)
- Deprecated `MessageListView.UserMuteHandler`. The option to mute users via message option has been deprecated and will be removed. [#3953](https://github.com/GetStream/stream-chat-android/pull/3953)
- Deprecated `MessageListView.UserUnmuteHandler`. The option to unmute users via message option has been deprecated and will be removed. [#3953](https://github.com/GetStream/stream-chat-android/pull/3953)
- Deprecated `MessageListView::setBlockUserEnabled`. The option to block users via message option has been deprecated and will be removed. [#3953](https://github.com/GetStream/stream-chat-android/pull/3953)
- Deprecated `MessageListView.UserBlockHandler`. The option to block users via message option has been deprecated and will be removed. [#3953](https://github.com/GetStream/stream-chat-android/pull/3953)
- Deprecated the following `MessageListViewAttributes`: `streamUiMuteOptionIcon`, `streamUiUnmuteOptionIcon`, `streamUiMuteUserEnabled`, `streamUiBlockOptionIcon` and `streamUiBlockUserEnabled`. The options to block and mute user using `MessageListView` message options have been deprecated and will be removed. [#3953](https://github.com/GetStream/stream-chat-android/pull/3953)
- Deprecated the `MessageListViewStyle` constructor containing params `muteIcon`, `unmuteIcon`, `muteEnabled`, `blockIcon` and `blockEnabled`. Use the constructor which does not contain these parameters. [#3953](https://github.com/GetStream/stream-chat-android/pull/3953)

## stream-chat-android-compose
### 🐞 Fixed
- Fixed the display of disconnected state in channel list and message list headers. [#3943](https://github.com/GetStream/stream-chat-android/pull/3943)

### ✅ Added
- Added `KeyboardOptions` customization option to `MessageInput` composable. [#3942](https://github.com/GetStream/stream-chat-android/pull/3924)
- Added `MessageListViewModel::banUser`. You can use it to ban a user belonging to the current channel. For the difference between banning and shadow banning, you can read the documentation [here](https://getstream.io/blog/feature-announcement-shadow-ban/). [#3953](https://github.com/GetStream/stream-chat-android/pull/3953)
- Added `MessageListViewModel::unbanUser`. You can use it to unban a user belonging to the current channel. For the difference between banning and shadow banning, you can read the documentation [here](https://getstream.io/blog/feature-announcement-shadow-ban/). [#3953](https://github.com/GetStream/stream-chat-android/pull/3953)
- Added `MessageListViewModel::shadowBanUser`. You can use it to shadow ban a user belonging to the current channel. For the difference between banning and shadow banning, you can read the documentation [here](https://getstream.io/blog/feature-announcement-shadow-ban/). [#3953](https://github.com/GetStream/stream-chat-android/pull/3953)
- Added `MessageListViewModel::removeShadowBanFromUser`. You can use it to remove a shadow ban from a user belonging to the current channel. For the difference between banning and shadow banning, you can read the documentation [here](https://getstream.io/blog/feature-announcement-shadow-ban/). [#3953](https://github.com/GetStream/stream-chat-android/pull/3953)
- Added `MessageListViewModel::muteUser`. You can use it to mute a user belonging to the current channel. [#3953](https://github.com/GetStream/stream-chat-android/pull/3953)
- Added `MessageListViewModel::unmuteUser`. You can use it to mute a user belonging to the current channel. [#3953](https://github.com/GetStream/stream-chat-android/pull/3953)

### ⚠️ Changed
- Deprecated `RowScope.DefaultComposerInputContent` to be marked internal. Use `MessageInput` directly instead. [#3942](https://github.com/GetStream/stream-chat-android/pull/3924)
- Updated Compose compiler and UI version to **1.2.0**.[#3965](https://github.com/GetStream/stream-chat-android/pull/3965)

# July 20th, 2022 - 5.6.1
## stream-chat-android-client
### ⚠️ Changed
- Functions inside `ThreadQueryListener` have been turned into `suspend` functions. [#3926](https://github.com/GetStream/stream-chat-android/pull/3926)

## stream-chat-android-offline
### 🐞 Fixed
- Fixed a crash when reacting to a message in a thread. [#3926](https://github.com/GetStream/stream-chat-android/pull/3926)

## stream-chat-android-compose
### 🐞 Fixed
- Fixed thread not scrolling to new message. [#3930](https://github.com/GetStream/stream-chat-android/pull/3930)

# July 20th, 2022 - 5.6.0
## Common changes for all artifacts
### ⚠️ Changed
- 🚨 Breaking change: The class `io.getstream.chat.android.offline.model.connection.ConnectionState` was moved to `io.getstream.chat.android.client.models.ConnectionState`. Please update your imports to be able to compile code using this class. [#3852](https://github.com/GetStream/stream-chat-android/pull/3852).

## stream-chat-android-client
### ✅ Added
- Added a way to convert `Flow` into `LiveData` for Java users.
- Base state of the SDK can be check using `io.getstream.chat.android.client.setup.state.ClientState` interface. Use this interface to receive the state of the SDK as StateFlows. [#3852](https://github.com/GetStream/stream-chat-android/pull/3852)

### ⚠️ Changed
-. `Call` interface provides an `await()` suspend function implemented on every subclass and is not needed to use the extension function anymore. [#3807](https://github.com/GetStream/stream-chat-android/pull/3807)
- `ChatLoggerHandler` has a new function named `logV`. [#3869](https://github.com/GetStream/stream-chat-android/pull/3869)
- `ChatClient.disconnect()` is deprecated and a new `ChatClient.disconnect(Boolean)` method with a boolean argument is created. This method return a `Call` to be invoked for disconnection. [#3817](https://github.com/GetStream/stream-chat-android/pull/3817)

### ❌ Removed
- 🚨 Breaking change: Removed the `Member.role` field. [3851](https://github.com/GetStream/stream-chat-android/pull/3851)

## stream-chat-android-offline
### 🐞 Fixed
- Fixed initializing channels state when DB is empty and API requests fails. [3870](https://github.com/GetStream/stream-chat-android/pull/3870)
- Fixed that causes a crash while reconnecting to the SDK multiple times. [#3888](https://github.com/GetStream/stream-chat-android/pull/3888)

## stream-chat-android-ui-components
### 🐞 Fixed
- The reply option on the gallery screen and moderation options now work with `MessageComposerView`. [#3864](https://github.com/GetStream/stream-chat-android/pull/3864)
- Fixed potential crashes when showing dialogs after process recreation. [#3857](https://github.com/GetStream/stream-chat-android/pull/3857)
- Fixed potential unnecessary channel query on the channel list screen. [#3895](https://github.com/GetStream/stream-chat-android/pull/3895)

### ⬆️ Improved
- `MessageListView` now allows multiple re-bindings of `MessageListViewModel` provided that `MessageListViewModel.deletedMessageVisibility` has not been changed since `MessageListView` was first initialized. [#3843](https://github.com/GetStream/stream-chat-android/pull/3843)

### ✅ Added
- Added the ability to align system messages via a `MessageListView` attribute called `streamUiSystemMessageAlignment`. [#3840](https://github.com/GetStream/stream-chat-android/pull/3840)
- Added the `MessageListViewModel::setMessagePositionHandler` method to customize message position within a group. [#3882](https://github.com/GetStream/stream-chat-android/pull/3882)
- Added documentation for [MessageComposerView](https://getstream.io/chat/docs/sdk/android/ui/message-components/message-composer). [#3845](https://github.com/GetStream/stream-chat-android/pull/3845)
- Added a new version of the [Adding Custom Attachments](https://getstream.io/chat/docs/sdk/android/ui/guides/adding-custom-attachments-message-composer/) guide that uses the new `MessageComposerView`. [#3877](https://github.com/GetStream/stream-chat-android/pull/3877)

## stream-chat-android-compose
### 🐞 Fixed
- Fixed potential unnecessary channel query on the channel list screen. [#3895](https://github.com/GetStream/stream-chat-android/pull/3895)

### ⬆️ Improved
- Improved recomposition in `MessagesScreen` by deferring state reads to the latest possible point. [#3667](https://github.com/GetStream/stream-chat-android/pull/3667)

### ⚠️ Changed
- Show snackbar instead of toast when file exceeds the size limit. [#3858](https://github.com/GetStream/stream-chat-android/pull/3858)

# July 05th, 2022 - 5.5.0
## Common changes for all artifacts
### 🐞 Fixed
- Add ordered substitution arguments in `ja` and `ko` translated strings files [#3778](https://github.com/GetStream/stream-chat-android/pull/3778)

## stream-chat-android-client
### 🐞 Fixed
- Fix the channel screen being stuck with an infinite loading [3791](https://github.com/GetStream/stream-chat-android/pull/3791)

## stream-chat-android-offline
### 🐞 Fixed
- Fixed bug of empty channels while sending messages. [3776](https://github.com/GetStream/stream-chat-android/pull/3776)
- Fixed populating mentions when sending a message with attachments. [3801](https://github.com/GetStream/stream-chat-android/pull/3801)
- Fixed crash at ExtraDataConverter.stringToMap. [3816](https://github.com/GetStream/stream-chat-android/pull/3816)

### ⚠️ Changed
- Deprecated `GlobalState::typingUpdates` in favor of `GlobalState::typingChannels`.

## stream-chat-android-ui-components
### 🐞 Fixed
- Fixed reply messages inside notification. [#3756](https://github.com/GetStream/stream-chat-android/pull/3756)
- Fixed the display of avatars before system messages. [#3799](https://github.com/GetStream/stream-chat-android/pull/3799)
- Fixed a bug which made the unread count disappear on certain devices when it went over double digits. [#3798](https://github.com/GetStream/stream-chat-android/pull/3798)
- Fixed a bug where typing items in MessageList weren't properly set on all data changes. [#3790](https://github.com/GetStream/stream-chat-android/pull/3790)

### ⬆️ Improved
- `ChannelListView` can now restore the previously saved scroll state. [3804](https://github.com/GetStream/stream-chat-android/pull/3804)

### ✅ Added
- Added `MessagePreviewFormatter` field to the `ChatUI` class, to allow for message preview text format customization across the app. [3788](https://github.com/GetStream/stream-chat-android/pull/3788).
- Added `streamUiDisableScrollWhenShowingDialog` attribute to `MessageListView` that allows to enable/disable message list scroll while a dialog is shown over the message list. [#3809](https://github.com/GetStream/stream-chat-android/pull/3809)
- Added the preview of moderation bounced messages and the ability to take actions upon those messages like edit, delete and send anyway. [#3625](https://github.com/GetStream/stream-chat-android/pull/3625)
- Added experimental implementation of `MessageComposerView` and `MessageComposerViewModel` which are supposed to replace `MessageInputView` in the future. [3019](https://github.com/GetStream/stream-chat-android/pull/3019)
- Added `MessageListView::setMessageOptionItemsFactory` and `MessageListView::setCustomActionHandler` methods to add and handle custom actions in `MessageListView`. [3768](https://github.com/GetStream/stream-chat-android/pull/3768)

### ⚠️ Changed
- The layout width of the unread count view is now set to `wrap_content` instead of being a fixed size dictated by the dimen `stream_ui_scroll_button_unread_badge_size`. [#3798](https://github.com/GetStream/stream-chat-android/pull/3798)

### ❌ Removed
- 🚨 Breaking change: The block action has been removed from message options. [3768](https://github.com/GetStream/stream-chat-android/pull/3768)

## stream-chat-android-compose
### 🐞 Fixed
- Channels will now be marked as read only when the latest message is reached. Previously they were marked read whenever an unread message was read, regardless of its position in the list. [#3772](https://github.com/GetStream/stream-chat-android/pull/3772)

### ⬆️ Improved
- Improved `Messages` recomposition when marking messages as read. It will now avoid going into a recomposition loop in certain situations such as when you have two or more failed messages visible in the list. [#3772](https://github.com/GetStream/stream-chat-android/pull/3772)
- Covered an edge case inside `DefaultTypingUpdatesBuffer`. It will now always call `onTypingStopped()` when you call `DefaultTypingUpdatesBuffer.clear()`. [#3782](https://github.com/GetStream/stream-chat-android/pull/3782)

### ✅ Added
- Added the preview of moderation bounced messages and the ability to take actions upon those messages like edit, delete and send anyway. [#3625](https://github.com/GetStream/stream-chat-android/pull/3625)

# June 27th, 2022 - 5.4.0
## Common changes for all artifacts
### ⬆️ Improved
- Now the SDK can be used if R8 full mode. New rules were added to the library to support the aggressive optimizations [3663](https://github.com/GetStream/stream-chat-android/pull/3663).

### ⚠️ Changed
- Migrated to Coil version 2.1.0 [#3538](https://github.com/GetStream/stream-chat-android/pull/3538)

## stream-chat-android-client
### ⬆️ Improved
-  Avoid multiple calls to `/app` endpoint. [3686](https://github.com/GetStream/stream-chat-android/pull/3686)

### ✅ Added
-. `ChatClient::connectUser` as a new optional argument to configure a timeout to be waiting until the connection is established, in another case an error will be returned [#3605](https://github.com/GetStream/stream-chat-android/pull/3605)
-. `ChatClient::connectAnonymousUser` as a new optional argument to configure a timeout to be waiting until the connection is established, in another case an error will be returned [#3605](https://github.com/GetStream/stream-chat-android/pull/3605)
-. `ChatClient::connectGuestUser` as a new optional argument to configure a timeout to be waiting until the connection is established, in another case an error will be returned [#3605](https://github.com/GetStream/stream-chat-android/pull/3605)
-. `ChatClient::connectUser` doesn't return an error in the case there is a previous connection with the same user. [#3653](https://github.com/GetStream/stream-chat-android/pull/3653)
- Added `ChatClient::countUnreadMentions` extension function which counts messages in which the user is mentioned.

### ⚠️ Changed
- 🚨 Changed `ChatClient::connectUser` - the method shouldn't be called when the user is already set and will automatically disconnect if this happens.

## stream-chat-android-offline
### 🐞 Fixed
- Fix the stale Channel data being stored into database. [3650](https://github.com/GetStream/stream-chat-android/pull/3650)
- Fix race condition problem that allowed multiple threads to increment unread count, which could cause a mistake in the number of unread messages. [3656](https://github.com/GetStream/stream-chat-android/pull/3656)
- A new optional argument `useSequentialEventHandler` has been added to `Config` class of offline plugin to enable a sequential event handling mechanism. [3659](https://github.com/GetStream/stream-chat-android/pull/3659)
- Fix channel mutes being dropped on user updates [3728](https://github.com/GetStream/stream-chat-android/pull/3728)
- Bug fix when deleting reactions without internet connection. [#3753](https://github.com/GetStream/stream-chat-android/pull/3753)

### ⬆️ Improved
- Added logs of all properties available in a class and which one was searched for then QuerySort fails to find a field. [3597](https://github.com/GetStream/stream-chat-android/pull/3597)

### ✅ Added
- Added `EventHandlerSequential` to support a sequential event processing. [3604](https://github.com/GetStream/stream-chat-android/pull/3604)
- Logging when unread count is updated. [3642](https://github.com/GetStream/stream-chat-android/pull/3642)

### ⚠️ Changed
-  Added interface `QuerySorter` and new implementation of query sort `QuerySortByField` so users can choose between implementations that use reflection or not. [3624](https://github.com/GetStream/stream-chat-android/pull/3624)

## stream-chat-android-ui-components
### 🐞 Fixed
- Fixed potential NPE when disconnecting the user. [#3612](https://github.com/GetStream/stream-chat-android/pull/3612)
- The channel will now be marked as read once the latest message inside `MessagesListView` is reached. Previously scrolling down to it would not trigger this action. [#3620](https://github.com/GetStream/stream-chat-android/pull/3620)
- Now the options button is not displayed on the gallery screen if there are no options available. [#3696](https://github.com/GetStream/stream-chat-android/pull/3696)
- Fixed `app:streamUiMessageInputHintText` not getting applied properly in `MessageInputView`. [#3749](https://github.com/GetStream/stream-chat-android/pull/3749)
- Fixed backwards compatibility of the `ChannelListView` attribute `streamUiIndicatorPendingSyncIcon` and the `MessageListView` attribute `streamUiIconIndicatorPendingSync`. These are now backwards compatible down to API 21 [#3766](https://github.com/GetStream/stream-chat-android/pull/3766)

### ⬆️ Improved
- Improved displaying the upload progress of files being uploaded. Now the upload progress text is less likely to get ellipsized. [#3618](https://github.com/GetStream/stream-chat-android/pull/3618)

### ✅ Added
- Added way to customize quoted attachments through `QuotedAttachmentFactory` and updated custom attachments guide for the new feature. [#3592](https://github.com/GetStream/stream-chat-android/pull/3592)
- Added `ChannelListViewModelFactory.Builder` for Java users. [#3617](https://github.com/GetStream/stream-chat-android/pull/3617)
- Added `MessageListViewModelFactory.Builder` for Java users. [#3617](https://github.com/GetStream/stream-chat-android/pull/3617)
- Added `PinnedMessageListViewModelFactory.Builder` for Java users. [#3617](https://github.com/GetStream/stream-chat-android/pull/3617)
- Added `TypingIndicatorViewModelFactory.Builder` for Java users. [#3617](https://github.com/GetStream/stream-chat-android/pull/3617)
- Added new attributes to `MessageListView` that are designed to customize the scroll to bottom button. They are listed in the linked PR. [3634](https://github.com/GetStream/stream-chat-android/pull/3634)
- Added a way to change runtime filters for Channels in `ChannelListViewModel`, using `setFilters(FilterObject)`. [#3687](https://github.com/GetStream/stream-chat-android/pull/3687) 
- Added support for bottom infinite scrolling when searching for messages or navigating to messages in a non-linear way inside MessageListView. [3654](https://github.com/GetStream/stream-chat-android/pull/3654)
- A new interface `TypingUpdatesBuffer` and its implementation `DefaultTypingUpdatesBuffer` used for buffering typing updates in order to save API calls. [3633](https://github.com/GetStream/stream-chat-android/pull/3633)
- A new method `MessageInputView.setTypingUpdatesBuffer(TypingUpdatesBuffer)` used for setting the typing updates buffer. [3633](https://github.com/GetStream/stream-chat-android/pull/3633)
- Added possibility to customize gallery options style via `TransformStyle.attachmentGalleryOptionsStyleTransformer`. [3696](https://github.com/GetStream/stream-chat-android/pull/3696)

### ⚠️ Changed
- Dimens `stream_ui_spacing_small` no longer has an effect on the internal margins of `ScrollButtonView`, instead use the `MessageListView` attribute `streamUIScrollButtonInternalMargin` to set internal margins. [3634](https://github.com/GetStream/stream-chat-android/pull/3634)
- The default elevation of the unread count badge inside `ScrollButtonView` was changed from `10dp` to `3dp`. [3634](https://github.com/GetStream/stream-chat-android/pull/3634)
- Deprecated `MessageInputView.TypingListener` in favor of `TypingUpdatesBuffer` and `MessageInputView.setTypingListener(TypingListener)` in favor of `MessageInputView.setTypingUpdatesBuffer(TypingUpdatesBuffer)`. [3633](https://github.com/GetStream/stream-chat-android/pull/3633)
- Added `WRITE_EXTERNAL_STORAGE` permission check on the default implementation of the download handler when using `MessageListViewModel.bindView`. [#3719](https://github.com/GetStream/stream-chat-android/pull/3719)
- Removed the default filter from `ChannelListFragment` so that it can rely on the default filter from `ChannelListViewModel`. [3762](https://github.com/GetStream/stream-chat-android/pull/3762)

## stream-chat-android-compose
### 🐞 Fixed
- Fixed the display of `ChannelAvatar` for a channel with two members and neither of them is the current user. [3598](https://github.com/GetStream/stream-chat-android/pull/3598)

### ⬆️ Improved
- Improved padding customization options of `InputField`. [#3596](https://github.com/GetStream/stream-chat-android/pull/3596)

### ✅ Added
- Added `Modifier` as an argument to `FileUploadItem` and `FileAttachmentItem`. [#3603](https://github.com/GetStream/stream-chat-android/pull/3603)
- Added option to customise `InitialsAvatar` offset passing it custom offset and through `groupAvatarInitialsXOffset` and `groupAvatarInitialsYOffset` dimens. [#3609](https://github.com/GetStream/stream-chat-android/pull/3609)
- A new interface `TypingUpdatesBuffer` and its implementation `DefaultTypingUpdatesBuffer` used for buffering typing updates in order to save API calls. [3633](https://github.com/GetStream/stream-chat-android/pull/3633)
- A new method `MessageComposerViewModel.setTypingUpdatesBuffer(TypingUpdatesBuffer)` used for setting the typing updates buffer. [3633](https://github.com/GetStream/stream-chat-android/pull/3633)
- Added `PermissionHandler` and `DownloadPermissionHandler` to automatically request storage permission if needed and download the attachments. [#3676](https://github.com/GetStream/stream-chat-android/pull/3676)

### ⚠️ Changed
- Since Coil 2.0, the `LocalImageLoader` has been deprecated. So now we support our own image loader, `StreamImageLoader` for providing composition local. [#3538](https://github.com/GetStream/stream-chat-android/pull/3538)
- Changed how the emoji only message size and how they are laid out depending on emoji count. [#3665](https://github.com/GetStream/stream-chat-android/pull/3665)

### ❌ Removed
- Removed the default gray background from `LoadingIndicator`. [#3599](https://github.com/GetStream/stream-chat-android/pull/3599)

## stream-chat-android-pushprovider-xiaomi
### 🐞 Fixed
- Fix crash when used on Android API 31+ [#3678](https://github.com/GetStream/stream-chat-android/pull/3678)

### ✅ Added
- Upgrade MiPush SDK to version 5.0.6 [#3678](https://github.com/GetStream/stream-chat-android/pull/3678)

# Jun 1st, 2022 - 5.3.1
## stream-chat-android-client
### 🐞 Fixed
- Added getters to members search in `QuerySort` as some compilers may generate getters and setter instead of public properties,
 making our current search for property to fail. [#3608](https://github.com/GetStream/stream-chat-android/pull/3608)

# May 25th, 2022 - 5.3.0
## stream-chat-android-client
### 🐞 Fixed
- Fixed `ChatParser` failing to parse errors because it was trying to fetch the raw response from a converted body. [#3534](https://github.com/GetStream/stream-chat-android/pull/3534)

### ⬆️ Improved
- CurrentUser is not initialized when a PN is received. [#3520](https://github.com/GetStream/stream-chat-android/pull/3520)

### ✅ Added
- 🚨 Breaking change: Added `DistinctChatApi` to prevent multiple query requests being fired. [#3521](https://github.com/GetStream/stream-chat-android/pull/3521)
- 🚨 Breaking change: Added new property `ChatClientConfig.disableDistinctApiCalls` to disable `DistinctChatApi`, which is enabled by default. 

### ⚠️ Changed
- 🚨 Breaking change: `Plugin`, `PluginFactory` and plugin side-effect listeners (`CreatChannelListener`, `SendMessageListener` etc.) are moved out of `experimental` package. [#3583](https://github.com/GetStream/stream-chat-android/pull/3583/)

## stream-chat-android-offline
### 🐞 Fixed
- Fixed process sync offline message when a push is received. [#3518](https://github.com/GetStream/stream-chat-android/pull/3518)
- Fixed syncing the channel after bringing the app from background. [#3548](https://github.com/GetStream/stream-chat-android/pull/3548)
- Fixed initializing `OfflinePlugin` when connecting anonymous user. It fixes the issue when after connecting headers stay in `Disconnected` state. [#3553](https://github.com/GetStream/stream-chat-android/pull/3553)

### ⬆️ Improved
- Change the order of offline message so it matches the order of online messages. Now the reshuffling of messages when switching from offline to online doesn't happen anymore. [3524](https://github.com/GetStream/stream-chat-android/pull/3524)
- 🚨 Breaking change: `QueryChannelsState::channels` can now return a null as an initial value. 
- Adding logs for QuerySort: [3570](https://github.com/GetStream/stream-chat-android/pull/3570)
- Adding logs for plugin usage, state calls usage and ChannelListView. [3572](https://github.com/GetStream/stream-chat-android/pull/3572)

### ✅ Added
- Added `EventHandlingResult.WatchAndAdd` to results returned from `ChatEventHandler`.
- Added handling `ChannelVisibleEvent`. Default `ChatEventHandler` will return `EventHandlingResult.WatchAndAdd`.

## stream-chat-android-ui-common
### ✅ Added
- Added `MessageOptionsUserReactionAlignemnt` used to define the user reaction alignment inside message options. [#3541](https://github.com/GetStream/stream-chat-android/pull/3541)

## stream-chat-android-ui-components
### 🐞 Fixed
- Fixed the way pagination scrolling worked for various non-core components (e.g. search, gallery/media/pinned message lists) [#3507](https://github.com/GetStream/stream-chat-android/pull/3507)
- Added loading more indicator to PinnedMessageListView [#3507](https://github.com/GetStream/stream-chat-android/pull/3507)
- Fix video scaling issue on the media preview screen. [#3560](https://github.com/GetStream/stream-chat-android/pull/3560)
- Fixed refreshing `ChannelListView` after unhiding the channel. [#3569](https://github.com/GetStream/stream-chat-android/pull/3569)

### ✅ Added
- Added the public method `switchToCommandMode(command: Command)` inside `MessageInputView`. This method allows switching the input to command mode using the desired command directly, instead of having to select it from the dialog. An example of its usage is provided inside the patch within the linked PR. [#3515](https://github.com/GetStream/stream-chat-android/pull/3515)
- Added loading indicator to the media preview screen. [#3549](https://github.com/GetStream/stream-chat-android/pull/3549)
- Added `streamUiMediaActivityProgressBarStyle` theme attribute to customize the appearance of loading indicator on the media preview screen. [#3549](https://github.com/GetStream/stream-chat-android/pull/3549)
- Added the ability to customize user reaction alignment and orientation inside message options through `ViewReactionsViewStyle` or `SingleReactionViewStyle`. [#3541](https://github.com/GetStream/stream-chat-android/pull/3541)
- Added `horizontalPadding` customization options to `ViewReactionsViewStyle` and `EditReactionsViewStyle`. [#3541](https://github.com/GetStream/stream-chat-android/pull/3541)

### ⚠️ Changed
- Deprecated `Member.isOwnerOrAdmin` and `List<Member>?.isCurrentUserOwnerOrAdmin()`. Use `Channel::ownCapabilities` instead. [#3576](https://github.com/GetStream/stream-chat-android/pull/3576)
- Changed how padding is applied to `ViewReactionsView`. [#3541](https://github.com/GetStream/stream-chat-android/pull/3541)

## stream-chat-android-compose
### 🐞 Fixed
- Fix video scaling issue on the media preview screen. [#3560](https://github.com/GetStream/stream-chat-android/pull/3560)
- Fixed refreshing `ChannelListView` after unhiding the channel. [#3569](https://github.com/GetStream/stream-chat-android/pull/3569)

### ✅ Added
- Added scroll to quoted message on click. [#3472](https://github.com/GetStream/stream-chat-android/pull/3472)
- Added guides for `QuotedAttachmentFactory`. [You can read about it here](https://getstream.io/chat/docs/sdk/android/compose/guides/adding-custom-attachments/#quoted-messages)
- Added loading indicator to the media preview screen. [#3549](https://github.com/GetStream/stream-chat-android/pull/3549)
- Added the ability to customize user reaction alignment inside message options through `ChatTheme`. [#3541](https://github.com/GetStream/stream-chat-android/pull/3541)

### ⚠️ Changed
- Changed `QuotedMessage` design by adding `QuotedAttachmentFactory`, `ImageAttachmentQuotedContent` and `FileAttachmentQuotedContent`. [#3472](https://github.com/GetStream/stream-chat-android/pull/3472)

# May 11th, 2022 - 5.2.0
## stream-chat-android-client
### ✅ Added
- Added `Channel.membership` property. [#3367](https://github.com/GetStream/stream-chat-android/pull/3367)
- Added `ChannelData.membership` property. [#3367](https://github.com/GetStream/stream-chat-android/pull/3367)
- Added `NotificationAddedToChannelEvent.member` property. [#3367](https://github.com/GetStream/stream-chat-android/pull/3367)
- Add `provideName` property to `Device` entity to support Multi-Bundle [#3396](https://github.com/GetStream/stream-chat-android/pull/3396)

## stream-chat-android-offline
### 🐞 Fixed
- Fixed sorting channels by `Channel::lastMessageAt` when the channel contains not synced messages. [#3470](https://github.com/GetStream/stream-chat-android/pull/3470)
- Fixed bug that made impossible to retry attachments that were not fully sent. [3485](https://github.com/GetStream/stream-chat-android/pull/3485)
- Fixed refreshing channels list when syncing the channel. [#3492](https://github.com/GetStream/stream-chat-android/pull/3492)
- Fixed deleting reactions while offline. [3486](https://github.com/GetStream/stream-chat-android/pull/3486)

## stream-chat-android-ui-common
### ⬆️ Improved
- Updated the attachment upload size limit to 100MB from 20MB. [#3490](https://github.com/GetStream/stream-chat-android/pull/3490)

## stream-chat-android-ui-components
### 🐞 Fixed
- Fixed Xiaomi crash when long clicking on links inside messages. [#3491](https://github.com/GetStream/stream-chat-android/pull/3491)

## stream-chat-android-compose
### ⬆️ Improved
- Improved the behavior of `DeletedMessageVisibility` and `MessageFooterVisibility` when used in pair. Now the `DeletedMessageVisibility` and its "only visible to you" mode respects the `MessageFooterVisibility` and vice-versa. [#3467](https://github.com/GetStream/stream-chat-android/pull/3467)

## stream-chat-android-pushprovider-firebase
### ✅ Added
- Support Multi-Bundle [#3396](https://github.com/GetStream/stream-chat-android/pull/3396)

### ⚠️ Changed
- Upgrade Firebase Messaging dependency to version `23.0.4`. [#3484](https://github.com/GetStream/stream-chat-android/pull/3484)

## stream-chat-android-pushprovider-huawei
### ✅ Added
- Support Multi-Bundle [#3396](https://github.com/GetStream/stream-chat-android/pull/3396)

## stream-chat-android-pushprovider-xiaomi
### ✅ Added
- Support Multi-Bundle [#3396](https://github.com/GetStream/stream-chat-android/pull/3396)

# May 3rd, 2022 - 5.1.0
## stream-chat-android-client
### 🐞 Fixed
- Fixed ANR happening on a token request. [#3342](https://github.com/GetStream/stream-chat-android/pull/3342)
- Fixed overriding User's `image` and `name` properties with empty values when connecting the user. [#3430](https://github.com/GetStream/stream-chat-android/pull/3430)
- Fixed serialization problem when flagging message. [#3437](https://github.com/GetStream/stream-chat-android/pull/3437)

### ✅ Added
- Added `ChannelRepository.selectChannelByCid` method. [#3434](https://github.com/GetStream/stream-chat-android/pull/3434)
- Added `ChannelRepository.selectChannelsByCids` method. [#3434](https://github.com/GetStream/stream-chat-android/pull/3434)
- Added `ChannelRepository.selectChannelCidsSyncNeeded` method. [#3434](https://github.com/GetStream/stream-chat-android/pull/3434)
- Added `MessageRepository.selectMessageIdsBySyncState` method. [#3434](https://github.com/GetStream/stream-chat-android/pull/3434)
- Added `ReactionRepository.selectReactionById` method. [#3434](https://github.com/GetStream/stream-chat-android/pull/3434)
- Added `ReactionRepository.selectReactionsByIds` method. [#3434](https://github.com/GetStream/stream-chat-android/pull/3434)
- Added `ReactionRepository.selectReactionIdsBySyncStatus` method. [#3434](https://github.com/GetStream/stream-chat-android/pull/3434)
- Added `ChatLogger.logV` method. [#3434](https://github.com/GetStream/stream-chat-android/pull/3434)
- Added `TaggedLogger.logV` method. [#3434](https://github.com/GetStream/stream-chat-android/pull/3434)

### ⚠️ Changed
- Changed visibility of the `retry` extension to internal. [#3353](https://github.com/GetStream/stream-chat-android/pull/3353)

## stream-chat-android-offline
### 🐞 Fixed
- Fixed a crash when attachment upload is in progress or about to start and user is disconnected at the same moment. [#3377](https://github.com/GetStream/stream-chat-android/pull/3377)
- Fixed updating `Channel::ownCapabilities` after receiving events. [#3420](https://github.com/GetStream/stream-chat-android/pull/3420)
- Fixed reaction sync issue because `SyncState::lastSyncedAt` was never updated. [#3421](https://github.com/GetStream/stream-chat-android/pull/3421)

### ⬆️ Improved
- Adding the possibility to change the repositories of `OfflinePlugin`. You can change `RepositoryFactory` in `OfflinePlugin` and use custom implementations of repositories.

## stream-chat-android-ui-common
### ⚠️ Changed
- Deprecated `DeletedMessageListItemPredicate` in favor of `DeletedMessageVisibility`. This is a followup on [#3272](https://github.com/GetStream/stream-chat-android/pull/3272/files) which deprecated filtering messages inside `MessageListView` in favor of filtering messages inside `MessageListViewModel`. [#3409](https://github.com/GetStream/stream-chat-android/pull/3409)

## stream-chat-android-ui-components
### 🐞 Fixed
- Fixed a bug where command suggestion popup was displayed even though all the commands were disabled. [#3334](https://github.com/GetStream/stream-chat-android/pull/3334)
- Fixed a bug on Nougat where the reaction colors were not displayed properly. [#3347](https://github.com/GetStream/stream-chat-android/pull/3347)
- Fixed a bug where custom `MessageListItemViewHolderFactory` was ignore on the message options overlay. [#3343](https://github.com/GetStream/stream-chat-android/pull/3343)
- Fixed `MessageListViewModel` initialization when channel's data is not available immediately, for example when the view model is created after connecting the user. [#3379](https://github.com/GetStream/stream-chat-android/pull/3379)
- Fixed configuration for flag message confirmation dialog. [3411](https://github.com/GetStream/stream-chat-android/pull/3411)
- Fixed a potential crash with conflicting font names. [#3445](https://github.com/GetStream/stream-chat-android/pull/3445)

### ⬆️ Improved
- Added a way to customize reactions behavior to allow multiple reactions. [#3341](https://github.com/GetStream/stream-chat-android/pull/3341)
- Added a way to customize `messageInputField` padding inside `MessageInputFiledView`. [#3392](https://github.com/GetStream/stream-chat-android/pull/3392)
- Added a way to change the `MessageListHeaderView` separator color. [#3395](https://github.com/GetStream/stream-chat-android/pull/3395)
- Added a way to change the `ChannelListHeaderView` separator color. [#3395](https://github.com/GetStream/stream-chat-android/pull/3395)
- Now single membered channels display the name of member instead of "Channel without name" [3423](https://github.com/GetStream/stream-chat-android/pull/3423)
- Channels with only one member now show the member's image in avatar. [3425](https://github.com/GetStream/stream-chat-android/pull/3425)
- Added a way to change the `attachmentsButton` and `commandsButton` ripple color inside `MessageInputView`. [#3412](https://github.com/GetStream/stream-chat-android/pull/3412)

### ✅ Added
- Added support for own capabilities. You can read more about own capabilities [here](https://getstream.io/chat/docs/sdk/android/ui/guides/implementing-own-capabilities/). [#3389](https://github.com/GetStream/stream-chat-android/pull/3389)
- Added the possibility to customize the message footer visibility through `MessageFooterVisibility` inside `MessageListViewModel`. [#3343](https://github.com/GetStream/stream-chat-android/pull/3433)

### ⚠️ Changed
- Deprecated `DeletedMessageListItemPredicate` in favor of `DeletedMessageVisibility`. This is a followup on [#3272](https://github.com/GetStream/stream-chat-android/pull/3272/files) which deprecated filtering messages inside `MessageListView` in favor of filtering messages inside `MessageListViewModel`. [#3409](https://github.com/GetStream/stream-chat-android/pull/3409)
- Added own capabilities. If you are using our UI components separately from our `ViewModel`s, this has the possibility of introducing a change in functionality. You can find the guide on implementing own capabilities [here](https://getstream.io/chat/docs/sdk/android/ui/guides/implementing-own-capabilities/). [#3389](https://github.com/GetStream/stream-chat-android/pull/3389)

## stream-chat-android-compose
### 🐞 Fixed
- Fixed the message input handling when typing quickly or holding down the delete (backspace) button. [#3355](https://github.com/GetStream/stream-chat-android/pull/3355)

### ⬆️ Improved
- Now single membered channels display the name of member instead of "Channel without name" [3423](https://github.com/GetStream/stream-chat-android/pull/3423)
- Channels with only one member now show the member's image in avatar. [3425](https://github.com/GetStream/stream-chat-android/pull/3425)
- Improved the way filters work in `ChannelList`, `ChannelsScreen` and `ChannelListViewModel`. Now the filters are nullable and if you want the default behavior, just pass in null. [#3422](https://github.com/GetStream/stream-chat-android/pull/3422)
- You can now completely override the filters by using `ChannelListViewModel.setFilters()` in the runtime, or by passing in custom `FilterObject` to the `ViewModelFactory` or the `ViewModel` constructor. [#3422](https://github.com/GetStream/stream-chat-android/pull/3422)


### ✅ Added
- Added pan to ImagePreviewActivity. [#3335](https://github.com/GetStream/stream-chat-android/pull/3335)
- Added `imageLoader` parameter to `ChatTheme` that allows providing a custom Coil `ImageLoader`. [#3336](https://github.com/GetStream/stream-chat-android/pull/3336)
- Added the "Copy Message" option to link messages [#3354](https://github.com/GetStream/stream-chat-android/pull/3354)
- Added padding customisation option to `ChannelList` and `MessageList` components. [#3350](https://github.com/GetStream/stream-chat-android/pull/3350)
- Added emoji sticker support. [3359](https://github.com/GetStream/stream-chat-android/pull/3359)
- Added support for own capabilities. You can read more about own capabilities [here](https://getstream.io/chat/docs/sdk/android/compose/guides/implementing-own-capabilities/). [#3389](https://github.com/GetStream/stream-chat-android/pull/3389)
- Added better handling for Compose ChannelListHeader and MessageListHeader states. We now cover Connected, Connecting and Disconnected states (added Connecting). [#3428](https://github.com/GetStream/stream-chat-android/pull/3428)
- Added the possibility to customize the message footer visibility through `MessageFooterVisibility` inside `MessageListViewModel`. [#3343](https://github.com/GetStream/stream-chat-android/pull/3433)

### ⚠️ Changed
- `loadMore` calls inside `MessageListViewModel` and `ChannelListViewModel` should no longer load data if there is no network connection. [3362](https://github.com/GetStream/stream-chat-android/pull/3362)
- Added own capabilities. If you are using our components individually this has the possibility of introducing a change in functionality. You can find the guide on implementing own capabilities [here](https://getstream.io/chat/docs/sdk/android/compose/guides/implementing-own-capabilities/). [#3389](https://github.com/GetStream/stream-chat-android/pull/3389)
- Replaced the `imageLoader` parameter in `ChatTheme` with the new `imageLoaderFactory` parameter that can used to provide a custom Coil `ImageLoader` factory.  [#3441](https://github.com/GetStream/stream-chat-android/pull/3441)

# April 12th, 2022 - 5.0.3
## Common changes for all artifacts

### ⚠️ Changed
- Updated Gradle version to [7.4.2](https://docs.gradle.org/7.4.2/release-notes.html). [#3281](https://github.com/GetStream/stream-chat-android/pull/3281)
- Update Coroutines to 1.6.1 and migrate to runTest. [#3327](https://github.com/GetStream/stream-chat-android/pull/3327)

## stream-chat-android-client

### 🐞 Fixed
- Fixed `User` model deserialization error when `User.image` or `User.name` is null. [#3283](https://github.com/GetStream/stream-chat-android/pull/3283)
- Fixed `Channel` model deserialization error when `Channel.image` or `Channel.name` is null. [#3306](https://github.com/GetStream/stream-chat-android/pull/3306)

### ✅ Added
- Added an `ExtraDataValidator` to intercept `ChatApi` calls and validate `CustomObject.extraData` does not contain the reserved keywords. [#3279](https://github.com/GetStream/stream-chat-android/pull/3279)

### ⚠️ Changed
- Migrate androidx-lifecycle version to [2.4.1](https://developer.android.com/jetpack/androidx/releases/lifecycle#2.4.1). [#3282](https://github.com/GetStream/stream-chat-android/pull/3282)

## stream-chat-android-offline

### 🐞 Fixed
- Fixed crash related with logging out while running a request to update channels. [3286](https://github.com/GetStream/stream-chat-android/pull/3286)
- Fixed bug where user was not able to send and edit a message while offline. [3318](https://github.com/GetStream/stream-chat-android/pull/3324)

### ✅ Added
- Added `ChannelState::membersCount` property that can be used to observe total members of the channel. [#3297](https://github.com/GetStream/stream-chat-android/pull/3297)

## stream-chat-android-ui-common

### 🐞 Fixed
- Fixed avatar disappearing from a message group when `MessageListView.deletedMessageListItemPredicate = DeletedMessageListItemPredicate.VisibleToEveryone` or `MessageListView.deletedMessageListItemPredicate = DeletedMessageListItemPredicate.VisibleToAuthorOnly` and the last message in a group of messages posted by someone other than the currently logged in user was deleted. [#3272](https://github.com/GetStream/stream-chat-android/pull/3272)

## stream-chat-android-ui-components

### 🐞 Fixed
- Adding ShowAvatarPredicate for MessageOptions overlay making it possible to hide the avatar picture when in the message options. [#3302](https://github.com/GetStream/stream-chat-android/pull/3302)
- Users now able to open `MessageOptionsDialogFragment` by clicking on a reaction left on a Giphy message. [#3620](https://github.com/GetStream/stream-chat-android/pull/3260)
- inside `MessageOptionsDialogFragment` now properly displays all of the reactions to a message. Previously it erroneously displayed a blank state. [#3620](https://github.com/GetStream/stream-chat-android/pull/3260)
- Fixed the links in UI Components code snippets. [#3261](https://github.com/GetStream/stream-chat-android/pull/3261)
- Messages containing links are now properly aligned with other types of messages. They use `@dimen/stream_ui_spacing_small` for their root layout start and end padding. [#3264](https://github.com/GetStream/stream-chat-android/pull/3264)
- Fixed avatar disappearing from a message group when `MessageListView.deletedMessageListItemPredicate = DeletedMessageListItemPredicate.VisibleToEveryone` or `MessageListView.deletedMessageListItemPredicate = DeletedMessageListItemPredicate.VisibleToAuthorOnly` and the last message in a group of messages posted by someone other than the currently logged in user was deleted. [#3272](https://github.com/GetStream/stream-chat-android/pull/3272)
- Fixed bug in which member counter shown in the `MessageListHeaderViewModel` is incorrect and limited to 30 only. [#3297](https://github.com/GetStream/stream-chat-android/pull/3297)

### ✅ Added
- Added `membersCount` livedata in `MessageListHeaderViewModel` to observe number of all members of channel. [#3297](https://github.com/GetStream/stream-chat-android/pull/3297)

## stream-chat-android-compose

### 🐞 Fixed
- Added thumbnails for video attachments in the attachment picker. [#3300](https://github.com/GetStream/stream-chat-android/pull/3300)
- Fixed a crash occurring when the user would click on a preview of a link that contained no scheme. [#3331](https://github.com/GetStream/stream-chat-android/pull/3331)

### ⬆️ Improved
- Improved the way typing updates work in the MessageComposerController. [#3313](https://github.com/GetStream/stream-chat-android/pull/3313)

### ✅ Added
- Added a way to customize the visibility of deleted messages. [#3298](https://github.com/GetStream/stream-chat-android/pull/3298)
- Added support for file upload configuration that lets you specify what types of files and images you want to allow or block from being uploaded. [3288](https://github.com/GetStream/stream-chat-android/pull/3288)
- Added Compose SDK Guidelines for internal and external contributors. [#3315](https://github.com/GetStream/stream-chat-android/pull/3315)

### ⚠️ Changed
- Switched from vertical to horizontal scrolling for files in the preview section of the message composer. [#3289](https://github.com/GetStream/stream-chat-android/pull/3289)

# March 30th, 2022 - 5.0.2
## stream-chat-android-client
### ✅ Added
- Added a `systemMessage: Message` parameter to  `ChatClient::addMembers`, `ChatClient::removeMembers`, `ChannelClient::addMembers` and `ChannelClient::removeMembers` to send a system message to that channel. [#3254](https://github.com/GetStream/stream-chat-android/pull/3254)

## stream-chat-android-offline
### 🐞 Fixed
- Fixed a bug which occurs when we reinitialize `OfflinePlugin` because it uses old instance of `StateRegistry` and `LogicRegistry`. [#3267](https://github.com/GetStream/stream-chat-android/pull/3267)

## stream-chat-android-ui-components
### 🐞 Fixed
- Users now able to open `MessageOptionsDialogFragment` by clicking on a reaction left on a Giphy message. [#3620](https://github.com/GetStream/stream-chat-android/pull/3260)
- inside `MessageOptionsDialogFragment` now properly displays all of the reactions to a message. Previously it erroneously displayed a blank state. [#3620](https://github.com/GetStream/stream-chat-android/pull/3260)
- Fixed the links in UI Components code snippets. [#3261](https://github.com/GetStream/stream-chat-android/pull/3261)
- Messages containing links are now properly aligned with other types of messages. They use `@dimen/stream_ui_spacing_small` for their root layout start and end padding. [#3264](https://github.com/GetStream/stream-chat-android/pull/3264)
- Made it impossible to send blank or empty messages. [#3269](https://github.com/GetStream/stream-chat-android/pull/3269)

## stream-chat-android-compose
### 🐞 Fixed
- Made it impossible to send blank or empty messages. [#3269](https://github.com/GetStream/stream-chat-android/pull/3269)

### ✅ Added
- Added support for failed messages and an option to resend them. [#3263](https://github.com/GetStream/stream-chat-android/pull/3263)

# March 24th, 2022 - 5.0.1
## stream-chat-android-ui-components
### 🐞 Fixed
- Fixed a bug where the missing implementation of the `MessageTextTransformer` caused message text not to show up. [#3248](https://github.com/GetStream/stream-chat-android/pull/3248)

# March 24th, 2022 - 5.0.0
**5.0.0** is a major release! You can read more about the motivation behind the effort and featured changes in the [announcement blog post](https://getstream.io/blog/android-v5-sdk-release/).
## Common changes for all artifacts
### 🐞 Fixed
- Fixed memory leaks related to image loading. [#2979](https://github.com/GetStream/stream-chat-android/pull/2979)

### ⬆️ Improved
- Replaced KAPT with KSP. [#3113](https://github.com/GetStream/stream-chat-android/pull/3113)

### ⚠️ Changed
- Updated AGP version to 7.1.2 and Gradle version to 7.4. [#3159](https://github.com/GetStream/stream-chat-android/pull/3159)

## stream-chat-android-client
### ✅ Added
- Added possibility to configure `RetryPolicy` using `ChaClient.Builder()`. [#3069](https://github.com/GetStream/stream-chat-android/pull/3069)

### ⚠️ Changed
- Add `Channel::image`, `Channel:name`, `User::image`, `User::name` properties. [#3139](https://github.com/GetStream/stream-chat-android/pull/3139)
- Deprecated `Member:role` in favor of `Member:channelRole` [#3189](https://github.com/GetStream/stream-chat-android/pull/3189)

## stream-chat-android-offline
🚨🚨 **v5.0.0** release brings a big change to the offline support library - it replaces `ChatDomain` with the `OfflinePlugin`. Make sure to check our [migration guide](https://getstream.io/chat/docs/sdk/android/client/guides/chatdomain-migration/)! 🚨🚨

### 🐞 Fixed
- Unread count for muted channels no longer increments when the channel is muted and new messages are received. [#3112](https://github.com/GetStream/stream-chat-android/pull/3112)
- Fixed marking the channel as read if it was opened offline previously. [#3162](https://github.com/GetStream/stream-chat-android/pull/3162)

### ❌ Removed
- Moved `RetryPolicy` related logic to `ChatClient`. [#3069](https://github.com/GetStream/stream-chat-android/pull/3069)

## stream-chat-android-ui-common
### ❌ Removed
- Removed ChatMarkdown in favor of ChatMessageTextTransformer [#3189](https://github.com/GetStream/stream-chat-android/pull/3189)

## stream-chat-android-ui-components
### 🐞 Fixed
- Fixed an issue with message flickering when sending a message with file attachments. [#3209](https://github.com/GetStream/stream-chat-android/pull/3209)
- Fixed a crash when overriding `ChatUI::imageHeadersProvider` caused by compiler [issue](https://youtrack.jetbrains.com/issue/KT-49793). [#3237](https://github.com/GetStream/stream-chat-android/pull/3237)

### ✅ Added
- Added a separate `LinkAttachmentsViewHolder` for handling messages containing link attachments and no other types of attachments. [#3070](https://github.com/GetStream/stream-chat-android/pull/3070)
- Added a separate `FileAttachmentsViewHolder` for handling messages containing file attachments of different types or file attachments not handled by one of the other `ViewHolder`s. [#3091](https://github.com/GetStream/stream-chat-android/pull/3091)
- Introduced `InnerAttachmentViewHolder` as an inner ViewHolder for custom attachments. [#3183](https://github.com/GetStream/stream-chat-android/pull/3183)
- Introduced `AttachmentFactory` as a factory for custom attachment ViewHolders. [#3116](https://github.com/GetStream/stream-chat-android/pull/3116)
- Introduced `AttachmentFactoryManager` as a manager for the list of registered attachment factories. The class is exposed via `ChatUI`. [#3116](https://github.com/GetStream/stream-chat-android/pull/3116)
- Added an attribute to customize the color state list of the AttachmentsDialog buttons called `streamUiAttachmentTabButtonColorStateList`. [#3242](https://github.com/GetStream/stream-chat-android/pull/3242)

### ⚠️ Changed
- Separated the Giphy attachments and content to a GiphyAttachmentViewHolder. [#2932](https://github.com/GetStream/stream-chat-android/pull/2932)
- Created a GiphyMediaAttachmentView and its respective style to customize giphies. [#2932](https://github.com/GetStream/stream-chat-android/pull/2932)
- You can now use `original` sized giphies that apply resizing based on the GIF size. [#2932](https://github.com/GetStream/stream-chat-android/pull/2932)
- Use `fixedHeight` or `fixedHeightDownsampled` giphies to use a fixed height that keeps the aspect ratio and takes up less memory. [#2932](https://github.com/GetStream/stream-chat-android/pull/2932)
- Make sure to check out our giphy attachment styles (GiphyMediaAttachmentView) for customization.
- Created an ImageAttachmentViewHolder that represents images in the message list. [#3067](https://github.com/GetStream/stream-chat-android/pull/3067)
- Renamed MediaAttachmentViewStyle and its attributes to ImageAttachmentViewStyle. [#3067](https://github.com/GetStream/stream-chat-android/pull/3067)
- Messages containing link attachments and no other types of attachments are no longer handled by `TextAndAttachmentsViewHolder`, instead they are handled by `LinkAttachmentsViewHolder`. [#3070](https://github.com/GetStream/stream-chat-android/pull/3070)
- Messages containing file attachments of different file types or types not handled by one of the other `ViewHolders` are no longer handled by `TextAndAttachmentsViewHolder`, instead they are handled by `FileAttachmentsViewHolder`. [#3091](https://github.com/GetStream/stream-chat-android/pull/3091)
- Updated the structure of UI components documentation. [UI Components documentation](https://getstream.io/chat/docs/sdk/android/ui/overview/). [#3186](https://github.com/GetStream/stream-chat-android/pull/3186)
- Updated the code snippets from the UI Components documentation in the `stream-chat-android-docs` module. [3205](https://github.com/GetStream/stream-chat-android/pull/3205)

### ❌ Removed
- All usage of `ChatDomain`. [#3190](https://github.com/GetStream/stream-chat-android/pull/3190)
- Removed "Pin message", "Reply", "Thread reply" message actions for messages that are not synced. [#3226](https://github.com/GetStream/stream-chat-android/pull/3226)

## stream-chat-android-compose
### 🐞 Fixed
- Mitigated the effects of `ClickableText` consuming all pointer events when messages contain links by passing long press handlers to `MessageText`. [#3137](https://github.com/GetStream/stream-chat-android/pull/3137)
- Fixed an issue with message flickering when sending a message with file attachments. [#3209](https://github.com/GetStream/stream-chat-android/pull/3209)
- Fixed ripple color in dark mode. [#3211](https://github.com/GetStream/stream-chat-android/pull/3211)
- Long user names no longer break layout in the message list. [#3219](https://github.com/GetStream/stream-chat-android/pull/3219)
- Fixed the click handler on the last item in the image attachments content. [#3221](https://github.com/GetStream/stream-chat-android/pull/3221)

### ⬆️ Improved
- Allowed passing long press handlers to `MessageText`. [#3137](https://github.com/GetStream/stream-chat-android/pull/3137)

### ✅ Added
- Added code snippets from the Compose documentation to the `stream-chat-android-docs` module. [3197](https://github.com/GetStream/stream-chat-android/pull/3197)
- Added support for delivery indicator in the message list. [#3218](https://github.com/GetStream/stream-chat-android/pull/3218)

### ⚠️ Changed
- Replaced the `reactionTypes` field in `ChatTheme` with the new `reactionIconFactory` field that allows customizing reaction icons. [#3046](https://github.com/GetStream/stream-chat-android/pull/3046)
- `MessageText` now requires the parameter `onLongItemClick: (Message) -> Unit`. This was done in order to mitigate `ClickableText` consuming all pointer events. [#3137](https://github.com/GetStream/stream-chat-android/pull/3137)
- Renamed the `state.channel` package to `state.channels` for consistency. [#3143](https://github.com/GetStream/stream-chat-android/pull/3143)
- Renamed the `viewmodel.channel` package to `viewmodel.channels` for consistency. [#3143](https://github.com/GetStream/stream-chat-android/pull/3143)
- Moved the contents of the `ui.imagepreview` and `ui.mediapreview` packages to `ui.attachments.preview`. [#3143](https://github.com/GetStream/stream-chat-android/pull/3143)
- Moved the preview handlers from the `ui.filepreview` package to `ui.attachments.preview.handler` [#3143](https://github.com/GetStream/stream-chat-android/pull/3143)

### ❌ Removed
- Removed "Pin message", "Reply", "Thread reply" message actions for messages that are not synced. [#3226](https://github.com/GetStream/stream-chat-android/pull/3226)

# March 9th, 2022 - 4.30.1
## stream-chat-android-client
### ✅ Added
- Added `notificationChannel` lambda parameter to `NotificationHandlerFactory::createNotificationHandler` which is being used to create a `NotificationChannel`.
  You can use it to customize notifications priority, channel name, etc. [#3167](https://github.com/GetStream/stream-chat-android/pull/3167)

### ⚠️ Changed
- `LoadNotificationDataWorker` is now using a separate `NotificationChannel` with `NotificationCompat.PRIORITY_LOW`.
  You can customize its name by overriding `stream_chat_other_notifications_channel_name` string. [#3167](https://github.com/GetStream/stream-chat-android/pull/3167)

## stream-chat-android-offline
### 🐞 Fixed
- Fixed updating typing users. [#3154](https://github.com/GetStream/stream-chat-android/pull/3154)

## stream-chat-android-ui-components
### 🐞 Fixed
- Fixed displaying long usernames in message's footnote within `MessageListView`. [#3149](https://github.com/GetStream/stream-chat-android/pull/3149)
- A bug that made `ScrollButtonView` in `MessageListView` permanently visible. [#3170](https://github.com/GetStream/stream-chat-android/pull/3170)
- Fixed display of read status indicators [#3181](https://github.com/GetStream/stream-chat-android/pull/3181)

### ✅ Added
- Added a way to check if the adapters and message/channel lists have been initialized or not. [#3182](https://github.com/GetStream/stream-chat-android/pull/3182)
- Added `streamUiRetryMessageEnabled` attribute to `MessageListView` that allows to show/hide retry action in message's overlay. [#3185](https://github.com/GetStream/stream-chat-android/pull/3185)

## stream-chat-android-compose
### 🐞 Fixed
- Fixed display of read status indicators [#3181](https://github.com/GetStream/stream-chat-android/pull/3181)

# March 2nd, 2022 - 4.30.0
## Common changes for all artifacts
### ⬆️ Improved
- We upgraded our Kotlin version to 1.6, Moshi to 1.13 and Compose to 1.1.1. [#3104](https://github.com/GetStream/stream-chat-android/pull/3104)[#3123](https://github.com/GetStream/stream-chat-android/pull/3123)
- Updated Google's Accompanist version. [#3104](https://github.com/GetStream/stream-chat-android/pull/3104)

### ⚠️ Changed
- These version updates mean our SDK now expects the minimum of AGP 7.x.x. We recommend using 7.1+. [#3104](https://github.com/GetStream/stream-chat-android/pull/3104)

## stream-chat-android-compose
### ⚠️ Changed
- Since we're using Compose 1.1.1 for our SDK, we recommend upgrading to avoid conflicts. [#3104](https://github.com/GetStream/stream-chat-android/pull/3104)

# February 24th, 2022 - 4.29.0
## stream-chat-android-offline
### 🐞 Fixed
- Fixed updating `ChatDomain::totalUnreadCount` and `ChatDomain::channelUnreadCount` after restoring app from the background and
  when sending a message to a channel without read enabled. [#3121](https://github.com/GetStream/stream-chat-android/pull/3121)

## stream-chat-android-ui-components
### 🐞 Fixed
- Fixed setting custom empty and loading views for `MessageListView`. [#3082](https://github.com/GetStream/stream-chat-android/pull/3082)

### ⬆️ Improved
- Disabled command popups when attachments are present. [#3051](https://github.com/GetStream/stream-chat-android/pull/3051)
- Disabled the attachments button when popups are present. [#3051](https://github.com/GetStream/stream-chat-android/pull/3051)

### ✅ Added
- Added `ChatUI.channelNameFormatter` to allow customizing the channel's name format. [#3068](https://github.com/GetStream/stream-chat-android/pull/3068)
- Added a customizable height attribute to SearchInputView [#3081](https://github.com/GetStream/stream-chat-android/pull/3081)
- Added `ChatUI.dateFormatter` to allow customizing the way the dates are formatted. [#3085](https://github.com/GetStream/stream-chat-android/pull/3085)
- Added ways to show/hide the delivery status indicators for channels and messages. [#3102](https://github.com/GetStream/stream-chat-android/pull/3102)

### ⚠️ Changed
- Disabled editing on Giphy messages given that it's breaking the UX and can override the GIF that was previously put in. [#3071](https://github.com/GetStream/stream-chat-android/pull/3071)

### ❌ Removed
- Removed ExoMedia dependency in favor of standard Android `VideoView`. [#3098](https://github.com/GetStream/stream-chat-android/pull/3098)

## stream-chat-android-compose
### 🐞 Fixed
- Fixed back press handling. [#3120](https://github.com/GetStream/stream-chat-android/pull/3120)

### ✅ Added
- Exposed a way to clear the message composer externally, e.g. when using custom sendMessage handlers. [#3100](https://github.com/GetStream/stream-chat-android/pull/3100)
- Exposed `loadingMoreContent` for the `ChannelList` and `Channels` components that allows you to override the default loading more content. [#3103](https://github.com/GetStream/stream-chat-android/pull/3103)
- Exposed `loadingMoreContent` for the `MessageList` and `Messages` components that allows you to override the default loading more content. [#3103](https://github.com/GetStream/stream-chat-android/pull/3103)
- Added the `attachmentsContentImageGridSpacing` option to `StreamDimens`, to make it possible to customize the spacing between image attachment tiles via `ChatTheme`. [#3105](https://github.com/GetStream/stream-chat-android/pull/3105)

### ⚠️ Changed
- Replaced the `reactionTypes` field in `ChatTheme` with the new `reactionIconFactory` field that allows customizing reaction icons. [#3046](https://github.com/GetStream/stream-chat-android/pull/3046)
- Disabled editing on Giphy messages given that it's breaking the UX and can override the GIF that was previously put in. [#3071](https://github.com/GetStream/stream-chat-android/pull/3071)

### ❌ Removed
- Removed ExoMedia dependency in favor of standard Android `VideoView`. [#3092](https://github.com/GetStream/stream-chat-android/pull/3092)
- Removed `SystemBackPressHandler` in favor of `BackHandler` from the Compose framework. [#3120](https://github.com/GetStream/stream-chat-android/pull/3120)

# February 17th, 2022 - 4.28.4
## stream-chat-android-client
### ✅ Added
- Added the `member` field to the `MemberRemovedEvent`. [#3090](https://github.com/GetStream/stream-chat-android/pull/3090)

## stream-chat-android-offline
### 🐞 Fixed
- Fixed how member removal is handled in `DefaultChatEventHandler`. [#3090](https://github.com/GetStream/stream-chat-android/pull/3090)

# February 16th, 2022 - 4.28.3
## stream-chat-android-ui-components
### ⬆️ Improved
- Improved the logic around mentions and users that can be mentioned within the input. [#3088](https://github.com/GetStream/stream-chat-android/pull/3088)

## stream-chat-android-compose
### ⬆️ Improved
- Improved the logic around mentions and users that can be mentioned within the input. [#3088](https://github.com/GetStream/stream-chat-android/pull/3088)

# February 9th, 2022 - 4.28.2
## Common changes for all artifacts
- Fix crash with offline support. [#3063](https://github.com/GetStream/stream-chat-android/pull/3063)

# February 9th, 2022 - 4.28.1
## Common changes for all artifacts
- Fix crash when events were received. [#3058](https://github.com/GetStream/stream-chat-android/pull/3058)

# February 8th, 2022 - 4.28.0
## 🚨 Old UI Module removed
`stream-chat-android` is deprecated and won't be maintained anymore. The module will continue working, but we won't be releasing new versions.
The source code has been moved to this [archived repository](https://github.com/GetStream/stream-chat-android-old-ui)
Consider migrating to `stream-chat-android-ui-components` or `stream-chat-android-compose`. Here you can find a set of useful resources for migration:
- [UI Components Documentation](https://getstream.io/chat/docs/sdk/android/ui/overview/)
- [Android Chat Messaging Tutorial](https://getstream.io/tutorials/android-chat/)
- [Compose UI Components Documentation](https://getstream.io/chat/docs/sdk/android/compose/overview/)
- [Compose Chat Messaging Tutorial](https://getstream.io/chat/compose/tutorial/)
- [Old Sample App Migration PR](https://github.com/GetStream/stream-chat-android/pull/2467)

## Common changes for all artifacts
### ✅ Added
- Create new artifact to integrate Xiaomi Mi Push with Stream. You will need to add  `stream-chat-android-pushprovider-xiaomi` artifact to your App. Check our [docs](https://getstream.io/chat/docs/sdk/android/client/guides/push-notifications/xiaomi) for further details. [#2444](https://github.com/GetStream/stream-chat-android/pull/2444)

### ⚠️ Changed
- Update Android Gradle Plugin version to 7.1.0 and Gradle version to 7.3.3. [#2989](https://github.com/GetStream/stream-chat-android/pull/2989)

## stream-chat-android-client
### ⬆️ Improved
- Internal implementation only asks to the provided `TokenProvider` a new token when it is really needed. [#2995](https://github.com/GetStream/stream-chat-android/pull/2995)

### ⚠️ Changed
- UnknownHostException is no longer considered a permanent network error. [#3054](https://github.com/GetStream/stream-chat-android/pull/3054)

## stream-chat-android-offline
### 🐞 Fixed
- Fixed memory leak related to database initialization.[#2974](https://github.com/GetStream/stream-chat-android/pull/2974)

### ✅ Added
- Added new extension function `ChatClient::deleteChannel`. [#3007](https://github.com/GetStream/stream-chat-android/pull/3007)

### ⚠️ Changed
- Deprecated `ChatDomain::deleteChannel` in favour of `ChatClient::deleteChannel`. [#3007](https://github.com/GetStream/stream-chat-android/pull/3007)

## stream-chat-android-ui-common
### ✅ Added
- Added new extension function `ChatClient::loadMessageById`. [#2929](https://github.com/GetStream/stream-chat-android/pull/2929)

## stream-chat-android-ui-components
### 🐞 Fixed
- Fixed the logic for fetching encoding for URLs when opening PDFs and similar documents in the MessageList. [#3017](https://github.com/GetStream/stream-chat-android/pull/3017)

### ⬆️ Improved
- Replaced Lottie typing indicator with a custom view. [#3004](https://github.com/GetStream/stream-chat-android/pull/3004)

## stream-chat-android-compose
### 🐞 Fixed
- Fixed the way our attachments work and are represented in Compose to support more attachment types. [#2955](https://github.com/GetStream/stream-chat-android/pull/2955)
- Fixed the logic for fetching encoding for URLs when opening PDFs and similar documents in the MessageList. [#3017](https://github.com/GetStream/stream-chat-android/pull/3017)

### ⬆️ Improved
- Improved RTL support in Compose [#2987](https://github.com/GetStream/stream-chat-android/pull/2987)
- Made the SDK smaller by removing Materials Icons dependency [#2987](https://github.com/GetStream/stream-chat-android/pull/2987)
- Removed unnecessary experimental flags, opted in into APIs we're using from Compose. [#2983](https://github.com/GetStream/stream-chat-android/pull/2983)

### ✅ Added
- Added [`Custom Attachments guide`](https://getstream.io/chat/docs/sdk/android/composee/guides/adding-custom-attachments/). [#2967](https://github.com/GetStream/stream-chat-android/pull/2967)
- Added `onHeaderAvatarClick` parameter to the `ChannelsScreen` component. [#3016](https://github.com/GetStream/stream-chat-android/pull/3016)
- Exposed `lazyListState` for the `ChannelList` and `Channels` components that allows you to control the scrolling behavior and state. [#3049](https://github.com/GetStream/stream-chat-android/pull/3049)
- Exposed `helperContent` for the `ChannelList` and `Channels` components that allows you to implement a helper UI such as scroll to top button for the channel list. [#3049](https://github.com/GetStream/stream-chat-android/pull/3049)
- Exposed `lazyListState` for the `MessageList` and `Messages` components that allows you to control the scrolling behavior and state. [#3044](https://github.com/GetStream/stream-chat-android/pull/3044)
- Exposed `helperContent` for the `MessageList` and `Messages` components that allows you to override the default scrolling behavior UI.  [#3044](https://github.com/GetStream/stream-chat-android/pull/3044)

### ⚠️ Changed
- Renamed `onHeaderClickAction` parameter to `onHeaderActionClick` for the `ChannelsScreen` component. [#3016](https://github.com/GetStream/stream-chat-android/pull/3016)
- `MessageList` and `Messages` now have two new parameters that have default values. Please make sure that you check out the changes and that everything still works for you. [#3044](https://github.com/GetStream/stream-chat-android/pull/3044)

## stream-chat-android-pushprovider-xiaomi
### ✅ Added
- Added a `XiaomiMessagingDelegate` class to simplify custom implementations of `PushMessageReceiver` that forward messages to the SDK. See [Using a Custom PushMessageReceiver](https://getstream.io/chat/docs/sdk/android/client/guides/push-notifications/xiaomi#using-a-custom-pushmessagereceiver) for more details. [#2444](https://github.com/GetStream/stream-chat-android/pull/2444)

# February 2nd, 2022 - 4.27.2
## stream-chat-android-offline
### 🐞 Fixed
- Fixed refreshing cached channels after setting the user. [#3010](https://github.com/GetStream/stream-chat-android/pull/3010)

# January 31th, 2022 - 4.27.1
## stream-chat-android-offline
### 🐞 Fixed
- Fixed clearing cache after receiving channel truncated event. [#3001](https://github.com/GetStream/stream-chat-android/pull/3001)

# January 25th, 2022 - 4.27.0
## stream-chat-android-client
### 🐞 Fixed
- Fixed bug related to the wrong unread messages count when a socket connection is not available. [#2927](https://github.com/GetStream/stream-chat-android/pull/2927)
- Fixed deserialization issue when parsing the `Message` object while searching for a message from a channel with 0 members. [#2947](https://github.com/GetStream/stream-chat-android/pull/2947)

### ✅ Added
- Added the `systemMessage` parameter to `ChatClient::truncateChannel` and `ChannelClient:truncate` methods that represents a system message that will be displayed after the channel was truncated. [#2949](https://github.com/GetStream/stream-chat-android/pull/2949)
- Added the `message` parameter to the `ChannelTruncatedEvent` that represents a system message that will be displayed after the channel was truncated. [#2949](https://github.com/GetStream/stream-chat-android/pull/2949)
- Added method to consult the settings of the app. Use `ChatClient.instance().appSettings()` to request the settings of your app. [#2960](https://github.com/GetStream/stream-chat-android/pull/2960)
- Added `ChatClient.shuffleGiphy` extension function and removing ShuffleGiphy use case. [#2962](https://github.com/GetStream/stream-chat-android/pull/2962)
- Added `ChatClient.sendGiphy` extension function and removing SendGiphy use case. [#2963](https://github.com/GetStream/stream-chat-android/pull/2963)
- Added `Channel::ownCapabilities` and `ChannelCapabilities` object.
  Channel capabilities provide you information on which features are available for the current user. [#2971](https://github.com/GetStream/stream-chat-android/pull/2971)

### ⚠️ Changed
- Deprecated `ChatDomain.leaveChannel`. Use ChatClient.removeMembers instead. [#2926](https://github.com/GetStream/stream-chat-android/pull/2926)

## stream-chat-android-offline
### ⬆️ Improved
- Utilized the `message` parameter of the `ChannelTruncatedEvent` to show a system message instantly after the channel was truncated. [#2949](https://github.com/GetStream/stream-chat-android/pull/2949)

### ✅ Added
- Added new extension function `ChatClient::cancelMessage`. [#2928](https://github.com/GetStream/stream-chat-android/pull/2928)
- Added `ChatClient::needsMarkRead` extension function to check if a channel can be marked as read. [#2920](https://github.com/GetStream/stream-chat-android/pull/2920)

### ⚠️ Changed
- Deprecated `ChatDomain::cancelMessage` in favour of `ChatClient::cancelMessage`. [#2928](https://github.com/GetStream/stream-chat-android/pull/2928)

## stream-chat-android-ui-components
### 🐞 Fixed
- Handling video attachments that's don't have mime-type, but have type. [2919](https://github.com/GetStream/stream-chat-android/pull/2919)
- Intercepted and blocked attachment preview for attachments which are not fully uploaded. [#2950](https://github.com/GetStream/stream-chat-android/pull/2950)
- Fixed a bug when changes to the mentioned users in a message were not propagated to the UI. [2951](https://github.com/GetStream/stream-chat-android/pull/2951)

### ⬆️ Improved
- Improve Korean 🇰🇷 translations. [#2953](https://github.com/GetStream/stream-chat-android/pull/2953)

## stream-chat-android-compose
### 🐞 Fixed
- Fixed crashes caused by deleting channels [#2942](https://github.com/GetStream/stream-chat-android/pull/2942)

### ⬆️ Improved
- `ReactionOptions` now displays the option to show more reactions if there are more than 5 available [#2918](https://github.com/GetStream/stream-chat-android/pull/2918)
- Improve Korean 🇰🇷 translations. [#2953](https://github.com/GetStream/stream-chat-android/pull/2953)
- Improved `MessageComposer` UX by disabling commands when attachments or text are present. [#2961](https://github.com/GetStream/stream-chat-android/pull/2961)
- Improved `MessageComposer` UX by disabling attachment integration button when popups with suggestions are present. [#2961](https://github.com/GetStream/stream-chat-android/pull/2961)

### ✅ Added
- Added `ExtendedReactionsOptions` and `ReactionsPicker` in order to improve reaction picking UX [#2918](https://github.com/GetStream/stream-chat-android/pull/2918)
- Added documentation for [`ReactionsPicker`](https://getstream.io/chat/docs/sdk/android/compose/message-components/reactions-picker/) [#2918](https://github.com/GetStream/stream-chat-android/pull/2918)
- Added ways to customize the channel, message and member query limit when building a ChannelListViewModel [#2948](https://github.com/GetStream/stream-chat-android/pull/2948)

# January 12th, 2022 - 4.26.0
## Common changes for all artifacts
### ⬆️ Improved
- 🚨 Breaking change: Markdown support is moved into a standalone module `stream-chat-android-markdown-transformer` which is not included by default. You can use it with `ChatUI.messageTextTransformer` to add Markdown support to your app. You can find more information [here](https://getstream.io/chat/docs/sdk/android/ui/chatui/#markdown). [#2786](https://github.com/GetStream/stream-chat-android/pull/2786)

## stream-chat-android-client
### ✅ Added
- Added `Member::banned` property that represents, if the channel member is banned. [#2915](https://github.com/GetStream/stream-chat-android/pull/2915)
- Added `Member::channelRole` property that represents the user's channel-level role. [#2915](https://github.com/GetStream/stream-chat-android/pull/2915)

## stream-chat-android-offline
### 🐞 Fixed
- Fixed populating mentions after editing the message. `Message::mentionedUsers` shouldn't be empty if edited message contains mentioned users. [#2852](https://github.com/GetStream/stream-chat-android/pull/2852)

### ✅ Added
- Added `memberLimit` to `ChatDomain::queryChannels` and `ChatDomain::queryChannelsLoadMore` that allows modifying the number of members to fetch per channel. [#2826](https://github.com/GetStream/stream-chat-android/pull/2826)

### ❌ Removed
- Removed `QueryChannelsLoadMore` usecase. [#2790](https://github.com/GetStream/stream-chat-android/pull/2790)
- `QueryChannelsController::loadMore` is removed and logic is moved into `ChatDomain`. [#2790](https://github.com/GetStream/stream-chat-android/pull/2790)

## stream-chat-android-ui-components
### 🐞 Fixed
- Fixed displaying mentions popup when text contains multiple lines. [#2851](https://github.com/GetStream/stream-chat-android/pull/2851)
- Fixed the loading/playback speed of GIFs. [#2914](https://github.com/GetStream/stream-chat-android/pull/2914)
- Fixed scroll persisting after long tapping on an item in the message list. [#2916](https://github.com/GetStream/stream-chat-android/pull/2916)
- Fixed footnote of messages showing "Only Visible to You". This message was visible even when deleted messages were visible to everyone. [#2923](https://github.com/GetStream/stream-chat-android/pull/2923)

### ⬆️ Improved
- Improved the way thread pagination works. [#2845](https://github.com/GetStream/stream-chat-android/pull/2845)

### ✅ Added
- Added `memberLimit` parameter to `ChannelListViewModel` and `ChannelListViewModelFactory` that allows modifying the number of members to fetch per channel. [#2826](https://github.com/GetStream/stream-chat-android/pull/2826)
- Added `ChatMessageTextTransformer` to transform messages and set them to `TextView`. [#2786](https://github.com/GetStream/stream-chat-android/pull/2786)
- Added `AutoLinkableTextTransformer` which is an implementation of `ChatMessageTextTransformer`. After applying the transformer, it also makes links clickable in TextView. [#2786](https://github.com/GetStream/stream-chat-android/pull/2786)

### ⚠️ Changed
- `ChatUI.markdown` is deprecated in favour of `ChatUI.messageTextTransformer`. [#2786](https://github.com/GetStream/stream-chat-android/pull/2786)
- In the sample app the new behaviour for new messages is to count unread messages, instead of always scroll to bottom [#2865](https://github.com/GetStream/stream-chat-android/pull/)

## stream-chat-android-compose
### 🐞 Fixed
- Fixed a small issue with user avatars flickering [#2822](https://github.com/GetStream/stream-chat-android/pull/2822)
- Fixed faulty scrolling behavior in `Messages` by adding an autoscroll. [#2857](https://github.com/GetStream/stream-chat-android/pull/2857)
- Fixed the font size of avatar initials in the message list. [2862](https://github.com/GetStream/stream-chat-android/pull/2862)
- Fixed faulty scrolling behavior in `Channels` by adding an autoscroll. [#2887](  https://github.com/GetStream/stream-chat-android/pull/2887)
- Fixed the loading/playback speed of GIFs. [#2914](https://github.com/GetStream/stream-chat-android/pull/2914)

### ⬆️ Improved
- Added an animation to the `SelectedChannelMenu` component.
- Added an animation to the `ChannelInfo` component.
- Avatars now show fallback initials in case there was an error while loading images from the network. [#2830](https://github.com/GetStream/stream-chat-android/pull/2830)
- Added more parameters to the stateless version of the MessageComposer for consistency [#2809](https://github.com/GetStream/stream-chat-android/pull/2809)
- Updated primary accent colors in order to achieve a better contrast ratio for accessibility [#2857](https://github.com/GetStream/stream-chat-android/pull/2857)
- Removed default background color from `MessageItem` [#2857](https://github.com/GetStream/stream-chat-android/pull/2857)
- Added multiline mentions support [#2859](https://github.com/GetStream/stream-chat-android/pull/2859)
- Improved the way thread pagination works. [#2845](https://github.com/GetStream/stream-chat-android/pull/2845)

### ✅ Added
- Added the `headerContent` and `centerContent` Slot APIs for the `SelectedChannelMenu` component. [#2823](https://github.com/GetStream/stream-chat-android/pull/2823)
- Added the `headerContent` and `centerContent` Slot APIs for the `ChannelInfo` component. [#2823](https://github.com/GetStream/stream-chat-android/pull/2823)
- You can now define a `placeholderPainter` for the `Avatar` that is shown while the image is loading. [#2830](https://github.com/GetStream/stream-chat-android/pull/2830)
- Added more Slot APIs to the`MessageComposer` and `MessageInput` components [#2809](https://github.com/GetStream/stream-chat-android/pull/2809)
- Added [SelectedReactionsMenu documentation](https://getstream.io/chat/docs/sdk/android/compose/channel-components/selected-reactions-menu/). [#2868](https://github.com/GetStream/stream-chat-android/pull/2868)

### ⚠️ Changed
- Updated [ChatTheme documentation](https://getstream.io/chat/docs/sdk/android/compose/general-customization/chat-theme/). [#2833](https://github.com/GetStream/stream-chat-android/pull/2833)
- Updated [ChannelsScreen documentation](https://getstream.io/chat/docs/sdk/android/compose/channel-components/channels-screen/). [#2839](https://github.com/GetStream/stream-chat-android/pull/2839)
- Updated [ChannelItem documentation](https://getstream.io/chat/docs/sdk/android/compose/channel-components/channel-item/). [#2832](https://github.com/GetStream/stream-chat-android/pull/2832)
- Updated [ChannelListHeader documentation](https://getstream.io/chat/docs/sdk/android/compose/channel-components/channel-list-header/). [#2828](https://github.com/GetStream/stream-chat-android/pull/2828)
- Updated [Component Architecture documentation](https://getstream.io/chat/docs/sdk/android/compose/component-architecture/). [#2834](https://github.com/GetStream/stream-chat-android/pull/2834)
- Updated [SelectedChannelMenu documentation](https://getstream.io/chat/docs/sdk/android/compose/channel-components/selected-channel-menu/). [#2838](https://github.com/GetStream/stream-chat-android/pull/2838)
- Updated [ChannelList documentation](https://getstream.io/chat/docs/sdk/android/compose/channel-components/channel-list/). [#2847](https://github.com/GetStream/stream-chat-android/pull/2847)
- Updated [AttachmentsPicker documentation](https://getstream.io/chat/docs/sdk/android/compose/message-components/attachments-picker/) [#2860](https://github.com/GetStream/stream-chat-android/pull/2860)
- Renamed the `ChannelInfo` component to `SelectedChannelMenu`. [#2838](https://github.com/GetStream/stream-chat-android/pull/2838)
- Updated [Overview documentation](https://getstream.io/chat/docs/sdk/android/compose/overview/). [#2836](https://github.com/GetStream/stream-chat-android/pull/2836)
- Updated [Custom Attachments documentation](https://getstream.io/chat/docs/sdk/android/compose/general-customization/attachment-factory/) with minor sentence formatting changes [#2878](https://github.com/GetStream/stream-chat-android/pull/2878)
- Updated [MessagesScreen documentation](https://getstream.io/chat/docs/sdk/android/compose/message-components/messages-screen/) [#2866](https://github.com/GetStream/stream-chat-android/pull/2866)
- Updated [MessageList documentation](https://getstream.io/chat/docs/sdk/android/compose/message-components/message-list/). [#2869](https://github.com/GetStream/stream-chat-android/pull/2869)

# December 30th, 2021 - 4.25.1
## stream-chat-android-client
### ✅ Added
- Added support to paginate messages pinned in a channel. [#2848](https://github.com/GetStream/stream-chat-android/pull/2848).


# December 23th, 2021 - 4.25.0
## Common changes for all artifacts
### ⬆️ Improved
- Updated dependency versions
  - Kotlin 1.5.31
  - Compose framework 1.0.5
  - AndroidX
  - Lottie 4.2.2
  - OkHttp 4.9.3
  - Room 2.4.0
  - and other, see [#2771](https://github.com/GetStream/stream-chat-android/pull/2771) for more details

## stream-chat-android-offline
### 🐞 Fixed
- Fixed a bug when hard deleted messages still remain in the UI.
- Stabilized behavior of users' updates propagation across values of the channels and the messages. [#2803](https://github.com/GetStream/stream-chat-android/pull/2803)

### ⚠️ Changed
- 🚨 Breaking change: Added `cachedChannel` parameter to `ChatEventHandler::handleChatEvent` [#2807](https://github.com/GetStream/stream-chat-android/pull/2807)

## stream-chat-android-ui-components
### 🐞 Fixed
- Users' updates done in runtime are now propagated to the `MessageListView` component. [#2769](https://github.com/GetStream/stream-chat-android/pull/2769)
- Fixed the display of image attachments on the pinned message list screen. [#2792](https://github.com/GetStream/stream-chat-android/pull/2792)
-  Button for commands is now disabled in edit mode. [#2812](https://github.com/GetStream/stream-chat-android/pull/2812)
- Small bug fix for borders of attachments

### ⬆️ Improved
- Improved Korean 🇰🇷 and Japanese 🇯🇵 translation.
- Improved KDocs of UI components such as `ChannelListHeaderView` and `AvatarView`.

### ✅ Added
- Added header with back button and attachment's title to `AttachmentMediaActivity` which displays playable attachments.
  You can customize its appearance using `streamUiMediaActivityHeader`, `streamUiMediaActivityHeaderLeftActionButtonStyle` and `streamUiMediaActivityHeaderTitleStyle` attributes.
- Added `hard` flag to `MessageListViewModel.Event.DeleteMessage`.
  You can use `MessageListView::setMessageDeleteHandler` and pass `MessageListViewModel.Event.DeleteMessage(MESSAGE, hard = true)` to hard delete messages using `MessageListViewModel`.
  Check [MessageListViewModelBinding](https://github.com/GetStream/stream-chat-android/blob/main/stream-chat-android-ui-components/src/main/kotlin/io/getstream/chat/android/ui/message/list/viewmodel/MessageListViewModelBinding.kt#L37) for further details. [#2772](https://github.com/GetStream/stream-chat-android/pull/2772)
- Rtl support was added. If the app has `android:supportsRtl="true"` and the locale of the device needs Rtl support, the SDK will draw the components from the right-to-left instead the default way (left-to-right) [#2799](https://github.com/GetStream/stream-chat-android/pull/2799)

### ⚠️ Changed
- Constructor of `ChannelListViewModel` and `ChannelListViewModelFactory` changed. Now they ask for `ChatEventHandlerFactory` instead `ChatEventHandler`, so users can use `StateFlow<List<Channel>>` in their implementations of `ChatEventHandler`, which can make implementation smarter with resources (don't try to add a channel that is already there, for example) [#2747](https://github.com/GetStream/stream-chat-android/pull/2747)

### ❌ Removed

## stream-chat-android-compose
### 🐞 Fixed
- Fixed the message grouping logic to now include date separators when splitting message groups [#2770](https://github.com/GetStream/stream-chat-android/pull/2770)

### ⬆️ Improved
- Improved the UI for message footers to be more respective of thread replies [#2765](https://github.com/GetStream/stream-chat-android/pull/2765)
- Fixed the orientation and UI of ThreadParticipants [#2765](https://github.com/GetStream/stream-chat-android/pull/2765)
- Improved the API structure more, made the components package more clear [#2795](https://github.com/GetStream/stream-chat-android/pull/2795)
- Improved the way to customize the message item types and containers [#2791](https://github.com/GetStream/stream-chat-android/pull/2791)
- Added more parameters to the stateless version of the MessageComposer for consistency [#2809](https://github.com/GetStream/stream-chat-android/pull/2809)
- Added color and shape parameters to `MessageListHeader` and `ChannelListHeader` components [#2855](https://github.com/GetStream/stream-chat-android/pull/2855)

### ✅ Added
- Added site name labels to link attachments for websites using the Open Graph protocol [#2785](https://github.com/GetStream/stream-chat-android/pull/2785)
- Added preview screens for file attachments [#2764](https://github.com/GetStream/stream-chat-android/pull/2764)
- Added a way to disable date separator and system message items in the message list [#2770](https://github.com/GetStream/stream-chat-android/pull/2770)
- Added an option to the message options menu to unmute a user that sent the message. [#2787](https://github.com/GetStream/stream-chat-android/pull/2787)
- Added a `DefaultMessageContainer` component that encapsulates all default message types [#2791](https://github.com/GetStream/stream-chat-android/pull/2791)
- Added the `SelectedReactionsMenu` component that represents a list of user reactions left for a particular message [#2782](https://github.com/GetStream/stream-chat-android/pull/2782)

### ⚠️ Changed
- Removed SelectedMessageOverlay and replaced it with SelectedMessageMenu - [#2768](https://github.com/GetStream/stream-chat-android/pull/2768)
- Big changes to the structure of the project, making it easier to find all the components and building blocks - [#2752](https://github.com/GetStream/stream-chat-android/pull/2752)
- Renamed the `common` package to `components` and added a logical structure to the components there
- Decoupled many smaller components to the `components` package and their individual files, for ease of use
- Improved the API of several smaller components
- Added a few missing previews
- Changed various component names, removed unused/redundant component blocks and moved to Default components [#2795](https://github.com/GetStream/stream-chat-android/pull/2795)
- Changed some of the component types regarding the message item [#2791](https://github.com/GetStream/stream-chat-android/pull/2791)
- Moved message item components to `components.messages` [#2791](https://github.com/GetStream/stream-chat-android/pull/2791)
- When querying for more channels, `ChannelListViewModel` now uses `OfflinePlugin` based approach if it is enabled. [#2790](https://github.com/GetStream/stream-chat-android/pull/2790)
- Updated [MessageListHeader Documentation](https://getstream.io/chat/docs/sdk/android/compose/message-components/message-list-header/) [#2855](https://github.com/GetStream/stream-chat-android/pull/2855)

### ❌ Removed
- Removed some redundant components from separate files and the `components` package [#2795](https://github.com/GetStream/stream-chat-android/pull/2795)

# December 9th, 2021 - 4.24.0
## stream-chat-android-offline
### 🐞 Fixed
- Fix the issue when users' data can be outdated until restart SDK.

### ✅ Added
- Added new extension function `ChatClient::keystroke`.
- Added new extension function `ChatClient::stopTyping`.

## stream-chat-android-ui-common
### 🐞 Fixed
- Fixed `MessageInputFieldView#mode` not being reset after custom attachments were cleared

## stream-chat-android-ui-components
### 🐞 Fixed
- Fixed crash related with creation of MessageOptionsDialogFragment
- Fixed behaviour related to search messages, when message was not already loaded from database MessageListView could not scroll to searched message.
- Removed cut from text when text end with Italic
- Fixed `GiphyViewHolderStyle#cardBackgroundColor` not getting applied
- Fixed bug related of not removing channels when filter selects channels where the the current user is not a member

### ⬆️ Improved
- Replied messages now have a limit for size. The text will get cut if there's too many characters or too many line breaks.
- Improved Korean 🇰🇷 translations.

### ✅ Added
- Added scroll to original message when clicking in a reply message. Use `ReplyMessageClickListener` to change the behaviour of click in reply messages.

## stream-chat-android-compose
### 🐞 Fixed
- Removed preemptive attachment loading that was resulting in crashes on certain Android API versions
- Fixed incorrect message shape for theirs messages in threads.

### ⬆️ Improved
- Minor UI improvements to the message overlay
- Enabled scrolling behavior in SelectedMessageOverlay

### ✅ Added
- Added the mention suggestion popup to the `MessageComposer` component, that allows to autocomplete a mention from a list of users.
- Added support for slowdown mode. Users are no longer able to send messages during the cooldown interval.
- Added support for system messages.
- Added support for Giphy command.
- Added message pinning to the list of message options
- Added pinned message UI
- Added a checkbox to the `MessageComposer` component, that allows to display a thread message in the parent channel.
- Added an option to flag a message to the message options overlay.

### ⚠️ Changed
- Changed the way focus state works for focused messages.
- Added the Pin type to the MessageAction sealed class
- Renamed a bunch of state classes for Compose component, to have the `State` prefix, general renaming, imports and other quality of life improvements
- Renamed `ReactionOption` state wrapper to `ReactionOptionItemState`
- Renamed `MessageListItem` state wrapper to `MessageListItemState` and its children now have a `State` suffix
- Renamed `AttachmentItem` state wrapper to `AttachmentPickerItemState`
- Renamed `MessageInputState` to `MessageComposerState`
- Renamed `MessageOption` to `MessageOptionState`
- Renamed `defaultMessageOptions()` to `defaultMessageOptionsState()`


# November 25th, 2021 - 4.23.0
## Common changes for all artifacts
### ⬆️ Improved
- Improved logs for errors in the SDK.

## stream-chat-android-offline
### 🐞 Fixed
- Deprecated `QueryChannelsController::mutedChannelsIds`. Use `ChatDomain.mutedChannels` instead
- Fix issue when sent attachments from Android SDK don't show title in iOS.

### ✅ Added
- Added new extension function `ChatClient::replayEventsForActiveChannels`.
- Added new extension function `ChatClient::setMessageForReply`.
- Added new extension function `ChatClient::downloadAttachment` to download attachments without `ChatDomain`.

## stream-chat-android-ui-common
### ✅ Added
- Made `ThreeTenInitializer` public to allow manual invocations of it. See the new [documentation](https://getstream.io/chat/docs/sdk/android/ui/guides/app-startup-initializers/) for more details.

## stream-chat-android-ui-components
### 🐞 Fixed
- Removed ripple effect for attachments in message options.
### ⬆️ Improved
- More customization for AvatarView. Now it is possible to choose between Square and Circle. Use new fields in AvatarStyle to customize AvatarView the way you prefer. 
### ✅ Added
- Added setter `MessageListView.setMessageBackgroundFactory` to set a factory to provide a background for messages. 
- Added `MessageInputViewModel::sendMessageWithCustomAttachments` function allowing to send message with custom attachments list.
- Added `MessageInputView::submitCustomAttachments` function allowing setting custom attachments in `MessageInputView`.
- Added `SelectedCustomAttachmentViewHolderFactory` interface and `BaseSelectedCustomAttachmentViewHolder`class allowing defining how previews of custom attachments in `MessageInputView` should be rendered.

### ⚠️ Changed
- Added `MessageSendHandler::sendMessageWithCustomAttachments` and `MessageSendHandler::sendToThreadWithCustomAttachments` allowing to intercept sending custom attachments actions.

## stream-chat-android-compose
### 🐞 Fixed
- Fixed the information about channel members shown in the `MessageListHeader` subtitle.
- Fixed the bug where the channel icon did not appear because of a lengthy title.

### ⬆️ Improved
- Updated a lot of documentation around the Messages features
- Improved the subtitle text in the `MessageListHeader` component.
- Now, the `MessageComposer` component supports sending `typing.start` and `typing.stop` events when a user starts or stops typing.
- Made the `ChannelNameFormatter`, `ClipboardHandler` and `MessagePreviewFormatter` interfaces functional for ease of use.
- Now, an error Toast is shown when the input in the `MessageComposer` does not pass validation.

### ✅ Added
- Added the "mute" option to the `ChannelInfo` action dialog.
- Added a wrapper for the message input state in the form of `MessageInputState`
- Added `attachmentsContentImageWidth`, `attachmentsContentImageHeight`, `attachmentsContentGiphyWidth`, `attachmentsContentGiphyHeight`, `attachmentsContentLinkWidth`, `attachmentsContentFileWidth` and `attachmentsContentFileUploadWidth` options to `StreamDimens`, to make it possible to customize the dimensions of attachments content via `ChatTheme`.
- Added a thread separator between a parent message and thread replies.
- Added the `threadSeparatorGradientStart` and `threadSeparatorGradientEnd` options to `StreamColors`, to make it possible to customize the thread separator background gradient colors via `ChatTheme`.
- Added the `threadSeparatorVerticalPadding` and `threadSeparatorTextVerticalPadding` options to `StreamDimens`, to make it possible to customize the dimensions of thread separator via `ChatTheme`.
- Added a typing indicator to the `MessageListHeader` component. 
- Added the `messageOverlayActionItemHeight` option to `StreamDimens`, to make it possible to customize the height of an action item on the selected message overlay via `ChatTheme`.
- Added the `messageAlignmentProvider` field to the `ChatTheme` that allows to customize message horizontal alignment. 
- Added the `maxAttachmentCount` and `maxAttachmentSize` parameters to the `MessagesViewModelFactory`, to make it possible to customize the allowed number and size of attachments that can be sent via the `MessageComposer` component.
- Added the `textStyle` and `textColor` parameters to the `NetworkLoadingView` component, to make it possible to customize the text appearance of the inner text.

### ⚠️ Changed
- Made the MessageMode subtypes to the parent class, to make it easier to understand when importing
- Renamed the MessageMode.Thread to MessageMode.MessageThread for clarity
- Changed the signature of the MessageComposer to accommodate for the `MessageInputState`
- Moved common state to the `io.getstream.chat.android.common` package
- Made the `AttachmentFactory.previewContent` field nullable.
- Exposed `MessageReactions` as a public component so users can use it to display a message reactions bubble in their custom UI.
- Changed the type of the inner channel items in the `ChannelsState` class from `Channel` to `ChannelItem`.


# November 11th, 2021 - 4.22.0
## Common changes for all artifacts
### ⬆️ Improved
- Bumped the SDKs target API to 31
- Updated WorkManager to version 2.7.0, which fixes compatibility issues with SDK 31

### ✅ Added
- Added Indonesian :indonesia: translations.
- Added `onErrorSuspend` extension for `Result` to allow executing suspending lambda function for handing error response.

## stream-chat-android
### ✅ Added
- Added `ChannelListItemAdapter::getChannels()` for getting a list of channels

## stream-chat-android-client
### ✅ Added
- Added `NotificationConfig::shouldShowNotificationOnPush` that allows enabling/disabling showing notification after receiving a push message

### ⚠️ Changed
- `NotificationConfig::pushNotificationsEnabled` is now disabled by default if you don't provide custom `NotificationConfig` - our SDK won't create a `NotificationChannel` if push notifications are not configured

## stream-chat-android-offline
### 🐞 Fixed
- Fixed inserting messages with empty `Message::cid`

### ✅ Added
- Added new extension function `ChatCliet::requestMembers` to query members without `ChatDomain`.
- Added new extension function `ChatCliet::searchUsersByName`.

### ⚠️ Changed
- 🚨 Breaking change: `RetryPolicy` in `ChatDomain` is now immutable and can only be set with Builder before creating an instance of it.
- 🚨 Breaking change: `ChannelEventsHandler` is renamed to `ChatEventHandler`, it's function is renamed from `onChannelEvent` to `handleChatEvent`, EventHandlingResult is sealed class now. To get more details read [our docs](https://getstream.io/chat/docs/sdk/android/ui/components/channel-list/#chateventhandler)

## stream-chat-android-ui-components
### 🐞 Fixed
- Fixed bug when showing messages with pending attachments that cause loading state to be not shown in some cases.
- Fixed clearing `MessageInputView` after dismissing message to edit
- Fixed support for videos from other SDKs
- Fixed downloading attachments with some special characters in their names

### ⬆️ Improved
- Improved Korean 🇰🇷 translation related to the flagging.
- 🚨 Breaking change: Now the button for sending message in MessageInputView sizes itself accordingly with the drawable used, instead of having a predefined size (32dp)
- Improved KDocs for `MessageListFragment`.

### ✅ Added
- You can now use MessageListView.backgroundDrawable to have more flexibility to customize your message items background. Be aware that setting backgroundDrawable will override the background configurations of xml.
- Added `streamUiEditInputModeIcon` and `streamUiReplyInputModeIcon` attributes to `MessageInputView`.
  Use them to customize icon in the `MessageInputView's` top left corner displayed when user edits or replies to the message.
- Added `setMessageInputModeListener`, `setSendMessageButtonEnabledDrawable` and `setSendMessageButtonDisabledDrawable` method to `MessageInputView`.
  They can be used together for changing send button icon based on current input mode. See [docs](https://getstream.io/chat/docs/sdk/android/ui/components/message-input#changing-send-message-button) for more details.
- Added static methods `createIntent` and `newInstance` those doesn't have default parameters on `MessageListActivity` and `MessageListFragment` for supporting Java side.

## stream-chat-android-compose
### 🐞 Fixed
- Fixed channel options that are displayed in the `ChannelInfo` component.

### ⬆️ Improved
- Improved the icon set and polished the UI for various Messages features
- Improved the set of customization options for the `DefaultChannelItem`
- Updated documentation for Channels set of features
- Now it is possible to search for distinct channels by member names using `ChannelListViewModel`.
- Improved the design of `ChannelInfo` bottom sheet dialog.

### ✅ Added
- Added a new parameter to the `AttachmentFactory` called `previewContent` that represents attachments within the MessageInput
- Added the `leadingContent`, `detailsContent`, `trailingContent` and `divider` Slot APIs for the `DefaultChannelItem`
- Added `StreamDimens` option to the `ChatTheme`, to allow for dimension customization across the app.
- Added localization support for the components related the channel list.
- Added the `emptySearchContent` parameter to `ChannelList` component that allows to customize the empty placeholder, when there are no channels matching the search query.
- Added support for the muted channel indicator in the message list.
- Added `ChannelNameFormatter` option to the `ChatTheme`, to allow for channel name format customization across the app.
- Added the `textFormatter` field to `AttachmentFactory`, to allow for attachment text format customization.
- Added `MessagePreviewFormatter` option to the `ChatTheme`, to allow for message preview text format customization across the app.
- Added the `leadingContent`, `headerContent`, `footerContent`, `trailingContent` and `content` Slot APIs for the `DefaultMessageItem`
- Added `channelInfoUserItemWidth`, `channelInfoUserItemHorizontalPadding` and `channelInfoUserItemAvatarSize` options to `StreamDimens`, to make it possible to customize the dimensions inside the `ChannelInfo` component via `ChatTheme`.
- Added `ownMessagesBackground`, `otherMessagesBackground` and `deletedMessagesBackgroundColor` options to `StreamColors`, to make it possible to customize the message bubble color via `ChatTheme`.

### ⚠️ Changed
- The `AttachmentFactory` now requires an additional parameter - `previewContent` that's used to preview the attachment within the MessageInput, so please be aware of this!
- Renamed `ChannelOption.icon` property to `ChannelOption.iconPainter` and changed the property type from `ImageVector` to `Painter`.
- Changed the type of the `ChannelListViewModel.selectedChannel` field to `MutableState<Channel?>`.

# October 27th, 2021 - 4.21.0
## Common changes for all artifacts
### ⬆️ Improved
- Improved Korean 🇰🇷 translations.

### ✅ Added
- Added `ChatDomain.connectionState` that exposes 3 states: `CONNECTED`, `CONNECTING` and `OFFLINE`.
  `ChannelListHeaderView` and `MessageListHeaderView` show different title based on newly introduced connection state.
  `ChatDomain.online` is now deprecated - use `ChatDomain.connectionState` instead.

## stream-chat-android-client
### ⬆️ Improved
- Added KDocs for `Result` properties and methods.

### ✅ Added
- The `UserCredentialStorage` interface was added to `ChatClient`. You can set your own implementation via `ChatClient.Builder::credentialStorage`

### ⚠️ Changed
- 🚨 Breaking change: Config property `isRepliesEnabled` is renamed to `isThreadEnabled` to avoid misleading. Now it toggles only thread feature.

### ❌ Removed
- `androidx-security-crypto` dependency was removed. Now, the user's token storage uses private shared preferences by default.

## stream-chat-android-offline
### 🐞 Fixed
- Fix bug when ChannelEventsHandler was not used even if it was set in QueryChannelsController

### ⬆️ Improved
- Channel gets removed from `QueryChannelsController` when receive `ChannelHiddenEvent`

## stream-chat-android-ui-components
### 🐞 Fixed
- Fixed position of reactions. Now the reactions adapts its starting position to fit entirely in the screen. 
- 🚨 Breaking change: Fixing positions of reactions in edit reactions dialog. Using a GridLayoutManager instead of LinearLayoutManager, so now there's box with all reactions instead of a scrollable list. The way to customize the box is a bit different, then a breaking change was inserted in this feature. 
- Made it impossible to send a message during the cooldown interval in slow mode.

### ⬆️ Improved
- Better position for icon of failed message
- Small improvement for information update in messages. The ViewHolders only update the information that had a change.

### ✅ Added
- Added `streamUiMaxAttachmentsCount` attribute to `MessageInputView` to allow customizing the maximum number of attachments in the single message.
The maximum attachments count cannot be greater than 10. Default value: 10.
- Added `streamUiMessageMaxWidthFactorMine` and `streamUiMessageMaxWidthFactorTheirs` `MessageListView` attributes. You can adjust messages width by passing values in [75% - 100%] range.
- Added `MessageInputView::setAttachmentButtonClickListener` that helps you to override click listener for the attachment button.
- Added `MessageInputView::submitAttachments` method to set attachments in `MessageInputView` to be sent with a message.

### ⚠️ Changed
- Feature of replied messages can be enabled/disabled only locally via SDK. `Thread` dashboard flag toggles only thread feature.

## stream-chat-android-compose
### ⬆️ Improved
- Added a way to customize the app font family, by passing in a parameter to `StreamTypography.defaultTypography()`
- Improved permission handling for the `AttachmentsPicker` to handle only the required permissions
- `ThreadParticipants` is now public and can be used for your custom UI.

### ✅ Added
- `ThreadParticipants` component now has a `text: String` parameter allowing customizing the thread label.
- Added unread message count indicators to ChannelItems to show users more info about their channels

### ⚠️ Changed
- `CAMERA` permission is no longer required to be declared in the App Manifest, because we don't use it

### ❌ Removed
- Removed `CAMERA` permission requirement, because we don't use internal camera preview, we request a 3rd party app
- Removed `CAMERA` permission checks if the user doesn't require the permission in their app


# October 18th, 2021 - 4.20.0
## Common changes for all artifacts
### ⬆️ Improved
- Upgraded Kotlin version to 1.5.30
- Make our SDK compile-friendly with TargetSDK 31
- Upgraded Coil version to [1.4.0](https://github.com/coil-kt/coil/releases/tag/1.4.0)

### ⚠️ Changed
- 🚨 Breaking change: `ProgressCallback` is not invoked on main thread anymore. So make sure to handle it if you were previously using this callback to update the UI directly.
- Attachment#uploadState is now updated in real-time during uploads.

### ❌ Removed
- Removed `ProgressTrackerFactory` and `ProgressTracker` in favour of new progress tracking implementation.

## stream-chat-android
### ✅ Added
- Push Notification uses `MessagingStyle` on devices with API Version 23+
- Push Notification configuration has been simplified, check our [docs](https://getstream.io/chat/docs/sdk/android/client/guides/push-notifications/#customizing-push-notifications) to see how it works
- `NotificationHandler` interface allows you to implement your own Push Notification logic show/remove notifications. It is the new interface you need to use if you were using `ChatNotificationHandler` previously
- `NotificationHandlerFactory` help you to use our default `NotificationHandler` implementations

### ⚠️ Changed
- Some properties of `NotificationConfig` has been deprecated, check our [DEPRECATIONS](https://github.com/GetStream/stream-chat-android/blob/main/DEPRECATIONS.md) section
- `ChatNotificationhandler` class has been deprecated, you need to use `NotificationHandler` now. Check our [DEPRECATIONS](https://github.com/GetStream/stream-chat-android/blob/main/DEPRECATIONS.md) section.

## stream-chat-android-client
### 🐞 Fixed
- Fixed issues with Proguard stripping response classes incorrectly

### ⬆️ Improved
- Added KDocs for `ChatClient.Builder` methods.
- `ChatClient` now defaults to using the `https://chat.stream-io-api.com` base URL, using [Stream's Edge API Infrastructure](https://getstream.io/blog/chat-edge-infrastructure/) instead of connecting to a region-specific API. If you're not on a dedicated chat infrastructure, remove any region-specific base URL settings from the `ChatClient.Builder` to use Edge instead.

### ✅ Added
- 🚨 Breaking change: A new `Idle` state is added to `Attachment.UploadState`.
- Added a new callback function `onProgress(bytesUploaded: Long, totalLength: Long)` in `ProgressCallback`.
- Added the possibility to add your own instance of OkHttpClient with `ChatClient.okHttpClient`.

### ⚠️ Changed
- 🚨 Breaking change: `Attachment.UploadState.InProgress` now is data class having two fields, `bytesUploaded: Long` and `totalBytes: Long` instead of object.
- Deprecated the `ChatClient.Builder#cdnUrl` method. To customize file uploads, set a custom `FileUploader` implementation instead. More info in the documentation: [Using Your Own CDN](https://getstream.io/chat/docs/android/file_uploads/?language=kotlin#using-your-own-cdn).

## stream-chat-android-offline
### 🐞 Fixed
- Fixed infinite loading of message if any of its attachments uploading was failed

### ✅ Added
- `ChannelEventsHandler` is added to `QueryChannelsController` to handle updating channel list logic after receiving events. You can provide custom `ChannelEventsHandler` through `ChannelListViewModel` or using `QueryChannelsController` directly.

### ⚠️ Changed
- `QueryChannelsController::newChannelEventFilter` and `QueryChannelsController#checkFilterOnChannelUpdatedEvent` are now deprecated. See the deprecation log for more details.

## stream-chat-android-ui-common
### 🐞 Fixed
- Fixed PDF attachments previews

## stream-chat-android-ui-components
### 🐞 Fixed
- Fixed bug related to scroll of messages.
- Updating attachments view holder only when attachments have changed. This fixes a problem with reloading gifs when reactions are added or removed.
- Fixing ViewReactionsView being cropped if more than 7 reactions are added
- Fix bug using custom attributes into views inflated into our SDK Views

### ⬆️ Improved
- Now it is possible to set a custom `LinearLayoutManager` to `MessageListView`, this can be used to change stack of messages or revert the layout.
- Removed full screen loading view when loading more message items on the `SearchResultListView`.

### ✅ Added
- Added `MessageListView::getRecyclerView` method which exposes the inner `RecyclerView` with message list items.
- Added `MessageListView::setUserReactionClickListener` method to set a listener used when a reaction left by a user is clicked on the message options overlay.
- Added attr `streamUiScrollButtonElevation` to set the elevation of scroll button ot `MessageListView` 
### ⚠️ Changed
- `ChatUI.uiMode` has been deprecated. If you want to force Dark/Light theme, you need to use `AppCompatDelegate.setDefaultNightMode(AppCompatDelegate.MODE_NIGHT_NO|AppCompatDelegate.MODE_NIGHT_YES)`

### ❌ Removed
- `android.permission.CAMERA` from our Manifest. This permission is not required anymore.

## stream-chat-android-compose
### 🐞 Fixed
- Fixed a bug where attachments weren't properly stored when editing a message

### ⬆️ Improved
- Updated the Compose framework version (1.0.3)
- Updated the Accompanist libraries version (0.19.0)
- Improved overlays in all components, to match the same design and opacity
- Added smaller animations to the AttachmentPicker in the MessagesScreen
- General improvements in the Attachments API and the way we build different attachments
- Allowed for better long clicks on attachments
- Improved the experience of creating the MessagesViewModelFactory with default arguments
- Updated and cleaned up Channel screen design
- Improved logic for updating the `lastSeenMessage` for fewer calculations

### ✅ Added
- Added DateSeparator items to Messages to group up messages by their creation date
- Added an `overlayDark` color for date separators and similar UI components

### ⚠️ Changed
- Removed AttachmentPicker option when editing messages
- Removed Attachment previews when editing messages with attachments
- Improved the ease of use of the AttachmentState API by keeping it state & actions only
- Moved the `modifier` parameter outside of the AttachmentState to the AttachmentFactory
- Updated Attachments to hold `Message` items instead of `MessageItem`s
- Changed the type of the `onLastVisibleMessageChanged` parameter to `Message` for ease of use
- Changed the parameter type of `itemContent` in `MessageList` and `Messages` to `MessageListItem`
- Renamed `onScrollToBottom` to `onScrolledToBottom` in `MessageList` and `Messages`
- Made the ChannelListHeader Slot APIs non-nullable so they're always provided, also made them an extension of the RowScope for ease of use

# September 15th, 2021 - 4.19.0
## Common changes for all artifacts
### ✅ Added
- Create new artifact to integrate Huawei Push Kit with Stream. You will need to add  `stream-chat-android-pushprovider-huawei` artifact to your App. Check our [docs](https://getstream.io/chat/docs/sdk/android/client/guides/push-notifications/huawei) for further details.

## stream-chat-android
### ✅ Added
- Added a method to dismiss all notifications from a channel. It is handled internally from the SDK but you are able to dismiss channel notification at whatever time calling `ChatClient::dismissChannelNotifications`
- Notifications are dismissed after the user logout the SDK

## stream-chat-android-client
### 🐞 Fixed
- Fixed sending messages using `ChatClient::sendMessage` without explicitly specifying the sender user id.
- Fixed sending custom attachments without files to upload
- Fixed deserialization issues when parsing `ChannelTruncatedEvent` and `MessageDeletedEvent` events with an absent user.

### ⬆️ Improved
- Custom attachment types are now preserved after file uploads

### ✅ Added
- Added `hardDelete` field to `MessageDeletedEvent`.

### ⚠️ Changed
- Now it is possible to hard delete messages. Insert a flag `hard = true` in the `ChatClient.deleteMessage` and it will be deleted in the backend. **This action can't be undone!**

## stream-chat-android-ui-common
### 🐞 Fixed
- Fixed bug with light mode.
- Removed `streamUiValidTheme`, as we don't support extending our base theme any longer. Please don't extend our base theme and set the `streamUiTheme` in your application theme instead.

## stream-chat-android-ui-components
### ✅ Added
- Notifications are dismissed after the user go into the channel conversation when you are using `MessageListView`
- Added `bubbleBorderColorMine`, `bubbleBorderColorTheirs`, `bubbleBorderWidthMine`, `bubbleBorderWidthTheirs` to `ViewReactionsViewStyle` for customizing reactions` border

## stream-chat-android-compose
### ⬆️ Improved
- Updated the Compose framework version (1.0.2)
- Updated the Accompanist library version (0.18.0)

### ✅ Added
- Added an uploading indicator to files and images
- Images being uploaded are now preloaded from the system
- Upload indicators show the upload progress and how much data is left to send
- Added more image options to the ImagePreviewActivity such as download, delete, reply to message...
- Added an Image Gallery feature to the ImagePreviewActivity where users can browse all the images
- Notifications are dismissed after the user go into the channel conversation when you are using `MessageList`

### ⚠️ Changed
- `StreamAttachment.defaultFactories()` is a function now, instead of a property.
- Updated all default value factories to functions (e.g. StreamTypography)
- Re-organized all attachment factories and split up code in multiple packages
- Changed the `AttachmentState` `message` property name to `messageItem`
- Added an `isFocused` property to `MessageItem`
- Added an `onImagePreviewResult` callback/parameter to various Messages screen components

### ❌ Removed

## stream-chat-android-pushprovider-firebase
### ✅ Added
- Added a `FirebaseMessagingDelegate` class to simplify custom implementations of `FirebaseMessagingService` that forward messages to the SDK. See [Using a Custom Firebase Messaging Service](https://getstream.io/chat/docs/sdk/android/client/guides/push-notifications/firebase/#using-a-custom-firebase-messaging-service) for more details.

## stream-chat-android-pushprovider-huawei
### ✅ Added
- Added a `HuaweiMessagingDelegate` class to simplify custom implementations of `HmsMessageService` that forward messages to the SDK. See [Using a Custom Huawei Messaging Service](https://getstream.io/chat/docs/sdk/android/client/guides/push-notifications/huawei#using-a-custom-huawei-messaging-service) for more details.

# September 15th, 2021 - 4.18.0
## stream-chat-android-client
### 🐞 Fixed
- Fixed setting notification's `contentTitle` when a Channel doesn't have the name. It will now show members names instead

### ✅ Added
- Added a new way to paginate through search message results using limit and next/previous values.

### ⚠️ Changed
- Deprecated `Channel#name`, `Channel#image`, `User#name`, `Ues#image` extension properties. Use class members instead.

### ❌ Removed
- Completely removed the old serialization implementation. You can no longer opt-out of using the new serialization implementation.
- Removed the `UpdateUsersRequest` class.

## stream-chat-android-offline
### ⬆️ Improved
- Improving logs for Message deletion error.

## stream-chat-android-ui-common
### 🐞 Fixed
- Fixed theme for `AttachmentDocumentActivity`. Now it is applied: `Theme.AppCompat.DayNight.NoActionBar`

## stream-chat-android-ui-components
### 🐞 Fixed
- Fixed the bug when MessageInputView let send a message with large attachments. Such message is never sent.
- Fixed bug related to `ScrollHelper` when `MessageListView` is initialised more than once.

### ⬆️ Improved
- The search for mentions now includes transliteration, diacritics removal, and ignore typos. To use transliteration, pass the id of the desired alphabets to `DefaultStreamTransliterator`, add it to DefaultUserLookupHandler and set it using `MessageInputView.setUserLookupHandler`. Transliteration works only for android API 29. If you like to add your own transliteration use https://unicode-org.github.io/icu/userguide/icu4j/.
- Improved scroll of message when many gif images are present in `MessageListView`

### ✅ Added
- Added scroll behaviour to `MessageListViewStyle`.

## stream-chat-android-compose
### 🐞 Fixed
- Fixed a bug where the Message list flickered when sending new messages
- Fixed a few bugs where some attachments had upload state and weren't file/image uploads

### ⬆️ Improved
- Improved the Message list scrolling behavior and scroll to bottom actions
- Added an unread count on the Message list's scroll to bottom CTA
- Improved the way we build items in the Message list
- Added line limit to link attachment descriptions
- Added a way to customize the default line limit for link descriptions
- Improved the `MessageListHeader` with more customization options

### ✅ Added
- Added an uploading indicator to files and images
- Images being uploaded are now preloaded from the system
- Upload indicators show the upload progress and how much data is left to send
- Added UploadAttachmentFactory that handles attachment uploads

### ⚠️ Changed
- `StreamAttachment.defaultFactories()` is a function now, instead of a property.
- Updated all default value factories to functions (e.g. StreamTypography)
- Re-organized all attachment factories and split up code in multiple packages
- Changed the `AttachmentState` `message` property name to `messageItem`
- Added a `Channel` parameter to the `MessagesScreen`'s `onHeaderActionClick` lambda
- Changed the way the `MessageListHeader` is structured by adding slot components

# August 30th, 2021 - 4.17.2
## stream-chat-android-ui-client
### 🐞 Fixed
- Fixed bug which can lead to crash when immediate logout after login

# August 30th, 2021 - 4.17.2
## stream-chat-android-ui-components
### 🐞 Fixed
- Fixes a bug related to incorrect theme of AttachmentActivity.

# August 30th, 2021 - 4.17.1
## Common changes for all artifacts
### ⬆️ Improved
- Now we provide SNAPSHOT versions of our SDK for every commit arrives to the `develop` branch.
  They shouldn't be used for a production release because they could contains some known bugs or breaking changes that will be fixed before a normal version is released, but you can use them to fetch last changes from our SDK
  To use them you need add a new maven repository to your `build.gradle` file and use the SNAPSHOT.
```
 maven { url 'https://oss.sonatype.org/content/repositories/snapshots/' }
```
Giving that our last SDK version is `X.Y.Z`, the SNAPSHOT version would be `X.Y.(Z+1)-SNAPSHOT`

## stream-chat-android-client
### 🐞 Fixed
- `TooManyRequestsException` caused to be subscribed multiple times to the `ConnectivityManager`

### ⬆️ Improved
- Reconnection process

## stream-chat-android-offline
### ✅ Added
- Added `ChatDomain#Builder#uploadAttachmentsWorkerNetworkType` for customizing `UploadAttachmentsWorker` network type constraint

## stream-chat-android-ui-common
### 🐞 Fixed
- Fixed a bug in state handling for anonymous users.

## stream-chat-android-ui-components
### 🐞 Fixed
- Fix for position of deleted messages for other users
- Fix glitch in selectors of file

### ✅ Added
- Added style attributes for `AttachmentGalleryActivity` to control menu options like enabling/disabling reply button etc.
- Now it is possible to customize when the avatar appears in the conversation. It is possible to use an avatar in messages from other users and for messages of the current user. You can check it here:  https://getstream.io/chat/docs/sdk/android/ui/components/message-list/#configure-when-avatar-appears
- Added support for slow mode. Users are no longer able to send messages during cooldown interval.
- Added possibility to customize the appearance of cooldown timer in the `MessageInputView` using the following attributes:
  - `streamUiCooldownTimerTextSize`, `streamUiCooldownTimerTextColor`, `streamUiCooldownTimerFontAssets`, `streamUiCooldownTimerFont`, `streamUiCooldownTimerTextStyle` attributes to customize cooldown timer text
  - `cooldownTimerBackgroundDrawable`- the background drawable for cooldown timer

# August 24th, 2021 - 4.17.0
## Common changes for all artifacts
### ⬆️ Improved
- Updated Target API Level to 30
- Updated dependency versions
  - Coil 1.3.2
  - AndroidX Activity 1.3.1
  - AndroidX Startup 1.1.0
  - AndroidX ConstraintLayout 2.1.0
  - Lottie 4.0.0

## stream-chat-android-client
### 🐞 Fixed
- Fixed a serialization error when editing messages that are replies

### ✅ Added
- Added the `expiration` parameter to `ChatClient::muteChannel`, `ChannelClient:mute` methods
- Added the `timeout` parameter to `ChatClient::muteUser`, `ChannelClient:mute::muteUser` methods

### ⚠️ Changed
- Allow specifying multiple attachment's type when getting messages with attachments:
  - Deprecated `ChatClient::getMessagesWithAttachments` with `type` parameter. Use `ChatClient::getMessagesWithAttachments` function with types list instead
  - Deprecated `ChannelClient::getMessagesWithAttachments` with `type` parameter. Use `ChannelClient::getMessagesWithAttachments` function with types list instead

## stream-chat-android-ui-common
### 🐞 Fixed
- Fixed a bug in state handling for anonymous users.

## stream-chat-android-ui-components
### ✅ Added
- Added self-contained higher-level UI components:
  - `ChannelListFragment` - channel list screen which internally contains `ChannelListHeaderView`, `ChannelListView`, `SearchInputView`, `SearchResultListView`.
  - `ChannelListActivity` - thin wrapper around `ChannelListFragment`
  - `MessageListFragment` - message list screen which internally contains `MessageListHeaderView`, `MessageListView`, `MessageInputView`.
  - `MessageListActivity` - thin wrapper around `MessageListFragment`
    Check [ChannelListScreen](https://getstream.io/chat/docs/sdk/android/ui/components/channel-list-screen/) and [MessageListScreen](https://getstream.io/chat/docs/sdk/android/ui/components/message-list-screen/) docs for further details.

## stream-chat-android-compose
### 🐞 Fixed
- Added missing `emptyContent` and `loadingContent` parameters to `MessageList` inner components.
- Fixed a bug where selected File attachment icons were clipped.
- Fixed a bug where image file attachments weren't shown as thumbnails.
- Added an overlay to the `ChannelInfo` that blocks outside clicks.
- Updated the `ChannelInfoUserItem` to use the `UserAvatar`.

### ⬆️ Improved
- Added default date and time formatting to Channel and Message items.
- Improved attachments API by providing cleaner examples of attachment factories.
- Updated documentation & examples.
- Decoupled attachment content to specific attachment files.
- Decoupled message attachment content to a `MessageAttachmentsContent` component.
- Re-structured SDK module to accommodate a new `attachment` package.

### ✅ Added
- Added `DateFormatter` option to the `ChatTheme`, to allow for date format customization across the app.
- Added a `Timestamp` component that encapsulates date formatting.
- Added a way to customize and override if messages use unique reactions.
- Added a `GiphyAttachmentFactory` for GIF specific attachments.
- Added support for loading GIFs using a custom `ImageLoader` for Coil.


# August 12th, 2021 - 4.16.0
## Common changes for all artifacts
### ✅ Added
- Added support for several languages:
  - French
  - Hindi
  - Italian
  - Japanese
  - Korean
  - Spanish
    You can disable them by explicitly setting `resConfigs` inside `build.gradle` file. Check our [docs](https://getstream.io/chat/docs/sdk/android/ui/guides/custom-translations/) for further details.
### ⚠️ Changed
- 🚨 Breaking change: Firebase dependencies have been extracted from our SDK. If you want to continue working with Firebase Push Notification you need to add `stream-chat-android-pushprovider-firebase` artifact to your App
  Check our [docs](https://getstream.io/chat/docs/sdk/android/client/guides/push-notifications/) for further details.
- Updated the Kotlin version to latest supported - `1.5.21`.

## stream-chat-android
### 🐞 Fixed
- Fixed markdown links rendering using custom linkify implementation.

## stream-chat-android-client
### ✅ Added
- `PushMessage` class created to store Push Notification data
- `PushDeviceGenerator` interface to obtain the Push Token and create the `Device`

### ⚠️ Changed
- `Device` class has an extra attribute with the `PushProvider` used on this device
- Breaking change: `ChatClient.setDevice()` and `ChatClient.addDevice()` now receive a `device` instance, instead of only receive the push provider token
- `RemoteMessage` from Firebase is not used anymore inside of our SDK, now it needs to be used with `PushMessage` class
- `NotificationConfig` has a new list of `PushDeviceGenerator` instance to be used for generating the Push Notification Token. If you were using `Firebase` as your Push Notification Provider, you need to add `FirebasePushDeviceGenerator` to your `NotificationConfig` object to continue working as before. `FirebasePushDeviceGenerator` receive by constructor the default `FirebaseMessaging` instance to be used, if you would like to use your own instance and no the default one, you can inject it by constructor. Unneeded Firebase properties have been removed from this class.

### ❌ Removed
- 🚨 Breaking change: Remove `ChatClient.isValidRemoteMessage()` method. It needs to be handled outside
- 🚨 Breaking change: Remove `ChatClient.handleRemoteMessage(RemoteMessage)`. Now it needs to be used `ChatClient.handlePushMessage(PushMessage)`

## stream-chat-android-offline
### 🐞 Fixed
- Fixed the event sync process when connection is recovered

## stream-chat-android-ui-common
### ❌ Removed
- Removed unnecessary "draft" filter from the default channel list filter as it is only relevant to the sample app

## stream-chat-android-ui-components
### 🐞 Fixed
- Fixed attachments of camera. Now multiple videos and pictures can be taken from the camera.
- Added the possibility to force light and dark theme. Set it in inside ChatUI to make all views, fragments and activity of the SDK light.
- Fixed applying style to `SuggestionListView` when using it as a standalone component. You can modify the style using `suggestionListViewTheme` or `TransformStyle::suggestionListStyleTransformer`
- Fixed markdown links rendering using custom linkify implementation.

### ✅ Added
- Added `MessageListView::setDeletedMessageListItemPredicate` function. It's responsible for adjusting visibility of the deleted `MessageListItem.MessageItem` elements.
- Added `streamUiAttachmentSelectionBackgroundColor` for configuring attachment's icon background in `AttachmentSelectionDialogFragment`
- Added `streamUiAttachmentSelectionAttachIcon` for configuring attach icon in `AttachmentSelectionDialogFragment`
- Added support for pinned messages:
  - Added a button to pin/unpin a message to the message options overlay
  - Added `MessageListView::setMessagePinHandler` and `MessageListView::setMessageUnpinHandler` methods to provide custom handlers for aforementioned button
  - Added `PinnedMessageListView` to display a list of pinned messages. The view is supposed to be used with `PinnedMessageListViewModel` and `PinnedMessageListViewModelFactory`
- Possibility to transform MessageItems before the are displayed in the screen.
  Use the `MessageListView.setMessageItemTransformer` for make the necessary transformation. This example makes groups of messages if they were created less than one hour apart:
```
binding.messageListView.setMessageItemTransformer { list ->
  list.mapIndexed { i, messageItem ->
        var newMessageItem = messageItem

        if (i < list.lastIndex) {
            val nextMessageItem = list[i + 1]

            if (messageItem is MessageListItem.MessageItem &&
                nextMessageItem is MessageListItem.MessageItem
            ) {
                val thisInstant = messageItem.message.createdAt?.time?.let(Instant::ofEpochMilli)
                val nextInstant = nextMessageItem.message.createdAt?.time?.let(Instant::ofEpochMilli)

                if (nextInstant?.isAfter(thisInstant?.plus(1, ChronoUnit.HOURS)) == true) {
                    newMessageItem = messageItem.copy(positions = listOf(MessageListItem.Position.BOTTOM))
                } else {
                    newMessageItem =
                        messageItem.copy(positions = messageItem.positions - MessageListItem.Position.BOTTOM)
                }
            }
        }

        newMessageItem
    }
}
```
- Added possibility to customize the appearance of pinned message in the`MessageListView` using the following attributes:
  - `streamUiPinMessageEnabled` - attribute to enable/disable "pin message" feature
  - `streamUiPinOptionIcon` - icon for pin message option
  - `streamUiUnpinOptionIcon` - icon for unpin message option
  - `streamUiPinnedMessageIndicatorTextSize`, `streamUiPinnedMessageIndicatorTextColor`, `streamUiPinnedMessageIndicatorTextFontAssets`, `streamUiPinnedMessageIndicatorTextFont`, `streamUiPinnedMessageIndicatorTextStyle` attributes to customize "pinned by" text
  - `streamUiPinnedMessageIndicatorIcon` - icon in the message list indicating that a message was pinned
  - `streamUiPinnedMessageBackgroundColor` - the background color of a pinned message in the message list
- Added possibility to customize `PinnedMessageListView` style using `streamUiPinnedMessageListStyle` theme attribute or `TransformStyle.pinnedMessageListViewStyleTransformer`. The list of available style attributes can be found in `attrs_pinned_message_list_view.xml`. The default style for `PinnedMessageListView` is `StreamUi.PinnedMessageList`.

### ⚠️ Changed
- 🚨 Breaking change: the deleted `MessageListItem.MessageItem` elements are now displayed by default to all the users. This default behavior can be customized using `MessageListView::setDeletedMessageListItemPredicate` function. This function takes an instance of `MessageListItemPredicate`. You can pass one of the following objects:
  * `DeletedMessageListItemPredicate.VisibleToEveryone`
  * `DeletedMessageListItemPredicate.NotVisibleToAnyone`
  * or `DeletedMessageListItemPredicate.VisibleToAuthorOnly`
    Alternatively you can pass your custom implementation by implementing the `MessageListItemPredicate` interface if you need to customize it more deeply.

## stream-chat-android-compose
### 🐞 Fixed
- Fixed a bug where we didn't use the `Channel.getDisplayName()` logic for the `MessageListHeader`.
- Fixed a bug where lazy loading for `Channel`s wasn't working consistently

### ⬆️ Improved
- Updated Jetpack Compose to `1.0.1`
- Updated Accompanist libraries to `0.16.1`
- Updated KTX Activity to `1.3.1`
- Exposed functionality for getting the `displayName` of `Channel`s.
- Added updated logic to Link preview attachments, which chooses either the `titleLink` or the `ogUrl` when loading the data, depending on which exists .

### ✅ Added
- Added the `emptyContent` and `loadingContent` parameters to `ChannelList` and `MessageList` components. Now you can customize the UI of those two states.
- Added lots of improvements to Avatars - added a `UserAvatar`, `ChannelAvatar` and an `InitialsAvatar` to load different types of data.
- We now show a matrix of user images in case we're in a group DM.
- We also show initials in case the user doesn't have an image.
- Added a way to customize the leading content in the `ChannelListHeader`.

### ⚠️ Changed
- `ViewModel`s now initialize automatically, so you no longer have to call `start()` on them. This is aimed to improve the consistency between our SDKs.
- Added a `Shape` parameter to `Avatar` to customize the shape.
- The `User` parameter in the `ChannelListHeader` is nullable and used to display the default leading content.

## stream-chat-android-pushprovider-firebase
### ✅ Added
- Create this new artifact. To use Firebase Push Notification you need do the following steps:
  1. Add the artifact to your `build.gradle` file -> `implementation "io.getstream:stream-chat-android-pushprovider-firebase:$streamVersion"`
  2. Add `FirebaseDeviceGenerator` to your `NotificationConfig`
        ```
            val notificationConfig = NotificationConfig(
                [...]
                pushDeviceGenerators = listOf(FirebasePushDeviceGenerator())
                )
        ```


# August 5th, 2021 - 4.15.1
## stream-chat-android-client
### ⬆️ Improved
- Improved `ChatClient::pinMessage` and `ChatClient::unpinMessage`. Now the methods use partial message updates and the data in other `Message` fields is not lost.

### ✅ Added
- Added `Channel::isMutedFor` extension function which might be used to check if the Channel is muted for User
- Added `ChatClient::partialUpdateMessage` method to update specific `Message` fields retaining the other fields

## stream-chat-android-offline
### 🐞 Fixed
- Fixed updating `ChannelController::muted` value

### ⬆️ Improved
- The following `Message` fields are now persisted to the database: `pinned`, `pinnedAt`, `pinExpires`, `pinnedBy`, `channelInfo`, `replyMessageId`.

## stream-chat-android-ui-components
### 🐞 Fixed
- Added a fix for default view for empty state of ChannelListView.
- Fixed memory leaks for FileAttachmentsView.

### ✅ Added
- Added `MessageListItem.ThreadPlaceholderItem` and corresponding `THREAD_PLACEHOLDER` view type which can be used to implement an empty thread placeholder.
- Added `authorLink` to `Attachment` - the link to the website

### ❌ Removed
- Removed `UrlSigner` class

## stream-chat-android-compose
### ⬆️ Improved
- Exposed `DefaultMessageContainer` as a public component so users can use it as a fallback
- Exposed an `isMine` property on `MessageItem`s, for ease of use.
- Allowed for customization of `MessageList` (specifically `Messages`) component background, through a `modifier.background()` parameter.
- Allowed for better message customization before sending the message.

### ⚠️ Changed
- Moved permissions and queries from the compose sample app `AndroidManifest.xml` to the SDK `AndroidManifest.xml` so users don't have to add permissions themselves.
- Changed the exposed type of the `MessageComposer`'s `onSendMessage` handler. This way people can customize messages before we send them to the API.

### ❌ Removed
- Removed `currentUser` parameter from `DefaultMessageContainer` and some other components that relied on ID comparison to know which message is ours/theirs.
- Removed default background color on `Messages` component, so that users can customize it by passing in a `modifier`.


# July 29th, 2021 - 4.15.0
## New Jetpack Compose UI Components 🎉

Starting from this release, we have a new `stream-chat-android-compose` artifact that contains a UI implementation for Chat built in Jetpack Compose.

The new artifact is available as a beta for now (note the postfix in the version number):

```groovy
implementation "io.getstream:stream-chat-android-compose:4.15.0-beta"
```

Learn more in the [announcement blog post](https://getstream.io/blog/jetpack-compose-sdk/), check out the [documentation of the Compose UI Components](https://getstream.io/chat/docs/sdk/android/compose/overview/), and try them today with the [Compose Chat tutorial](https://getstream.io/chat/compose/tutorial/)!

## Common changes for all artifacts

### 🐞 Fixed
- Fixed adding `MessageListItem.TypingItem` to message list

### ⬆️ Improved
- ⚠ Downgraded Kotlin version to 1.5.10 to support Jetpack Compose
- Removed AndroidX Media dependency
- Updated dependency versions
  - Coil 1.3.0
  - AndroidX Activity 1.3.0
  - AndroidX AppCompat 1.3.1
  - Android Ktx 1.6.0
  - AndroidX RecyclerView 1.2.1
  - Kotlin Coroutines 1.5.1
  - Dexter 6.2.3
  - Lottie 3.7.2

## stream-chat-android-client
### ⬆️ Improved
- Improved the names of properties in the `Config` class

## stream-chat-android-ui-common
### ✅ Added
Now it is possible to style the AttachmentActivity. Just replace the activity's theme
in your Manifest file:

```
<activity
    android:name="io.getstream.chat.android.ui.gallery.AttachmentActivity"
    android:theme="@style/yourTheme"
    tools:replace="android:theme"
    />
```

## stream-chat-android-ui-components
### 🐞 Fixed
- Fixed "operator $ne is not supported for custom fields" error when querying channels

### ✅ Added
- Now you can configure the style of `MessageListItem`. Added:
  - streamUiMessageTextColorThreadSeparator
  - streamUiMessageTextFontThreadSeparator
  - streamUiMessageTextFontAssetsThreadSeparator
  - streamUiMessageTextStyleThreadSeparator
  - streamUiMessageTextSizeLinkLabel
  - streamUiMessageTextColorLinkLabel
  - streamUiMessageTextFontLinkLabel
  - streamUiMessageTextFontAssetsLinkLabel
  - streamUiMessageTextStyleLinkLabel
  - streamUiMessageListLoadingView
  - streamUiEmptyStateTextSize
  - streamUiEmptyStateTextColor
  - streamUiEmptyStateTextFont
  - streamUiEmptyStateTextFontAssets
  - streamUiEmptyStateTextStyle

- Now you can configure the style of `AttachmentMediaActivity`
- Added `streamUiLoadingView`, `streamUiEmptyStateView` and `streamUiLoadingMoreView` attributes to `ChannelListView` and `ChannelListViewStyle`
- Added possibility to customize `ChannelListView` using `streamUiChannelListViewStyle`. Check `StreamUi.ChannelListView` style
- Added `edgeEffectColor` attribute to `ChannelListView` and `ChannelListViewStyle` to allow configuring edge effect color
- Added possibility to customize `MentionListView` style via `TransformStyle.mentionListViewStyleTransformer`
- Added `streamUiSearchResultListViewStyle` attribute to application to customize `SearchResultListView`. The attribute references a style with the following attributes:
  - `streamUiSearchResultListSearchInfoBarBackground` - background for search info bar
  - `streamUiSearchResultListSearchInfoBarTextSize`, `streamUiSearchResultListSearchInfoBarTextColor`, `streamUiSearchResultListSearchInfoBarTextFont`, `streamUiSearchResultListSearchInfoBarTextFontAssets`, `streamUiSearchResultListSearchInfoBarTextStyle` attributes to customize text displayed in search info bar
  - `streamUiSearchResultListEmptyStateIcon` - icon for empty state view
  - `streamUiSearchResultListEmptyStateTextSize`, `streamUiSearchResultListEmptyStateTextColor`, `streamUiSearchResultListEmptyStateTextFont`, `streamUiSearchResultListEmptyStateTextFontAssets`, `streamUiSearchResultListEmptyStateTextStyle` attributes to customize empty state text
  - `streamUiSearchResultListProgressBarIcon` - animated progress drawable
  - `streamUiSearchResultListSenderNameTextSize`, `streamUiSearchResultListSenderNameTextColor`, `streamUiSearchResultListSenderNameTextFont`, `streamUiSearchResultListSenderNameTextFontAssets`, `streamUiSearchResultListSenderNameTextStyle` attributes to customize message sender text
  - `streamUiSearchResultListMessageTextSize`, `streamUiSearchResultListMessageTextColor`, `streamUiSearchResultListMessageTextFont`, `streamUiSearchResultListMessageTextFontAssets`, `streamUiSearchResultListMessageTextStyle` attributes to customize message text
  - `streamUiSearchResultListMessageTimeTextSize`, `streamUiSearchResultListMessageTimeTextColor`, `streamUiSearchResultListMessageTimeTextFont`, `streamUiSearchResultListMessageTimeTextFontAssets`, `streamUiSearchResultListMessageTimeTextStyle` attributes to customize message time text
- Added possibility to customize `SearchResultListView` style via `TransformStyle.searchResultListViewStyleTransformer`
- Added `streamUiTypingIndicatorViewStyle` attribute to application to customize `TypingIndicatorView`. The attribute references a style with the following attributes:
  - `streamUiTypingIndicatorAnimationView` - typing view
  - `streamUiTypingIndicatorUsersTextSize`, `streamUiTypingIndicatorUsersTextColor`, `streamUiTypingIndicatorUsersTextFont`, `streamUiTypingIndicatorUsersTextFontAssets`, `streamUiTypingIndicatorUsersTextStyle` attributes to customize typing users text
- Added possibility to customize `TypingIndicatorView` style via `TransformStyle.typingIndicatorViewStyleTransformer`
- Added new properties allowing customizing `MessageInputView` using `MessageInputViewStyle` and `AttachmentSelectionDialogStyle`:
  - `MessageInputViewStyle.fileNameTextStyle`
  - `MessageInputViewStyle.fileSizeTextStyle`
  - `MessageInputViewStyle.fileCheckboxSelectorDrawable`
  - `MessageInputViewStyle.fileCheckboxTextColor`
  - `MessageInputViewStyle.fileAttachmentEmptyStateTextStyle`
  - `MessageInputViewStyle.mediaAttachmentEmptyStateTextStyle`
  - `MessageInputViewStyle.fileAttachmentEmptyStateText`
  - `MessageInputViewStyle.mediaAttachmentEmptyStateText`
  - `MessageInputViewStyle.dismissIconDrawable`
  - `AttachmentSelectionDialogStyle.allowAccessToGalleryText`
  - `AttachmentSelectionDialogStyle.allowAccessToFilesText`
  - `AttachmentSelectionDialogStyle.allowAccessToCameraText`
  - `AttachmentSelectionDialogStyle.allowAccessToGalleryIcon`
  - `AttachmentSelectionDialogStyle.allowAccessToFilesIcon`
  - `AttachmentSelectionDialogStyle.allowAccessToCameraIcon`
  - `AttachmentSelectionDialogStyle.grantPermissionsTextStyle`
  - `AttachmentSelectionDialogStyle.recentFilesTextStyle`
  - `AttachmentSelectionDialogStyle.recentFilesText`
  - `AttachmentSelectionDialogStyle.fileManagerIcon`
  - `AttachmentSelectionDialogStyle.videoDurationTextStyle`
  - `AttachmentSelectionDialogStyle.videoIconDrawable`
  - `AttachmentSelectionDialogStyle.videoIconVisible`
  - `AttachmentSelectionDialogStyle.videoLengthLabelVisible`
- Added `StreamUi.MessageInputView` theme allowing to customize all of the `MessageInputViewStyle` properties:
  - streamUiAttachButtonEnabled
  - streamUiAttachButtonIcon
  - streamUiLightningButtonEnabled
  - streamUiLightningButtonIcon
  - streamUiMessageInputTextSize
  - streamUiMessageInputTextColor
  - streamUiMessageInputHintTextColor
  - streamUiMessageInputScrollbarEnabled
  - streamUiMessageInputScrollbarFadingEnabled
  - streamUiSendButtonEnabled
  - streamUiSendButtonEnabledIcon
  - streamUiSendButtonDisabledIcon
  - streamUiShowSendAlsoToChannelCheckbox
  - streamUiSendAlsoToChannelCheckboxGroupChatText
  - streamUiSendAlsoToChannelCheckboxDirectChatText
  - streamUiSendAlsoToChannelCheckboxTextSize
  - streamUiSendAlsoToChannelCheckboxTextColor
  - streamUiSendAlsoToChannelCheckboxTextStyle
  - streamUiMentionsEnabled
  - streamUiMessageInputTextStyle
  - streamUiMessageInputHintText
  - streamUiCommandsEnabled
  - streamUiMessageInputEditTextBackgroundDrawable
  - streamUiMessageInputDividerBackgroundDrawable
  - streamUiPictureAttachmentIcon
  - streamUiFileAttachmentIcon
  - streamUiCameraAttachmentIcon
  - streamUiAllowAccessToCameraIcon
  - streamUiAllowAccessToFilesIcon
  - streamUiAllowAccessToGalleryIcon
  - streamUiAllowAccessToGalleryText
  - streamUiAllowAccessToFilesText
  - streamUiAllowAccessToCameraText
  - streamUiGrantPermissionsTextSize
  - streamUiGrantPermissionsTextColor
  - streamUiGrantPermissionsTextStyle
  - streamUiAttachmentsRecentFilesTextSize
  - streamUiAttachmentsRecentFilesTextColor
  - streamUiAttachmentsRecentFilesTextStyle
  - streamUiAttachmentsRecentFilesText
  - streamUiAttachmentsFileManagerIcon
  - streamUiAttachmentVideoLogoIcon
  - streamUiAttachmentVideoLengthVisible
  - streamUiAttachmentVideoIconVisible
  - streamUiCommandInputCancelIcon
  - streamUiCommandInputBadgeBackgroundDrawable
  - streamUiCommandInputBadgeIcon
  - streamUiCommandInputBadgeTextSize
  - streamUiCommandInputBadgeTextColor
  - streamUiCommandInputBadgeStyle
  - streamUiAttachmentsFileNameTextSize
  - streamUiAttachmentsFileNameTextColor
  - streamUiAttachmentsFileNameTextStyle
  - streamUiAttachmentsFileSizeTextSize
  - streamUiAttachmentsFileSizeTextColor
  - streamUiAttachmentsFileSizeTextStyle
  - streamUiFileCheckBoxSelectorTextColor
  - streamUiFileCheckBoxSelectorDrawable
  - streamUiAttachmentsFilesEmptyStateTextSize
  - streamUiAttachmentsFilesEmptyStateTextColor
  - streamUiAttachmentsFilesEmptyStateStyle
  - streamUiAttachmentsMediaEmptyStateTextSize
  - streamUiAttachmentsMediaEmptyStateTextColor
  - streamUiAttachmentsMediaEmptyStateStyle
  - streamUiAttachmentsFilesEmptyStateText
  - streamUiAttachmentsMediaEmptyStateText
  - streamUiMessageInputCloseButtonIconDrawable
- Added `streamUiMessageListFileAttachmentStyle` theme attribute to customize the appearance of file attachments within messages.

### ⚠️ Changed
- Made `Channel::getLastMessage` function public
- `AttachmentSelectionDialogFragment::newInstance` requires instance of `MessageInputViewStyle` as a parameter. You can obtain a default implementation of `MessageInputViewStyle` with `MessageInputViewStyle::createDefault` method.
- Renamed `FileAttachmentsViewStyle` class to `FileAttachmentViewStyle`

### ❌ Removed
- 🚨 Breaking change: `MessageListItemStyle::reactionsEnabled` was deleted as doubling of the same flag from `MessageListViewStyle`


# July 19th, 2021 - 4.14.2
## stream-chat-android-client
### ❌ Removed
- Removed `Channel::isMuted` extension. Use `User::channelMutes` or subscribe for `NotificationChannelMutesUpdatedEvent` to get information about muted channels.

## stream-chat-android-ui-components
### 🐞 Fixed
- Fixed crash caused by missing `streamUiReplyAvatarStyle` and `streamUiMessageOptionsAvatarStyle`

### ⬆️ Improved
- "Copy Message" option is now hidden when the message contains no text to copy.

### ✅ Added
- Now you can configure the style of `AttachmentMediaActivity`.

# July 14th, 2021 - 4.14.1
## stream-chat-android-ui-components
### ✅ Added
- Added `MessageListView::requireStyle` which expose `MessageListViewStyle`. Be sure to invoke it when view is initialized already.

# July 13th, 2021 - 4.14.0
## Common changes for all artifacts
### 🐞 Fixed
- Fix scroll bug in the `MessageListView` that produces an exception related to index out of bounds.

## stream-chat-android-client
### ⬆️ Improved
- Improved `ChatClient::enableSlowMode`, `ChatClient::disableSlowMode`, `ChannelClient::enableSlowMode`, `ChannelClient::disableSlowMode` methods. Now the methods do partial channel updates so that other channel fields are not affected.

### ✅ Added
- Added `ChatClient::partialUpdateUser` method for user partial updates.

## stream-chat-android-offline
### 🐞 Fixed
- Fixed bug related to editing message in offline mode. The bug was causing message to reset to the previous one after connection was recovered.
- Fixed violation of comparison contract for nullable fields in `QuerySort::comparator`

## stream-chat-android-ui-components
### 🐞 Fixed
- Fixed the alignment of the titles in `MessageListHeaderView` when the avatar is hidden.

### ✅ Added
- Added `streamUiMessagesStart` that allows to control if the stack of messages starts at the bottom or the top.
- Added `streamUiThreadMessagesStart` that allows to control if the stack of thread messages starts at the bottom or the top.
- Added `streamUiSuggestionListViewStyle` that allows to customize `SuggestionListView` with a theme
- Added `streamUiChannelListHeaderStyle` that allows to customize ChannelListHeaderView.
- `MentionListView` can be customisable with XML parameters and with a theme.
- Added possibility to customize all avatar using themes. Create
  ```
  <style name="StreamTheme" parent="@style/StreamUiTheme">
  ```
  and customize all the avatars that you would like. All options are available here:
  https://github.com/GetStream/stream-chat-android/blob/main/stream-chat-android-ui-components/src/main/res/values/attrs.xml
- Now you can use the style `streamUiChannelListHeaderStyle` to customize ChannelListHeaderView.

### ⚠️ Changed
- 🚨 Breaking change: removed `MessageListItemStyle.threadsEnabled` property. You should use only the `MessageListViewStyle.threadsEnabled` instead. E.g. The following code will disable both _Thread reply_ message option and _Thread reply_ footnote view visible below the message list item:
```kotlin
        TransformStyle.messageListStyleTransformer = StyleTransformer {
  it.copy(threadsEnabled = false)
}
```

# July 1st, 2021 - 4.13.0
## Common changes for all artifacts
### ⬆️ Improved
- Updated to Kotlin 1.5.20

## stream-chat-android
### ✅ Added
- Added `ChatUi.Builder#withImageHeadersProvider` to allow adding custom headers to image requests

## stream-chat-android-client
### ⚠️ Changed
- Using the `useNewSerialization` option on the `ChatClient.Builder` to opt out from using the new serialization implementation is now an error. Please start using the new serialization implementation, or report any issues keeping you from doing so. The old implementation will be removed soon.

## stream-chat-android-offline
### 🐞 Fixed
- By default we use backend request to define is new message event related to our query channels specs or not. Now filtering by BE only fields works for channels

## stream-chat-android-ui-components
### ✅ Added
- Added new attributes to `MessageInputView` allowing to customize the style of input field during command input:
  - `streamUiCommandInputBadgeTextSize`, `streamUiCommandInputBadgeTextColor`, `streamUiCommandInputBadgeFontAssets`, `streamUiCommandInputBadgeFont`, `streamUiCommandInputBadgeStyle` attributes to customize the text appearance of command name inside command badge
  - `streamUiCommandInputCancelIcon` attribute to customize the icon for cancel button
  - `streamUiCommandInputBadgeIcon` attribute to customize the icon inside command badge
  - `streamUiCommandInputBadgeBackgroundDrawable` attribute to customize the background shape of command badge
- Added possibility to customize `MessageListHeaderView` style via `streamUiMessageListHeaderStyle` theme attribute and via `TransformStyle.messageListHeaderStyleTransformer`.
- Added new attributes to `MessageInputView`:
  - `streamUiCommandIcon` attribute to customize the command icon displayed for each command item in the suggestion list popup
  - `streamUiLightningIcon` attribute to customize the lightning icon displayed in the top left corner of the suggestion list popup
- Added support for customizing `SearchInputView`
  - Added `SearchInputViewStyle` class allowing customization using `TransformStyle` API
  - Added XML attrs for `SearchInputView`:
    - `streamUiSearchInputViewHintText`
    - `streamUiSearchInputViewSearchIcon`
    - `streamUiSearchInputViewClearInputIcon`
    - `streamUiSearchInputViewBackground`
    - `streamUiSearchInputViewTextColor`
    - `streamUiSearchInputViewHintColor`
    - `streamUiSearchInputViewTextSize`
- Added `ChatUi#imageHeadersProvider` to allow adding custom headers to image requests

### ⚠️ Changed
- 🚨 Breaking change: moved `commandsTitleTextStyle`, `commandsNameTextStyle`, `commandsDescriptionTextStyle`, `mentionsUsernameTextStyle`, `mentionsNameTextStyle`, `mentionsIcon`, `suggestionsBackground` fields from `MessageInputViewStyle` to `SuggestionListViewStyle`. Their values can be customized via `TransformStyle.suggestionListStyleTransformer`.
- Made `SuggestionListController` and `SuggestionListUi` public. Note that both of these are _experimental_, which means that the API might change at any time in the future (even without a deprecation cycle).
- Made `AttachmentSelectionDialogFragment` _experimental_ which means that the API might change at any time in the future (even without a deprecation cycle).


# June 23th, 2021 - 4.12.1
## stream-chat-android-client
### ✅ Added
- Added `ChannelClient::sendEvent` method which allows to send custom events.
- Added nullable `User` field to `UnknownEvent`.

### ❌ Removed
- Removed the `Message::attachmentsSyncStatus` field


## stream-chat-android-offline
### 🐞 Fixed
- Fixed `in` and `nin` filters when filtering by extra data field that is an array.
- Fixed crash when adding a reaction to a thread message.

### ⬆️ Improved
- Now attachments can be sent while being in offline


## stream-chat-android-ui-common
### ✅ Added
- Made `AttachmentSelectionDialogFragment` public. Use `newInstance` to create instances of this Fragment.


## stream-chat-android-ui-components
### ⬆️ Improved
- Hide suggestion list popup when keyboard is hidden.

### ✅ Added
- Added the `MessageInputView::hideSuggestionList` method to hide the suggestion list popup.


# June 15th, 2021 - 4.12.0
## stream-chat-android-client
### 🐞 Fixed
- Fixed thrown exception type while checking if `ChatClient` is initialized

## stream-chat-android-offline
### 🐞 Fixed
- Fixed bug where reactions of other users were sometimes displayed as reactions of the current user.
- Fixed bug where deleted user reactions were sometimes displayed on the message options overlay.

## stream-chat-android-ui-common
### 🐞 Fixed
- Fixed bug where files without extension in their name lost the mime type.
- Using offline.ChatDomain instead of livedata.ChatDomain in ChannelListViewModel.

## stream-chat-android-ui-components
### 🐞 Fixed
- Fixing the save of pictures from AttachmentGalleryActivity. When external storage
  permission is not granted, now it asks for it.
### ⬆️ Improved
- Added default implementation of "Leave channel" click listener to `ChannelListViewModelBinding`

### ✅ Added
- Added `streamUiChannelActionsDialogStyle` attribute to application theme and `ChannelListView` to customize channel actions dialog appearance. The attribute references a style with the following attributes:
  - `streamUiChannelActionsMemberNamesTextSize`, `streamUiChannelActionsMemberNamesTextColor`, `streamUiChannelActionsMemberNamesTextFont`, `streamUiChannelActionsMemberNamesTextFontAssets`, `streamUiChannelActionsMemberNamesTextStyle` attributes to customize dialog title with member names
  - `streamUiChannelActionsMemberInfoTextSize`, `streamUiChannelActionsMemberInfoTextColor`, `streamUiChannelActionsMemberInfoTextFont`, `streamUiChannelActionsMemberInfoTextFontAssets`, `streamUiChannelActionsMemberInfoTextStyle` attributes to customize dialog subtitle with member info
  - `streamUiChannelActionsItemTextSize`, `streamUiChannelActionsItemTextColor`, `streamUiChannelActionsItemTextFont`, `streamUiChannelActionsItemTextFontAssets`, `streamUiChannelActionsItemTextStyle` attributes to customize action item text style
  - `streamUiChannelActionsWarningItemTextSize`, `streamUiChannelActionsWarningItemTextColor`, `streamUiChannelActionsWarningItemTextFont`, `streamUiChannelActionsWarningItemTextFontAssets`, `streamUiChannelActionsWarningItemTextStyle` attributes to customize warning action item text style
  - `streamUiChannelActionsViewInfoIcon` attribute to customize "View Info" action icon
  - `streamUiChannelActionsViewInfoEnabled` attribute to hide/show "View Info" action item
  - `streamUiChannelActionsLeaveGroupIcon` attribute to customize "Leave Group" action icon
  - `streamUiChannelActionsLeaveGroupEnabled` attribute to hide/show "Leave Group" action item
  - `streamUiChannelActionsDeleteConversationIcon` attribute to customize "Delete Conversation" action icon
  - `streamUiChannelActionsDeleteConversationEnabled` attribute to hide/show "Delete Conversation" action item
  - `streamUiChannelActionsCancelIcon` attribute to customize "Cancel" action icon
  - `streamUiChannelActionsCancelEnabled` attribute to hide/show "Cancel" action item
  - `streamUiChannelActionsBackground` attribute for dialog's background
- Added `streamUiIconOnlyVisibleToYou` attribute to `MessageListView` to allow customizing "Only visible to you" icon placed in messages footer
- Added `GiphyViewHolderStyle` to `MessageListViewStyle` to allow customizing `GiphyViewHolder`. The new style comes together with following `MessageListView` attributes:
  - `streamUiGiphyCardBackgroundColor` attribute to customize card's background color
  - `streamUiGiphyCardElevation` attribute to customize card's elevation
  - `streamUiGiphyCardButtonDividerColor` attribute to customize dividers' colors
  - `streamUiGiphyIcon` attribute to customize Giphy icon
  - `streamUiGiphyLabelTextSize`, `streamUiGiphyLabelTextColor`, `streamUiGiphyLabelTextFont`, `streamUiGiphyLabelTextFontAssets`, `streamUiGiphyLabelTextStyle` attributes to customize label
  - `streamUiGiphyQueryTextSize`, `streamUiGiphyQueryTextColor`, `streamUiGiphyQueryTextFont`, `streamUiGiphyQueryTextFontAssets`, `streamUiGiphyQueryTextStyle` attributes to customize query text
  - `streamUiGiphyCancelButtonTextSize`, `streamUiGiphyCancelButtonTextColor`, `streamUiGiphyCancelButtonTextFont`, `streamUiGiphyCancelButtonTextFontAssets`, `streamUiGiphyCancelButtonTextStyle` attributes to customize cancel button text
  - `streamUiGiphyShuffleButtonTextSize`, `streamUiGiphyShuffleButtonTextColor`, `streamUiGiphyShuffleButtonTextFont`, `streamUiGiphyShuffleButtonTextFontAssets`, `streamUiGiphyShuffleButtonTextStyle` attributes to customize shuffle button text
  - `streamUiGiphySendButtonTextSize`, `streamUiGiphySendButtonTextColor`, `streamUiGiphySendButtonTextFont`, `streamUiGiphySendButtonTextFontAssets`, `streamUiGiphySendButtonTextStyle` attributes to customize send button text
- Adding extra XML attrs allowing to customize "Send also to channel" CheckBox at `MessageInputView` component:
  - `MessageInputView.streamUiSendAlsoToChannelCheckboxDrawable`
  - `MessageInputView.streamUiSendAlsoToChannelCheckboxDirectChatText`
  - `MessageInputView.streamUiSendAlsoToChannelCheckboxGroupChatText`
  - `MessageInputView.streamUiSendAlsoToChannelCheckboxTextStyle`
  - `MessageInputView.streamUiSendAlsoToChannelCheckboxTextColor`
  - `MessageInputView.streamUiSendAlsoToChannelCheckboxTextSize`
- Added `streamUiWarningMessageOptionsTextSize`, `streamUiWarningMessageOptionsTextColor`, `streamUiWarningMessageOptionsTextFont`, `streamUiWarningMessageOptionsFontAssets`, `streamUiWarningMessageOptionsTextStyle` attributes to `MessageListView` for customizing warning actions text appearance
- Deprecated multiple views' tint properties and attributes. Use custom drawables instead.
- Added `MediaAttachmentViewStyle` to allow customizing the appearance of media attachments in the message list. The new style comes together with following `MediaAttachmentView` attributes:
  - `progressIcon` - attribute to customize animated progress drawable when image is loading
  - `giphyIcon` - attribute to customize Giphy icon
  - `imageBackgroundColor` - attribute to customize image background color
  - `moreCountOverlayColor` - attribute to customize the color of "more count" semi-transparent overlay
  - `moreCountTextStyle` - attribute to customize text appearance of more count text
- Added `MessageReplyStyle` class allowing to customize MessageReply item view on MessageListView.
  Customization can be done using `TransformStyle` API or XML attributes of `MessageListView`:
  - `streamUiMessageReplyBackgroundColorMine`
  - `streamUiMessageReplyBackgroundColorTheirs`
  - `streamUiMessageReplyTextSizeMine`
  - `streamUiMessageReplyTextColorMine`
  - `streamUiMessageReplyTextFontMine`
  - `streamUiMessageReplyTextFontAssetsMine`
  - `streamUiMessageReplyTextStyleMine`
  - `streamUiMessageReplyTextSizeTheirs`
  - `streamUiMessageReplyTextColorTheirs`
  - `streamUiMessageReplyTextFontTheirs`
  - `streamUiMessageReplyTextFontAssetsTheirs`
  - `streamUiMessageReplyTextStyleTheirs`
  - `streamUiMessageReplyLinkColorMine`
  - `streamUiMessageReplyLinkColorTheirs`
  - `streamUiMessageReplyLinkBackgroundColorMine`
  - `streamUiMessageReplyLinkBackgroundColorTheirs`
  - `streamUiMessageReplyStrokeColorMine`
  - `streamUiMessageReplyStrokeWidthMine`
  - `streamUiMessageReplyStrokeColorTheirs`
  - `streamUiMessageReplyStrokeWidthTheirs`
- Added `FileAttachmentsViewStyle` class allowing to customize FileAttachmentsView item view on MessageListView.
- Added `MessageInputView::setSuggestionListViewHolderFactory` method which allows to provide custom views from suggestion list popup.

### ⚠️ Changed
- Changed the naming of string resources. The updated names can be reviewed in:
  - `strings_common.xml`
  - `strings_attachment_gallery.xml`
  - `strings_channel_list.xml`
  - `strings_channel_list_header.xml`
  - `strings_mention_list.xml`
  - `strings_message_input.xml`
  - `strings_message_list.xml`
  - `strings_message_list_header.xml`
  - `strings_search.xml`

# May 2nd, 2021 - 4.11.0
## Common changes for all artifacts
### 🐞 Fixed
- Fixed channel list sorting
### ⬆️ Improved
- Updated to Kotlin 1.5.10, coroutines 1.5.0
- Updated to Android Gradle Plugin 4.2.1
- Updated Room version to 2.3.0
- Updated Firebase, AndroidX, and other dependency versions to latest, [see here](https://github.com/GetStream/stream-chat-android/pull/1895) for more details
- Marked many library interfaces that should not be implemented by clients as [sealed](https://kotlinlang.org/docs/sealed-classes.html)
- Removed Fresco, PhotoDraweeView, and FrescoImageViewer dependencies (replaced by StfalconImageViewer)

## stream-chat-android
### 🐞 Fixed
- Fixing filter for draft channels. Those channels were not showing in the results, even when the user asked for them. Now this is fixed and the draft channels can be included in the `ChannelsView`.
- Fixed link preview UI issues in old-ui package
- Fixed crashes when opening the image gallery.

## stream-chat-android-client
### 🐞 Fixed
- Fixed querying banned users using new serialization.
- Fixed the bug when wrong credentials lead to inability to login
- Fixed issues with Proguard stripping response classes in new serialization implementation incorrectly

### ⬆️ Improved
- Improved handling push notifications:
  - Added `ChatClient.handleRemoteMessage` for remote message handling
  - Added `ChatClient.setFirebaseToken` for setting Firebase token
  - Added `NotificationConfig::pushNotificationsEnabled` for disabling push notifications
  - Deprecated `ChatClient.onMessageReceived`
  - Deprecated `ChatClient.onNewTokenReceived`
  - Changed `ChatNotificationHandler::buildNotification` signature - it now receives `Channel` and `Message` and returns `NotificationCompat.Builder` for better customization
  - Deprecated `ChatNotificationHandler.getSmallIcon`
  - Deprecated `ChatNotificationHandler.getFirebaseMessageIdKey`
  - Deprecated `ChatNotificationHandler.getFirebaseChannelIdKey`
  - Deprecated `ChatNotificationHandler.getFirebaseChannelTypeKey`
  - Changed `ChatNotificationHandler::onChatEvent` - it now doesn't handle events by default and receives `NewMessageEvent` instead of generic `ChatEvent`
- Improved error description provided by `ChatClient::sendImage`, `ChatClient::sendFile`, `ChannelClient::sendImage` and `ChannelClient::sendFile` methods if upload fails.

### ✅ Added
- Added `ChatClient::truncateChannel` and `ChannelClient::truncate` methods to remove messages from a channel.
- Added `DisconnectCause` to `DisconnectedEvent`
- Added method `SocketListener::onDisconnected(cause: DisconnectCause)`
- Added possibility to group notifications:
  - Notifications grouping is disabled by default and can be enabled using `NotificationConfig::shouldGroupNotifications`
  - If enabled, by default notifications are grouped by Channel's cid
  - Notifications grouping can be configured using `ChatNotificationHandler` and `NotificationConfig`
- Added `ChatNotificationHandler::getFirebaseMessaging()` method in place of `ChatNotificationHandler::getFirebaseInstanceId()`.
  It should be used now to fetch Firebase token in the following way: `handler.getFirebaseMessaging()?.token?.addOnCompleteListener {...}`.
- Added `Message.attachmentsSyncStatus: SyncStatus` property.

### ⚠️ Changed
- Changed the return type of `FileUploader` methods from nullable string to `Result<String>`.
- Updated `firebase-messaging` library to the version `22.0.0`. Removed deprecated `FirebaseInstanceId` invocations from the project.

### ❌ Removed
- `ChatNotificationHandler::getFirebaseInstanceId()` due to `FirebaseInstanceId` being deprecated. It's replaced now with `ChatNotificationHandler::getFirebaseMessaging()`.

## stream-chat-android-ui-components
### 🐞 Fixed
Fixing filter for draft channels. Those channels were not showing in the results, even when the user asked for them. Now this is fixed and the draft channels can be included in the `ChannelListView`.
Fixed bug when for some video attachments activity with media player wasn't shown.

### ✅ Added
- Added `topLeft`, `topRight`, `bottomLeft`, `bottomRight` options to the `streamUiAvatarOnlineIndicatorPosition` attribute of `AvatarView` and corresponding constants to `AvatarView.OnlineIndicatorPosition` enum.

### ⚠️ Changed
- Swipe options of `ChannelListView` component:
  - "Channel more" option is now not shown by default because we are not able to provide generic, default implementation for it.
    If you want to make this option visible, you need to set `app:streamUiChannelOptionsEnabled="true"` explicitly to `io.getstream.chat.android.ui.channel.list.ChannelListView` component.
  - "Channel delete" option has now default implementation. Clicking on the "delete" icon shows AlertDialog asking to confirm Channel deletion operation.

# May 11th, 2021 - 4.10.0
## stream-chat-android-client
### 🐞 Fixed
- Fixed the usage of `ProgressCallback` in `ChannelClient::sendFile` and `ChannelClient::sendImage` methods.

### ✅ Added
- Added `ChannelClient::deleteFile` and `ChannelClient::deleteImage` methods.
- Added `NotificationInviteRejectedEvent`
- Added `member` field to the `NotificationRemovedFromChannel` event
- Added `totalUnreadCount` and `unreadChannels` fields to the following events:
- `notification.channel_truncated`
- `notification.added_to_channel`
- `notification.channel_deleted`
- Added `channel` field to the `NotificationInviteAcceptedEvent` event
- Added `channel` field to the `NotificationInviteRejectedEvent` event

### ⚠️ Changed
- **The client now uses a new serialization implementation by default**, which was [previously](https://github.com/GetStream/stream-chat-android/releases/tag/4.8.0) available as an opt-in API.
  - This new implementation is more performant and greatly improves type safety in the networking code of the SDK.
  - If you experience any issues after upgrading to this version of the SDK, you can call `useNewSerialization(false)` when building your `ChatClient` to revert to using the old implementation. Note however that we'll be removing the old implementation soon, so please report any issues found.
  - To check if the new implementation is causing any failures in your app, enable error logging on `ChatClient` with the `logLevel` method, and look for the `NEW_SERIALIZATION_ERROR` tag in your logs while using the SDK.
- Made the `user` field in `channel.hidden` and `notification.invite_accepter` events non nullable.
- Updated channels state after `NotificationInviteRejectedEvent` or `NotificationInviteAcceptedEvent` is received

### ❌ Removed
- Removed redundant events which can only be received by using webhooks:
  - `channel.created`
  - `channel.muted`
  - `channel.unmuted`
  - `channel.muted`
  - `channel.unmuted`
- Removed `watcherCount` field from the following events as they are not returned with the server response:
  - `message.deleted`
  - `message.read`
  - `message.updated`
  - `notification.mark_read`
- Removed `user` field from the following events as they are not returned with the server response:
  - `notification.channel_deleted`
  - `notification.channel_truncated`
## stream-chat-android-offline
### 🐞 Fixed
- Fixed an issue when CustomFilter was configured with an int value but the value from the API was a double value
### ⚠️ Changed

- Changed the upload logic in `ChannelController` for the images unsupported by the Stream CDN. Now such images are uploaded as files via `ChannelClient::sendFile` method.
### ❌ Removed

## stream-chat-android-ui-common
### ⬆️ Improved
- Updated ExoPlayer version to 2.13.3

### ⚠️ Changed
- Deprecated `MessageInputViewModel::editMessage`. Use `MessageInputViewModel::messageToEdit` and `MessageInputViewModel::postMessageToEdit` instead.
- Changed `MessageInputViewModel::repliedMessage` type to `LiveData`. Use `ChatDomain::setMessageForReply` for setting message for reply.
- Changed `MessageListViewModel::mode` type to `LiveData`. Mode is handled internally and shouldn't be modified outside the SDK.

## stream-chat-android-ui-components
### 🐞 Fixed
- Removed empty badge for selected media attachments.

### ✅ Added
- Added `messageLimit` argument to `ChannelListViewModel` and `ChannelListViewModelFactory` constructors to allow changing the number of fetched messages for each channel in the channel list.

# April 30th, 2021 - 4.9.2
## stream-chat-android-offline
### ✅ Added
- Added `ChatDomain::user`, a new property that provide the current user into a LiveData/StateFlow container

### ⚠️ Changed
- `ChatDomain::currentUser` has been warning-deprecated because it is an unsafe property that could be null, you should subscribe to `ChatDomain::user` instead

## stream-chat-android-ui-components
### 🐞 Fixed
- Fixed NPE on MessageInputViewModel when the it was initialized before the user was set

# April 29th, 2021 - 4.9.1
## stream-chat-android
### ⬆️ Improved
* Updated coil dependency to the latest version. This fixes problem with .heic, and .heif attachment metadata parsing.

## stream-chat-android-client
### 🐞 Fixed
- Optimized the number of `ChatClient::addDevice` API calls

### ⬆️ Improved
- Events received after the client closes the connection are rejected

## stream-chat-android-offline
### 🐞 Fixed
- Fixed offline reactions sync

### ✅ Added
- Added new versions with API based on kotlin `StateFlow` for the following classes:
  * `io.getstream.chat.android.offline.ChatDomain`
  * `io.getstream.chat.android.offline.channel.ChannelController`
  * `io.getstream.chat.android.offline.thread.ThreadController`
  * `io.getstream.chat.android.offline.querychannels.QueryChannelsController`

## stream-chat-android-ui-common
### 🐞 Fixed
- Fixed crash related to accessing `ChatDomain::currentUser` in `MessageListViewModel` before user is connected

## stream-chat-android-ui-components
### ⬆️ Improved
* Updated coil dependency to the latest version. This fixes problem with .heic, and .heif attachment metadata parsing.

### ✅ Added
Customization of icons in Attachment selection dialog
you can use:
- app:streamUiPictureAttachmentIcon
  Change the icon for the first item in the list of icons
- app:streamUiPictureAttachmentIconTint
  Change the tint color for icon of picture selection
- app:streamUiFileAttachmentIcon
  Change the icon for the second item in the list of icons
- app:streamUiFileAttachmentIconTint
  Change the tint color for icon of file selection
- app:streamUiCameraAttachmentIcon
  Change the icon for the third item in the list of icons
- app:streamUiCameraAttachmentIconTint
  Change the tint color for icon of camera selection
- Added support for error messages
- Added attrs to `MessageListView` that allow to customize error message text style:
  * `streamUiErrorMessageTextSize`
  * `streamUiErrorMessageTextColor`
  * `streamUiErrorMessageTextFont`
  * `streamUiErrorMessageTextFontAssets`
  * `streamUiErrorMessageTextStyle`

# April 21th, 2021 - 4.9.0
## Common changes for all artifacts
### ✅ Added
Added icon to show when channel is muted in ChannelListView.
It is possible to customize the color and the drawable of the icon.

## stream-chat-android
### 🐞 Fixed
- Fixed multiline messages which were displayed in a single line

### ❌ Removed
- Removed deprecated `MessageListView::setViewHolderFactory` method
- Removed deprecated `Chat` interface

## stream-chat-android-client
### 🐞 Fixed
- Fixed: local cached hidden channels stay hidden even though new message is received.
- Make `Flag::approvedAt` nullable
- Fixed error event parsing with new serialization implementation

### ✅ Added
- Added `ChatClient::updateChannelPartial` and `ChannelClient::updatePartial` methods for partial updates of channel data.

### ⚠️ Changed
- Deprecated `ChannelClient::unBanUser` method
- Deprecated `ChatClient::unBanUser` method
- Deprecated `ChatClient::unMuteChannel` method

### ❌ Removed
- Removed deprecated `ChatObservable` class and all its uses
- Removed deprecated `ChannelControler` interface

## stream-chat-android-offline
### ✅ Added
- Added the following use case functions to `ChatDomain` which are supposed to replace `ChatDomain.useCases` property:
  * `ChatDomain::replayEventsForActiveChannels` Adds the provided channel to the active channels and replays events for all active channels.
  * `ChatDomain::getChannelController` Returns a `ChannelController` for given cid.
  * `ChatDomain::watchChannel` Watches the given channel and returns a `ChannelController`.
  * `ChatDomain::queryChannels` Queries offline storage and the API for channels matching the filter. Returns a queryChannelsController.
  * `ChatDomain::getThread` Returns a thread controller for the given channel and message id.
  * `ChatDomain::loadOlderMessages` Loads older messages for the channel.
  * `ChatDomain::loadNewerMessages` Loads newer messages for the channel.
  * `ChatDomain::loadMessageById` Loads message for a given message id and channel id.
  * `ChatDomain::queryChannelsLoadMore` Load more channels for query.
  * `ChatDomain::threadLoadMore` Loads more messages for the specified thread.
  * `ChatDomain::createChannel` Creates a new channel.
  * `ChatDomain::sendMessage` Sends the message.
  * `ChatDomain::cancelMessage` Cancels the message of "ephemeral" type.
  * `ChatDomain::shuffleGiphy` Performs giphy shuffle operation.
  * `ChatDomain::sendGiphy` Sends selected giphy message to the channel.
  * `ChatDomain::editMessage` Edits the specified message.
  * `ChatDomain::deleteMessage` Deletes the specified message.
  * `ChatDomain::sendReaction` Sends the reaction.
  * `ChatDomain::deleteReaction` Deletes the specified reaction.
  * `ChatDomain::keystroke` It should be called whenever a user enters text into the message input.
  * `ChatDomain::stopTyping` It should be called when the user submits the text and finishes typing.
  * `ChatDomain::markRead` Marks all messages of the specified channel as read.
  * `ChatDomain::markAllRead` Marks all messages as read.
  * `ChatDomain::hideChannel` Hides the channel with the specified id.
  * `ChatDomain::showChannel` Shows a channel that was previously hidden.
  * `ChatDomain::leaveChannel` Leaves the channel with the specified id.
  * `ChatDomain::deleteChannel` Deletes the channel with the specified id.
  * `ChatDomain::setMessageForReply` Set the reply state for the channel.
  * `ChatDomain::downloadAttachment` Downloads the selected attachment to the "Download" folder in the public external storage directory.
  * `ChatDomain::searchUsersByName` Perform api request with a search string as autocomplete if in online state. Otherwise performs search by name in local database.
  * `ChatDomain::queryMembers` Query members of a channel.
- Added `ChatDomain::removeMembers` method
- Added `ChatDomain::createDistinctChannel` A use-case for creating a channel based on its members.
- Added `ChatDomain::removeMembers` method

### ⚠️ Changed
- Deprecated `ChatDomain.useCases`. It has `DeprecationLevel.Warning` and still can be used. However, it will be not available in the future, so please consider migrating to use `ChatDomain` use case functions instead.
- Deprecated `GetUnreadChannelCount`
- Deprecated `GetTotalUnreadCount`

## stream-chat-android-ui-common
### 🐞 Fixed
- Fixed compatibility with latest Dagger Hilt versions

## stream-chat-android-ui-components
### 🐞 Fixed
- Fixed not perfectly rounded avatars
- `MessageInputView::UserLookupHandler` is not overridden everytime that members livedata is updated
- Fixed doubled command prefix when the command contains user mention
- Fixed handling user mute state in default `MessageListViewOptions` dialog
- Fixed incorrect "last seen" text
- Fixed multiline messages which were displayed in a single line

### ⬆️ Improved
- Setting external SuggestionListView is no longer necessary to display suggestions popup
### ✅ Added
- Added `ChatUI.supportedReactions: SupportedReactions` property, also introduced `SupportedReactions`, and `ReactionDrawable` class.
  It allows defining a set of supported reactions by passing a `Map<String, ReactionDrawable>` in constructor. `ReactionDrawable` is a wrapping class holding two `Drawable` instances - for active and inactive reaction states.
- Added methods and attrs to `MessageListView` that allow to customize visibility of message options:
  * `MessageListView::setDeleteMessageConfirmationEnabled`
  * `MessageListView::setCopyMessageEnabled`
  * `MessageListView::setBlockUserEnabled`
  * `MessageListView::setMuteUserEnabled`
  * `MessageListView::setMessageFlagEnabled`
  * `MessageListView::setReactionsEnabled`
  * `MessageListView::setRepliesEnabled`
  * `MessageListView::setThreadsEnabled`
  * `MessageListView.streamUiFlagMessageOptionEnabled`
  * `MessageListView.streamUiMuteUserOptionEnabled`
  * `MessageListView.streamUiBlockUserOptionEnabled`
  * `MessageListView.streamUiCopyMessageActionEnabled`
- Added confirmation dialog for flagging message option:
  * Added `MessageListView::flagMessageConfirmationEnabled` attribute
- Added `MessageListView::setFlagMessageResultHandler` which allows to handle flag message result
- Added support for system messages
- Added attrs to `MessageListView` that allow to customize system message text style:
  * `streamUiSystemMessageTextSize`
  * `streamUiSystemMessageTextColor`
  * `streamUiSystemMessageTextFont`
  * `streamUiSystemMessageTextFontAssets`
  * `streamUiSystemMessageTextStyle`
- Added attrs to `MessageListView` that allow to customize message option text style:
  * `streamUiMessageOptionsTextSize`
  * `streamUiMessageOptionsTextColor`
  * `streamUiMessageOptionsTextFont`
  * `streamUiMessageOptionsTextFontAssets`
  * `streamUiMessageOptionsTextStyle`
- Added attrs to `MessageListView` that allow to customize user reactions title text style:
  * `streamUiUserReactionsTitleTextSize`
  * `streamUiUserReactionsTitleTextColor`
  * `streamUiUserReactionsTitleTextFont`
  * `streamUiUserReactionsTitleTextFontAssets`
  * `streamUiUserReactionsTitleTextStyle`
- Added attrs to `MessageListView` that allow to customize colors of message options background, user reactions card background, overlay dim color and warning actions color:
  * `streamUiMessageOptionBackgroundColor`
  * `streamUiUserReactionsBackgroundColor`
  * `streamUiOptionsOverlayDimColor`
  * `streamUiWarningActionsTintColor`
- Added `ChatUI.mimeTypeIconProvider: MimeTypeIconProvider` property which allows to customize file attachment icons.

### ⚠️ Changed
- Now the "block user" feature is disabled. We're planning to improve the feature later. Stay tuned!
- Changed gallery background to black in dark mode

# April 8th, 2021 - 4.8.1
## Common changes for all artifacts
### ⚠️ Changed
- We've cleaned up the transitive dependencies that our library exposes to its clients. If you were using other libraries implicitly through our SDK, you'll now have to depend on those libraries directly instead.

## stream-chat-android
### 🐞 Fixed
- Fix Attachment Gravity

### ✅ Added
- Provide AvatarView class

## stream-chat-android-offline
### 🐞 Fixed
- Fix Crash on some devices that are not able to create an Encrypted SharedPreferences
- Fixed the message read indicator in the message list
- Added missing `team` field to `ChannelEntity` and `ChannelData`

### ✅ Added
- Add `ChatDomain::removeMembers` method

## stream-chat-android-ui-common
### 🐞 Fixed
- Fixed getting files provided by content resolver.

### ⚠️ Changed
- Added theme to all activities all the SDK. You can override then in your project by redefining the styles:
- StreamUiAttachmentGalleryActivityStyle
- StreamUiAttachmentMediaActivityStyle
- StreamUiAttachmentActivityStyle

## stream-chat-android-ui-components
### 🐞 Fixed
- Fixed attr streamUiCopyMessageActionEnabled. From color to boolean.
- Now it is possible to change the color of `MessageListHeaderView` from the XML.
- Fixed the `MessageListView::setUserClickListener` method.
- Fixed bugs in handling empty states for `ChannelListView`. Deprecated manual methods for showing/hiding empty state changes.
- Fix `ChannelListHeaderView`'s title position when user avatar or action button is invisible
- Fix UI behaviour for in-progress file uploads
- Fix extension problems with file uploads when attachment names contain spaces
- Fix reaction bubbles which were shown behind message attachment views

### ✅ Added
- Now it is possible to change the back button of MessageListHeaderView using `app:streamUiMessageListHeaderBackButtonIcon`
- Now it is possible to inject `UserLookupHandler` into `MessageInputView` in order to implement custom users' mention lookup algorithm

# March 31th, 2021 - 4.8.0
## Common changes for all artifacts
### 🐞 Fixed
Group channels with 1<>1 behaviour the same way as group channels with many users
It is not possible to remove users from distinct channels anymore.
### ⬆️ Improved
it is now possible to configure the max lines of a link description. Just use
`app:streamUiLinkDescriptionMaxLines` when defining MessageListView

It is now possible to configure the max size of files and an alert is shown when
a files bigger than this is selected.
### ✅ Added
Configure enable/disable of replies using XML in `MessageListView`
Option `app:streamUiReactionsEnabled` in `MessageListView` to enable or disable reactions
It is possible now to configure the max size of the file upload using
`app:streamUiAttachmentMaxFileSizeMb`

## stream-chat-android
### 🐞 Fixed
- Fixed crash when sending GIF from Samsung keyboard

## stream-chat-android-client
### 🐞 Fixed
- Fixed parsing of `createdAt` property in `MessageDeletedEvent`

### ⬆️ Improved
- Postponed queries as run as non-blocking

### ✅ Added
- **Added a brand new serialization implementation, available as an opt-in API for now.** This can be enabled by making a `useNewSerialization(true)` call on the `ChatClient.Builder`.
  - This new implementation will be more performant and greatly improve type safety in the networking code of the SDK.
  - The old implementation remains the default for now, while we're making sure the new one is bug-free.
  - We recommend that you opt-in to the new implementation and test your app with it, so that you can report any issues early and we can get them fixed before a general rollout.
- Added `unflagMessage(messageId)` and `unflagUser(userId)` methods to `ChatClient`
- Added support for querying banned users - added `ChatClient::queryBannedUsers` and `ChannelClient::queryBannedUsers`
- Added `uploadsEnabled`, `urlEnrichmentEnabled`, `customEventsEnabled`, `pushNotificationsEnabled`, `messageRetention`, `automodBehavior` and `blocklistBehavior` fields to channel config

### ⚠️ Changed
- Renamed `ChannelId` property to `channelId` in both `ChannelDeletedEvent` and `NotificationChannelDeletedEvent`
- Deprecated `ChatClient::unMuteChannel`, the `ChatClient::unmuteChannel` method should be used instead
- Deprecated `ChatClient::unBanUser`, the `ChatClient::unbanUser` method should be used instead
- Deprecated `ChannelClient::unBanUser`, the `ChannelClient::unbanUser` method should be used instead
- Deprecated `ChannelController::unBanUser`, the `ChannelController::unbanUser` method should be used instead

## stream-chat-android-offline
### 🐞 Fixed
- Fixed an issue that didn't find the user when obtaining the list of messages
- Fix refreshing not messaging channels which don't contain current user as a member

## stream-chat-android-ui-common
### ⬆️ Improved
- Show AttachmentMediaActivity for video attachments

### ✅ Added
- `AvatarView.streamUiAvatarOnlineIndicatorColor` and `AvatarView.streamUiAvatarOnlineIndicatorBorderColor` attrs

## stream-chat-android-ui-components
### 🐞 Fixed
- Now replied messages are shown correctly with the replied part in message options
- `MessageListView::enterThreadListener` is properly notified when entering into a thread
- Fix initial controls state in `MessageInputView`
- Fix crashing when open attachments destination

### ⬆️ Improved
- Add support of non-image attachment types to the default attachment click listener.

### ✅ Added
- `MessageInputView` now uses the cursor `stream_ui_message_input_cursor.xml` instead of accent color. To change the cursor, override `stream_ui_message_input_cursor.xml`.
- Replacing `ChatUI` with new `io.getstream.chat.android.ui.ChatUI` implementation
- Added possibility to configure delete message option visibility using `streamUiDeleteMessageEnabled` attribute, and `MessageListView::setDeleteMessageEnabled` method
- Add `streamUiEditMessageEnabled` attribute to `MessageListView` and `MessageListView::setEditMessageEnabled` method to enable/disable the message editing feature
- Add `streamUiMentionsEnabled` attribute to `MessageInputView` and `MessageInputView::setMentionsEnabled` method to enable/disable mentions
- Add `streamUiThreadsEnabled` attribute to `MessageListView` and `MessageListView::setThreadsEnabled` method to enable/disable the thread replies feature
- Add `streamUiCommandsEnabled` attribute to `MessageInputView` and `MessageInputView::setCommandsEnabled` method to enable/disable commands
- Add `ChannelListItemPredicate` to our `channelListView` to allow filter `ChannelListItem` before they are rendered
- Open `AvatarBitmapFactory` class
- Add `ChatUI::avatarBitmapFactory` property to allow custom implementation of `AvatarBitmapFactory`
- Add `AvatarBitmapFactory::userBitmapKey` method to generate cache key for a given User
- Add `AvatarBitmapFactory::channelBitmapKey` method to generate cache key for a given Channel
- Add `StyleTransformer` class to allow application-wide style customizations
- Add the default font field to `TextStyle`
- Add new method `ChatFonts::setFont(textStyle: TextStyle, textView: TextView, defaultTypeface: Typeface)`
- Add attributes for `MessageListView` in order to customize styles of:
  - Mine message text
  - Theirs message text
  - User name text in footer of Message
  - Message date in footer of Message
  - Thread replies counter in footer of Message
  - Link title text
  - Link description text
  - Date separator text
  - Deleted message text and background
  - Reactions style in list view and in options view
  - Indicator icons in footer of Message
  - Unread count badge on scroll to bottom button
  - Message stroke width and color for mine and theirs types
    It is now possible to customize the following attributes for `ChannelListView`:
- `streamUiChannelOptionsIcon` - customize options icon
- `streamUiChannelDeleteIcon` - customize delete icon
- `streamUiChannelOptionsEnabled` - hide/show options icon
- `streamUiChannelDeleteEnabled` - hide/show delete button
- `streamUiSwipeEnabled` - enable/disable swipe action
- `streamUiBackgroundLayoutColor` - customize the color of "background layout"
- `streamUiChannelTitleTextSize` - customize channel name text size
- `streamUiChannelTitleTextColor` - customize channel name text color
- `streamUiChannelTitleTextFont` - customize channel name text font
- `streamUiChannelTitleFontAssets` - customize channel name font asset
- `streamUiChannelTitleTextStyle` - customize channel name text style (normal / bold / italic)
- `streamUiLastMessageTextSize` - customize last message text size
- `streamUiLastMessageTextColor` - customize last message text color
- `streamUiLastMessageTextFont` - customize last message text font
- `streamUiLastMessageFontAssets` - customize last message font asset
- `streamUiLastMessageTextStyle` - customize last message text style (normal / bold / italic)
- `streamUiLastMessageDateTextSize` - customize last message date text size
- `streamUiLastMessageDateTextColor` - customize last message date text color
- `streamUiLastMessageDateTextFont` - customize last message date text font
- `streamUiLastMessageDateFontAssets` - customize last message date font asset
- `streamUiLastMessageDateTextStyle` - customize last message date text style (normal / bold / italic)
- `streamUiIndicatorSentIcon` - customize drawable indicator for sent
- `streamUiIndicatorReadIcon` - customize drawable indicator for read
- `streamUiIndicatorPendingSyncIcon` - customize drawable indicator for pending sync
- `streamUiForegroundLayoutColor` - customize the color of "foreground layout"
- `streamUiUnreadMessageCounterBackgroundColor` - customize the color of message counter badge
- `streamUiUnreadMessageCounterTextSize` - customize message counter text size
- `streamUiUnreadMessageCounterTextColor` - customize message counter text color
- `streamUiUnreadMessageCounterTextFont` - customize message counter text font
- `streamUiUnreadMessageCounterFontAssets` - customize message counter font asset
- `streamUiUnreadMessageCounterTextStyle` - customize message counter text style (normal / bold / italic)
- Option `app:streamUiReactionsEnabled` in `MessageListView` to enable or disable reactions
- It is now possible to configure new fields in MessageInputView:
- `streamUiMessageInputTextStyle` - customize message input text style.
- `streamUiMessageInputFont` - customize message input text font.
- `streamUiMessageInputFontAssets` - customize message input text font assets.
- `streamUiMessageInputEditTextBackgroundDrawable` - customize message input EditText drawable.
- `streamUiMessageInputCustomCursorDrawable` - customize message input EditText cursor drawable.
- `streamUiCommandsTitleTextSize` - customize command title text size
- `streamUiCommandsTitleTextColor` - customize command title text color
- `streamUiCommandsTitleFontAssets` - customize command title text color
- `streamUiCommandsTitleTextColor` - customize command title font asset
- `streamUiCommandsTitleFont` - customize command title text font
- `streamUiCommandsTitleStyle` - customize command title text style
- `streamUiCommandsNameTextSize` - customize command name text size
- `streamUiCommandsNameTextColor` - customize command name text color
- `streamUiCommandsNameFontAssets` - customize command name text color
- `streamUiCommandsNameTextColor` - customize command name font asset
- `streamUiCommandsNameFont` - customize command name text font
- `streamUiCommandsNameStyle` - customize command name text style
- `streamUiCommandsDescriptionTextSize` - customize command description text size
- `streamUiCommandsDescriptionTextColor` - customize command description text color
- `streamUiCommandsDescriptionFontAssets` - customize command description text color
- `streamUiCommandsDescriptionTextColor` - customize command description font asset
- `streamUiCommandsDescriptionFont` - customize command description text font
- `streamUiCommandsDescriptionStyle` - customize command description text style
- `streamUiSuggestionBackgroundColor` - customize suggestion view background
- `streamUiMessageInputDividerBackgroundDrawable` - customize the background of divider of MessageInputView

### ⚠️ Changed
- Deprecated `ChatUI` class

# March 8th, 2021 - 4.7.0
## stream-chat-android-client
### ⚠️ Changed
- Refactored `FilterObject` class  - see the [migration guide](https://github.com/GetStream/stream-chat-android/wiki/Migration-guide:-FilterObject) for more info

## stream-chat-android-offline
### 🐞 Fixed
- Fixed refreshing channel list after removing member
- Fixed an issue that didn't find the user when obtaining the list of messages

### ⚠️ Changed
- Deprecated `ChatDomain::disconnect`, use disconnect on ChatClient instead, it will make the disconnection on ChatDomain too.
- Deprecated constructors for `ChatDomain.Builder` with the `User` type parameter, use constructor with `Context` and `ChatClient` instead.

## stream-chat-android-ui-common
### ⚠️ Changed
- Message options list changed colour for dark version. The colour is a little lighters
  now, what makes it easier to see.

## stream-chat-android-ui-components
### 🐞 Fixed
- Fixed some rare crashes when `MessageListView` was created without any attribute info present

### ⬆️ Improved
- Updated PhotoView to version 2.3.0

### ✅ Added
- Introduced `AttachmentViewFactory` as a factory for custom attachment views/custom link view
- Introduced `TextAndAttachmentsViewHolder` for any combination of attachment content and text

### ❌ Removed
- Deleted `OnlyFileAttachmentsViewHolder`, `OnlyMediaAttachmentsViewHolder`,
  `PlainTextWithMediaAttachmentsViewHolder` and `PlainTextWithFileAttachmentsViewHolder`

# Feb 22th, 2021 - 4.6.0
# New UI-Components Artifact
A new UI-Components artifact has been created with a new design of all our components.
This new artifact is available on MavenCentral and can imported by adding the following dependency:
```
implementation "io.getstream:stream-chat-android-ui-components:4.6.0"
```

## stream-chat-android
- Add `streamMessageActionButtonsTextSize`, `streamMessageActionButtonsTextColor`, `streamMessageActionButtonsTextFont`,
  `streamMessageActionButtonsTextFontAssets`, `streamMessageActionButtonsTextStyle`, `streamMessageActionButtonsIconTint`
  attributes to `MessageListView`
- Add `ChannelHeaderViewModel::resetThread` method and make `ChannelHeaderViewModel::setActiveThread` message parameter non-nullable
- Fix ReadIndicator state
- Using `MessageListView#setViewHolderFactory` is now an error - use `setMessageViewHolderFactory` instead
- Removed `MessageListItemAdapter#replaceEntities` - use `submitList` method instead
- Use proper color values on Dialog Theme
- Increase touchable area on the button to remove an attachment

## stream-chat-android-client
- Introduce ChatClient::setUserWithoutConnecting function
- Handle disconnect event during pending token state
- Remove unneeded user data when creating WS Connection
- Using `User#unreadCount` is now an error - use `totalUnreadCount` instead
- Using `ChannelController` is now an error - use `ChannelClient` instead
- Using `Pagination#get` is now an error - use `toString` instead
- Using the old event APIs is now an error - see the [migration guide](https://github.com/GetStream/stream-chat-android/wiki/Migration-guide:-ChatObserver-and-events()-APIs) for more info
- Using `ChatClient#flag` is now an error - use `flagUser` instead

## stream-chat-android-offline
- Introduce `PushMessageSyncHandler` class

- Add UseCase for querying members (`chatDomain.useCases.queryMembers(..., ...).execute()`).
  - If we're online, it executes a remote call through the ChatClient
  - If we're offline, it pulls members from the database for the given channel
- Mark the `SendMessageWithAttachmentsImpl` use case an error

## stream-chat-android-ui-common
- Fix `CaptureMediaContract` chooser on Android API 21
- Using `ChatUI(client, domain, context)` now an error - use simpler constructor instead
- Using the `Chat` interface now an error - use `ChatUI` instead

# Feb 15th, 2021 - 4.5.5
## Common changes for all artifacts
- Updated project dependencies
  - Kotlin 1.4.30
  - Stable AndroidX releases: LiveData 2.3.0, Activity 1.2.0, Fragment 1.3.0
  - For the full list of dependency version changes, see [this PR](https://github.com/GetStream/stream-chat-android/pull/1383)

## stream-chat-android
- Add `streamInputAttachmentsMenuBackground` and `streamInputSuggestionsBackground` attributes to `MessageInputView`
- Add `streamMessageActionButtonsBackground` attributes to `MessageListView`

## stream-chat-android-client
- Remove unused `reason` and `timeout` parameters from `ChannelClient::unBanUser` method

# Feb 11th, 2021 - 4.5.4
## stream-chat-android
- Fix `streamLastMessageDateUnreadTextColor` attribute not being used in ChannelListView
- Fix `streamChannelsItemSeparatorDrawable` attribute not being parsed

## stream-chat-android-client
- Fix `ConcurrentModificationException` on our `NetworkStateProvider`

# Feb 5th, 2021 - 4.5.3
## stream-chat-android
-. `ChatUtils::devToken` is not accessible anymore, it has been moved to `ChatClient::devToken`

## stream-chat-android-client
- **setUser deprecation**
  - The `setUser`, `setGuestUser`, and `setAnonymousUser` methods on `ChatClient` are now deprecated.
  - Prefer to use the `connectUser` (`connectGuestUser`, `connectAnonymousUser`) methods instead, which return `Call` objects.
  - If you want the same async behaviour as with the old methods, use `client.setUser(user, token).enqueue { /* Handle result */ }`.
- Add support for typing events in threads:
  - Add `parentId` to `TypingStartEvent` and `TypingStopEvent`
  - Add `parentId` to ``ChannelClient::keystroke` and `ChannelClient::stopTyping`
- `ChatClient::sendFile` and `ChatClient::sendImage` each now have just one definition with `ProgressCallback` as an optional parameter. These methods both return `Call<String>`, allowing for sync/async execution, and error handling. The old overloads that were asynchronous and returned no value/error have been removed.
- `FileUploader::sendFile` and `FileUploader::sendImages` variations with `ProgressCallback` are no longer async with no return type. Now they are synchronous with `String?` as return type

## stream-chat-android-offline
- Add support for typing events in threads:
  - Add `parentId` to `Keystroke` and `StopTyping` use cases

## stream-chat-android-ui-common
- Add a new `isMessageRead` flag to the `MessageListItem.MessageItem` class, which indicates
  that a particular message is read by other members in this channel.
- Add handling threads typing in `MessageInputViewModel`

# Jan 31th, 2021 - 4.5.2
## stream-chat-android-client
- Use proper data on `ChatClient::reconnectSocket` to reconnect normal/anonymous user
- Add `enforceUnique` parameter to `ChatClient::sendReaction` and `ChannelClient::sendReaction` methods .
  If reaction is sent with `enforceUnique` set to true, new reaction will replace all reactions the user has on this message.
- Add suspending `setUserAndAwait` extension for `ChatClient`
- Replace chat event listener Kotlin functions with ChatEventListener functional interface in order to promote
  a better integration experience for Java clients. Old methods that use the Kotlin function have been deprecated.
  Deprecated interfaces, such as ChannelController, have not been updated. ChannelClient, which inherits from ChannelController
  for the sake of backwards compatibility, has been updated.

## stream-chat-android-offline
- Add `enforceUnique` parameter to `SendReaction` use case. If reaction is sent with `enforceUnique` set to true,
  new reaction will replace all reactions the user has on this message.
- Fix updating `Message::ownReactions` and `Message:latestReactions` after sending or deleting reaction - add missing `userId` to `Reaction`
- Fix Load Thread Replies process

## stream-chat-android-ui-common
- Add a new `isThreadMode` flag to the `MessageListItem.MessageItem` class.
  It shows is a message item should be shown as part of thread mode in chat.
- Add possibility to set `DateSeparatorHandler` via `MessageListViewModel::setDateSeparatorHandler`
  and `MessageListViewModel::setThreadDateSeparatorHandler` which determines when to add date separator between messages
- Add `MessageListViewModel.Event.ReplyAttachment`, `MessageListViewModel.Event.DownloadAttachment`, `MessageListViewModel.Event.ShowMessage`,
  and `MessageListViewModel.Event.RemoveAttachment` classes.
- Deprecate `MessageListViewModel.Event.AttachmentDownload`

# Jan 18th, 2021 - 4.5.1
## stream-chat-android
- Fix `MessageListItemViewHolder::bind` behavior
- Improve connection/reconnection with normal/anonymous user

## stream-chat-android-client
- Create `ChatClient::getMessagesWithAttachments` to filter message with attachments
- Create `ChannelClient::getMessagesWithAttachments` to filter message with attachments
- Add support for pinned messages:
  - Add `pinMessage` and `unpinMessage` methods `ChatClient` and `ChannelClient`
  - Add `Channel::pinnedMessages` property
  - Add `Message:pinned`, `Message::pinnedAt`, `Message::pinExpires`, and `Message:pinnedBy` properties

# Jan 7th, 2021 - 4.5.0
## stream-chat-android
- Now depends explicitly on AndroidX Fragment (fixes a potential crash with result handling)
- Update AndroidX dependencies: Activity 1.2.0-rc01 and Fragment 1.3.0-rc01

## stream-chat-android-client
- Add filtering non image attachments in ChatClient::getImageAttachments
- Add a `channel` property to `notification.message_new` events
- Fix deleting channel error
- 🚨 Breaking change: ChatClient::unmuteUser, ChatClient::unmuteCurrentUser,
  ChannelClient::unmuteUser, and ChannelClient::unmuteCurrentUser now return Unit instead of Mute

## stream-chat-android-offline
- Add LeaveChannel use case
- Add ChannelData::memberCount
- Add DeleteChannel use case
- Improve loading state querying channels
- Improve loading state querying messages

# Dec 18th, 2020 - 4.4.9

## stream-chat-android-client
- improved event recovery behaviour

## stream-chat-android-offline
- improved event recovery behaviour
- fixed the chatDomain.Builder boolean usage between userPresence and recoveryEnabled

# Dec 18th, 2020 - 4.4.8
## stream-chat-android
- Add filtering `shadowed` messages when computing last channel message
- Add filtering `draft` channels
- Add `DateFormatter::formatTime` method to format only time of a date
- Fix `ChatUtils::devToken` method

## stream-chat-android-client
- Improve `banUser` and `unBanUser` methods - make `reason` and `timeout` parameter nullable
- Add support for shadow ban - add `shadowBanUser` and `removeShadowBan` methods to `ChatClient` and `ChannelClient`
- Add `shadowBanned` property to `Member` class
- Add `ChatClient::getImageAttachments` method to obtain image attachments from a channel
- Add `ChatClient::getFileAttachments` method to obtain file attachments from a channel
- Add `ChannelClient::getImageAttachments` method to obtain image attachments from a channel
- Add `ChannelClient::getFileAttachments` method to obtain file attachments from a channel

## stream-chat-android-offline
- Add filtering `shadowed` messages
- Add new usecase `LoadMessageById` to fetch message by id with offset older and newer messages
- Watch Channel if there was previous error

## stream-chat-android-ui-common
- Add `messageId` arg to `MessageListViewModel`'s constructor allowing to load message by id and messages around it

# Dec 14th, 2020 - 4.4.7
## Common changes for all artifacts
- Updated to Kotlin 1.4.21
- For Java clients only: deprecated the `Call.enqueue(Function1)` method, please use `Call.enqueue(Callback)` instead

## stream-chat-android
- Add new attrs to `MessageListView`: `streamDeleteMessageActionEnabled`, `streamEditMessageActionEnabled`
- Improve Channel List Diff
- Add new attrs to `MessageInputView`: `streamInputScrollbarEnabled`, `streamInputScrollbarFadingEnabled`
- Add API for setting custom message date formatter in MessageListView via `setMessageDateFormatter(DateFormatter)`
  - 24 vs 12 hr controlled by user's System settings.

## stream-chat-android-client
- Add `ChatClient::isValidRemoteMessage` method to know if a RemoteMessage is valid for Stream

## stream-chat-android-offline
- Add updating `channelData` after receiving `ChannelUpdatedByUserEvent`
- Fix crash when a push notification arrives from other provider different than Stream

# Dic 4th, 2020 - 4.4.6

## stream-chat-android
- Use custom `StreamFileProvider` instead of androidx `FileProvider` to avoid conflicts
- Add `ChatClient::setGuestUser` method to login as a guest user
- Make `MessageListItemViewHolder` public and open, to allow customization by overriding the `bind` method

## stream-chat-android-offline
- Centralize how channels are stored locally

# Nov 24th, 2020 - 4.4.5
## Common changes for all artifacts
- Stream SDks has been uploaded to MavenCentral and the GroupID has changed to `io.getstream`.

## stream-chat-android
- New artifact name: `io.getstream:stream-chat-android:STREAM_VERSION`

## stream-chat-android-client
- It's no longer required to wait for `setUser` to finish before querying channels
- `ChatClient::setUser` method allows be called without network connection and will retry to connect when network connection is available
- New artifact name: `io.getstream:stream-chat-android-client:STREAM_VERSION`
- Show date of the last message into channels list when data comes from offline storage
- Show text of the last message into channels list when data comes from offline storage
- Accept Invite Message is now optional, if null value is sent, no message will be sent to the rest of members about this action

## stream-chat-android-offline
- Fix bug when channels with newer messages don't go to the first position in the list
- Fix Offline usage of `ChatDomain`
- New artifact name: `io.getstream:stream-chat-android-offline:STREAM_VERSION`
- Provide the last message when data is load from offline storage

# Nov 24th, 2020 - 4.4.4
This version is a rollback to 4.4.2, The previous release (4.4.3) was not valid due to a problem with the build flow.
We are going to release 4.4.5 with the features introduced by 4.4.3 as soon as the build is back working

# Nov 20th, 2020 - 4.4.3
## stream-chat-android-client
- It's no longer required to wait for `setUser` to finish before querying channels
- `ChatClient::setUser` method allows be called without network connection and will retry to connect when network connection is available

## stream-chat-android-offline
- Fix bug when channels with newer messages don't go to the first position in the list
- Fix Offline usage of `ChatDomain`

# Nov 13th, 2020 - 4.4.2

## stream-chat-android
- Remove `ChatClient` and `ChatDomain` as `ChatUI`'s dependencies
- Replace Glide with Coil - SDK doesn't depend on Glide anymore.
- Remove `BaseStyle` class and extract its properties into `AvatarStyle` and `ReadStateStyle`.
  - Use composition with `AvatarStyle` and `ReadStateStyle` instead of inheriting from `BaseStyle`.
  - Convert to kotlin: `ReadStateView`, `MessageListViewStyle`
- Add `streamShowSendAlsoToChannelCheckbox` attr to `MessageInputView` controlling visibility of "send also to channel" checkbox
- The sample app no longer uses Koin for dependency injection
- Add `streamCopyMessageActionEnabled`, `streamFlagMessageActionEnabled`, and `streamStartThreadMessageActionEnabled` attrs to `MessageListView`
- Validate message text length in MessageInputView.
  - Add property `MessageInputView.maxMessageLength: Int` and show warning once the char limit is exceeded
  - Expose `MessageInputViewModel.maxMessageLength: Int` informing about text length limit of the Channel

## stream-chat-android-client
- Deprecate `User::unreadCount` property, replace with `User::totalUnreadCount`
- Added MarkAllReadEvent
- Fix UpdateUsers call

## stream-chat-android-offline
- Update `totalUnreadCount` when user is connected
- Update `channelUnreadCount` when user is connected
- Fix bug when channels could be shown without names
- Added support for marking all channels as read for the current user.
  - Can be accessed via `ChatDomain`'s use cases (`chatDomain.useCases.markAllRead()...`).
- Fix bug when local channels could be sorted not properly
- Typing events can be all tracked with `ChatDomain.typingUpdates`

# Nov 4th, 2020 - 4.4.1
## Common changes for all artifacts
- Updated dependencies to latest versions (AGP 4.1, OkHttp 4.9, Coroutines 1.3.9, ExoPlayer 2.12.1, etc.)
  - See [PR #757](https://github.com/GetStream/stream-chat-android/pull/757) for full list of version updates
- Revamped `Call` implementations
  - The `Call2` type has been removed, the libraries now all use the same `Call` instead for all APIs
  - `Call` now guarantees callbacks to happen on the main thread
  - Coroutine users can now `await()` a `Call` easily with a provided extension

## stream-chat-android
- Add empty state views to channel list view and message list view components
- Allow setting custom empty state views
- Add loading view to message list view
- Allow setting custom loading view
- Add load more threshold for `MessageListView` and `streamLoadMoreThreshold` attribute
- Fix handling of the `streamShowReadState` attribute on `MessageListView`
- Add `streamShowDeliveredState` XML attribute to `MessageListView`
- Add "loading more" indicator to the `MessageListView`
- Messages in ChannelController were split in messages - New messages and oldMessages for messages coming from the history.

## stream-chat-android-client
- Fix guest user authentication
- Changed API of QuerySort class. You have to specify for what model it is being used.
- Rename `ChannelController` to `ChannelClient`. Deprecate `ChannelController`.
- Replace `ChannelController` subscribe related extension functions with corresponding `ChannelClient` functions
- Move `ChannelClient` extension functions to `io.getstream.chat.android.client.channel` package

## stream-chat-android-offline
- Add GetChannelController use cases which allows to get ChannelController for Channel
- Fix not storing channels when run channels fetching after connection recovery.
- Fix read state getting stuck in unread state

# Oct 26th, 2020 - 4.4.0
## stream-chat-android
- Create custom login screen in sample app
- Bump Coil to 1.0.0
- Add message sending/sent indicators in `MessageListView`
- Add possibility to replace default FileUploader
- Fixes a race condition where client.getCurrentUser() was set too late
- Support for hiding channels
- Makes the number of channels return configurable by adding the limit param to ChannelsViewModelFactory
- Add message sending/sent indicators in `MessageListView`
- Provide ChannelViewModelFactory and ChannelsViewModelFactory by the library to simplify setup
- Fixes for https://github.com/GetStream/stream-chat-android/issues/698 and https://github.com/GetStream/stream-chat-android/issues/723
- Don't show read state for the current user

## stream-chat-android-client
- Fix ConcurrentModificationException in `ChatEventsObservable`
- Add possibility to replace default FileUploader
- Fix anonymous user authentication
- Fix fetching color value from TypedArray

## stream-chat-android-offline
- Channel list now correctly updates when you send a new message while offline. This fixes https://github.com/GetStream/stream-chat-android/issues/698
- Channels now stay sorted based on the QuerySort order (previous behaviour was to sort them once)
- New messages now default to type "regular" or type "ephemeral" if they start with a /
- Improved error logging on sendMessage & sendReaction
- Fixed a race condition that in rare circumstances could cause the channel list to show stale (offline) data
- Fixed a bug with channel.hidden not working correctly
- Fixed crash with absence of user in the UserMap

# Oct 19th, 2020 - 4.3.1-beta-2 (stream-chat-android)
- Allow setting custom `NotificationHandler` in `Chat.Builder`
- Fix unresponsive attachment upload buttons
- Removed many internal implementation classes and methods from the SDK's public API
- Fix sending GIFs from keyboard
- Fix unresponsive attachment upload buttons
- Fix method to obtain initials from user to be shown into the avatar
- Fix method to obtain initials from channel to be shown into the avatar
- Allow setting `ChatLoggerHandler` and `ChatLogLevel` in `Chat.Builder`

# Oct 16th, 2020 - 4.3.1-beta-1 (stream-chat-android)
- Significant performance improvements
- Fix a crash related to behaviour changes in 1.3.0-alpha08 of the AndroidX Fragment library
- Replace Glide with Coil in AttachmentViewHolderMedia (Fix GIFs loading issues)
- `MessageListView.BubbleHelper`'s methods now have nullability annotations, and use primitive `boolean` values as parameters
- Update Offline Support to the [last version](https://github.com/GetStream/stream-chat-android-livedata/releases/tag/0.8.6)

# Oct 16th, 2020 - 0.8.6 (stream-chat-android-offline)
- Improve sync data validation in ChatDomain.Builder
- Removed many internal implementation classes and methods from the SDK's public API
- Significant performance improvements to offline storage
- Default message limit for the queryChannels use case changed from 10 to 1. This is a more sensible default for the channel list view of most chat apps
- Fix QuerySort
- Update client to 1.16.8: See changes: https://github.com/GetStream/stream-chat-android-client/releases/tag/1.16.8

# 1.16.8 - Fri 16th of Oct 2020 (stream-chat-android-client)
- Add `lastUpdated` property to `Channel`

# Oct 14th, 2020 - 4.3.0-beta-6 (stream-chat-android)
- Update to Kotlin 1.4.10
- Fix Typing view behavior
- Fix NPE asking for `Attachment::type`
- Fix ChatDomain initialization issue
- Limit max lines displayed in link previews (5 lines by default, customizable via `streamAttachmentPreviewMaxLines` attribute on `MessageListView`)
- Update Offline Support to the [last version](. See changes: )https://github.com/GetStream/stream-chat-android-livedata/releases/tag/0.8.5)

# 1.16.7 - Wed 14th of Oct 2020 (stream-chat-android-client)
- Removed many internal implementation classes and methods from the SDK's public API
- Improved nullability, restricted many generic type parameters to be non-nullable (set `Any` as their upper bound)
- Use AttachmentsHelper to validate imageUrl instead of just url.

# Oct 14th, 2020 - 0.8.5 (stream-chat-android-offline)
- Use `createdLocallyAt` and `updatedLocallyAt` properties in ChannelController and ThreadController
- Update attachments of message with an old image url, if it's still valid.
- Set attachment fields even if the file upload fails
- Fix NPE while ChatEvent was handled
- Improved nullability, restricted some generic type parameters to be non-nullable (set `Any` as their upper bound)
- Fix method to store date of the last message received into a channel
- Update client to 1.16.7: See changes: https://github.com/GetStream/stream-chat-android-client/releases/tag/1.16.7

# Oct 9th, 2020 - 4.3.0-beta-5 (stream-chat-android)
- Improve selecting non-media attachments
- Fix showing attachments captured with camera
- Add setting type and file size when creating AttachmentMetaData from file
- Remove FileAttachmentListAdapter and methods related to opening files chooser
- Replace isMedia flag with getting type from attachment if possible
- Update ExoPlayer dependency to version [2.12.0](https://github.com/google/ExoPlayer/blob/release-v2/RELEASENOTES.md#2120-2020-09-11)

# 1.16.6 - Fri 9th of Oct 2020 (stream-chat-android-client)
- Add `createdLocallyAt` and `updatedLocallyAt` properties to `Message` type
- Add AttachmentsHelper with hasValidUrl method

# Oct 7th, 2020 - 4.3.0-beta-4 (stream-chat-android)
- For Java clients, the `bindView` methods used to bind a ViewModel and its UI component together are now available with friendlier syntax.
- Calls such as `MessageListViewModelBindingKt.bindView(...);` should be replaced with calls like `MessageListViewModelBinding.bind(...);`
- The `ChannelListViewModelBindingKt` class has been renamed to `ChannelsViewModelBinding`, to match the name of the ViewModel it's associated with.
- Update client to the latest version. See changes: https://github.com/GetStream/stream-chat-android-client/releases/tag/1.16.5
- Update Stream Livedata to the last version. See changes: https://github.com/GetStream/stream-chat-android-livedata/releases/tag/0.8.4

# Oct 7th, 2020 - 0.8.4 (stream-chat-android-offline)
- Update client to 1.16.5: See changes: https://github.com/GetStream/stream-chat-android-client/releases/tag/1.16.5

# 1.16.5 - Wed 7th of Oct 2020 (stream-chat-android-client)
- Add autocomplete filter
- Add @JvmOverloads to QueryUsersRequest constructor
- Improve java interop of `TokenManager`

# Oct 5th, 2020 - 0.8.3 (stream-chat-android-offline)
- Improved message attachment handling. Message is now first added to local storage and the attachment is uploaded afterwards.
- Editing messages now works while offline
- Deprecate SendMessageWithAttachments in favor of SendMessage while specifying attachment.upload
- Fix a bug that caused messages not to load if member limit wasn't specified
- Fix a crash related to reaction data structure
- Fix a bug where network errors (temporary ones) are detected as permanent errors

# 1.16.4 - Mon 5th of Oct 2020 (stream-chat-android-client)
- Add `attachment.upload` and `attachment.uploadState` fields for livedata upload status. These fields are currently unused if you only use the low level client.

# Oct 2nd, 2020 - 4.3.0-beta-3 (stream-chat-android)
- Removed several parameters of `BaseAttachmentViewHolder#bind`, `Context` is now available as a property instead, others should be passed in through the `AttachmentViewHolderFactory` as constructor parameters
- Moved `BaseAttachmentViewHolder` to a new package
- Fix setting read state when user's last read equals message created date
- Skip setting user's read status if last read message is his own
- Make MessageListItem properties abstract
- Change default query sort to "last_updated"
- Fixed attachments logic. Save previously attached files when add more.
- Fixed the bug when it was unable to select new files when you have already attached something.
- Moved `MessageInputView` class to a new package.
- Update Stream Livedata to the last version. See changes: https://github.com/GetStream/stream-chat-android-livedata/releases/tag/0.8.2

# Oct 2nd, 2020 - 0.8.2 (stream-chat-android-offline)
- Request members by default when querying channels

# Sep 30th, 2020 - 4.3.0-beta-2 (stream-chat-android)
- Removed several parameters of `BaseMessageListItemViewHolder#bind`, `Context` is now available as a property instead, others should be passed in through the `MessageViewHolderFactory` as constructor parameters
- Attachment customization methods moved from `MessageViewHolderFactory` to a separate `AttachmentViewHolderFactory` class
- Removed `position` parameter from `MessageClickListener`
- Moved `BaseMessageListItemViewHolder` to a new package
- Update client to the latest version. See changes: https://github.com/GetStream/stream-chat-android-client/releases/tag/1.16.1
- Update Stream Livedata to the last version. See changes: https://github.com/GetStream/stream-chat-android-livedata/releases/tag/0.8.1

# Sep 30th, 2020 - 0.8.1 (stream-chat-android-offline)
- Handle the new `ChannelUpdatedByUserEvent`
- Update client to 1.16.1: See changes: https://github.com/GetStream/stream-chat-android-client/releases/tag/1.16.1
- Improve online status handling
- Replace posting an empty channels map when the channels query wasn't run online and offline storage is empty with error

# 1.16.2 - Wed 30 Sep 2020 (stream-chat-android-client)
- Add `ChatClient::enableSlowMode` method to enable slow mode
- Add `ChatClient::disableSlowMode` method to disable slow mode
- Add `ChannelController::enableSlowMode` method to enable slow mode
- Add `ChannelController::disableSlowMode` method to disable slow mode
- Add `Channel::cooldown` property to know how configured `cooldown` time for the channel
- Fix FirebaseMessageParserImpl.verifyPayload() logic
- Fix notification display condition
- Fix Socket connection issues

# 1.16.1 - Wed 25 Sep 2020 (stream-chat-android-client)
- Remove `User` field on `ChannelUpdatedEvent`
- Add new chat event type -> `ChannelUpdatedByUserEvent`
- Add `ChatNotificationHandler::getFirebaseInstanceId` method to provide a custom `FirebaseInstanceId`
- Add `NotificationConfig::useProvidedFirebaseInstance` conf

# Sep 23rd, 2020 - 4.3.0-beta-1 (stream-chat-android)
- Update livedata/client to latest version. See changes: https://github.com/GetStream/stream-chat-android-client/releases/tag/1.16.0

# 1.16.0 - Wed 23 Sep 2020 (stream-chat-android-client)
- Removed message.channel, this is a backwards incompatible change
- Ensure that message.cid is always available

The SDK was providing message.cid and message.channel in some cases, but not always.
Code that relied on those fields being populated caused bugs in production.

If you were relying on message.channel it's likely that you were running into bugs.
We recommend using one of these alternatives:

- message.cid if you just need a reference to the channel
- the channel object provided by client.queryChannel(s) if you need the full channel data
- channelController.channelData livedata object provided by the livedata package (automatically updated if channel data changes)
- channelController.toChannel() function provided by the livedata package

# Sep 23rd, 2020 - 0.8.0 (stream-chat-android-offline)
- Update client to 1.16.0: See changes: https://github.com/GetStream/stream-chat-android-client/releases/tag/1.16.0

# Sep 23rd, 2020 - 0.7.7 (stream-chat-android-offline)
- Fix crash when map channels DB entity to Channel
- Add posting empty channels map when queryChannels fails either offline and online which prevents infinite loader

# 1.15.6 - Wed 23 Sep 2020 (stream-chat-android-client)
- Convert ChatError to plain class. Changes in ChatLogger interface.
- Update events fields related to read status - remove "unread_messages" field and add "unread_channels" to NewMessageEvent, NotificationMarkReadEvent, and NotificationMessageNewEvent
- Mark ChatEvents containing the user property by the UserEvent interface.
- Simplified the event handling APIs, deprecated `ChatObservable`. See [the migration guide](https://github.com/GetStream/stream-chat-android-client/wiki/Migrating-from-the-old-event-subscription-APIs) for details on how to easily adopt the new APIs.

# Sep 23rd, 2020 - 4.2.11-beta-13 (stream-chat-android)
- Adjust ChatSocketListener to new events(NewMessageEvent, NotificationMarkReadEvent, NotificationMessageNewEvent) properties.
- Fix "load more channels"
- Update client to the latest version. See changes: https://github.com/GetStream/stream-chat-android-client/releases/tag/1.15.6
- Update Stream Livedata to the last version. See changes: https://github.com/GetStream/stream-chat-android-livedata/releases/tag/0.7.7

# Sep 18th, 2020 - 4.2.11-beta-12 (stream-chat-android)
- Implement Giphy actions handler
- Fix .gif preview rendering on message list
- Fix thread shown issue after sending message to a channel
- Remove border related attributes from MessageInputView. Add close button background attribute to MessageInputView.
- Improve setting user in sample app
- Add updating message read state after loading first messages
- Wrap Attachment into AttachmentListItem for use in adapter
- Properly show the message date
- Revamp MessageListView adapter customization, introduce ListenerContainer to handle all ViewHolder listeners
- Fix default filters on `ChannelsViewModelImpl`
- Update client to the latest version. See changes: https://github.com/GetStream/stream-chat-android-client/releases/tag/1.15.5
- Update Stream Livedata to the last version. See changes: https://github.com/GetStream/stream-chat-android-livedata/releases/tag/0.7.6

# Sep 18th, 2020 - 0.7.6 (stream-chat-android-offline)
- Store needed users in DB
- Stop trying to execute background sync in case ChatDomain.offlineEnabled is set to false
- Fix Socket Connection/Reconnection
- Update client to the latest version. See changes: https://github.com/GetStream/stream-chat-android-client/releases/tag/1.15.5

# 1.15.5 - Fri 18 Sep 2020 (stream-chat-android-client)
- Fix Socket Connection/Reconnection

# Sep 15th, 2020 - 0.7.5 (stream-chat-android-offline)
- Fix offline support for adding and removing reactions
- Fix crash when creating a channel while channel.createdBy is not set

# Sep 14th, 2020 - 0.7.4 (stream-chat-android-offline)
- Remove duplicates of new channels
- Improve tests
- Remove some message's properties that are not used anymore GetStream/stream-chat-android-client#69
- Update client to the latest version. See changes: https://github.com/GetStream/stream-chat-android-client/releases/tag/1.15.4

# 1.15.4 - Fri 11 Sep 2020 (stream-chat-android-client)
- Fix Socket Disconnection
- Remove useless message's properties (isStartDay, isYesterday, isToday, date, time and commandInfo)
- Forbid setting new user when previous one wasn't disconnected

# Sep 8th, 2020 - 0.7.3 (stream-chat-android-offline)
- Add usecase to send Giphy command
- Add usecase to shuffle a Gif on Giphy command message
- Add usecase to cancel Giphy Command
- Update client to the latest version. See changes: https://github.com/GetStream/stream-chat-android-client/releases/tag/1.15.3

# 1.15.3 - Tue 7 Sep 2020 (stream-chat-android-client)
- Add send action operation to ChannelController
- Fix serialized file names of SendActionRequest
- Fix `ConnectedEvent` parse process

# Sep 4th, 2020 - 4.2.11-beta-11 (stream-chat-android)
- Fix uploading files and capturing images on Android >= 10
- Fix `AvatarView`: Render lastActiveUsers avatars when channel image is not present

# 1.15.2 - Tue 1 Sep 2020 (stream-chat-android-client)
- `ChannelResponse.watchers` is an array of User now
- `Watcher` model has been removed, `User` model should be used instead
- `QueryChannelsRequet` has a new field called `memberLimit` to limit the number of members received per channel

# Aug 28th, 2020 - 4.2.11-beta-9 (stream-chat-android)
- Update event structure
- Update client to the latest version. See changes: https://github.com/GetStream/stream-chat-android-client/releases/tag/1.15.1
- Update Stream Livedata to the last version. See changes: https://github.com/GetStream/stream-chat-android-livedata/releases/tag/0.7.2

# 1.15.1 - Thu 28 Aug 2020 (stream-chat-android-client)
- New MapAdapter that omit key that contains null values or emptyMaps
- Null-Check over Watchers response

## Aug 23th, 2020 - 4.2.11-beta-8 (stream-chat-android)
- Fix Upload Files
- Update RecyclerView Lib
- Update Notification Customization

# Aug 28th, 2020 - 0.7.2 (stream-chat-android-offline)
- Update client to the latest version. See changes: https://github.com/GetStream/stream-chat-android-client/releases/tag/1.15.1

# Aug 28th, 2020 - 0.7.1 (stream-chat-android-offline)
- Keep order when retry to send a message
- Fix message sync logic and message sending success event emitting
- Update client to the latest version. See changes: https://github.com/GetStream/stream-chat-android-client/releases/tag/1.15.0

# Aug 20th, 2020 - 0.7.0 (stream-chat-android-offline)
- Update to version 0.7.0

# 1.15.0 - Thu 20 Aug 2020 (stream-chat-android-client)
- Refactor ChatEvents Structure

# 1.14.0 - Thu 20 Aug 2020 (stream-chat-android-client)
- Decouple cloud messages handler logic from configuration data
- Fix createChannel methods

# 1.13.3 - Tue 18 Aug 2020 (stream-chat-android-client)
- Set message as optional when updating a channel

# 1.13.2 - Fri 14 Aug 2020 (stream-chat-android-client)
- Reduce TLS Latency

# 1.13.1 - Fri 7 Aug 2020 (stream-chat-android-client)
- Fix DateParser

## Aug 5th, 2020 - 4.2.11-beta-7 (stream-chat-android)
- Update Stream Livedata to the last version. See changes: https://github.com/GetStream/stream-chat-android-livedata/releases/tag/0.6.9
- Fix channel name validation in CreateChannelViewModel
- Add `ChannelsView.setViewHolderFactory(factory: ChannelViewHolderFactory)` function
- Fix Fresco initialization
- Fix method to add/remove reaction

# Aug 3nd, 2020 - 0.6.9 (stream-chat-android-offline)
- Fix `QuerySort`

# 1.13.0 - Tue 28 Jul 2020 (stream-chat-android-client)
- Add `Client.flagUser()` method to flag an User
- Add `Client.flagMessage()` method to flag a Message
- Deprecated method `Client.flag()` because was a bit confusing, you should use `client.flagUser()` instead

# 1.12.3 - Mon 27 Jul 2020 (stream-chat-android-client)
- Fix NPE on TokenManagerImpl
- Upgrade Kotlin to version 1.3.72
- Add Kotlin Proguard Rules

# Jul 20th, 2020 - 0.6.8 (stream-chat-android-offline)
- Fix `NotificationAddedToChannelEvent` event handling

# 1.12.2 - Fri 17 Jul 2020 (stream-chat-android-client)
- Add customer proguard rules

# 1.12.1 - Wed 15 Jul 2020 (stream-chat-android-client)
- Add customer proguard rules

## Jul 13th, 2020 - 4.2.11-beta-6 (stream-chat-android)
- Update client to the latest version. See changes: https://github.com/GetStream/stream-chat-android-client/releases/tag/1.10.0
- Update Stream Livedata to the last version. See changes: https://github.com/GetStream/stream-chat-android-livedata/releases/tag/0.6.7
- Refactor ChannelHeaderView
- Refactor MessageInputView
- Refactor Permission Checker Behavior
- Refactor MessageListVIew
- Fix Send Attachment Behavior
- Fix "Take Picture/Record Video" Behavior
- Add option to show empty view when there are no channels
- Add option to send a message to a thread
- Allow to switch user / logout

# 1.12.0 - Mon 06 Jul 2020 (stream-chat-android-client)
- Add mute and unmute methods to channel controller

# 1.11.0 - Mon 06 Jul 2020 (stream-chat-android-client)
- Fix message mentioned users

# Jul 3nd, 2020 - 0.6.7 (stream-chat-android-offline)
- Update client to the latest version. See changes: https://github.com/GetStream/stream-chat-android-client/releases/tag/1.10.0
- Implement Thread Behavior

# 1.10.0 - Wed 29 June 2020 (stream-chat-android-client)
- Add mute and unmute channels
- Add `notification.channel_mutes_updated` socket even handling
- Add user.channelMutes field
- Improve error logging
- Add invalid date format handling (channel.config dates might be invalid)

# 1.9.3 - Wed 29 June 2020 (stream-chat-android-client)
- Add raw socket events logging. See with tag `Chat:Events`

# Jun 24th, 2020 - 0.6.6 (stream-chat-android-offline)
- Update client to the latest version. See changes: https://github.com/GetStream/stream-chat-android-client/releases/tag/1.9.2

# 1.9.2 - Wed 24 June 2020 (stream-chat-android-client)
- Add `show_in_channel` attribute to `Message` entity

# 1.9.1 - Mue 23 June 2020 (stream-chat-android-client)
- Fix multithreaded date parsing

# 1.9.0 - Mon 22 June 2020 (stream-chat-android-client)
- Fix search message request body
  🚨 Breaking change:
- client.searchMessages signature has been changed: query removed, added channel filter

# 1.8.1 - Thu 18 June 2020 (stream-chat-android-client)
- Fix UTC date for sync endpoint
- Fix inhered events parsing
- Fix custom url setter of ChatClient.Builder

# Jun 16th, 2020 - 0.6.5 (stream-chat-android-offline)
- Fixed crash caused by `NotificationMarkReadEvent.user` value being sent null.
- Solution: using the current user which was set to the ChatDomain instead of relying on event's data.

# 1.8.0 - Thu 12 June 2020 (stream-chat-android-client)
- Add sync api call

# Jun 12th, 2020 - 0.6.4 (stream-chat-android-offline)
- Add attachment.type when upload a file or image

# 1.7.0 - Thu 12 June 2020 (stream-chat-android-client)
- Add query members call

# Jun 11th, 2020 - 0.6.3 (stream-chat-android-offline)
- Create a new UseCase to send messages with attachments

# Jun 11th, 2020 - 0.6.2 (stream-chat-android-offline)
- Update client to the latest version. See changes: https://github.com/GetStream/stream-chat-android-client/releases/tag/1.6.1

# 1.6.1 - Thu 11 June 2020 (stream-chat-android-client)
- Add MimeType on sendFile and sendImage methods

# 1.6.0 - Mon 8 June 2020 (stream-chat-android-client)
- Add translations api call and update message with `i18n` field. Helper `Message` extensions functions are added.

## Jun 4th, 2020 - 4.2.11-beta-5 (stream-chat-android)
- Update livedata dependency to fix crash when NotificationMarkReadEvent received
- Add mavenLocal() repository

## Jun 4th, 2020 - 4.2.11-beta-4 (stream-chat-android)
- Fix crash when command (`/`) is typed.

## Jun 3rd, 2020 - 4.2.11-beta (stream-chat-android)
- Fix `AvatarView` crash when the view is not attached

# 1.5.4 - Wed 3 June 2020 (stream-chat-android-client)
- Add optional `userId` parameter to `Channel.getUnreadMessagesCount` to filter out unread messages for the user

# 1.5.3 - Wed 3 June 2020 (stream-chat-android-client)
- Fix switching users issue: `disconnect` and `setUser` resulted in wrong user connection

# 1.5.2 - Tue 2 June 2020 (stream-chat-android-client)
- Fix `ConcurrentModificationException` on multithread access to socket listeners

# May 30th, 2020 - 0.6.1 (stream-chat-android-offline)
- Use the new low level client syntax for creating a channel with members
- Fallback to a default channel config if the real channel config isn't available yet. This fixes GetStream/stream-chat-android#486

# May 27th, 2020 - 0.6.0 (stream-chat-android-offline)
- Update client to the latest version: https://github.com/GetStream/stream-chat-android-client/releases/tag/1.5.0

# 1.5.1 - Wed 27 May 2020 (stream-chat-android-client)
- Add filter contains with any value

# May 26th, 2020 - 0.5.2 (stream-chat-android-offline)
- Test cases for notification removed from channel had the wrong data structure. This caused a crash when this event was triggered.

# 1.5.0 - Mon 26 May 2020 (stream-chat-android-client)
🚨 Breaking change:
- Add new constructor field to `Channel`: `team`
- Add new constructor field to `User`: `teams`

✅ Other changes:
- Add `Filter.contains`

# 1.4.17 - Mon 26 May 2020 (stream-chat-android-client)
- Fix loop on client.create
- Fix crash when backend sends first event without me

# May 25th, 2020 - 0.5.1 (stream-chat-android-offline)
- Update client to the latest version. See changes: https://github.com/GetStream/stream-chat-android-client/releases/tag/1.4.16

# 1.4.16 - Mon 25 May 2020 (stream-chat-android-client)
Breaking change:
- `Command` fields are mandatory and marked as non-nullable

# May 24th, 2020 - 0.5.0 (stream-chat-android-offline)
Livedata now supports all events exposed by the chat API. The 3 new events are:
- Channel truncated
- Notification channel truncated
- Channel Deleted
  This release also improves how new channels are created.

# May 23rd, 2020 - 0.4.8 (stream-chat-android-offline)
- NotificationMessageNew doesn't specify event.message.cid, this was causing issues with offline storage. The test suite has been updated and the issue is now resolved. Also see: GetStream/stream-chat-android#490

# May 23rd, 2020 - 0.4.7 (stream-chat-android-offline)
- Fixed NPE on MemberRemoved event GetStream/stream-chat-android#476
- Updates low level client to fix GetStream/stream-chat-android#492

# 1.4.15 - Fri 22 May 2020 (stream-chat-android-client)
- Add events: `ChannelTruncated`, `NotificationChannelTruncated`, `NotificationChannelDeleted`

# 1.4.13 - Fri 22 May 2020 (stream-chat-android-client)
🚨 Breaking change:
- Fields `role` and `isInvited` of ``Member` fields optional

# 1.4.12 - Fri 22 May 2020 (stream-chat-android-client)
🚨 Breaking change:
- `Member` model is cleaned up from non existing fields

# May 20th, 2020 - 0.4.6 (stream-chat-android-offline)
- Update client to the latest version. See changes: https://github.com/GetStream/stream-chat-android-client/releases/tag/1.4.11

# 1.4.11 - Tue 19 May 2020 (stream-chat-android-client)
🚨 Breaking change:
- `markRead` of ``ChatClient` and `ChannelController` return `Unit` instead of `ChatEvent`

✅ Other changes:
- Fix null fields which are not marked as nullable

# 1.4.10 - Tue 19 May 2020 (stream-chat-android-client)
- Fix add member invalid api key

# 1.4.9 - Mon 18 May 2020 (stream-chat-android-client)
🚨 Breaking change:
- `markRead` of ``ChatClient` and `ChannelController` return `Unit` instead of `ChatEvent`

✅ Other changes:
- Fix `ChannelController.markRead`: was marking read all channels instead of current one
- `ChatClient.markRead` accepts optional `messageId`

# 1.4.8 - Mon 18 May 2020 (stream-chat-android-client)
- Add handling invalid event payload

# May 16th, 2020 - 0.4.5 (stream-chat-android-offline)
- Improved handling of unread counts. Fixes GetStream/stream-chat-android#475

# May 16th, 2020 - 0.4.4 (stream-chat-android-offline)
- GetStream/stream-chat-android#476

## May 15th, 2020 - 4.2.10-beta (stream-chat-android)
- Update to the latest livedata: 0.6.1

# May 15th, 2020 - 0.4.3 (stream-chat-android-offline)
- Resolves this ticket: GetStream/stream-chat-android#479

## May 29th, 2020 - 4.2.9-beta-3 (stream-chat-android)
- Fix AttachmentViewHolder crash when user sends message with plain/no-media url

## May 15th, 2020 - 4.2.9-beta-2 (stream-chat-android)
- Update to the latest livedata: 0.6.0

## May 15th, 2020 - 4.2.8-beta-1 (stream-chat-android)
- Update to the latest livedata: 0.4.6

## May 15th, 2020 - 4.2.6 (stream-chat-android)
- Fix Avatar crash if channel/user initials are empty

# 1.4.7 - Tue 14 May 2020 (stream-chat-android-client)
- Add more channel creation signatures to `Client` and `ChannelController`

# 1.4.6 - Tue 14 May 2020 (stream-chat-android-client)
- Move channel out of message constructor

## May 13th, 2020 - 4.2.5 (stream-chat-android)
- Create new `AvatarView`
- Glide Redirect issues resolved
- Bugfix release for livedata, updated to 0.4.2

# May 13th, 2020 - 0.4.2 (stream-chat-android-offline)
-NotificationAddedToChannelEvent cid parsing didn't work correctly. This has been fixed in 0.4.2

# May 13th, 2020 - 0.4.1 (stream-chat-android-offline)
- There was an issue with the 0.4.0 and the data structure for NotificationMarkRead

# May 13th, 2020 - 0.4.0 (stream-chat-android-offline)
## Features:
- Massive improvement to javadoc/dokka
- Support for user ban events. Exposed via chatDomain.banned
- Muted users are available via chatDomain.muted
- Support for notificationMarkRead, invite and removed from channel events
- Support for deleting channels
- Support for silent messages
- Creating channels with both members and additional data works now
- User presence is enabled

##Bugfixes:
- No longer denormalizing channelData.lastMessageAt
- Fixed an issue with channel event handling and the usage of channel.id vs channel.cid
- Changed channelData.createdBy from lateinit to a regular field

##Other:
- Moved from Travis to Github actions

# 1.4.5 - Tue 12 May 2020 (stream-chat-android-client)
- add message.silent field
- add extension properties `name` and `image` to `Channel` and `User`

## March 11th, 2020 - 3.6.5 (stream-chat-android)
- Fix reaction score parser casting exception

# May 8th, 2020 - 0.3.4 (stream-chat-android-offline)
- added support for muting users
- store the current user in offline storage
- performance tests
- removed launcher icons from lib
- forward compatibility with new event sync endpoint
- support for reaction scores

# 1.4.3 - Thu 7 May 2020 (stream-chat-android-client)
- fix type erasure of parsed collections: `LinkedTreeMap`, but not `List<Reaction>`

# 1.4.2 - Mon 4 May 2020 (stream-chat-android-client)
- add `reactionScores` to `Message`
- fix null write crash of CustomObject nullable field
- fix extraData duplicated fields

# May 2nd, 2020 - 0.3.1 (stream-chat-android-offline)
- Make the channel unread counts easily accessible via channel.unreadCount
- Support for muting users
- Detection for permanent vs temporary errors (which helps improve retry logic)
- Bugfix: Fixes edge cases where recovery flow runs before the existing API calls complete

# 1.4.0 - Fri 1 May 2020 (stream-chat-android-client)
- fix `QueryChannelRequest` when `withMessages/withMembers` is called, but messages were not returned
- add `unreadMessages` to `ChannelUserRead`. Add extension for channel to count total unread messages: `channel.getUnreadMessagesCount()`

# 1.3.0 - Wed 30 Apr 2020 (stream-chat-android-client)
🚨 Breaking changes:
- `TokenProvider` signature enforces async execution
- make socket related classes internal

✅ Other changes
- fix endlessly hanging request in case setUser is not called
- fix expired token case on socket connection
- fix client crash if TokenProvider throws an exception

# Apr 29th, 2020 - 0.3.0 (stream-chat-android-offline)
- Handle edge cases where events are received out of order
- KTlint, travis and coverage reporting
- Interfaces for use cases and controllers for easier testing
- Channel data to isolate channel data vs rest of channel state
- Java version of code examples
- Handle edge cases for channels with more than 100 members
- Test coverage on mark read
- Bugfix queryChannelsController returning duplicate channels
- Support for hiding and showing channels
- Full offline pagination support (including the difference between GTE and GT filters)

# 1.2.2 - Wed 29 Apr 2020 (stream-chat-android-client)
🚨 Breaking changes:
- fields of models are moved to constructors: `io.getstream.chat.android.client.models`
- field of Device `push_provider` renamed to `pushProvider` and moved to constructor

✅ Other changes
- added local error codes with descriptions: `io.getstream.chat.android.client.errors.ChatErrorCode`
- fix uncaught java.lang.ExceptionInInitializerError while parsing custom object

# Apr 22nd, 2020 - 0.2.1 (stream-chat-android-offline)
- Better handling for missing cids

# Apr 22nd, 2020 - 0.2.0 (stream-chat-android-offline)
- Test suite > 100 tests
- Sample app (stream-chat-android) works
- Full offline sync for channels, messages and reactions
- Easy to use livedata objects for building your own UI

# Apr 22nd, 2020 - 0.1.0 (stream-chat-android-offline)
- First Release

## March 3rd, 2020 - 3.6.5 (stream-chat-android)
- Fix crash on sending Google gif

## March 3rd, 2020 - 3.6.4 (stream-chat-android)
- Update default endpoint: from `chat-us-east-1.stream-io-api.com` to `chat-us-east-staging.stream-io-api.com`
- update target api level to 29
- Fixed media playback error on api 29 devices
- Added score field to reaction model

## January 28th, 2020 - 3.6.3 (stream-chat-android)
- ViewModel & ViewHolder classes now use protected instead of private variables to allow customization via subclassing
- ChannelViewHolderFactory is now easier to customize
- Added ChannelViewHolder.messageInputText for 2 way data binding
- Documentation improvements
- Fix problem with wrong scroll position

## January 10th, 2020 - 3.6.2 (stream-chat-android)
- Enable multiline edit text
- Fix deprecated getColumnIndexOrThrow for 29 Api Level

## January 7th, 2020 - 3.6.1 (stream-chat-android)
- Add navigation components with handler to override default behaviour

## Breaking changes:
###
- `OpenCameraViewListener` is replaced with CameraDestination

## January 6th, 2020 - 3.6.0 (stream-chat-android)
- Add `MessageSendListener` interface for sending Message
- Update `README` about Customizing MessageInputView
- Client support for anonymous and guest users
- Client support initialization with Configurator
- Support auto capitalization for keyboard
- Add `NotificationManager` with customization opportunity
- Update `UpdateChannelRequest` for reserved fields
- renamed `MoreActionDialog` to `MessageMoreActionDialog`
- Add `StreamLoggerHandler` interface for custom logging client data
- Add logging customization ability
- fix markdown for mention if there is no space at prefix @
- fix Edit Attachment behavior
- add support for channel.hide with clear history + events
- Fix crash in AttachmentActivity and AttachmentDocumentActivity crash when app is killed in background
- Add utility method StreamChat.isConnected()

#### Breaking changes:

##### Channel hide request
- `Channel:hide` signature has changed: `HideChannelRequest` must be specified as first parameter
- `Client:hideChannel` signature has changed: `HideChannelRequest` must be specified as second parameter
- `ChannelListViewModel:hideChannel` signature has changed: `HideChannelRequest` must be specified as second parameter

##### How to upgrade
To keep the same behavior pass `new HideChannelRequest()` as request parameter to match with the new signature.

## December 9th, 2019 - 3.5.0 (stream-chat-android)
- Fix set typeFace without custom font
- Fix channel.watch (data payload was not sent)
- Fix API 23 compatibility
- Add Attachment Border Color attrs
- Add Message Link Text Color attrs
- Add custom api endpoint config to sample app and SDK

## November 28th, 2019 - 3.4.1 (stream-chat-android)
- Fix Giphy buttons alignments
- Add Giphy error cases handling
- Update http related issues documentation


## November 28th, 2019 - 3.4.0 (stream-chat-android)
- Custom font fot the whole SDK
- Custom font per TextView
- Ignore sample app release unit tests, keep debug tests
- Added AttachmentBackgroundColorMine/Theirs
- Fix Edit/Delete thread parent message
- Replace fadein/fadeout animation of parent/current thread with default RecyclerView animation

## November 5th, 2019 - 3.3.0 (stream-chat-android)
- Fix Concurrent modification when removing member from channel
- Fix automention input issue
- Fix Sent message progress infinite
- Fix channel delete event handling in ChannelList view model
- Fix attachment duplicated issue when message edit
- Add File Upload 2.0
- Add editMessage function in Channel View Model
- Fix JSON encoding always omits null fields
- Sample app: add version header, release version signing
- Add Message Username and Date attrs


## November 5th, 2019 - 3.2.1 (stream-chat-android)
- Fixed transparency issues with user profile images on older devices
- Better channel header title for channels without a name
- Fixed read count difference between own and other users' messages
- Fixed Video length preview
- Catch error body parsing errors
- Do not show commands list UI when all commands are disabled
- Renamed `MessageInputClient` to `MessageInputController`
- Added Large file(20MB) check for uploading file
- Added streamUserNameShow and streamMessageDateShow in `MessageListViewStyle`
- Fixed channel header title position issue when Last Active is hidden


## October 25th, 2019 - 3.2.0 (stream-chat-android)
- Added event interceptors to `ChannelListViewModel`

## October 24th, 2019 - 3.1.0 (stream-chat-android)
- Add channel to list when the user is added
- Add `onUserDisconnected` event
- Make sure channel list view model is cleared when the user disconnects
- Fix bug with `setUser` when user data is not correctly URI encoded
- Add debug/info logging
- Add Attrs for DateSeparator

## Oct 23th, 2019 - 3.0.2 (stream-chat-android)
- Fix NPE with restore from background and null users

## Oct 22th, 2019 - 3.0.1 (stream-chat-android)
- Fix NPE with empty channel lists

## Oct 21th, 2019 - 3.0.0 (stream-chat-android)
- Added support for message search `client.searchMessages`
- Better support for query user options
- Update channel update signature
- Fix disconnection NPE
- Minor bugfixes
- Remove file/image support
- Expose members and watchers pagination options for query channel

#### Breaking changes
- `Channel.update` signature has changed

## Oct 16th, 2019 - 2.3.0 (stream-chat-android)
- Added support for `getReactions` endpoint
- Calls to `ChannelListViewModel#setChannelFilter` will reload the list of channels if necessary
- Added support for `channel.stopWatching()`
- Improved error message for uploading large files
- Remove error messages after you send a message (similar behaviour to Slack)
- Fixed slash command support on threads
- Improved newline handling
- Improved thread display
- Expose ban information for current user (`User#getBanned`)
- Bugfix on attachment size
- Added support for accepting and rejecting channel invites
- Expose current user LiveData with `StreamChat.getCurrentUser()`

## Oct 14th, 2019 - 2.2.1 (stream-chat-android)
- Renamed `FileSendResponse` to `UploadFileResponse`
- Renamed `SendFileCallback` to `UploadFileCallback`
- Removed `SendMessageRequest`
- Updated `sendMessage` and `updateMessage` from `Client`
- Added devToken function for setUser of Client
- Added a callback as an optional last argument for setUser functions
- Added ClientState which stores users, current user, unreadCount and the current user's mutes
- Added notification.mutes_updated event
- Add support for add/remove channel members
- Expose channel unread messages counts for any user in the channel

## Oct 9, 2019 - 2.2.0 (stream-chat-android)
- Limit message input height to 7 rows
- Fixed thread safety issues on Client.java
- Fixed serialization of custom fields for message/user/channel and attachment types
- Added support for distinct channels
- Added support to Channel hide/show
- Improved client error reporting (we now return a parsed error response when available)
- General improvements to Message Input View
- Added ReactionViewClickListener
- Added support for banning and unbanning users
- Added support for deleting a channel
- Add support for switching users via `client.disconnect` and `client.setUser`
- Add `reload` method to `ChannelListViewModel`
- Bugfix: hides attachment drawer after deny permission
- Add support for update channel endpoint
- Add PermissionRequestListener for Permission Request

## September 28, 2019 - 2.1.0 (stream-chat-android)
- Improved support for regenerating expired tokens

#### Breaking changes:
- `MessageInputView#progressCapturedMedia(int requestCode, int resultCode, Intent data)` renamed into `captureMedia(int requestCode, int resultCode, Intent data)`
- `binding.messageInput.permissionResult(requestCode, permissions, grantResults)` in `onRequestPermissionsResult(requestCode, permissions, grantResults) of `ChannelActivity`

## September 28, 2019 - 2.0.1 (stream-chat-android)
- Fix channel list ordering when a channel is added directly from Android
- Better Proguard support

## September 26, 2019 - 2.0.0 (stream-chat-android)
- Simplify random access to channels
- Channel query and watch methods now work the same as they do on all other SDKs

#### Breaking changes:
- `channel.query` does not watch the channel anymore, to retrieve channel state and watch use `channel.watch`
- `client.getChannelByCID` is now private, use one of the `client.channel` methods to get the same (no null checks needed)<|MERGE_RESOLUTION|>--- conflicted
+++ resolved
@@ -58,11 +58,8 @@
 ### 🐞 Fixed
 - Fixed user avatar in navigation drawer of the sample app. [#4050](https://github.com/GetStream/stream-chat-android/pull/4050)
 - The commands button in `MessageComposerView` can now be used to hide the command suggestion popup. [#4041](https://github.com/GetStream/stream-chat-android/pull/4041)
-<<<<<<< HEAD
+- Fixed stale online member count in `MessageListHeaderView` when a member leaves the channel. [#4072](https://github.com/GetStream/stream-chat-android/pull/4072)
 - Now disabling "Quotes" option in the dashboard hides the "Reply" option in the message list. [#4074](https://github.com/GetStream/stream-chat-android/pull/4074)
-=======
-- Fixed stale online member count in `MessageListHeaderView` when a member leaves the channel. [#4072](https://github.com/GetStream/stream-chat-android/pull/4072)
->>>>>>> 710dba01
 
 ### ⬆️ Improved
 - Added check to hide command button if no commands are available in `MessageInputView` and `MessageComposerView`. [#4057](https://github.com/GetStream/stream-chat-android/pull/4057)
@@ -78,11 +75,8 @@
 ## stream-chat-android-compose
 ### 🐞 Fixed
 - Fixed the online member count indicator in the message list header. Previously it did not properly track members going offline. [#4043](https://github.com/GetStream/stream-chat-android/pull/4043)
-<<<<<<< HEAD
+- Fixed stale online member count in `MessageListHeader` when a member leaves the channel. [#4072](https://github.com/GetStream/stream-chat-android/pull/4072)
 - Now disabling "Quotes" option in the dashboard hides the "Reply" option in the message list. [#4074](https://github.com/GetStream/stream-chat-android/pull/4074)
-=======
-- Fixed stale online member count in `MessageListHeader` when a member leaves the channel. [#4072](https://github.com/GetStream/stream-chat-android/pull/4072)
->>>>>>> 710dba01
 
 ### ⬆️ Improved
 - Added check to hide command button if no commands are available in `MessageComposer`. [#4057](https://github.com/GetStream/stream-chat-android/pull/4057)
