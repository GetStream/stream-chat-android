--- conflicted
+++ resolved
@@ -47,14 +47,8 @@
 
 ## stream-chat-android-ui-components
 ### 🐞 Fixed
-<<<<<<< HEAD
-- Fixed a crash when passing content URIs without duration metadata to the `StorageHelper::.getAttachmentsFromUriList` method. [#4002](https://github.com/GetStream/stream-chat-android/pull/4002)
-- Image attachment containers now posses the correct fixed size prior to loading, avoiding message items around messages containing images from "jumping". This is applicable only to image attachments which contain non-null values`Attachment.originalWidth` and `Attachment.originalHeight` properties. [#4011](https://github.com/GetStream/stream-chat-android/pull/4011)
-- Fixed a bug when a reaction left by the current user appears as a reaction left by some other user. [#4035](https://github.com/GetStream/stream-chat-android/pull/4035)
+- Fixed user avatar in navigation drawer of the sample app. [#4050](https://github.com/GetStream/stream-chat-android/pull/4050)
 - The commands button in `MessageComposerView` can now be used to hide the command suggestion popup. [#4041](https://github.com/GetStream/stream-chat-android/pull/4041)
-=======
-- Fixed user avatar in navigation drawer of the sample app. [#4050](https://github.com/GetStream/stream-chat-android/pull/4050)
->>>>>>> 840e4291
 
 ### ⬆️ Improved
 - Added check to hide command button if no commands are available in `MessageInputView` and `MessageComposerView`. [#4057](https://github.com/GetStream/stream-chat-android/pull/4057)
