--- conflicted
+++ resolved
@@ -17,12 +17,10 @@
 - Catch error body parsing errors
 - Do not show commands list UI when all commands are disabled
 - Renamed `MessageInputClient` to `MessageInputController`
-<<<<<<< HEAD
 - Added Large file(20MB) check for uploading file
-=======
 - Added streamUserNameShow and streamMessageDateShow in `MessageListViewStyle`
 - Fixed channel header title position issue when Last Active is hidden
->>>>>>> 6c9fd8de
+
 
 ## October 25th, 2019 - 3.2.0
 
