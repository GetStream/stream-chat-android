--- conflicted
+++ resolved
@@ -146,20 +146,18 @@
 
 ### ❌ Removed
 
-<<<<<<< HEAD
+## stream-chat-android-markdown-transformer
+### 🐞 Fixed
+
+### ⬆️ Improved
+
+### ✅ Added
+
+### ⚠️ Changed
+
+### ❌ Removed
+
 <!-- UNRELEASED END -->
-=======
-## stream-chat-android-markdown-transformer
-### 🐞 Fixed
-
-### ⬆️ Improved
-
-### ✅ Added
-
-### ⚠️ Changed
-
-### ❌ Removed
-
 
 # December 30th, 2021 - 4.25.1
 ## stream-chat-android-client
@@ -246,7 +244,6 @@
 ### ❌ Removed
 - Removed some redundant components from separate files and the `components` package [#2795](https://github.com/GetStream/stream-chat-android/pull/2795)
 
->>>>>>> f4cc8c92
 
 # December 9th, 2021 - 4.24.0
 ## stream-chat-android-offline
