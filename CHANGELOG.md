--- conflicted
+++ resolved
@@ -18,11 +18,8 @@
 ### ⬆️ Improved
 
 ### ✅ Added
-<<<<<<< HEAD
 - Add `filter_tags` to `Channel`. [#6006](https://github.com/GetStream/stream-chat-android/pull/6006)
-=======
 - Add option to hide history before given date when adding members to a channel. [#6020](https://github.com/GetStream/stream-chat-android/pull/6020)
->>>>>>> 5b099575
 
 ### ⚠️ Changed
 
