# UNRELEASED CHANGELOG
## Common changes for all artifacts
### 🐞 Fixed

### ⬆️ Improved

### ✅ Added

### ⚠️ Changed

### ❌ Removed

## stream-chat-android-client
### 🐞 Fixed

### ⬆️ Improved
- Show rounded avatars on Push Notification when `MessagingStyleNotificationHandler` is used. [#4059](https://github.com/GetStream/stream-chat-android/pull/4059)

### ✅ Added
<<<<<<< HEAD
- Method to switch between users `ChatClient.switchUser`. Can user use when switching between user to simplify code for disconnecting and connecting to the SDK. [#4018](https://github.com/GetStream/stream-chat-android/pull/4018)
=======
- Added `UploadedFile` which represents an uploaded file. It contains the url to the file under the property `file`, and a thumbnail of the file under the property `thumbUrl`. Thumbnails are usually returned when uploading a video file. [#4058](https://github.com/GetStream/stream-chat-android/pull/4058)
>>>>>>> 9aa7cf86

### ⚠️ Changed
- 🚨 Breaking change: `ChatClient.sendFile` now returns `UploadedFile` instead of `String`. `UploadedFile.file` is the equivalent of the previous return value. If you do not need the other parts of `UploadedFile`, you can use `.map { it.file }` to mitigate the breaking change. [#4058](https://github.com/GetStream/stream-chat-android/pull/4058)
- 🚨 Breaking change: `ChannelClient.sendFile` now returns `UploadedFile` instead of `String`. `UploadedFile.file` is the equivalent of the previous return value. If you do not need the other parts of `UploadedFile`, you can use `.map { it.file }` to mitigate the breaking change. [#4058](https://github.com/GetStream/stream-chat-android/pull/4058)
- 🚨 Breaking change: Overloaded functions `FileUploader.sendFile()` have had their signatures changed. Instead of returning `String`, they are now supposed to return `UploadedFile`. If you have extended this interface and only need the previous return functionality, you can assign a value to `UploadedFile.file` while keeping `UploadedFile.thumbUrl` `null`. [#4058](https://github.com/GetStream/stream-chat-android/pull/4058)
- 🚨 Breaking change: Overloaded functions `StreamFileUploader.sendFile()` have had their signatures changed. Instead of returning `String`, they now return `UploadedFile`. If you do not need the other parts of `UploadedFile`, you can use `.map { it.file }` to mitigate the breaking change. [#4058](https://github.com/GetStream/stream-chat-android/pull/4058)
- 🚨 Breaking change: `ChatClient.sendImage` now returns `UploadedImage` instead of `String`. `UploadedImage.file` is the equivalent of the previous return value, you can use `.map { it.file }` to mitigate the breaking change. [#4058](https://github.com/GetStream/stream-chat-android/pull/4058)
- 🚨 Breaking change: `ChannelClient.sendImage` now returns `UploadedImage` instead of `String`. `UploadedImage.file` is the equivalent of the previous return value, you can use `.map { it.file }` to mitigate the breaking change. [#4058](https://github.com/GetStream/stream-chat-android/pull/4058)
- 🚨 Breaking change: Overloaded functions `FileUploader.sendImage()` have had their signatures changed. Instead of returning `String`, they are now supposed to return `UploadedImage`. To mitigate these changes, you can wrap your previously returned file URL inside `UploadedImage`. [#4058](https://github.com/GetStream/stream-chat-android/pull/4058)
- 🚨 Breaking change: Overloaded functions `StreamFileUploader.sendImage()` have had their signatures changed. Instead of returning `String`, they now return `UploadedImage`, you can use `.map { it.file }` to mitigate the breaking change. [#4058](https://github.com/GetStream/stream-chat-android/pull/4058)

### ❌ Removed

## stream-chat-android-offline
### 🐞 Fixed

### ⬆️ Improved

### ✅ Added

### ⚠️ Changed

### ❌ Removed

## stream-chat-android-ui-common
### 🐞 Fixed

### ⬆️ Improved

### ✅ Added
- Added `hasCommands` field to `MessageComposerState` to set commands button visibility. [#4057](https://github.com/GetStream/stream-chat-android/pull/4057)

### ⚠️ Changed

### ❌ Removed

## stream-chat-android-ui-components
### 🐞 Fixed
- Fixed user avatar in navigation drawer of the sample app. [#4050](https://github.com/GetStream/stream-chat-android/pull/4050)
- The commands button in `MessageComposerView` can now be used to hide the command suggestion popup. [#4041](https://github.com/GetStream/stream-chat-android/pull/4041)

### ⬆️ Improved
- Added check to hide command button if no commands are available in `MessageInputView` and `MessageComposerView`. [#4057](https://github.com/GetStream/stream-chat-android/pull/4057)
- Revert workaround for setting `ChatUI::imageHeadersProvider` introduced in [#3237](https://github.com/GetStream/stream-chat-android/pull/3237). [#4065](https://github.com/GetStream/stream-chat-android/pull/4065)

### ✅ Added
- Added the `stream-chat-android-ui-guides` application that showcases different customizations of the SDK. [#4024](https://github.com/GetStream/stream-chat-android/pull/4024)

### ⚠️ Changed

### ❌ Removed

## stream-chat-android-compose
### 🐞 Fixed
- Fixed the online member count indicator in the message list header. Previously it did not properly track members going offline. [#4043](https://github.com/GetStream/stream-chat-android/pull/4043)

### ⬆️ Improved
- Added check to hide command button if no commands are available in `MessageComposer`. [#4057](https://github.com/GetStream/stream-chat-android/pull/4057)

### ✅ Added
- Added the `stream-chat-android-ui-guides` application that showcases different customizations of the SDK. [#4024](https://github.com/GetStream/stream-chat-android/pull/4024)

### ⚠️ Changed

### ❌ Removed

## stream-chat-android-markdown-transformer
### 🐞 Fixed

### ⬆️ Improved

### ✅ Added

### ⚠️ Changed

### ❌ Removed

## stream-chat-android-pushprovider-firebase
### 🐞 Fixed

### ⬆️ Improved

### ✅ Added

### ⚠️ Changed

### ❌ Removed

## stream-chat-android-pushprovider-huawei
### 🐞 Fixed

### ⬆️ Improved

### ✅ Added

### ⚠️ Changed

### ❌ Removed

## stream-chat-android-pushprovider-xiaomi
### 🐞 Fixed

### ⬆️ Improved

### ✅ Added

### ⚠️ Changed

### ❌ Removed

# August 22nd, 2022 - 5.8.1
## stream-chat-android-ui-components
### 🐞 Fixed
- Fixed loading of image attachments with null values of `Attachment.originalWidth` and `Attachment.originalHeight`. A bug was introduced in the previous release that made these image attachments not load as their container height would remain set to 0. [#4067](https://github.com/GetStream/stream-chat-android/pull/4067)

# August 16th, 2022 - 5.8.0
## Common changes for all artifacts
### ⚠️ Changed
- Updated external libraries version. Check the PR to get more details.[#3976](https://github.com/GetStream/stream-chat-android/pull/3976)
- Updated Compose Compiler version to `1.3.0`, Compose UI version to `1.2.1`,  and Kotlin version to `1.7.10`. [#4019](https://github.com/GetStream/stream-chat-android/pull/4019)

## stream-chat-android-client
### 🐞 Fixed
- Rename of field for optional multi bundle push provider. Now projects with multiple push providers will correct correctly. [#4008](https://github.com/GetStream/stream-chat-android/pull/4008)
- Fixed blinking unread count indicator. [#4030](https://github.com/GetStream/stream-chat-android/pull/4030)
- Fixed push notification reply action. [#4046](https://github.com/GetStream/stream-chat-android/pull/4046)

### ✅ Added
- Added properties `originalHeight` and `originalWidth` to `Attachment`. These represent the original dimensions of an image attachment. [#4011](https://github.com/GetStream/stream-chat-android/pull/4011)

## stream-chat-android-offline
### ⬆️ Improved
- Improved updating channels after receiving `NotificationMessageNew` event. [#3991](https://github.com/GetStream/stream-chat-android/pull/3991)
- Improved updating channels after receiving `NewMessageEvent`. The channel will be added to the list if the message is not a system message. [#3999](https://github.com/GetStream/stream-chat-android/pull/3999)
- `ThreadState` is now independent from `ChannelState`. [#3959]

### ✅ Added
- `loading` is added to `ThreadState`. [#3959]

### ⚠️ Changed
- Deprecated `NonMemberChatEventHandler`. Use `BaseChatEventHandler` or `DefaultChatEventHandler` for custom implementation. [#3991](https://github.com/GetStream/stream-chat-android/pull/3991)
- Deprecated multiple event specific `BaseChatEventHandler` methods . Use `handleChatEvent()` or `handleCidEvent()` instead. [#3991](https://github.com/GetStream/stream-chat-android/pull/3991)
- Made `DefaultChatEventHandler` open. You can extend it to change default member-based events handling. [#3991](https://github.com/GetStream/stream-chat-android/pull/3991)
- 🚨 Breaking change: `ChatEventHandlerFactory::chatEventHandler` signature was changed. It now requires `StateFlow<Map<String, Channel>?>` instead of `StateFlow<List<Channel>?>` [#3992](https://github.com/GetStream/stream-chat-android/pull/3992)
- Added additional `chatEventHandlerFactory` parameter to `ChatClient.queryChannelsAsState` which allows you to customize `chatEventHandler` associated with the query. [#3992](https://github.com/GetStream/stream-chat-android/pull/3992)

## stream-chat-android-ui-components
### 🐞 Fixed
- Fixed a crash when passing content URIs without duration metadata to the `StorageHelper::.getAttachmentsFromUriList` method. [4002](https://github.com/GetStream/stream-chat-android/pull/4002)
- Image attachment containers now posses the correct fixed size prior to loading, avoiding message items around messages containing images from "jumping". This is applicable only to image attachments which contain non-null values`Attachment.originalWidth` and `Attachment.originalHeight` properties. [#4011](https://github.com/GetStream/stream-chat-android/pull/4011)
- Fixed a bug when a reaction left by the current user appears as a reaction left by some other user. [4035#](https://github.com/GetStream/stream-chat-android/pull/4035)

### ✅ Added
- Add `streamUiAttachmentsPickerMediaAttachmentsTabEnabled`, `streamUiAttachmentsPickerFileAttachmentsTabEnabled` and `streamUiAttachmentsPickerCameraAttachmentsTabEnabled` attributes to `MessageComposerView` that allow to show/hide particular tabs in the attachment picker. [#3977](https://github.com/GetStream/stream-chat-android/pull/3977)
- Add `streamUiMediaAttachmentsTabEnabled`, `streamUiFileAttachmentsTabEnabled` and `streamUiCameraAttachmentsTabEnabled` attributes to `MessageInputView` that allow to show/hide particular tabs in the attachment picker.. [#3977](https://github.com/GetStream/stream-chat-android/pull/3977)
- Add the `attachmentsPickerTabFactories` parameter to `AttachmentSelectionDialogFragment` that allows to create a custom tab for the attachment picker. [#3977](https://github.com/GetStream/stream-chat-android/pull/3977)

### ⚠️ Changed
- Link attachment previews now feature a more compact image preview container. [#4011](https://github.com/GetStream/stream-chat-android/pull/4011)

## stream-chat-android-compose
### 🐞 Fixed
- Fixed a crash when passing content URIs without duration metadata to the `StorageHelperWrapper::.getAttachmentsFromUris` method. [4002](https://github.com/GetStream/stream-chat-android/pull/4002)
- Fixed a bug when a reaction left by the current user appears as a reaction left by some other user. [4035#](https://github.com/GetStream/stream-chat-android/pull/4035)

### ⬆️ Improved
- `ImageAttachmentContent` is no longer statically sized. It now auto-sizes itself according to the image attachment dimension ratio. If you wish to limit the maximum height of image attachments, please use `StreamDimens.attachmentsContentImageMaxHeight`.  [#4013](https://github.com/GetStream/stream-chat-android/pull/4013)

### ✅ Added
- Added additional `chatEventHandlerFactory` parameter to `ChannelListViewModel` and `ChannelListViewModelFactory` that allows customizing `ChatEventHandler`. [#3997](https://github.com/GetStream/stream-chat-android/pull/3997)
- Added the `tabFactories` parameter to `AttachmentsPicker` that allows to control the list of tabs displayed in the picker. [#3994](https://github.com/GetStream/stream-chat-android/pull/3994)
- Added parameter `attachmentsContentImageMaxHeight` to `StreamDimens`. [#4013](https://github.com/GetStream/stream-chat-android/pull/4013)

### ⚠️ Changed
- `StreamDimens` constructor containing parameter `attachmentsContentImageHeight` has been deprecated. Please use the one without it. This has been done because images displayed by `ImageAttachmentContent` inside the message list now auto-size themselves intelligently according to their aspect ratio. If you wish to limit the maximum vertical height of such images, use `StreamDimens.attachmentsContentImageMaxHeight`.  [#4013](https://github.com/GetStream/stream-chat-android/pull/4013)

# August 02th, 2022 - 5.7.0
## Common changes for all artifacts
### ⚠️ Changed
- Updated compile & target SDK to **32**. [#3965](https://github.com/GetStream/stream-chat-android/pull/3965)
- Updated Kotlin version to **1.7.0**.[#3965](https://github.com/GetStream/stream-chat-android/pull/3965)

## stream-chat-android-client
### 🐞 Fixed
- Fixed the missing disconnected state in `ClientState.connectionState`. [#3943](https://github.com/GetStream/stream-chat-android/pull/3943)

### ⬆️ Improved
- Offline data is clear after the user is disconnect by calling `ChatClient.disconnect(true)`. [#3917](https://github.com/GetStream/stream-chat-android/pull/3917)
- Adding logs to understand more about unrecoverable errors in socket connection. [#3946](https://github.com/GetStream/stream-chat-android/pull/3946)
- Added the ClientState.initializationState. Now you can check when the current state of the initialization progress. [#3962](https://github.com/GetStream/stream-chat-android/pull/3962)

### ✅ Added
- Added a check if `lastSyncedAt` is no later than 30 days when calling `ChatClient::getSyncHistory`. [#3934](https://github.com/GetStream/stream-chat-android/pull/3934)
- Added `ClientState::isNetworkAvailable` which gives you information about device's internet connection status.[#3880](https://github.com/GetStream/stream-chat-android/pull/3880)

### ⚠️ Changed
- Queries that require active socket connection will be postponed until connection is established: [#3952](https://github.com/GetStream/stream-chat-android/pull/3952)

## stream-chat-android-offline
### 🐞 Fixed
- Fixed preview for channels when sending messages offline. [3933](https://github.com/GetStream/stream-chat-android/pull/3933)
- Fixed marking the channel as read when opening it from a push notification. Previously the SDK would fail to make the call. [#3985](https://github.com/GetStream/stream-chat-android/pull/3985)

## stream-chat-android-ui-common
### ✅ Added
- Added more file sources to the file provider used when sending file attachments. [3958](https://github.com/GetStream/stream-chat-android/pull/3958)

### ⚠️ Changed
- Deprecated `MessageAction.MuteUser`. The option to mute users via a message options has been deprecated and will be removed. [#3953](https://github.com/GetStream/stream-chat-android/pull/3953)

## stream-chat-android-ui-components
### 🐞 Fixed
- Fixed the display of disconnected state in channel list and message list headers. [#3943](https://github.com/GetStream/stream-chat-android/pull/3943)
- Fixed list state race condition while switching filters in channel list. [#3939](https://github.com/GetStream/stream-chat-android/pull/3939/files)

### ✅ Added
- Added `android:inputType` customization option to `MessageComposerView` and `MessageInputView`. [#3942](https://github.com/GetStream/stream-chat-android/pull/3924)
- Added `streamUiOptionsOverlayEditReactionsMargin`, `streamUiOptionsOverlayUserReactionsMargin` and `streamUiOptionsOverlayMessageOptionsMargin` attributes to `MessageInputView` to customize the spacing between the elements on the message options overlay. [#3950](https://github.com/GetStream/stream-chat-android/pull/3950)
- Added `MessageListViewModel.Event.BanUser`. This event is used to ban a user by using calling `MessageListViewModel.onEvent(Event)` and providing it as an argument. For the difference between banning and shadow banning, you can read the documentation [here](https://getstream.io/blog/feature-announcement-shadow-ban/). [#3953](https://github.com/GetStream/stream-chat-android/pull/3953)
- Added `MessageListViewModel.Event.UnbanUser`. This event is used to unban a user by using calling `MessageListViewModel.onEvent(Event)` and providing it as an argument. For the difference between banning and shadow banning, you can read the documentation [here](https://getstream.io/blog/feature-announcement-shadow-ban/). [#3953](https://github.com/GetStream/stream-chat-android/pull/3953)
- Added `MessageListViewModel.Event.ShadowBanUser`. This event is used to shadow ban a user by using calling `MessageListViewModel.onEvent(Event)` and providing it as an argument. For the difference between banning and shadow banning, you can read the documentation [here](https://getstream.io/blog/feature-announcement-shadow-ban/). [#3953](https://github.com/GetStream/stream-chat-android/pull/3953)
- Added `MessageListViewModel.Event.RemoveShadowBanFromUser`. This event is used to remove a shadow ban from a user by using calling `MessageListViewModel.onEvent(Event)` and providing it as an argument. For the difference between banning and shadow banning, you can read the documentation [here](https://getstream.io/blog/feature-announcement-shadow-ban/). [#3953](https://github.com/GetStream/stream-chat-android/pull/3953)

### ⚠️ Changed
- Deprecated `LegacyDateFormatter`, `PorterImageView` and `PorterShapeImageView` classes as they are unused. [3923](https://github.com/GetStream/stream-chat-android/pull/3923)
- Deprecated `DefaultTypingUpdatesBuffer`. Should you wish to create your own implementation of a typing buffer, you can create a custom implementation of `TypingUpdatesBuffer`. [#3968](https://github.com/GetStream/stream-chat-android/pull/3968)
- Deprecated `MessageListViewModel.BlockUser`. Use `MessageListViewModel.ShadowBanUser` if you want to retain the same functionality, or `MessageListViewModel.BanUser` if you want to outright ban the user. For the difference between banning and shadow banning, you can read the documentation [here](https://getstream.io/blog/feature-announcement-shadow-ban/). [#3953](https://github.com/GetStream/stream-chat-android/pull/3953)
- Deprecated `MessageListView::setUserMuteHandler`. The option to mute users via message option has been deprecated and will be removed. [#3953](https://github.com/GetStream/stream-chat-android/pull/3953)
- Deprecated `MessageListView::setUserUnmuteHandler`. The option to unmute users via message option has been deprecated and will be removed. [#3953](https://github.com/GetStream/stream-chat-android/pull/3953)
- Deprecated `MessageListView::setMuteUserEnabled`. The option to mute users via message option has been deprecated and will be removed. [#3953](https://github.com/GetStream/stream-chat-android/pull/3953)
- Deprecated `MessageListView.UserMuteHandler`. The option to mute users via message option has been deprecated and will be removed. [#3953](https://github.com/GetStream/stream-chat-android/pull/3953)
- Deprecated `MessageListView.UserUnmuteHandler`. The option to unmute users via message option has been deprecated and will be removed. [#3953](https://github.com/GetStream/stream-chat-android/pull/3953)
- Deprecated `MessageListView::setBlockUserEnabled`. The option to block users via message option has been deprecated and will be removed. [#3953](https://github.com/GetStream/stream-chat-android/pull/3953)
- Deprecated `MessageListView.UserBlockHandler`. The option to block users via message option has been deprecated and will be removed. [#3953](https://github.com/GetStream/stream-chat-android/pull/3953)
- Deprecated the following `MessageListViewAttributes`: `streamUiMuteOptionIcon`, `streamUiUnmuteOptionIcon`, `streamUiMuteUserEnabled`, `streamUiBlockOptionIcon` and `streamUiBlockUserEnabled`. The options to block and mute user using `MessageListView` message options have been deprecated and will be removed. [#3953](https://github.com/GetStream/stream-chat-android/pull/3953)
- Deprecated the `MessageListViewStyle` constructor containing params `muteIcon`, `unmuteIcon`, `muteEnabled`, `blockIcon` and `blockEnabled`. Use the constructor which does not contain these parameters. [#3953](https://github.com/GetStream/stream-chat-android/pull/3953)

## stream-chat-android-compose
### 🐞 Fixed
- Fixed the display of disconnected state in channel list and message list headers. [#3943](https://github.com/GetStream/stream-chat-android/pull/3943)

### ✅ Added
- Added `KeyboardOptions` customization option to `MessageInput` composable. [#3942](https://github.com/GetStream/stream-chat-android/pull/3924)
- Added `MessageListViewModel::banUser`. You can use it to ban a user belonging to the current channel. For the difference between banning and shadow banning, you can read the documentation [here](https://getstream.io/blog/feature-announcement-shadow-ban/). [#3953](https://github.com/GetStream/stream-chat-android/pull/3953)
- Added `MessageListViewModel::unbanUser`. You can use it to unban a user belonging to the current channel. For the difference between banning and shadow banning, you can read the documentation [here](https://getstream.io/blog/feature-announcement-shadow-ban/). [#3953](https://github.com/GetStream/stream-chat-android/pull/3953)
- Added `MessageListViewModel::shadowBanUser`. You can use it to shadow ban a user belonging to the current channel. For the difference between banning and shadow banning, you can read the documentation [here](https://getstream.io/blog/feature-announcement-shadow-ban/). [#3953](https://github.com/GetStream/stream-chat-android/pull/3953)
- Added `MessageListViewModel::removeShadowBanFromUser`. You can use it to remove a shadow ban from a user belonging to the current channel. For the difference between banning and shadow banning, you can read the documentation [here](https://getstream.io/blog/feature-announcement-shadow-ban/). [#3953](https://github.com/GetStream/stream-chat-android/pull/3953)
- Added `MessageListViewModel::muteUser`. You can use it to mute a user belonging to the current channel. [#3953](https://github.com/GetStream/stream-chat-android/pull/3953)
- Added `MessageListViewModel::unmuteUser`. You can use it to mute a user belonging to the current channel. [#3953](https://github.com/GetStream/stream-chat-android/pull/3953)

### ⚠️ Changed
- Deprecated `RowScope.DefaultComposerInputContent` to be marked internal. Use `MessageInput` directly instead. [#3942](https://github.com/GetStream/stream-chat-android/pull/3924)
- Updated Compose compiler and UI version to **1.2.0**.[#3965](https://github.com/GetStream/stream-chat-android/pull/3965)

# July 20th, 2022 - 5.6.1
## stream-chat-android-client
### ⚠️ Changed
- Functions inside `ThreadQueryListener` have been turned into `suspend` functions. [#3926](https://github.com/GetStream/stream-chat-android/pull/3926)

## stream-chat-android-offline
### 🐞 Fixed
- Fixed a crash when reacting to a message in a thread. [#3926](https://github.com/GetStream/stream-chat-android/pull/3926)

## stream-chat-android-compose
### 🐞 Fixed
- Fixed thread not scrolling to new message. [#3930](https://github.com/GetStream/stream-chat-android/pull/3930)

# July 20th, 2022 - 5.6.0
## Common changes for all artifacts
### ⚠️ Changed
- 🚨 Breaking change: The class `io.getstream.chat.android.offline.model.connection.ConnectionState` was moved to `io.getstream.chat.android.client.models.ConnectionState`. Please update your imports to be able to compile code using this class. [#3852](https://github.com/GetStream/stream-chat-android/pull/3852).

## stream-chat-android-client
### ✅ Added
- Added a way to convert `Flow` into `LiveData` for Java users.
- Base state of the SDK can be check using `io.getstream.chat.android.client.setup.state.ClientState` interface. Use this interface to receive the state of the SDK as StateFlows. [#3852](https://github.com/GetStream/stream-chat-android/pull/3852)

### ⚠️ Changed
-. `Call` interface provides an `await()` suspend function implemented on every subclass and is not needed to use the extension function anymore. [#3807](https://github.com/GetStream/stream-chat-android/pull/3807)
- `ChatLoggerHandler` has a new function named `logV`. [#3869](https://github.com/GetStream/stream-chat-android/pull/3869)
- `ChatClient.disconnect()` is deprecated and a new `ChatClient.disconnect(Boolean)` method with a boolean argument is created. This method return a `Call` to be invoked for disconnection. [#3817](https://github.com/GetStream/stream-chat-android/pull/3817)

### ❌ Removed
- 🚨 Breaking change: Removed the `Member.role` field. [3851](https://github.com/GetStream/stream-chat-android/pull/3851)

## stream-chat-android-offline
### 🐞 Fixed
- Fixed initializing channels state when DB is empty and API requests fails. [3870](https://github.com/GetStream/stream-chat-android/pull/3870)
- Fixed that causes a crash while reconnecting to the SDK multiple times. [#3888](https://github.com/GetStream/stream-chat-android/pull/3888)

## stream-chat-android-ui-components
### 🐞 Fixed
- The reply option on the gallery screen and moderation options now work with `MessageComposerView`. [#3864](https://github.com/GetStream/stream-chat-android/pull/3864)
- Fixed potential crashes when showing dialogs after process recreation. [#3857](https://github.com/GetStream/stream-chat-android/pull/3857)
- Fixed potential unnecessary channel query on the channel list screen. [#3895](https://github.com/GetStream/stream-chat-android/pull/3895)

### ⬆️ Improved
- `MessageListView` now allows multiple re-bindings of `MessageListViewModel` provided that `MessageListViewModel.deletedMessageVisibility` has not been changed since `MessageListView` was first initialized. [#3843](https://github.com/GetStream/stream-chat-android/pull/3843)

### ✅ Added
- Added the ability to align system messages via a `MessageListView` attribute called `streamUiSystemMessageAlignment`. [#3840](https://github.com/GetStream/stream-chat-android/pull/3840)
- Added the `MessageListViewModel::setMessagePositionHandler` method to customize message position within a group. [#3882](https://github.com/GetStream/stream-chat-android/pull/3882)
- Added documentation for [MessageComposerView](https://getstream.io/chat/docs/sdk/android/ui/message-components/message-composer). [#3845](https://github.com/GetStream/stream-chat-android/pull/3845)
- Added a new version of the [Adding Custom Attachments](https://getstream.io/chat/docs/sdk/android/ui/guides/adding-custom-attachments-message-composer/) guide that uses the new `MessageComposerView`. [#3877](https://github.com/GetStream/stream-chat-android/pull/3877)

## stream-chat-android-compose
### 🐞 Fixed
- Fixed potential unnecessary channel query on the channel list screen. [#3895](https://github.com/GetStream/stream-chat-android/pull/3895)

### ⬆️ Improved
- Improved recomposition in `MessagesScreen` by deferring state reads to the latest possible point. [#3667](https://github.com/GetStream/stream-chat-android/pull/3667)

### ⚠️ Changed
- Show snackbar instead of toast when file exceeds the size limit. [#3858](https://github.com/GetStream/stream-chat-android/pull/3858)

# July 05th, 2022 - 5.5.0
## Common changes for all artifacts
### 🐞 Fixed
- Add ordered substitution arguments in `ja` and `ko` translated strings files [#3778](https://github.com/GetStream/stream-chat-android/pull/3778)

## stream-chat-android-client
### 🐞 Fixed
- Fix the channel screen being stuck with an infinite loading [3791](https://github.com/GetStream/stream-chat-android/pull/3791)

## stream-chat-android-offline
### 🐞 Fixed
- Fixed bug of empty channels while sending messages. [3776](https://github.com/GetStream/stream-chat-android/pull/3776)
- Fixed populating mentions when sending a message with attachments. [3801](https://github.com/GetStream/stream-chat-android/pull/3801)
- Fixed crash at ExtraDataConverter.stringToMap. [3816](https://github.com/GetStream/stream-chat-android/pull/3816)

### ⚠️ Changed
- Deprecated `GlobalState::typingUpdates` in favor of `GlobalState::typingChannels`.

## stream-chat-android-ui-components
### 🐞 Fixed
- Fixed reply messages inside notification. [#3756](https://github.com/GetStream/stream-chat-android/pull/3756)
- Fixed the display of avatars before system messages. [#3799](https://github.com/GetStream/stream-chat-android/pull/3799)
- Fixed a bug which made the unread count disappear on certain devices when it went over double digits. [#3798](https://github.com/GetStream/stream-chat-android/pull/3798)
- Fixed a bug where typing items in MessageList weren't properly set on all data changes. [#3790](https://github.com/GetStream/stream-chat-android/pull/3790)

### ⬆️ Improved
- `ChannelListView` can now restore the previously saved scroll state. [3804](https://github.com/GetStream/stream-chat-android/pull/3804)

### ✅ Added
- Added `MessagePreviewFormatter` field to the `ChatUI` class, to allow for message preview text format customization across the app. [3788](https://github.com/GetStream/stream-chat-android/pull/3788).
- Added `streamUiDisableScrollWhenShowingDialog` attribute to `MessageListView` that allows to enable/disable message list scroll while a dialog is shown over the message list. [#3809](https://github.com/GetStream/stream-chat-android/pull/3809)
- Added the preview of moderation bounced messages and the ability to take actions upon those messages like edit, delete and send anyway. [#3625](https://github.com/GetStream/stream-chat-android/pull/3625)
- Added experimental implementation of `MessageComposerView` and `MessageComposerViewModel` which are supposed to replace `MessageInputView` in the future. [3019](https://github.com/GetStream/stream-chat-android/pull/3019)
- Added `MessageListView::setMessageOptionItemsFactory` and `MessageListView::setCustomActionHandler` methods to add and handle custom actions in `MessageListView`. [3768](https://github.com/GetStream/stream-chat-android/pull/3768)

### ⚠️ Changed
- The layout width of the unread count view is now set to `wrap_content` instead of being a fixed size dictated by the dimen `stream_ui_scroll_button_unread_badge_size`. [#3798](https://github.com/GetStream/stream-chat-android/pull/3798)

### ❌ Removed
- 🚨 Breaking change: The block action has been removed from message options. [3768](https://github.com/GetStream/stream-chat-android/pull/3768)

## stream-chat-android-compose
### 🐞 Fixed
- Channels will now be marked as read only when the latest message is reached. Previously they were marked read whenever an unread message was read, regardless of its position in the list. [#3772](https://github.com/GetStream/stream-chat-android/pull/3772)

### ⬆️ Improved
- Improved `Messages` recomposition when marking messages as read. It will now avoid going into a recomposition loop in certain situations such as when you have two or more failed messages visible in the list. [#3772](https://github.com/GetStream/stream-chat-android/pull/3772)
- Covered an edge case inside `DefaultTypingUpdatesBuffer`. It will now always call `onTypingStopped()` when you call `DefaultTypingUpdatesBuffer.clear()`. [#3782](https://github.com/GetStream/stream-chat-android/pull/3782)

### ✅ Added
- Added the preview of moderation bounced messages and the ability to take actions upon those messages like edit, delete and send anyway. [#3625](https://github.com/GetStream/stream-chat-android/pull/3625)

# June 27th, 2022 - 5.4.0
## Common changes for all artifacts
### ⬆️ Improved
- Now the SDK can be used if R8 full mode. New rules were added to the library to support the aggressive optimizations [3663](https://github.com/GetStream/stream-chat-android/pull/3663).

### ⚠️ Changed
- Migrated to Coil version 2.1.0 [#3538](https://github.com/GetStream/stream-chat-android/pull/3538)

## stream-chat-android-client
### ⬆️ Improved
-  Avoid multiple calls to `/app` endpoint. [3686](https://github.com/GetStream/stream-chat-android/pull/3686)

### ✅ Added
-. `ChatClient::connectUser` as a new optional argument to configure a timeout to be waiting until the connection is established, in another case an error will be returned [#3605](https://github.com/GetStream/stream-chat-android/pull/3605)
-. `ChatClient::connectAnonymousUser` as a new optional argument to configure a timeout to be waiting until the connection is established, in another case an error will be returned [#3605](https://github.com/GetStream/stream-chat-android/pull/3605)
-. `ChatClient::connectGuestUser` as a new optional argument to configure a timeout to be waiting until the connection is established, in another case an error will be returned [#3605](https://github.com/GetStream/stream-chat-android/pull/3605)
-. `ChatClient::connectUser` doesn't return an error in the case there is a previous connection with the same user. [#3653](https://github.com/GetStream/stream-chat-android/pull/3653)
- Added `ChatClient::countUnreadMentions` extension function which counts messages in which the user is mentioned.

### ⚠️ Changed
- 🚨 Changed `ChatClient::connectUser` - the method shouldn't be called when the user is already set and will automatically disconnect if this happens.

## stream-chat-android-offline
### 🐞 Fixed
- Fix the stale Channel data being stored into database. [3650](https://github.com/GetStream/stream-chat-android/pull/3650)
- Fix race condition problem that allowed multiple threads to increment unread count, which could cause a mistake in the number of unread messages. [3656](https://github.com/GetStream/stream-chat-android/pull/3656)
- A new optional argument `useSequentialEventHandler` has been added to `Config` class of offline plugin to enable a sequential event handling mechanism. [3659](https://github.com/GetStream/stream-chat-android/pull/3659)
- Fix channel mutes being dropped on user updates [3728](https://github.com/GetStream/stream-chat-android/pull/3728)
- Bug fix when deleting reactions without internet connection. [#3753](https://github.com/GetStream/stream-chat-android/pull/3753)

### ⬆️ Improved
- Added logs of all properties available in a class and which one was searched for then QuerySort fails to find a field. [3597](https://github.com/GetStream/stream-chat-android/pull/3597)

### ✅ Added
- Added `EventHandlerSequential` to support a sequential event processing. [3604](https://github.com/GetStream/stream-chat-android/pull/3604)
- Logging when unread count is updated. [3642](https://github.com/GetStream/stream-chat-android/pull/3642)

### ⚠️ Changed
-  Added interface `QuerySorter` and new implementation of query sort `QuerySortByField` so users can choose between implementations that use reflection or not. [3624](https://github.com/GetStream/stream-chat-android/pull/3624)

## stream-chat-android-ui-components
### 🐞 Fixed
- Fixed potential NPE when disconnecting the user. [#3612](https://github.com/GetStream/stream-chat-android/pull/3612)
- The channel will now be marked as read once the latest message inside `MessagesListView` is reached. Previously scrolling down to it would not trigger this action. [#3620](https://github.com/GetStream/stream-chat-android/pull/3620)
- Now the options button is not displayed on the gallery screen if there are no options available. [#3696](https://github.com/GetStream/stream-chat-android/pull/3696)
- Fixed `app:streamUiMessageInputHintText` not getting applied properly in `MessageInputView`. [#3749](https://github.com/GetStream/stream-chat-android/pull/3749)
- Fixed backwards compatibility of the `ChannelListView` attribute `streamUiIndicatorPendingSyncIcon` and the `MessageListView` attribute `streamUiIconIndicatorPendingSync`. These are now backwards compatible down to API 21 [#3766](https://github.com/GetStream/stream-chat-android/pull/3766)

### ⬆️ Improved
- Improved displaying the upload progress of files being uploaded. Now the upload progress text is less likely to get ellipsized. [#3618](https://github.com/GetStream/stream-chat-android/pull/3618)

### ✅ Added
- Added way to customize quoted attachments through `QuotedAttachmentFactory` and updated custom attachments guide for the new feature. [#3592](https://github.com/GetStream/stream-chat-android/pull/3592)
- Added `ChannelListViewModelFactory.Builder` for Java users. [#3617](https://github.com/GetStream/stream-chat-android/pull/3617)
- Added `MessageListViewModelFactory.Builder` for Java users. [#3617](https://github.com/GetStream/stream-chat-android/pull/3617)
- Added `PinnedMessageListViewModelFactory.Builder` for Java users. [#3617](https://github.com/GetStream/stream-chat-android/pull/3617)
- Added `TypingIndicatorViewModelFactory.Builder` for Java users. [#3617](https://github.com/GetStream/stream-chat-android/pull/3617)
- Added new attributes to `MessageListView` that are designed to customize the scroll to bottom button. They are listed in the linked PR. [3634](https://github.com/GetStream/stream-chat-android/pull/3634)
- Added a way to change runtime filters for Channels in `ChannelListViewModel`, using `setFilters(FilterObject)`. [#3687](https://github.com/GetStream/stream-chat-android/pull/3687) 
- Added support for bottom infinite scrolling when searching for messages or navigating to messages in a non-linear way inside MessageListView. [3654](https://github.com/GetStream/stream-chat-android/pull/3654)
- A new interface `TypingUpdatesBuffer` and its implementation `DefaultTypingUpdatesBuffer` used for buffering typing updates in order to save API calls. [3633](https://github.com/GetStream/stream-chat-android/pull/3633)
- A new method `MessageInputView.setTypingUpdatesBuffer(TypingUpdatesBuffer)` used for setting the typing updates buffer. [3633](https://github.com/GetStream/stream-chat-android/pull/3633)
- Added possibility to customize gallery options style via `TransformStyle.attachmentGalleryOptionsStyleTransformer`. [3696](https://github.com/GetStream/stream-chat-android/pull/3696)

### ⚠️ Changed
- Dimens `stream_ui_spacing_small` no longer has an effect on the internal margins of `ScrollButtonView`, instead use the `MessageListView` attribute `streamUIScrollButtonInternalMargin` to set internal margins. [3634](https://github.com/GetStream/stream-chat-android/pull/3634)
- The default elevation of the unread count badge inside `ScrollButtonView` was changed from `10dp` to `3dp`. [3634](https://github.com/GetStream/stream-chat-android/pull/3634)
- Deprecated `MessageInputView.TypingListener` in favor of `TypingUpdatesBuffer` and `MessageInputView.setTypingListener(TypingListener)` in favor of `MessageInputView.setTypingUpdatesBuffer(TypingUpdatesBuffer)`. [3633](https://github.com/GetStream/stream-chat-android/pull/3633)
- Added `WRITE_EXTERNAL_STORAGE` permission check on the default implementation of the download handler when using `MessageListViewModel.bindView`. [#3719](https://github.com/GetStream/stream-chat-android/pull/3719)
- Removed the default filter from `ChannelListFragment` so that it can rely on the default filter from `ChannelListViewModel`. [3762](https://github.com/GetStream/stream-chat-android/pull/3762)

## stream-chat-android-compose
### 🐞 Fixed
- Fixed the display of `ChannelAvatar` for a channel with two members and neither of them is the current user. [3598](https://github.com/GetStream/stream-chat-android/pull/3598)

### ⬆️ Improved
- Improved padding customization options of `InputField`. [#3596](https://github.com/GetStream/stream-chat-android/pull/3596)

### ✅ Added
- Added `Modifier` as an argument to `FileUploadItem` and `FileAttachmentItem`. [#3603](https://github.com/GetStream/stream-chat-android/pull/3603)
- Added option to customise `InitialsAvatar` offset passing it custom offset and through `groupAvatarInitialsXOffset` and `groupAvatarInitialsYOffset` dimens. [#3609](https://github.com/GetStream/stream-chat-android/pull/3609)
- A new interface `TypingUpdatesBuffer` and its implementation `DefaultTypingUpdatesBuffer` used for buffering typing updates in order to save API calls. [3633](https://github.com/GetStream/stream-chat-android/pull/3633)
- A new method `MessageComposerViewModel.setTypingUpdatesBuffer(TypingUpdatesBuffer)` used for setting the typing updates buffer. [3633](https://github.com/GetStream/stream-chat-android/pull/3633)
- Added `PermissionHandler` and `DownloadPermissionHandler` to automatically request storage permission if needed and download the attachments. [#3676](https://github.com/GetStream/stream-chat-android/pull/3676)

### ⚠️ Changed
- Since Coil 2.0, the `LocalImageLoader` has been deprecated. So now we support our own image loader, `StreamImageLoader` for providing composition local. [#3538](https://github.com/GetStream/stream-chat-android/pull/3538)
- Changed how the emoji only message size and how they are laid out depending on emoji count. [#3665](https://github.com/GetStream/stream-chat-android/pull/3665)

### ❌ Removed
- Removed the default gray background from `LoadingIndicator`. [#3599](https://github.com/GetStream/stream-chat-android/pull/3599)

## stream-chat-android-pushprovider-xiaomi
### 🐞 Fixed
- Fix crash when used on Android API 31+ [#3678](https://github.com/GetStream/stream-chat-android/pull/3678)

### ✅ Added
- Upgrade MiPush SDK to version 5.0.6 [#3678](https://github.com/GetStream/stream-chat-android/pull/3678)

# Jun 1st, 2022 - 5.3.1
## stream-chat-android-client
### 🐞 Fixed
- Added getters to members search in `QuerySort` as some compilers may generate getters and setter instead of public properties,
 making our current search for property to fail. [#3608](https://github.com/GetStream/stream-chat-android/pull/3608)

# May 25th, 2022 - 5.3.0
## stream-chat-android-client
### 🐞 Fixed
- Fixed `ChatParser` failing to parse errors because it was trying to fetch the raw response from a converted body. [#3534](https://github.com/GetStream/stream-chat-android/pull/3534)

### ⬆️ Improved
- CurrentUser is not initialized when a PN is received. [#3520](https://github.com/GetStream/stream-chat-android/pull/3520)

### ✅ Added
- 🚨 Breaking change: Added `DistinctChatApi` to prevent multiple query requests being fired. [#3521](https://github.com/GetStream/stream-chat-android/pull/3521)
- 🚨 Breaking change: Added new property `ChatClientConfig.disableDistinctApiCalls` to disable `DistinctChatApi`, which is enabled by default. 

### ⚠️ Changed
- 🚨 Breaking change: `Plugin`, `PluginFactory` and plugin side-effect listeners (`CreatChannelListener`, `SendMessageListener` etc.) are moved out of `experimental` package. [#3583](https://github.com/GetStream/stream-chat-android/pull/3583/)

## stream-chat-android-offline
### 🐞 Fixed
- Fixed process sync offline message when a push is received. [#3518](https://github.com/GetStream/stream-chat-android/pull/3518)
- Fixed syncing the channel after bringing the app from background. [#3548](https://github.com/GetStream/stream-chat-android/pull/3548)
- Fixed initializing `OfflinePlugin` when connecting anonymous user. It fixes the issue when after connecting headers stay in `Disconnected` state. [#3553](https://github.com/GetStream/stream-chat-android/pull/3553)

### ⬆️ Improved
- Change the order of offline message so it matches the order of online messages. Now the reshuffling of messages when switching from offline to online doesn't happen anymore. [3524](https://github.com/GetStream/stream-chat-android/pull/3524)
- 🚨 Breaking change: `QueryChannelsState::channels` can now return a null as an initial value. 
- Adding logs for QuerySort: [3570](https://github.com/GetStream/stream-chat-android/pull/3570)
- Adding logs for plugin usage, state calls usage and ChannelListView. [3572](https://github.com/GetStream/stream-chat-android/pull/3572)

### ✅ Added
- Added `EventHandlingResult.WatchAndAdd` to results returned from `ChatEventHandler`.
- Added handling `ChannelVisibleEvent`. Default `ChatEventHandler` will return `EventHandlingResult.WatchAndAdd`.

## stream-chat-android-ui-common
### ✅ Added
- Added `MessageOptionsUserReactionAlignemnt` used to define the user reaction alignment inside message options. [#3541](https://github.com/GetStream/stream-chat-android/pull/3541)

## stream-chat-android-ui-components
### 🐞 Fixed
- Fixed the way pagination scrolling worked for various non-core components (e.g. search, gallery/media/pinned message lists) [#3507](https://github.com/GetStream/stream-chat-android/pull/3507)
- Added loading more indicator to PinnedMessageListView [#3507](https://github.com/GetStream/stream-chat-android/pull/3507)
- Fix video scaling issue on the media preview screen. [#3560](https://github.com/GetStream/stream-chat-android/pull/3560)
- Fixed refreshing `ChannelListView` after unhiding the channel. [#3569](https://github.com/GetStream/stream-chat-android/pull/3569)

### ✅ Added
- Added the public method `switchToCommandMode(command: Command)` inside `MessageInputView`. This method allows switching the input to command mode using the desired command directly, instead of having to select it from the dialog. An example of its usage is provided inside the patch within the linked PR. [#3515](https://github.com/GetStream/stream-chat-android/pull/3515)
- Added loading indicator to the media preview screen. [#3549](https://github.com/GetStream/stream-chat-android/pull/3549)
- Added `streamUiMediaActivityProgressBarStyle` theme attribute to customize the appearance of loading indicator on the media preview screen. [#3549](https://github.com/GetStream/stream-chat-android/pull/3549)
- Added the ability to customize user reaction alignment and orientation inside message options through `ViewReactionsViewStyle` or `SingleReactionViewStyle`. [#3541](https://github.com/GetStream/stream-chat-android/pull/3541)
- Added `horizontalPadding` customization options to `ViewReactionsViewStyle` and `EditReactionsViewStyle`. [#3541](https://github.com/GetStream/stream-chat-android/pull/3541)

### ⚠️ Changed
- Deprecated `Member.isOwnerOrAdmin` and `List<Member>?.isCurrentUserOwnerOrAdmin()`. Use `Channel::ownCapabilities` instead. [#3576](https://github.com/GetStream/stream-chat-android/pull/3576)
- Changed how padding is applied to `ViewReactionsView`. [#3541](https://github.com/GetStream/stream-chat-android/pull/3541)

## stream-chat-android-compose
### 🐞 Fixed
- Fix video scaling issue on the media preview screen. [#3560](https://github.com/GetStream/stream-chat-android/pull/3560)
- Fixed refreshing `ChannelListView` after unhiding the channel. [#3569](https://github.com/GetStream/stream-chat-android/pull/3569)

### ✅ Added
- Added scroll to quoted message on click. [#3472](https://github.com/GetStream/stream-chat-android/pull/3472)
- Added guides for `QuotedAttachmentFactory`. [You can read about it here](https://getstream.io/chat/docs/sdk/android/compose/guides/adding-custom-attachments/#quoted-messages)
- Added loading indicator to the media preview screen. [#3549](https://github.com/GetStream/stream-chat-android/pull/3549)
- Added the ability to customize user reaction alignment inside message options through `ChatTheme`. [#3541](https://github.com/GetStream/stream-chat-android/pull/3541)

### ⚠️ Changed
- Changed `QuotedMessage` design by adding `QuotedAttachmentFactory`, `ImageAttachmentQuotedContent` and `FileAttachmentQuotedContent`. [#3472](https://github.com/GetStream/stream-chat-android/pull/3472)

# May 11th, 2022 - 5.2.0
## stream-chat-android-client
### ✅ Added
- Added `Channel.membership` property. [#3367](https://github.com/GetStream/stream-chat-android/pull/3367)
- Added `ChannelData.membership` property. [#3367](https://github.com/GetStream/stream-chat-android/pull/3367)
- Added `NotificationAddedToChannelEvent.member` property. [#3367](https://github.com/GetStream/stream-chat-android/pull/3367)
- Add `provideName` property to `Device` entity to support Multi-Bundle [#3396](https://github.com/GetStream/stream-chat-android/pull/3396)

## stream-chat-android-offline
### 🐞 Fixed
- Fixed sorting channels by `Channel::lastMessageAt` when the channel contains not synced messages. [#3470](https://github.com/GetStream/stream-chat-android/pull/3470)
- Fixed bug that made impossible to retry attachments that were not fully sent. [3485](https://github.com/GetStream/stream-chat-android/pull/3485)
- Fixed refreshing channels list when syncing the channel. [#3492](https://github.com/GetStream/stream-chat-android/pull/3492)
- Fixed deleting reactions while offline. [3486](https://github.com/GetStream/stream-chat-android/pull/3486)

## stream-chat-android-ui-common
### ⬆️ Improved
- Updated the attachment upload size limit to 100MB from 20MB. [#3490](https://github.com/GetStream/stream-chat-android/pull/3490)

## stream-chat-android-ui-components
### 🐞 Fixed
- Fixed Xiaomi crash when long clicking on links inside messages. [#3491](https://github.com/GetStream/stream-chat-android/pull/3491)

## stream-chat-android-compose
### ⬆️ Improved
- Improved the behavior of `DeletedMessageVisibility` and `MessageFooterVisibility` when used in pair. Now the `DeletedMessageVisibility` and its "only visible to you" mode respects the `MessageFooterVisibility` and vice-versa. [#3467](https://github.com/GetStream/stream-chat-android/pull/3467)

## stream-chat-android-pushprovider-firebase
### ✅ Added
- Support Multi-Bundle [#3396](https://github.com/GetStream/stream-chat-android/pull/3396)

### ⚠️ Changed
- Upgrade Firebase Messaging dependency to version `23.0.4`. [#3484](https://github.com/GetStream/stream-chat-android/pull/3484)

## stream-chat-android-pushprovider-huawei
### ✅ Added
- Support Multi-Bundle [#3396](https://github.com/GetStream/stream-chat-android/pull/3396)

## stream-chat-android-pushprovider-xiaomi
### ✅ Added
- Support Multi-Bundle [#3396](https://github.com/GetStream/stream-chat-android/pull/3396)

# May 3rd, 2022 - 5.1.0
## stream-chat-android-client
### 🐞 Fixed
- Fixed ANR happening on a token request. [#3342](https://github.com/GetStream/stream-chat-android/pull/3342)
- Fixed overriding User's `image` and `name` properties with empty values when connecting the user. [#3430](https://github.com/GetStream/stream-chat-android/pull/3430)
- Fixed serialization problem when flagging message. [#3437](https://github.com/GetStream/stream-chat-android/pull/3437)

### ✅ Added
- Added `ChannelRepository.selectChannelByCid` method. [#3434](https://github.com/GetStream/stream-chat-android/pull/3434)
- Added `ChannelRepository.selectChannelsByCids` method. [#3434](https://github.com/GetStream/stream-chat-android/pull/3434)
- Added `ChannelRepository.selectChannelCidsSyncNeeded` method. [#3434](https://github.com/GetStream/stream-chat-android/pull/3434)
- Added `MessageRepository.selectMessageIdsBySyncState` method. [#3434](https://github.com/GetStream/stream-chat-android/pull/3434)
- Added `ReactionRepository.selectReactionById` method. [#3434](https://github.com/GetStream/stream-chat-android/pull/3434)
- Added `ReactionRepository.selectReactionsByIds` method. [#3434](https://github.com/GetStream/stream-chat-android/pull/3434)
- Added `ReactionRepository.selectReactionIdsBySyncStatus` method. [#3434](https://github.com/GetStream/stream-chat-android/pull/3434)
- Added `ChatLogger.logV` method. [#3434](https://github.com/GetStream/stream-chat-android/pull/3434)
- Added `TaggedLogger.logV` method. [#3434](https://github.com/GetStream/stream-chat-android/pull/3434)

### ⚠️ Changed
- Changed visibility of the `retry` extension to internal. [#3353](https://github.com/GetStream/stream-chat-android/pull/3353)

## stream-chat-android-offline
### 🐞 Fixed
- Fixed a crash when attachment upload is in progress or about to start and user is disconnected at the same moment. [#3377](https://github.com/GetStream/stream-chat-android/pull/3377)
- Fixed updating `Channel::ownCapabilities` after receiving events. [#3420](https://github.com/GetStream/stream-chat-android/pull/3420)
- Fixed reaction sync issue because `SyncState::lastSyncedAt` was never updated. [#3421](https://github.com/GetStream/stream-chat-android/pull/3421)

### ⬆️ Improved
- Adding the possibility to change the repositories of `OfflinePlugin`. You can change `RepositoryFactory` in `OfflinePlugin` and use custom implementations of repositories.

## stream-chat-android-ui-common
### ⚠️ Changed
- Deprecated `DeletedMessageListItemPredicate` in favor of `DeletedMessageVisibility`. This is a followup on [#3272](https://github.com/GetStream/stream-chat-android/pull/3272/files) which deprecated filtering messages inside `MessageListView` in favor of filtering messages inside `MessageListViewModel`. [#3409](https://github.com/GetStream/stream-chat-android/pull/3409)

## stream-chat-android-ui-components
### 🐞 Fixed
- Fixed a bug where command suggestion popup was displayed even though all the commands were disabled. [#3334](https://github.com/GetStream/stream-chat-android/pull/3334)
- Fixed a bug on Nougat where the reaction colors were not displayed properly. [#3347](https://github.com/GetStream/stream-chat-android/pull/3347)
- Fixed a bug where custom `MessageListItemViewHolderFactory` was ignore on the message options overlay. [#3343](https://github.com/GetStream/stream-chat-android/pull/3343)
- Fixed `MessageListViewModel` initialization when channel's data is not available immediately, for example when the view model is created after connecting the user. [#3379](https://github.com/GetStream/stream-chat-android/pull/3379)
- Fixed configuration for flag message confirmation dialog. [3411](https://github.com/GetStream/stream-chat-android/pull/3411)
- Fixed a potential crash with conflicting font names. [#3445](https://github.com/GetStream/stream-chat-android/pull/3445)

### ⬆️ Improved
- Added a way to customize reactions behavior to allow multiple reactions. [#3341](https://github.com/GetStream/stream-chat-android/pull/3341)
- Added a way to customize `messageInputField` padding inside `MessageInputFiledView`. [#3392](https://github.com/GetStream/stream-chat-android/pull/3392)
- Added a way to change the `MessageListHeaderView` separator color. [#3395](https://github.com/GetStream/stream-chat-android/pull/3395)
- Added a way to change the `ChannelListHeaderView` separator color. [#3395](https://github.com/GetStream/stream-chat-android/pull/3395)
- Now single membered channels display the name of member instead of "Channel without name" [3423](https://github.com/GetStream/stream-chat-android/pull/3423)
- Channels with only one member now show the member's image in avatar. [3425](https://github.com/GetStream/stream-chat-android/pull/3425)
- Added a way to change the `attachmentsButton` and `commandsButton` ripple color inside `MessageInputView`. [#3412](https://github.com/GetStream/stream-chat-android/pull/3412)

### ✅ Added
- Added support for own capabilities. You can read more about own capabilities [here](https://getstream.io/chat/docs/sdk/android/ui/guides/implementing-own-capabilities/). [#3389](https://github.com/GetStream/stream-chat-android/pull/3389)
- Added the possibility to customize the message footer visibility through `MessageFooterVisibility` inside `MessageListViewModel`. [#3343](https://github.com/GetStream/stream-chat-android/pull/3433)

### ⚠️ Changed
- Deprecated `DeletedMessageListItemPredicate` in favor of `DeletedMessageVisibility`. This is a followup on [#3272](https://github.com/GetStream/stream-chat-android/pull/3272/files) which deprecated filtering messages inside `MessageListView` in favor of filtering messages inside `MessageListViewModel`. [#3409](https://github.com/GetStream/stream-chat-android/pull/3409)
- Added own capabilities. If you are using our UI components separately from our `ViewModel`s, this has the possibility of introducing a change in functionality. You can find the guide on implementing own capabilities [here](https://getstream.io/chat/docs/sdk/android/ui/guides/implementing-own-capabilities/). [#3389](https://github.com/GetStream/stream-chat-android/pull/3389)

## stream-chat-android-compose
### 🐞 Fixed
- Fixed the message input handling when typing quickly or holding down the delete (backspace) button. [#3355](https://github.com/GetStream/stream-chat-android/pull/3355)

### ⬆️ Improved
- Now single membered channels display the name of member instead of "Channel without name" [3423](https://github.com/GetStream/stream-chat-android/pull/3423)
- Channels with only one member now show the member's image in avatar. [3425](https://github.com/GetStream/stream-chat-android/pull/3425)
- Improved the way filters work in `ChannelList`, `ChannelsScreen` and `ChannelListViewModel`. Now the filters are nullable and if you want the default behavior, just pass in null. [#3422](https://github.com/GetStream/stream-chat-android/pull/3422)
- You can now completely override the filters by using `ChannelListViewModel.setFilters()` in the runtime, or by passing in custom `FilterObject` to the `ViewModelFactory` or the `ViewModel` constructor. [#3422](https://github.com/GetStream/stream-chat-android/pull/3422)


### ✅ Added
- Added pan to ImagePreviewActivity. [#3335](https://github.com/GetStream/stream-chat-android/pull/3335)
- Added `imageLoader` parameter to `ChatTheme` that allows providing a custom Coil `ImageLoader`. [#3336](https://github.com/GetStream/stream-chat-android/pull/3336)
- Added the "Copy Message" option to link messages [#3354](https://github.com/GetStream/stream-chat-android/pull/3354)
- Added padding customisation option to `ChannelList` and `MessageList` components. [#3350](https://github.com/GetStream/stream-chat-android/pull/3350)
- Added emoji sticker support. [3359](https://github.com/GetStream/stream-chat-android/pull/3359)
- Added support for own capabilities. You can read more about own capabilities [here](https://getstream.io/chat/docs/sdk/android/compose/guides/implementing-own-capabilities/). [#3389](https://github.com/GetStream/stream-chat-android/pull/3389)
- Added better handling for Compose ChannelListHeader and MessageListHeader states. We now cover Connected, Connecting and Disconnected states (added Connecting). [#3428](https://github.com/GetStream/stream-chat-android/pull/3428)
- Added the possibility to customize the message footer visibility through `MessageFooterVisibility` inside `MessageListViewModel`. [#3343](https://github.com/GetStream/stream-chat-android/pull/3433)

### ⚠️ Changed
- `loadMore` calls inside `MessageListViewModel` and `ChannelListViewModel` should no longer load data if there is no network connection. [3362](https://github.com/GetStream/stream-chat-android/pull/3362)
- Added own capabilities. If you are using our components individually this has the possibility of introducing a change in functionality. You can find the guide on implementing own capabilities [here](https://getstream.io/chat/docs/sdk/android/compose/guides/implementing-own-capabilities/). [#3389](https://github.com/GetStream/stream-chat-android/pull/3389)
- Replaced the `imageLoader` parameter in `ChatTheme` with the new `imageLoaderFactory` parameter that can used to provide a custom Coil `ImageLoader` factory.  [#3441](https://github.com/GetStream/stream-chat-android/pull/3441)

# April 12th, 2022 - 5.0.3
## Common changes for all artifacts

### ⚠️ Changed
- Updated Gradle version to [7.4.2](https://docs.gradle.org/7.4.2/release-notes.html). [#3281](https://github.com/GetStream/stream-chat-android/pull/3281)
- Update Coroutines to 1.6.1 and migrate to runTest. [#3327](https://github.com/GetStream/stream-chat-android/pull/3327)

## stream-chat-android-client

### 🐞 Fixed
- Fixed `User` model deserialization error when `User.image` or `User.name` is null. [#3283](https://github.com/GetStream/stream-chat-android/pull/3283)
- Fixed `Channel` model deserialization error when `Channel.image` or `Channel.name` is null. [#3306](https://github.com/GetStream/stream-chat-android/pull/3306)

### ✅ Added
- Added an `ExtraDataValidator` to intercept `ChatApi` calls and validate `CustomObject.extraData` does not contain the reserved keywords. [#3279](https://github.com/GetStream/stream-chat-android/pull/3279)

### ⚠️ Changed
- Migrate androidx-lifecycle version to [2.4.1](https://developer.android.com/jetpack/androidx/releases/lifecycle#2.4.1). [#3282](https://github.com/GetStream/stream-chat-android/pull/3282)

## stream-chat-android-offline

### 🐞 Fixed
- Fixed crash related with logging out while running a request to update channels. [3286](https://github.com/GetStream/stream-chat-android/pull/3286)
- Fixed bug where user was not able to send and edit a message while offline. [3318](https://github.com/GetStream/stream-chat-android/pull/3324)

### ✅ Added
- Added `ChannelState::membersCount` property that can be used to observe total members of the channel. [#3297](https://github.com/GetStream/stream-chat-android/pull/3297)

## stream-chat-android-ui-common

### 🐞 Fixed
- Fixed avatar disappearing from a message group when `MessageListView.deletedMessageListItemPredicate = DeletedMessageListItemPredicate.VisibleToEveryone` or `MessageListView.deletedMessageListItemPredicate = DeletedMessageListItemPredicate.VisibleToAuthorOnly` and the last message in a group of messages posted by someone other than the currently logged in user was deleted. [#3272](https://github.com/GetStream/stream-chat-android/pull/3272)

## stream-chat-android-ui-components

### 🐞 Fixed
- Adding ShowAvatarPredicate for MessageOptions overlay making it possible to hide the avatar picture when in the message options. [#3302](https://github.com/GetStream/stream-chat-android/pull/3302)
- Users now able to open `MessageOptionsDialogFragment` by clicking on a reaction left on a Giphy message. [#3620](https://github.com/GetStream/stream-chat-android/pull/3260)
- inside `MessageOptionsDialogFragment` now properly displays all of the reactions to a message. Previously it erroneously displayed a blank state. [#3620](https://github.com/GetStream/stream-chat-android/pull/3260)
- Fixed the links in UI Components code snippets. [#3261](https://github.com/GetStream/stream-chat-android/pull/3261)
- Messages containing links are now properly aligned with other types of messages. They use `@dimen/stream_ui_spacing_small` for their root layout start and end padding. [#3264](https://github.com/GetStream/stream-chat-android/pull/3264)
- Fixed avatar disappearing from a message group when `MessageListView.deletedMessageListItemPredicate = DeletedMessageListItemPredicate.VisibleToEveryone` or `MessageListView.deletedMessageListItemPredicate = DeletedMessageListItemPredicate.VisibleToAuthorOnly` and the last message in a group of messages posted by someone other than the currently logged in user was deleted. [#3272](https://github.com/GetStream/stream-chat-android/pull/3272)
- Fixed bug in which member counter shown in the `MessageListHeaderViewModel` is incorrect and limited to 30 only. [#3297](https://github.com/GetStream/stream-chat-android/pull/3297)

### ✅ Added
- Added `membersCount` livedata in `MessageListHeaderViewModel` to observe number of all members of channel. [#3297](https://github.com/GetStream/stream-chat-android/pull/3297)

## stream-chat-android-compose

### 🐞 Fixed
- Added thumbnails for video attachments in the attachment picker. [#3300](https://github.com/GetStream/stream-chat-android/pull/3300)
- Fixed a crash occurring when the user would click on a preview of a link that contained no scheme. [#3331](https://github.com/GetStream/stream-chat-android/pull/3331)

### ⬆️ Improved
- Improved the way typing updates work in the MessageComposerController. [#3313](https://github.com/GetStream/stream-chat-android/pull/3313)

### ✅ Added
- Added a way to customize the visibility of deleted messages. [#3298](https://github.com/GetStream/stream-chat-android/pull/3298)
- Added support for file upload configuration that lets you specify what types of files and images you want to allow or block from being uploaded. [3288](https://github.com/GetStream/stream-chat-android/pull/3288)
- Added Compose SDK Guidelines for internal and external contributors. [#3315](https://github.com/GetStream/stream-chat-android/pull/3315)

### ⚠️ Changed
- Switched from vertical to horizontal scrolling for files in the preview section of the message composer. [#3289](https://github.com/GetStream/stream-chat-android/pull/3289)

# March 30th, 2022 - 5.0.2
## stream-chat-android-client
### ✅ Added
- Added a `systemMessage: Message` parameter to  `ChatClient::addMembers`, `ChatClient::removeMembers`, `ChannelClient::addMembers` and `ChannelClient::removeMembers` to send a system message to that channel. [#3254](https://github.com/GetStream/stream-chat-android/pull/3254)

## stream-chat-android-offline
### 🐞 Fixed
- Fixed a bug which occurs when we reinitialize `OfflinePlugin` because it uses old instance of `StateRegistry` and `LogicRegistry`. [#3267](https://github.com/GetStream/stream-chat-android/pull/3267)

## stream-chat-android-ui-components
### 🐞 Fixed
- Users now able to open `MessageOptionsDialogFragment` by clicking on a reaction left on a Giphy message. [#3620](https://github.com/GetStream/stream-chat-android/pull/3260)
- inside `MessageOptionsDialogFragment` now properly displays all of the reactions to a message. Previously it erroneously displayed a blank state. [#3620](https://github.com/GetStream/stream-chat-android/pull/3260)
- Fixed the links in UI Components code snippets. [#3261](https://github.com/GetStream/stream-chat-android/pull/3261)
- Messages containing links are now properly aligned with other types of messages. They use `@dimen/stream_ui_spacing_small` for their root layout start and end padding. [#3264](https://github.com/GetStream/stream-chat-android/pull/3264)
- Made it impossible to send blank or empty messages. [#3269](https://github.com/GetStream/stream-chat-android/pull/3269)

## stream-chat-android-compose
### 🐞 Fixed
- Made it impossible to send blank or empty messages. [#3269](https://github.com/GetStream/stream-chat-android/pull/3269)

### ✅ Added
- Added support for failed messages and an option to resend them. [#3263](https://github.com/GetStream/stream-chat-android/pull/3263)

# March 24th, 2022 - 5.0.1
## stream-chat-android-ui-components
### 🐞 Fixed
- Fixed a bug where the missing implementation of the `MessageTextTransformer` caused message text not to show up. [#3248](https://github.com/GetStream/stream-chat-android/pull/3248)

# March 24th, 2022 - 5.0.0
**5.0.0** is a major release! You can read more about the motivation behind the effort and featured changes in the [announcement blog post](https://getstream.io/blog/android-v5-sdk-release/).
## Common changes for all artifacts
### 🐞 Fixed
- Fixed memory leaks related to image loading. [#2979](https://github.com/GetStream/stream-chat-android/pull/2979)

### ⬆️ Improved
- Replaced KAPT with KSP. [#3113](https://github.com/GetStream/stream-chat-android/pull/3113)

### ⚠️ Changed
- Updated AGP version to 7.1.2 and Gradle version to 7.4. [#3159](https://github.com/GetStream/stream-chat-android/pull/3159)

## stream-chat-android-client
### ✅ Added
- Added possibility to configure `RetryPolicy` using `ChaClient.Builder()`. [#3069](https://github.com/GetStream/stream-chat-android/pull/3069)

### ⚠️ Changed
- Add `Channel::image`, `Channel:name`, `User::image`, `User::name` properties. [#3139](https://github.com/GetStream/stream-chat-android/pull/3139)
- Deprecated `Member:role` in favor of `Member:channelRole` [#3189](https://github.com/GetStream/stream-chat-android/pull/3189)

## stream-chat-android-offline
🚨🚨 **v5.0.0** release brings a big change to the offline support library - it replaces `ChatDomain` with the `OfflinePlugin`. Make sure to check our [migration guide](https://getstream.io/chat/docs/sdk/android/client/guides/chatdomain-migration/)! 🚨🚨

### 🐞 Fixed
- Unread count for muted channels no longer increments when the channel is muted and new messages are received. [#3112](https://github.com/GetStream/stream-chat-android/pull/3112)
- Fixed marking the channel as read if it was opened offline previously. [#3162](https://github.com/GetStream/stream-chat-android/pull/3162)

### ❌ Removed
- Moved `RetryPolicy` related logic to `ChatClient`. [#3069](https://github.com/GetStream/stream-chat-android/pull/3069)

## stream-chat-android-ui-common
### ❌ Removed
- Removed ChatMarkdown in favor of ChatMessageTextTransformer [#3189](https://github.com/GetStream/stream-chat-android/pull/3189)

## stream-chat-android-ui-components
### 🐞 Fixed
- Fixed an issue with message flickering when sending a message with file attachments. [#3209](https://github.com/GetStream/stream-chat-android/pull/3209)
- Fixed a crash when overriding `ChatUI::imageHeadersProvider` caused by compiler [issue](https://youtrack.jetbrains.com/issue/KT-49793). [#3237](https://github.com/GetStream/stream-chat-android/pull/3237)

### ✅ Added
- Added a separate `LinkAttachmentsViewHolder` for handling messages containing link attachments and no other types of attachments. [#3070](https://github.com/GetStream/stream-chat-android/pull/3070)
- Added a separate `FileAttachmentsViewHolder` for handling messages containing file attachments of different types or file attachments not handled by one of the other `ViewHolder`s. [#3091](https://github.com/GetStream/stream-chat-android/pull/3091)
- Introduced `InnerAttachmentViewHolder` as an inner ViewHolder for custom attachments. [#3183](https://github.com/GetStream/stream-chat-android/pull/3183)
- Introduced `AttachmentFactory` as a factory for custom attachment ViewHolders. [#3116](https://github.com/GetStream/stream-chat-android/pull/3116)
- Introduced `AttachmentFactoryManager` as a manager for the list of registered attachment factories. The class is exposed via `ChatUI`. [#3116](https://github.com/GetStream/stream-chat-android/pull/3116)
- Added an attribute to customize the color state list of the AttachmentsDialog buttons called `streamUiAttachmentTabButtonColorStateList`. [#3242](https://github.com/GetStream/stream-chat-android/pull/3242)

### ⚠️ Changed
- Separated the Giphy attachments and content to a GiphyAttachmentViewHolder. [#2932](https://github.com/GetStream/stream-chat-android/pull/2932)
- Created a GiphyMediaAttachmentView and its respective style to customize giphies. [#2932](https://github.com/GetStream/stream-chat-android/pull/2932)
- You can now use `original` sized giphies that apply resizing based on the GIF size. [#2932](https://github.com/GetStream/stream-chat-android/pull/2932)
- Use `fixedHeight` or `fixedHeightDownsampled` giphies to use a fixed height that keeps the aspect ratio and takes up less memory. [#2932](https://github.com/GetStream/stream-chat-android/pull/2932)
- Make sure to check out our giphy attachment styles (GiphyMediaAttachmentView) for customization.
- Created an ImageAttachmentViewHolder that represents images in the message list. [#3067](https://github.com/GetStream/stream-chat-android/pull/3067)
- Renamed MediaAttachmentViewStyle and its attributes to ImageAttachmentViewStyle. [#3067](https://github.com/GetStream/stream-chat-android/pull/3067)
- Messages containing link attachments and no other types of attachments are no longer handled by `TextAndAttachmentsViewHolder`, instead they are handled by `LinkAttachmentsViewHolder`. [#3070](https://github.com/GetStream/stream-chat-android/pull/3070)
- Messages containing file attachments of different file types or types not handled by one of the other `ViewHolders` are no longer handled by `TextAndAttachmentsViewHolder`, instead they are handled by `FileAttachmentsViewHolder`. [#3091](https://github.com/GetStream/stream-chat-android/pull/3091)
- Updated the structure of UI components documentation. [UI Components documentation](https://getstream.io/chat/docs/sdk/android/ui/overview/). [#3186](https://github.com/GetStream/stream-chat-android/pull/3186)
- Updated the code snippets from the UI Components documentation in the `stream-chat-android-docs` module. [3205](https://github.com/GetStream/stream-chat-android/pull/3205)

### ❌ Removed
- All usage of `ChatDomain`. [#3190](https://github.com/GetStream/stream-chat-android/pull/3190)
- Removed "Pin message", "Reply", "Thread reply" message actions for messages that are not synced. [#3226](https://github.com/GetStream/stream-chat-android/pull/3226)

## stream-chat-android-compose
### 🐞 Fixed
- Mitigated the effects of `ClickableText` consuming all pointer events when messages contain links by passing long press handlers to `MessageText`. [#3137](https://github.com/GetStream/stream-chat-android/pull/3137)
- Fixed an issue with message flickering when sending a message with file attachments. [#3209](https://github.com/GetStream/stream-chat-android/pull/3209)
- Fixed ripple color in dark mode. [#3211](https://github.com/GetStream/stream-chat-android/pull/3211)
- Long user names no longer break layout in the message list. [#3219](https://github.com/GetStream/stream-chat-android/pull/3219)
- Fixed the click handler on the last item in the image attachments content. [#3221](https://github.com/GetStream/stream-chat-android/pull/3221)

### ⬆️ Improved
- Allowed passing long press handlers to `MessageText`. [#3137](https://github.com/GetStream/stream-chat-android/pull/3137)

### ✅ Added
- Added code snippets from the Compose documentation to the `stream-chat-android-docs` module. [3197](https://github.com/GetStream/stream-chat-android/pull/3197)
- Added support for delivery indicator in the message list. [#3218](https://github.com/GetStream/stream-chat-android/pull/3218)

### ⚠️ Changed
- Replaced the `reactionTypes` field in `ChatTheme` with the new `reactionIconFactory` field that allows customizing reaction icons. [#3046](https://github.com/GetStream/stream-chat-android/pull/3046)
- `MessageText` now requires the parameter `onLongItemClick: (Message) -> Unit`. This was done in order to mitigate `ClickableText` consuming all pointer events. [#3137](https://github.com/GetStream/stream-chat-android/pull/3137)
- Renamed the `state.channel` package to `state.channels` for consistency. [#3143](https://github.com/GetStream/stream-chat-android/pull/3143)
- Renamed the `viewmodel.channel` package to `viewmodel.channels` for consistency. [#3143](https://github.com/GetStream/stream-chat-android/pull/3143)
- Moved the contents of the `ui.imagepreview` and `ui.mediapreview` packages to `ui.attachments.preview`. [#3143](https://github.com/GetStream/stream-chat-android/pull/3143)
- Moved the preview handlers from the `ui.filepreview` package to `ui.attachments.preview.handler` [#3143](https://github.com/GetStream/stream-chat-android/pull/3143)

### ❌ Removed
- Removed "Pin message", "Reply", "Thread reply" message actions for messages that are not synced. [#3226](https://github.com/GetStream/stream-chat-android/pull/3226)

# March 9th, 2022 - 4.30.1
## stream-chat-android-client
### ✅ Added
- Added `notificationChannel` lambda parameter to `NotificationHandlerFactory::createNotificationHandler` which is being used to create a `NotificationChannel`.
  You can use it to customize notifications priority, channel name, etc. [#3167](https://github.com/GetStream/stream-chat-android/pull/3167)

### ⚠️ Changed
- `LoadNotificationDataWorker` is now using a separate `NotificationChannel` with `NotificationCompat.PRIORITY_LOW`.
  You can customize its name by overriding `stream_chat_other_notifications_channel_name` string. [#3167](https://github.com/GetStream/stream-chat-android/pull/3167)

## stream-chat-android-offline
### 🐞 Fixed
- Fixed updating typing users. [#3154](https://github.com/GetStream/stream-chat-android/pull/3154)

## stream-chat-android-ui-components
### 🐞 Fixed
- Fixed displaying long usernames in message's footnote within `MessageListView`. [#3149](https://github.com/GetStream/stream-chat-android/pull/3149)
- A bug that made `ScrollButtonView` in `MessageListView` permanently visible. [#3170](https://github.com/GetStream/stream-chat-android/pull/3170)
- Fixed display of read status indicators [#3181](https://github.com/GetStream/stream-chat-android/pull/3181)

### ✅ Added
- Added a way to check if the adapters and message/channel lists have been initialized or not. [#3182](https://github.com/GetStream/stream-chat-android/pull/3182)
- Added `streamUiRetryMessageEnabled` attribute to `MessageListView` that allows to show/hide retry action in message's overlay. [#3185](https://github.com/GetStream/stream-chat-android/pull/3185)

## stream-chat-android-compose
### 🐞 Fixed
- Fixed display of read status indicators [#3181](https://github.com/GetStream/stream-chat-android/pull/3181)

# March 2nd, 2022 - 4.30.0
## Common changes for all artifacts
### ⬆️ Improved
- We upgraded our Kotlin version to 1.6, Moshi to 1.13 and Compose to 1.1.1. [#3104](https://github.com/GetStream/stream-chat-android/pull/3104)[#3123](https://github.com/GetStream/stream-chat-android/pull/3123)
- Updated Google's Accompanist version. [#3104](https://github.com/GetStream/stream-chat-android/pull/3104)

### ⚠️ Changed
- These version updates mean our SDK now expects the minimum of AGP 7.x.x. We recommend using 7.1+. [#3104](https://github.com/GetStream/stream-chat-android/pull/3104)

## stream-chat-android-compose
### ⚠️ Changed
- Since we're using Compose 1.1.1 for our SDK, we recommend upgrading to avoid conflicts. [#3104](https://github.com/GetStream/stream-chat-android/pull/3104)

# February 24th, 2022 - 4.29.0
## stream-chat-android-offline
### 🐞 Fixed
- Fixed updating `ChatDomain::totalUnreadCount` and `ChatDomain::channelUnreadCount` after restoring app from the background and
  when sending a message to a channel without read enabled. [#3121](https://github.com/GetStream/stream-chat-android/pull/3121)

## stream-chat-android-ui-components
### 🐞 Fixed
- Fixed setting custom empty and loading views for `MessageListView`. [#3082](https://github.com/GetStream/stream-chat-android/pull/3082)

### ⬆️ Improved
- Disabled command popups when attachments are present. [#3051](https://github.com/GetStream/stream-chat-android/pull/3051)
- Disabled the attachments button when popups are present. [#3051](https://github.com/GetStream/stream-chat-android/pull/3051)

### ✅ Added
- Added `ChatUI.channelNameFormatter` to allow customizing the channel's name format. [#3068](https://github.com/GetStream/stream-chat-android/pull/3068)
- Added a customizable height attribute to SearchInputView [#3081](https://github.com/GetStream/stream-chat-android/pull/3081)
- Added `ChatUI.dateFormatter` to allow customizing the way the dates are formatted. [#3085](https://github.com/GetStream/stream-chat-android/pull/3085)
- Added ways to show/hide the delivery status indicators for channels and messages. [#3102](https://github.com/GetStream/stream-chat-android/pull/3102)

### ⚠️ Changed
- Disabled editing on Giphy messages given that it's breaking the UX and can override the GIF that was previously put in. [#3071](https://github.com/GetStream/stream-chat-android/pull/3071)

### ❌ Removed
- Removed ExoMedia dependency in favor of standard Android `VideoView`. [#3098](https://github.com/GetStream/stream-chat-android/pull/3098)

## stream-chat-android-compose
### 🐞 Fixed
- Fixed back press handling. [#3120](https://github.com/GetStream/stream-chat-android/pull/3120)

### ✅ Added
- Exposed a way to clear the message composer externally, e.g. when using custom sendMessage handlers. [#3100](https://github.com/GetStream/stream-chat-android/pull/3100)
- Exposed `loadingMoreContent` for the `ChannelList` and `Channels` components that allows you to override the default loading more content. [#3103](https://github.com/GetStream/stream-chat-android/pull/3103)
- Exposed `loadingMoreContent` for the `MessageList` and `Messages` components that allows you to override the default loading more content. [#3103](https://github.com/GetStream/stream-chat-android/pull/3103)
- Added the `attachmentsContentImageGridSpacing` option to `StreamDimens`, to make it possible to customize the spacing between image attachment tiles via `ChatTheme`. [#3105](https://github.com/GetStream/stream-chat-android/pull/3105)

### ⚠️ Changed
- Replaced the `reactionTypes` field in `ChatTheme` with the new `reactionIconFactory` field that allows customizing reaction icons. [#3046](https://github.com/GetStream/stream-chat-android/pull/3046)
- Disabled editing on Giphy messages given that it's breaking the UX and can override the GIF that was previously put in. [#3071](https://github.com/GetStream/stream-chat-android/pull/3071)

### ❌ Removed
- Removed ExoMedia dependency in favor of standard Android `VideoView`. [#3092](https://github.com/GetStream/stream-chat-android/pull/3092)
- Removed `SystemBackPressHandler` in favor of `BackHandler` from the Compose framework. [#3120](https://github.com/GetStream/stream-chat-android/pull/3120)

# February 17th, 2022 - 4.28.4
## stream-chat-android-client
### ✅ Added
- Added the `member` field to the `MemberRemovedEvent`. [#3090](https://github.com/GetStream/stream-chat-android/pull/3090)

## stream-chat-android-offline
### 🐞 Fixed
- Fixed how member removal is handled in `DefaultChatEventHandler`. [#3090](https://github.com/GetStream/stream-chat-android/pull/3090)

# February 16th, 2022 - 4.28.3
## stream-chat-android-ui-components
### ⬆️ Improved
- Improved the logic around mentions and users that can be mentioned within the input. [#3088](https://github.com/GetStream/stream-chat-android/pull/3088)

## stream-chat-android-compose
### ⬆️ Improved
- Improved the logic around mentions and users that can be mentioned within the input. [#3088](https://github.com/GetStream/stream-chat-android/pull/3088)

# February 9th, 2022 - 4.28.2
## Common changes for all artifacts
- Fix crash with offline support. [#3063](https://github.com/GetStream/stream-chat-android/pull/3063)

# February 9th, 2022 - 4.28.1
## Common changes for all artifacts
- Fix crash when events were received. [#3058](https://github.com/GetStream/stream-chat-android/pull/3058)

# February 8th, 2022 - 4.28.0
## 🚨 Old UI Module removed
`stream-chat-android` is deprecated and won't be maintained anymore. The module will continue working, but we won't be releasing new versions.
The source code has been moved to this [archived repository](https://github.com/GetStream/stream-chat-android-old-ui)
Consider migrating to `stream-chat-android-ui-components` or `stream-chat-android-compose`. Here you can find a set of useful resources for migration:
- [UI Components Documentation](https://getstream.io/chat/docs/sdk/android/ui/overview/)
- [Android Chat Messaging Tutorial](https://getstream.io/tutorials/android-chat/)
- [Compose UI Components Documentation](https://getstream.io/chat/docs/sdk/android/compose/overview/)
- [Compose Chat Messaging Tutorial](https://getstream.io/chat/compose/tutorial/)
- [Old Sample App Migration PR](https://github.com/GetStream/stream-chat-android/pull/2467)

## Common changes for all artifacts
### ✅ Added
- Create new artifact to integrate Xiaomi Mi Push with Stream. You will need to add  `stream-chat-android-pushprovider-xiaomi` artifact to your App. Check our [docs](https://getstream.io/chat/docs/sdk/android/client/guides/push-notifications/xiaomi) for further details. [#2444](https://github.com/GetStream/stream-chat-android/pull/2444)

### ⚠️ Changed
- Update Android Gradle Plugin version to 7.1.0 and Gradle version to 7.3.3. [#2989](https://github.com/GetStream/stream-chat-android/pull/2989)

## stream-chat-android-client
### ⬆️ Improved
- Internal implementation only asks to the provided `TokenProvider` a new token when it is really needed. [#2995](https://github.com/GetStream/stream-chat-android/pull/2995)

### ⚠️ Changed
- UnknownHostException is no longer considered a permanent network error. [#3054](https://github.com/GetStream/stream-chat-android/pull/3054)

## stream-chat-android-offline
### 🐞 Fixed
- Fixed memory leak related to database initialization.[#2974](https://github.com/GetStream/stream-chat-android/pull/2974)

### ✅ Added
- Added new extension function `ChatClient::deleteChannel`. [#3007](https://github.com/GetStream/stream-chat-android/pull/3007)

### ⚠️ Changed
- Deprecated `ChatDomain::deleteChannel` in favour of `ChatClient::deleteChannel`. [#3007](https://github.com/GetStream/stream-chat-android/pull/3007)

## stream-chat-android-ui-common
### ✅ Added
- Added new extension function `ChatClient::loadMessageById`. [#2929](https://github.com/GetStream/stream-chat-android/pull/2929)

## stream-chat-android-ui-components
### 🐞 Fixed
- Fixed the logic for fetching encoding for URLs when opening PDFs and similar documents in the MessageList. [#3017](https://github.com/GetStream/stream-chat-android/pull/3017)

### ⬆️ Improved
- Replaced Lottie typing indicator with a custom view. [#3004](https://github.com/GetStream/stream-chat-android/pull/3004)

## stream-chat-android-compose
### 🐞 Fixed
- Fixed the way our attachments work and are represented in Compose to support more attachment types. [#2955](https://github.com/GetStream/stream-chat-android/pull/2955)
- Fixed the logic for fetching encoding for URLs when opening PDFs and similar documents in the MessageList. [#3017](https://github.com/GetStream/stream-chat-android/pull/3017)

### ⬆️ Improved
- Improved RTL support in Compose [#2987](https://github.com/GetStream/stream-chat-android/pull/2987)
- Made the SDK smaller by removing Materials Icons dependency [#2987](https://github.com/GetStream/stream-chat-android/pull/2987)
- Removed unnecessary experimental flags, opted in into APIs we're using from Compose. [#2983](https://github.com/GetStream/stream-chat-android/pull/2983)

### ✅ Added
- Added [`Custom Attachments guide`](https://getstream.io/chat/docs/sdk/android/composee/guides/adding-custom-attachments/). [#2967](https://github.com/GetStream/stream-chat-android/pull/2967)
- Added `onHeaderAvatarClick` parameter to the `ChannelsScreen` component. [#3016](https://github.com/GetStream/stream-chat-android/pull/3016)
- Exposed `lazyListState` for the `ChannelList` and `Channels` components that allows you to control the scrolling behavior and state. [#3049](https://github.com/GetStream/stream-chat-android/pull/3049)
- Exposed `helperContent` for the `ChannelList` and `Channels` components that allows you to implement a helper UI such as scroll to top button for the channel list. [#3049](https://github.com/GetStream/stream-chat-android/pull/3049)
- Exposed `lazyListState` for the `MessageList` and `Messages` components that allows you to control the scrolling behavior and state. [#3044](https://github.com/GetStream/stream-chat-android/pull/3044)
- Exposed `helperContent` for the `MessageList` and `Messages` components that allows you to override the default scrolling behavior UI.  [#3044](https://github.com/GetStream/stream-chat-android/pull/3044)

### ⚠️ Changed
- Renamed `onHeaderClickAction` parameter to `onHeaderActionClick` for the `ChannelsScreen` component. [#3016](https://github.com/GetStream/stream-chat-android/pull/3016)
- `MessageList` and `Messages` now have two new parameters that have default values. Please make sure that you check out the changes and that everything still works for you. [#3044](https://github.com/GetStream/stream-chat-android/pull/3044)

## stream-chat-android-pushprovider-xiaomi
### ✅ Added
- Added a `XiaomiMessagingDelegate` class to simplify custom implementations of `PushMessageReceiver` that forward messages to the SDK. See [Using a Custom PushMessageReceiver](https://getstream.io/chat/docs/sdk/android/client/guides/push-notifications/xiaomi#using-a-custom-pushmessagereceiver) for more details. [#2444](https://github.com/GetStream/stream-chat-android/pull/2444)

# February 2nd, 2022 - 4.27.2
## stream-chat-android-offline
### 🐞 Fixed
- Fixed refreshing cached channels after setting the user. [#3010](https://github.com/GetStream/stream-chat-android/pull/3010)

# January 31th, 2022 - 4.27.1
## stream-chat-android-offline
### 🐞 Fixed
- Fixed clearing cache after receiving channel truncated event. [#3001](https://github.com/GetStream/stream-chat-android/pull/3001)

# January 25th, 2022 - 4.27.0
## stream-chat-android-client
### 🐞 Fixed
- Fixed bug related to the wrong unread messages count when a socket connection is not available. [#2927](https://github.com/GetStream/stream-chat-android/pull/2927)
- Fixed deserialization issue when parsing the `Message` object while searching for a message from a channel with 0 members. [#2947](https://github.com/GetStream/stream-chat-android/pull/2947)

### ✅ Added
- Added the `systemMessage` parameter to `ChatClient::truncateChannel` and `ChannelClient:truncate` methods that represents a system message that will be displayed after the channel was truncated. [#2949](https://github.com/GetStream/stream-chat-android/pull/2949)
- Added the `message` parameter to the `ChannelTruncatedEvent` that represents a system message that will be displayed after the channel was truncated. [#2949](https://github.com/GetStream/stream-chat-android/pull/2949)
- Added method to consult the settings of the app. Use `ChatClient.instance().appSettings()` to request the settings of your app. [#2960](https://github.com/GetStream/stream-chat-android/pull/2960)
- Added `ChatClient.shuffleGiphy` extension function and removing ShuffleGiphy use case. [#2962](https://github.com/GetStream/stream-chat-android/pull/2962)
- Added `ChatClient.sendGiphy` extension function and removing SendGiphy use case. [#2963](https://github.com/GetStream/stream-chat-android/pull/2963)
- Added `Channel::ownCapabilities` and `ChannelCapabilities` object.
  Channel capabilities provide you information on which features are available for the current user. [#2971](https://github.com/GetStream/stream-chat-android/pull/2971)

### ⚠️ Changed
- Deprecated `ChatDomain.leaveChannel`. Use ChatClient.removeMembers instead. [#2926](https://github.com/GetStream/stream-chat-android/pull/2926)

## stream-chat-android-offline
### ⬆️ Improved
- Utilized the `message` parameter of the `ChannelTruncatedEvent` to show a system message instantly after the channel was truncated. [#2949](https://github.com/GetStream/stream-chat-android/pull/2949)

### ✅ Added
- Added new extension function `ChatClient::cancelMessage`. [#2928](https://github.com/GetStream/stream-chat-android/pull/2928)
- Added `ChatClient::needsMarkRead` extension function to check if a channel can be marked as read. [#2920](https://github.com/GetStream/stream-chat-android/pull/2920)

### ⚠️ Changed
- Deprecated `ChatDomain::cancelMessage` in favour of `ChatClient::cancelMessage`. [#2928](https://github.com/GetStream/stream-chat-android/pull/2928)

## stream-chat-android-ui-components
### 🐞 Fixed
- Handling video attachments that's don't have mime-type, but have type. [2919](https://github.com/GetStream/stream-chat-android/pull/2919)
- Intercepted and blocked attachment preview for attachments which are not fully uploaded. [#2950](https://github.com/GetStream/stream-chat-android/pull/2950)
- Fixed a bug when changes to the mentioned users in a message were not propagated to the UI. [2951](https://github.com/GetStream/stream-chat-android/pull/2951)

### ⬆️ Improved
- Improve Korean 🇰🇷 translations. [#2953](https://github.com/GetStream/stream-chat-android/pull/2953)

## stream-chat-android-compose
### 🐞 Fixed
- Fixed crashes caused by deleting channels [#2942](https://github.com/GetStream/stream-chat-android/pull/2942)

### ⬆️ Improved
- `ReactionOptions` now displays the option to show more reactions if there are more than 5 available [#2918](https://github.com/GetStream/stream-chat-android/pull/2918)
- Improve Korean 🇰🇷 translations. [#2953](https://github.com/GetStream/stream-chat-android/pull/2953)
- Improved `MessageComposer` UX by disabling commands when attachments or text are present. [#2961](https://github.com/GetStream/stream-chat-android/pull/2961)
- Improved `MessageComposer` UX by disabling attachment integration button when popups with suggestions are present. [#2961](https://github.com/GetStream/stream-chat-android/pull/2961)

### ✅ Added
- Added `ExtendedReactionsOptions` and `ReactionsPicker` in order to improve reaction picking UX [#2918](https://github.com/GetStream/stream-chat-android/pull/2918)
- Added documentation for [`ReactionsPicker`](https://getstream.io/chat/docs/sdk/android/compose/message-components/reactions-picker/) [#2918](https://github.com/GetStream/stream-chat-android/pull/2918)
- Added ways to customize the channel, message and member query limit when building a ChannelListViewModel [#2948](https://github.com/GetStream/stream-chat-android/pull/2948)

# January 12th, 2022 - 4.26.0
## Common changes for all artifacts
### ⬆️ Improved
- 🚨 Breaking change: Markdown support is moved into a standalone module `stream-chat-android-markdown-transformer` which is not included by default. You can use it with `ChatUI.messageTextTransformer` to add Markdown support to your app. You can find more information [here](https://getstream.io/chat/docs/sdk/android/ui/chatui/#markdown). [#2786](https://github.com/GetStream/stream-chat-android/pull/2786)

## stream-chat-android-client
### ✅ Added
- Added `Member::banned` property that represents, if the channel member is banned. [#2915](https://github.com/GetStream/stream-chat-android/pull/2915)
- Added `Member::channelRole` property that represents the user's channel-level role. [#2915](https://github.com/GetStream/stream-chat-android/pull/2915)

## stream-chat-android-offline
### 🐞 Fixed
- Fixed populating mentions after editing the message. `Message::mentionedUsers` shouldn't be empty if edited message contains mentioned users. [#2852](https://github.com/GetStream/stream-chat-android/pull/2852)

### ✅ Added
- Added `memberLimit` to `ChatDomain::queryChannels` and `ChatDomain::queryChannelsLoadMore` that allows modifying the number of members to fetch per channel. [#2826](https://github.com/GetStream/stream-chat-android/pull/2826)

### ❌ Removed
- Removed `QueryChannelsLoadMore` usecase. [#2790](https://github.com/GetStream/stream-chat-android/pull/2790)
- `QueryChannelsController::loadMore` is removed and logic is moved into `ChatDomain`. [#2790](https://github.com/GetStream/stream-chat-android/pull/2790)

## stream-chat-android-ui-components
### 🐞 Fixed
- Fixed displaying mentions popup when text contains multiple lines. [#2851](https://github.com/GetStream/stream-chat-android/pull/2851)
- Fixed the loading/playback speed of GIFs. [#2914](https://github.com/GetStream/stream-chat-android/pull/2914)
- Fixed scroll persisting after long tapping on an item in the message list. [#2916](https://github.com/GetStream/stream-chat-android/pull/2916)
- Fixed footnote of messages showing "Only Visible to You". This message was visible even when deleted messages were visible to everyone. [#2923](https://github.com/GetStream/stream-chat-android/pull/2923)

### ⬆️ Improved
- Improved the way thread pagination works. [#2845](https://github.com/GetStream/stream-chat-android/pull/2845)

### ✅ Added
- Added `memberLimit` parameter to `ChannelListViewModel` and `ChannelListViewModelFactory` that allows modifying the number of members to fetch per channel. [#2826](https://github.com/GetStream/stream-chat-android/pull/2826)
- Added `ChatMessageTextTransformer` to transform messages and set them to `TextView`. [#2786](https://github.com/GetStream/stream-chat-android/pull/2786)
- Added `AutoLinkableTextTransformer` which is an implementation of `ChatMessageTextTransformer`. After applying the transformer, it also makes links clickable in TextView. [#2786](https://github.com/GetStream/stream-chat-android/pull/2786)

### ⚠️ Changed
- `ChatUI.markdown` is deprecated in favour of `ChatUI.messageTextTransformer`. [#2786](https://github.com/GetStream/stream-chat-android/pull/2786)
- In the sample app the new behaviour for new messages is to count unread messages, instead of always scroll to bottom [#2865](https://github.com/GetStream/stream-chat-android/pull/)

## stream-chat-android-compose
### 🐞 Fixed
- Fixed a small issue with user avatars flickering [#2822](https://github.com/GetStream/stream-chat-android/pull/2822)
- Fixed faulty scrolling behavior in `Messages` by adding an autoscroll. [#2857](https://github.com/GetStream/stream-chat-android/pull/2857)
- Fixed the font size of avatar initials in the message list. [2862](https://github.com/GetStream/stream-chat-android/pull/2862)
- Fixed faulty scrolling behavior in `Channels` by adding an autoscroll. [#2887](  https://github.com/GetStream/stream-chat-android/pull/2887)
- Fixed the loading/playback speed of GIFs. [#2914](https://github.com/GetStream/stream-chat-android/pull/2914)

### ⬆️ Improved
- Added an animation to the `SelectedChannelMenu` component.
- Added an animation to the `ChannelInfo` component.
- Avatars now show fallback initials in case there was an error while loading images from the network. [#2830](https://github.com/GetStream/stream-chat-android/pull/2830)
- Added more parameters to the stateless version of the MessageComposer for consistency [#2809](https://github.com/GetStream/stream-chat-android/pull/2809)
- Updated primary accent colors in order to achieve a better contrast ratio for accessibility [#2857](https://github.com/GetStream/stream-chat-android/pull/2857)
- Removed default background color from `MessageItem` [#2857](https://github.com/GetStream/stream-chat-android/pull/2857)
- Added multiline mentions support [#2859](https://github.com/GetStream/stream-chat-android/pull/2859)
- Improved the way thread pagination works. [#2845](https://github.com/GetStream/stream-chat-android/pull/2845)

### ✅ Added
- Added the `headerContent` and `centerContent` Slot APIs for the `SelectedChannelMenu` component. [#2823](https://github.com/GetStream/stream-chat-android/pull/2823)
- Added the `headerContent` and `centerContent` Slot APIs for the `ChannelInfo` component. [#2823](https://github.com/GetStream/stream-chat-android/pull/2823)
- You can now define a `placeholderPainter` for the `Avatar` that is shown while the image is loading. [#2830](https://github.com/GetStream/stream-chat-android/pull/2830)
- Added more Slot APIs to the`MessageComposer` and `MessageInput` components [#2809](https://github.com/GetStream/stream-chat-android/pull/2809)
- Added [SelectedReactionsMenu documentation](https://getstream.io/chat/docs/sdk/android/compose/channel-components/selected-reactions-menu/). [#2868](https://github.com/GetStream/stream-chat-android/pull/2868)

### ⚠️ Changed
- Updated [ChatTheme documentation](https://getstream.io/chat/docs/sdk/android/compose/general-customization/chat-theme/). [#2833](https://github.com/GetStream/stream-chat-android/pull/2833)
- Updated [ChannelsScreen documentation](https://getstream.io/chat/docs/sdk/android/compose/channel-components/channels-screen/). [#2839](https://github.com/GetStream/stream-chat-android/pull/2839)
- Updated [ChannelItem documentation](https://getstream.io/chat/docs/sdk/android/compose/channel-components/channel-item/). [#2832](https://github.com/GetStream/stream-chat-android/pull/2832)
- Updated [ChannelListHeader documentation](https://getstream.io/chat/docs/sdk/android/compose/channel-components/channel-list-header/). [#2828](https://github.com/GetStream/stream-chat-android/pull/2828)
- Updated [Component Architecture documentation](https://getstream.io/chat/docs/sdk/android/compose/component-architecture/). [#2834](https://github.com/GetStream/stream-chat-android/pull/2834)
- Updated [SelectedChannelMenu documentation](https://getstream.io/chat/docs/sdk/android/compose/channel-components/selected-channel-menu/). [#2838](https://github.com/GetStream/stream-chat-android/pull/2838)
- Updated [ChannelList documentation](https://getstream.io/chat/docs/sdk/android/compose/channel-components/channel-list/). [#2847](https://github.com/GetStream/stream-chat-android/pull/2847)
- Updated [AttachmentsPicker documentation](https://getstream.io/chat/docs/sdk/android/compose/message-components/attachments-picker/) [#2860](https://github.com/GetStream/stream-chat-android/pull/2860)
- Renamed the `ChannelInfo` component to `SelectedChannelMenu`. [#2838](https://github.com/GetStream/stream-chat-android/pull/2838)
- Updated [Overview documentation](https://getstream.io/chat/docs/sdk/android/compose/overview/). [#2836](https://github.com/GetStream/stream-chat-android/pull/2836)
- Updated [Custom Attachments documentation](https://getstream.io/chat/docs/sdk/android/compose/general-customization/attachment-factory/) with minor sentence formatting changes [#2878](https://github.com/GetStream/stream-chat-android/pull/2878)
- Updated [MessagesScreen documentation](https://getstream.io/chat/docs/sdk/android/compose/message-components/messages-screen/) [#2866](https://github.com/GetStream/stream-chat-android/pull/2866)
- Updated [MessageList documentation](https://getstream.io/chat/docs/sdk/android/compose/message-components/message-list/). [#2869](https://github.com/GetStream/stream-chat-android/pull/2869)

# December 30th, 2021 - 4.25.1
## stream-chat-android-client
### ✅ Added
- Added support to paginate messages pinned in a channel. [#2848](https://github.com/GetStream/stream-chat-android/pull/2848).


# December 23th, 2021 - 4.25.0
## Common changes for all artifacts
### ⬆️ Improved
- Updated dependency versions
  - Kotlin 1.5.31
  - Compose framework 1.0.5
  - AndroidX
  - Lottie 4.2.2
  - OkHttp 4.9.3
  - Room 2.4.0
  - and other, see [#2771](https://github.com/GetStream/stream-chat-android/pull/2771) for more details

## stream-chat-android-offline
### 🐞 Fixed
- Fixed a bug when hard deleted messages still remain in the UI.
- Stabilized behavior of users' updates propagation across values of the channels and the messages. [#2803](https://github.com/GetStream/stream-chat-android/pull/2803)

### ⚠️ Changed
- 🚨 Breaking change: Added `cachedChannel` parameter to `ChatEventHandler::handleChatEvent` [#2807](https://github.com/GetStream/stream-chat-android/pull/2807)

## stream-chat-android-ui-components
### 🐞 Fixed
- Users' updates done in runtime are now propagated to the `MessageListView` component. [#2769](https://github.com/GetStream/stream-chat-android/pull/2769)
- Fixed the display of image attachments on the pinned message list screen. [#2792](https://github.com/GetStream/stream-chat-android/pull/2792)
-  Button for commands is now disabled in edit mode. [#2812](https://github.com/GetStream/stream-chat-android/pull/2812)
- Small bug fix for borders of attachments

### ⬆️ Improved
- Improved Korean 🇰🇷 and Japanese 🇯🇵 translation.
- Improved KDocs of UI components such as `ChannelListHeaderView` and `AvatarView`.

### ✅ Added
- Added header with back button and attachment's title to `AttachmentMediaActivity` which displays playable attachments.
  You can customize its appearance using `streamUiMediaActivityHeader`, `streamUiMediaActivityHeaderLeftActionButtonStyle` and `streamUiMediaActivityHeaderTitleStyle` attributes.
- Added `hard` flag to `MessageListViewModel.Event.DeleteMessage`.
  You can use `MessageListView::setMessageDeleteHandler` and pass `MessageListViewModel.Event.DeleteMessage(MESSAGE, hard = true)` to hard delete messages using `MessageListViewModel`.
  Check [MessageListViewModelBinding](https://github.com/GetStream/stream-chat-android/blob/main/stream-chat-android-ui-components/src/main/kotlin/io/getstream/chat/android/ui/message/list/viewmodel/MessageListViewModelBinding.kt#L37) for further details. [#2772](https://github.com/GetStream/stream-chat-android/pull/2772)
- Rtl support was added. If the app has `android:supportsRtl="true"` and the locale of the device needs Rtl support, the SDK will draw the components from the right-to-left instead the default way (left-to-right) [#2799](https://github.com/GetStream/stream-chat-android/pull/2799)

### ⚠️ Changed
- Constructor of `ChannelListViewModel` and `ChannelListViewModelFactory` changed. Now they ask for `ChatEventHandlerFactory` instead `ChatEventHandler`, so users can use `StateFlow<List<Channel>>` in their implementations of `ChatEventHandler`, which can make implementation smarter with resources (don't try to add a channel that is already there, for example) [#2747](https://github.com/GetStream/stream-chat-android/pull/2747)

### ❌ Removed

## stream-chat-android-compose
### 🐞 Fixed
- Fixed the message grouping logic to now include date separators when splitting message groups [#2770](https://github.com/GetStream/stream-chat-android/pull/2770)

### ⬆️ Improved
- Improved the UI for message footers to be more respective of thread replies [#2765](https://github.com/GetStream/stream-chat-android/pull/2765)
- Fixed the orientation and UI of ThreadParticipants [#2765](https://github.com/GetStream/stream-chat-android/pull/2765)
- Improved the API structure more, made the components package more clear [#2795](https://github.com/GetStream/stream-chat-android/pull/2795)
- Improved the way to customize the message item types and containers [#2791](https://github.com/GetStream/stream-chat-android/pull/2791)
- Added more parameters to the stateless version of the MessageComposer for consistency [#2809](https://github.com/GetStream/stream-chat-android/pull/2809)
- Added color and shape parameters to `MessageListHeader` and `ChannelListHeader` components [#2855](https://github.com/GetStream/stream-chat-android/pull/2855)

### ✅ Added
- Added site name labels to link attachments for websites using the Open Graph protocol [#2785](https://github.com/GetStream/stream-chat-android/pull/2785)
- Added preview screens for file attachments [#2764](https://github.com/GetStream/stream-chat-android/pull/2764)
- Added a way to disable date separator and system message items in the message list [#2770](https://github.com/GetStream/stream-chat-android/pull/2770)
- Added an option to the message options menu to unmute a user that sent the message. [#2787](https://github.com/GetStream/stream-chat-android/pull/2787)
- Added a `DefaultMessageContainer` component that encapsulates all default message types [#2791](https://github.com/GetStream/stream-chat-android/pull/2791)
- Added the `SelectedReactionsMenu` component that represents a list of user reactions left for a particular message [#2782](https://github.com/GetStream/stream-chat-android/pull/2782)

### ⚠️ Changed
- Removed SelectedMessageOverlay and replaced it with SelectedMessageMenu - [#2768](https://github.com/GetStream/stream-chat-android/pull/2768)
- Big changes to the structure of the project, making it easier to find all the components and building blocks - [#2752](https://github.com/GetStream/stream-chat-android/pull/2752)
- Renamed the `common` package to `components` and added a logical structure to the components there
- Decoupled many smaller components to the `components` package and their individual files, for ease of use
- Improved the API of several smaller components
- Added a few missing previews
- Changed various component names, removed unused/redundant component blocks and moved to Default components [#2795](https://github.com/GetStream/stream-chat-android/pull/2795)
- Changed some of the component types regarding the message item [#2791](https://github.com/GetStream/stream-chat-android/pull/2791)
- Moved message item components to `components.messages` [#2791](https://github.com/GetStream/stream-chat-android/pull/2791)
- When querying for more channels, `ChannelListViewModel` now uses `OfflinePlugin` based approach if it is enabled. [#2790](https://github.com/GetStream/stream-chat-android/pull/2790)
- Updated [MessageListHeader Documentation](https://getstream.io/chat/docs/sdk/android/compose/message-components/message-list-header/) [#2855](https://github.com/GetStream/stream-chat-android/pull/2855)

### ❌ Removed
- Removed some redundant components from separate files and the `components` package [#2795](https://github.com/GetStream/stream-chat-android/pull/2795)

# December 9th, 2021 - 4.24.0
## stream-chat-android-offline
### 🐞 Fixed
- Fix the issue when users' data can be outdated until restart SDK.

### ✅ Added
- Added new extension function `ChatClient::keystroke`.
- Added new extension function `ChatClient::stopTyping`.

## stream-chat-android-ui-common
### 🐞 Fixed
- Fixed `MessageInputFieldView#mode` not being reset after custom attachments were cleared

## stream-chat-android-ui-components
### 🐞 Fixed
- Fixed crash related with creation of MessageOptionsDialogFragment
- Fixed behaviour related to search messages, when message was not already loaded from database MessageListView could not scroll to searched message.
- Removed cut from text when text end with Italic
- Fixed `GiphyViewHolderStyle#cardBackgroundColor` not getting applied
- Fixed bug related of not removing channels when filter selects channels where the the current user is not a member

### ⬆️ Improved
- Replied messages now have a limit for size. The text will get cut if there's too many characters or too many line breaks.
- Improved Korean 🇰🇷 translations.

### ✅ Added
- Added scroll to original message when clicking in a reply message. Use `ReplyMessageClickListener` to change the behaviour of click in reply messages.

## stream-chat-android-compose
### 🐞 Fixed
- Removed preemptive attachment loading that was resulting in crashes on certain Android API versions
- Fixed incorrect message shape for theirs messages in threads.

### ⬆️ Improved
- Minor UI improvements to the message overlay
- Enabled scrolling behavior in SelectedMessageOverlay

### ✅ Added
- Added the mention suggestion popup to the `MessageComposer` component, that allows to autocomplete a mention from a list of users.
- Added support for slowdown mode. Users are no longer able to send messages during the cooldown interval.
- Added support for system messages.
- Added support for Giphy command.
- Added message pinning to the list of message options
- Added pinned message UI
- Added a checkbox to the `MessageComposer` component, that allows to display a thread message in the parent channel.
- Added an option to flag a message to the message options overlay.

### ⚠️ Changed
- Changed the way focus state works for focused messages.
- Added the Pin type to the MessageAction sealed class
- Renamed a bunch of state classes for Compose component, to have the `State` prefix, general renaming, imports and other quality of life improvements
- Renamed `ReactionOption` state wrapper to `ReactionOptionItemState`
- Renamed `MessageListItem` state wrapper to `MessageListItemState` and its children now have a `State` suffix
- Renamed `AttachmentItem` state wrapper to `AttachmentPickerItemState`
- Renamed `MessageInputState` to `MessageComposerState`
- Renamed `MessageOption` to `MessageOptionState`
- Renamed `defaultMessageOptions()` to `defaultMessageOptionsState()`


# November 25th, 2021 - 4.23.0
## Common changes for all artifacts
### ⬆️ Improved
- Improved logs for errors in the SDK.

## stream-chat-android-offline
### 🐞 Fixed
- Deprecated `QueryChannelsController::mutedChannelsIds`. Use `ChatDomain.mutedChannels` instead
- Fix issue when sent attachments from Android SDK don't show title in iOS.

### ✅ Added
- Added new extension function `ChatClient::replayEventsForActiveChannels`.
- Added new extension function `ChatClient::setMessageForReply`.
- Added new extension function `ChatClient::downloadAttachment` to download attachments without `ChatDomain`.

## stream-chat-android-ui-common
### ✅ Added
- Made `ThreeTenInitializer` public to allow manual invocations of it. See the new [documentation](https://getstream.io/chat/docs/sdk/android/ui/guides/app-startup-initializers/) for more details.

## stream-chat-android-ui-components
### 🐞 Fixed
- Removed ripple effect for attachments in message options.
### ⬆️ Improved
- More customization for AvatarView. Now it is possible to choose between Square and Circle. Use new fields in AvatarStyle to customize AvatarView the way you prefer. 
### ✅ Added
- Added setter `MessageListView.setMessageBackgroundFactory` to set a factory to provide a background for messages. 
- Added `MessageInputViewModel::sendMessageWithCustomAttachments` function allowing to send message with custom attachments list.
- Added `MessageInputView::submitCustomAttachments` function allowing setting custom attachments in `MessageInputView`.
- Added `SelectedCustomAttachmentViewHolderFactory` interface and `BaseSelectedCustomAttachmentViewHolder`class allowing defining how previews of custom attachments in `MessageInputView` should be rendered.

### ⚠️ Changed
- Added `MessageSendHandler::sendMessageWithCustomAttachments` and `MessageSendHandler::sendToThreadWithCustomAttachments` allowing to intercept sending custom attachments actions.

## stream-chat-android-compose
### 🐞 Fixed
- Fixed the information about channel members shown in the `MessageListHeader` subtitle.
- Fixed the bug where the channel icon did not appear because of a lengthy title.

### ⬆️ Improved
- Updated a lot of documentation around the Messages features
- Improved the subtitle text in the `MessageListHeader` component.
- Now, the `MessageComposer` component supports sending `typing.start` and `typing.stop` events when a user starts or stops typing.
- Made the `ChannelNameFormatter`, `ClipboardHandler` and `MessagePreviewFormatter` interfaces functional for ease of use.
- Now, an error Toast is shown when the input in the `MessageComposer` does not pass validation.

### ✅ Added
- Added the "mute" option to the `ChannelInfo` action dialog.
- Added a wrapper for the message input state in the form of `MessageInputState`
- Added `attachmentsContentImageWidth`, `attachmentsContentImageHeight`, `attachmentsContentGiphyWidth`, `attachmentsContentGiphyHeight`, `attachmentsContentLinkWidth`, `attachmentsContentFileWidth` and `attachmentsContentFileUploadWidth` options to `StreamDimens`, to make it possible to customize the dimensions of attachments content via `ChatTheme`.
- Added a thread separator between a parent message and thread replies.
- Added the `threadSeparatorGradientStart` and `threadSeparatorGradientEnd` options to `StreamColors`, to make it possible to customize the thread separator background gradient colors via `ChatTheme`.
- Added the `threadSeparatorVerticalPadding` and `threadSeparatorTextVerticalPadding` options to `StreamDimens`, to make it possible to customize the dimensions of thread separator via `ChatTheme`.
- Added a typing indicator to the `MessageListHeader` component. 
- Added the `messageOverlayActionItemHeight` option to `StreamDimens`, to make it possible to customize the height of an action item on the selected message overlay via `ChatTheme`.
- Added the `messageAlignmentProvider` field to the `ChatTheme` that allows to customize message horizontal alignment. 
- Added the `maxAttachmentCount` and `maxAttachmentSize` parameters to the `MessagesViewModelFactory`, to make it possible to customize the allowed number and size of attachments that can be sent via the `MessageComposer` component.
- Added the `textStyle` and `textColor` parameters to the `NetworkLoadingView` component, to make it possible to customize the text appearance of the inner text.

### ⚠️ Changed
- Made the MessageMode subtypes to the parent class, to make it easier to understand when importing
- Renamed the MessageMode.Thread to MessageMode.MessageThread for clarity
- Changed the signature of the MessageComposer to accommodate for the `MessageInputState`
- Moved common state to the `io.getstream.chat.android.common` package
- Made the `AttachmentFactory.previewContent` field nullable.
- Exposed `MessageReactions` as a public component so users can use it to display a message reactions bubble in their custom UI.
- Changed the type of the inner channel items in the `ChannelsState` class from `Channel` to `ChannelItem`.


# November 11th, 2021 - 4.22.0
## Common changes for all artifacts
### ⬆️ Improved
- Bumped the SDKs target API to 31
- Updated WorkManager to version 2.7.0, which fixes compatibility issues with SDK 31

### ✅ Added
- Added Indonesian :indonesia: translations.
- Added `onErrorSuspend` extension for `Result` to allow executing suspending lambda function for handing error response.

## stream-chat-android
### ✅ Added
- Added `ChannelListItemAdapter::getChannels()` for getting a list of channels

## stream-chat-android-client
### ✅ Added
- Added `NotificationConfig::shouldShowNotificationOnPush` that allows enabling/disabling showing notification after receiving a push message

### ⚠️ Changed
- `NotificationConfig::pushNotificationsEnabled` is now disabled by default if you don't provide custom `NotificationConfig` - our SDK won't create a `NotificationChannel` if push notifications are not configured

## stream-chat-android-offline
### 🐞 Fixed
- Fixed inserting messages with empty `Message::cid`

### ✅ Added
- Added new extension function `ChatCliet::requestMembers` to query members without `ChatDomain`.
- Added new extension function `ChatCliet::searchUsersByName`.

### ⚠️ Changed
- 🚨 Breaking change: `RetryPolicy` in `ChatDomain` is now immutable and can only be set with Builder before creating an instance of it.
- 🚨 Breaking change: `ChannelEventsHandler` is renamed to `ChatEventHandler`, it's function is renamed from `onChannelEvent` to `handleChatEvent`, EventHandlingResult is sealed class now. To get more details read [our docs](https://getstream.io/chat/docs/sdk/android/ui/components/channel-list/#chateventhandler)

## stream-chat-android-ui-components
### 🐞 Fixed
- Fixed bug when showing messages with pending attachments that cause loading state to be not shown in some cases.
- Fixed clearing `MessageInputView` after dismissing message to edit
- Fixed support for videos from other SDKs
- Fixed downloading attachments with some special characters in their names

### ⬆️ Improved
- Improved Korean 🇰🇷 translation related to the flagging.
- 🚨 Breaking change: Now the button for sending message in MessageInputView sizes itself accordingly with the drawable used, instead of having a predefined size (32dp)
- Improved KDocs for `MessageListFragment`.

### ✅ Added
- You can now use MessageListView.backgroundDrawable to have more flexibility to customize your message items background. Be aware that setting backgroundDrawable will override the background configurations of xml.
- Added `streamUiEditInputModeIcon` and `streamUiReplyInputModeIcon` attributes to `MessageInputView`.
  Use them to customize icon in the `MessageInputView's` top left corner displayed when user edits or replies to the message.
- Added `setMessageInputModeListener`, `setSendMessageButtonEnabledDrawable` and `setSendMessageButtonDisabledDrawable` method to `MessageInputView`.
  They can be used together for changing send button icon based on current input mode. See [docs](https://getstream.io/chat/docs/sdk/android/ui/components/message-input#changing-send-message-button) for more details.
- Added static methods `createIntent` and `newInstance` those doesn't have default parameters on `MessageListActivity` and `MessageListFragment` for supporting Java side.

## stream-chat-android-compose
### 🐞 Fixed
- Fixed channel options that are displayed in the `ChannelInfo` component.

### ⬆️ Improved
- Improved the icon set and polished the UI for various Messages features
- Improved the set of customization options for the `DefaultChannelItem`
- Updated documentation for Channels set of features
- Now it is possible to search for distinct channels by member names using `ChannelListViewModel`.
- Improved the design of `ChannelInfo` bottom sheet dialog.

### ✅ Added
- Added a new parameter to the `AttachmentFactory` called `previewContent` that represents attachments within the MessageInput
- Added the `leadingContent`, `detailsContent`, `trailingContent` and `divider` Slot APIs for the `DefaultChannelItem`
- Added `StreamDimens` option to the `ChatTheme`, to allow for dimension customization across the app.
- Added localization support for the components related the channel list.
- Added the `emptySearchContent` parameter to `ChannelList` component that allows to customize the empty placeholder, when there are no channels matching the search query.
- Added support for the muted channel indicator in the message list.
- Added `ChannelNameFormatter` option to the `ChatTheme`, to allow for channel name format customization across the app.
- Added the `textFormatter` field to `AttachmentFactory`, to allow for attachment text format customization.
- Added `MessagePreviewFormatter` option to the `ChatTheme`, to allow for message preview text format customization across the app.
- Added the `leadingContent`, `headerContent`, `footerContent`, `trailingContent` and `content` Slot APIs for the `DefaultMessageItem`
- Added `channelInfoUserItemWidth`, `channelInfoUserItemHorizontalPadding` and `channelInfoUserItemAvatarSize` options to `StreamDimens`, to make it possible to customize the dimensions inside the `ChannelInfo` component via `ChatTheme`.
- Added `ownMessagesBackground`, `otherMessagesBackground` and `deletedMessagesBackgroundColor` options to `StreamColors`, to make it possible to customize the message bubble color via `ChatTheme`.

### ⚠️ Changed
- The `AttachmentFactory` now requires an additional parameter - `previewContent` that's used to preview the attachment within the MessageInput, so please be aware of this!
- Renamed `ChannelOption.icon` property to `ChannelOption.iconPainter` and changed the property type from `ImageVector` to `Painter`.
- Changed the type of the `ChannelListViewModel.selectedChannel` field to `MutableState<Channel?>`.

# October 27th, 2021 - 4.21.0
## Common changes for all artifacts
### ⬆️ Improved
- Improved Korean 🇰🇷 translations.

### ✅ Added
- Added `ChatDomain.connectionState` that exposes 3 states: `CONNECTED`, `CONNECTING` and `OFFLINE`.
  `ChannelListHeaderView` and `MessageListHeaderView` show different title based on newly introduced connection state.
  `ChatDomain.online` is now deprecated - use `ChatDomain.connectionState` instead.

## stream-chat-android-client
### ⬆️ Improved
- Added KDocs for `Result` properties and methods.

### ✅ Added
- The `UserCredentialStorage` interface was added to `ChatClient`. You can set your own implementation via `ChatClient.Builder::credentialStorage`

### ⚠️ Changed
- 🚨 Breaking change: Config property `isRepliesEnabled` is renamed to `isThreadEnabled` to avoid misleading. Now it toggles only thread feature.

### ❌ Removed
- `androidx-security-crypto` dependency was removed. Now, the user's token storage uses private shared preferences by default.

## stream-chat-android-offline
### 🐞 Fixed
- Fix bug when ChannelEventsHandler was not used even if it was set in QueryChannelsController

### ⬆️ Improved
- Channel gets removed from `QueryChannelsController` when receive `ChannelHiddenEvent`

## stream-chat-android-ui-components
### 🐞 Fixed
- Fixed position of reactions. Now the reactions adapts its starting position to fit entirely in the screen. 
- 🚨 Breaking change: Fixing positions of reactions in edit reactions dialog. Using a GridLayoutManager instead of LinearLayoutManager, so now there's box with all reactions instead of a scrollable list. The way to customize the box is a bit different, then a breaking change was inserted in this feature. 
- Made it impossible to send a message during the cooldown interval in slow mode.

### ⬆️ Improved
- Better position for icon of failed message
- Small improvement for information update in messages. The ViewHolders only update the information that had a change.

### ✅ Added
- Added `streamUiMaxAttachmentsCount` attribute to `MessageInputView` to allow customizing the maximum number of attachments in the single message.
The maximum attachments count cannot be greater than 10. Default value: 10.
- Added `streamUiMessageMaxWidthFactorMine` and `streamUiMessageMaxWidthFactorTheirs` `MessageListView` attributes. You can adjust messages width by passing values in [75% - 100%] range.
- Added `MessageInputView::setAttachmentButtonClickListener` that helps you to override click listener for the attachment button.
- Added `MessageInputView::submitAttachments` method to set attachments in `MessageInputView` to be sent with a message.

### ⚠️ Changed
- Feature of replied messages can be enabled/disabled only locally via SDK. `Thread` dashboard flag toggles only thread feature.

## stream-chat-android-compose
### ⬆️ Improved
- Added a way to customize the app font family, by passing in a parameter to `StreamTypography.defaultTypography()`
- Improved permission handling for the `AttachmentsPicker` to handle only the required permissions
- `ThreadParticipants` is now public and can be used for your custom UI.

### ✅ Added
- `ThreadParticipants` component now has a `text: String` parameter allowing customizing the thread label.
- Added unread message count indicators to ChannelItems to show users more info about their channels

### ⚠️ Changed
- `CAMERA` permission is no longer required to be declared in the App Manifest, because we don't use it

### ❌ Removed
- Removed `CAMERA` permission requirement, because we don't use internal camera preview, we request a 3rd party app
- Removed `CAMERA` permission checks if the user doesn't require the permission in their app


# October 18th, 2021 - 4.20.0
## Common changes for all artifacts
### ⬆️ Improved
- Upgraded Kotlin version to 1.5.30
- Make our SDK compile-friendly with TargetSDK 31
- Upgraded Coil version to [1.4.0](https://github.com/coil-kt/coil/releases/tag/1.4.0)

### ⚠️ Changed
- 🚨 Breaking change: `ProgressCallback` is not invoked on main thread anymore. So make sure to handle it if you were previously using this callback to update the UI directly.
- Attachment#uploadState is now updated in real-time during uploads.

### ❌ Removed
- Removed `ProgressTrackerFactory` and `ProgressTracker` in favour of new progress tracking implementation.

## stream-chat-android
### ✅ Added
- Push Notification uses `MessagingStyle` on devices with API Version 23+
- Push Notification configuration has been simplified, check our [docs](https://getstream.io/chat/docs/sdk/android/client/guides/push-notifications/#customizing-push-notifications) to see how it works
- `NotificationHandler` interface allows you to implement your own Push Notification logic show/remove notifications. It is the new interface you need to use if you were using `ChatNotificationHandler` previously
- `NotificationHandlerFactory` help you to use our default `NotificationHandler` implementations

### ⚠️ Changed
- Some properties of `NotificationConfig` has been deprecated, check our [DEPRECATIONS](https://github.com/GetStream/stream-chat-android/blob/main/DEPRECATIONS.md) section
- `ChatNotificationhandler` class has been deprecated, you need to use `NotificationHandler` now. Check our [DEPRECATIONS](https://github.com/GetStream/stream-chat-android/blob/main/DEPRECATIONS.md) section.

## stream-chat-android-client
### 🐞 Fixed
- Fixed issues with Proguard stripping response classes incorrectly

### ⬆️ Improved
- Added KDocs for `ChatClient.Builder` methods.
- `ChatClient` now defaults to using the `https://chat.stream-io-api.com` base URL, using [Stream's Edge API Infrastructure](https://getstream.io/blog/chat-edge-infrastructure/) instead of connecting to a region-specific API. If you're not on a dedicated chat infrastructure, remove any region-specific base URL settings from the `ChatClient.Builder` to use Edge instead.

### ✅ Added
- 🚨 Breaking change: A new `Idle` state is added to `Attachment.UploadState`.
- Added a new callback function `onProgress(bytesUploaded: Long, totalLength: Long)` in `ProgressCallback`.
- Added the possibility to add your own instance of OkHttpClient with `ChatClient.okHttpClient`.

### ⚠️ Changed
- 🚨 Breaking change: `Attachment.UploadState.InProgress` now is data class having two fields, `bytesUploaded: Long` and `totalBytes: Long` instead of object.
- Deprecated the `ChatClient.Builder#cdnUrl` method. To customize file uploads, set a custom `FileUploader` implementation instead. More info in the documentation: [Using Your Own CDN](https://getstream.io/chat/docs/android/file_uploads/?language=kotlin#using-your-own-cdn).

## stream-chat-android-offline
### 🐞 Fixed
- Fixed infinite loading of message if any of its attachments uploading was failed

### ✅ Added
- `ChannelEventsHandler` is added to `QueryChannelsController` to handle updating channel list logic after receiving events. You can provide custom `ChannelEventsHandler` through `ChannelListViewModel` or using `QueryChannelsController` directly.

### ⚠️ Changed
- `QueryChannelsController::newChannelEventFilter` and `QueryChannelsController#checkFilterOnChannelUpdatedEvent` are now deprecated. See the deprecation log for more details.

## stream-chat-android-ui-common
### 🐞 Fixed
- Fixed PDF attachments previews

## stream-chat-android-ui-components
### 🐞 Fixed
- Fixed bug related to scroll of messages.
- Updating attachments view holder only when attachments have changed. This fixes a problem with reloading gifs when reactions are added or removed.
- Fixing ViewReactionsView being cropped if more than 7 reactions are added
- Fix bug using custom attributes into views inflated into our SDK Views

### ⬆️ Improved
- Now it is possible to set a custom `LinearLayoutManager` to `MessageListView`, this can be used to change stack of messages or revert the layout.
- Removed full screen loading view when loading more message items on the `SearchResultListView`.

### ✅ Added
- Added `MessageListView::getRecyclerView` method which exposes the inner `RecyclerView` with message list items.
- Added `MessageListView::setUserReactionClickListener` method to set a listener used when a reaction left by a user is clicked on the message options overlay.
- Added attr `streamUiScrollButtonElevation` to set the elevation of scroll button ot `MessageListView` 
### ⚠️ Changed
- `ChatUI.uiMode` has been deprecated. If you want to force Dark/Light theme, you need to use `AppCompatDelegate.setDefaultNightMode(AppCompatDelegate.MODE_NIGHT_NO|AppCompatDelegate.MODE_NIGHT_YES)`

### ❌ Removed
- `android.permission.CAMERA` from our Manifest. This permission is not required anymore.

## stream-chat-android-compose
### 🐞 Fixed
- Fixed a bug where attachments weren't properly stored when editing a message

### ⬆️ Improved
- Updated the Compose framework version (1.0.3)
- Updated the Accompanist libraries version (0.19.0)
- Improved overlays in all components, to match the same design and opacity
- Added smaller animations to the AttachmentPicker in the MessagesScreen
- General improvements in the Attachments API and the way we build different attachments
- Allowed for better long clicks on attachments
- Improved the experience of creating the MessagesViewModelFactory with default arguments
- Updated and cleaned up Channel screen design
- Improved logic for updating the `lastSeenMessage` for fewer calculations

### ✅ Added
- Added DateSeparator items to Messages to group up messages by their creation date
- Added an `overlayDark` color for date separators and similar UI components

### ⚠️ Changed
- Removed AttachmentPicker option when editing messages
- Removed Attachment previews when editing messages with attachments
- Improved the ease of use of the AttachmentState API by keeping it state & actions only
- Moved the `modifier` parameter outside of the AttachmentState to the AttachmentFactory
- Updated Attachments to hold `Message` items instead of `MessageItem`s
- Changed the type of the `onLastVisibleMessageChanged` parameter to `Message` for ease of use
- Changed the parameter type of `itemContent` in `MessageList` and `Messages` to `MessageListItem`
- Renamed `onScrollToBottom` to `onScrolledToBottom` in `MessageList` and `Messages`
- Made the ChannelListHeader Slot APIs non-nullable so they're always provided, also made them an extension of the RowScope for ease of use

# September 15th, 2021 - 4.19.0
## Common changes for all artifacts
### ✅ Added
- Create new artifact to integrate Huawei Push Kit with Stream. You will need to add  `stream-chat-android-pushprovider-huawei` artifact to your App. Check our [docs](https://getstream.io/chat/docs/sdk/android/client/guides/push-notifications/huawei) for further details.

## stream-chat-android
### ✅ Added
- Added a method to dismiss all notifications from a channel. It is handled internally from the SDK but you are able to dismiss channel notification at whatever time calling `ChatClient::dismissChannelNotifications`
- Notifications are dismissed after the user logout the SDK

## stream-chat-android-client
### 🐞 Fixed
- Fixed sending messages using `ChatClient::sendMessage` without explicitly specifying the sender user id.
- Fixed sending custom attachments without files to upload
- Fixed deserialization issues when parsing `ChannelTruncatedEvent` and `MessageDeletedEvent` events with an absent user.

### ⬆️ Improved
- Custom attachment types are now preserved after file uploads

### ✅ Added
- Added `hardDelete` field to `MessageDeletedEvent`.

### ⚠️ Changed
- Now it is possible to hard delete messages. Insert a flag `hard = true` in the `ChatClient.deleteMessage` and it will be deleted in the backend. **This action can't be undone!**

## stream-chat-android-ui-common
### 🐞 Fixed
- Fixed bug with light mode.
- Removed `streamUiValidTheme`, as we don't support extending our base theme any longer. Please don't extend our base theme and set the `streamUiTheme` in your application theme instead.

## stream-chat-android-ui-components
### ✅ Added
- Notifications are dismissed after the user go into the channel conversation when you are using `MessageListView`
- Added `bubbleBorderColorMine`, `bubbleBorderColorTheirs`, `bubbleBorderWidthMine`, `bubbleBorderWidthTheirs` to `ViewReactionsViewStyle` for customizing reactions` border

## stream-chat-android-compose
### ⬆️ Improved
- Updated the Compose framework version (1.0.2)
- Updated the Accompanist library version (0.18.0)

### ✅ Added
- Added an uploading indicator to files and images
- Images being uploaded are now preloaded from the system
- Upload indicators show the upload progress and how much data is left to send
- Added more image options to the ImagePreviewActivity such as download, delete, reply to message...
- Added an Image Gallery feature to the ImagePreviewActivity where users can browse all the images
- Notifications are dismissed after the user go into the channel conversation when you are using `MessageList`

### ⚠️ Changed
- `StreamAttachment.defaultFactories()` is a function now, instead of a property.
- Updated all default value factories to functions (e.g. StreamTypography)
- Re-organized all attachment factories and split up code in multiple packages
- Changed the `AttachmentState` `message` property name to `messageItem`
- Added an `isFocused` property to `MessageItem`
- Added an `onImagePreviewResult` callback/parameter to various Messages screen components

### ❌ Removed

## stream-chat-android-pushprovider-firebase
### ✅ Added
- Added a `FirebaseMessagingDelegate` class to simplify custom implementations of `FirebaseMessagingService` that forward messages to the SDK. See [Using a Custom Firebase Messaging Service](https://getstream.io/chat/docs/sdk/android/client/guides/push-notifications/firebase/#using-a-custom-firebase-messaging-service) for more details.

## stream-chat-android-pushprovider-huawei
### ✅ Added
- Added a `HuaweiMessagingDelegate` class to simplify custom implementations of `HmsMessageService` that forward messages to the SDK. See [Using a Custom Huawei Messaging Service](https://getstream.io/chat/docs/sdk/android/client/guides/push-notifications/huawei#using-a-custom-huawei-messaging-service) for more details.

# September 15th, 2021 - 4.18.0
## stream-chat-android-client
### 🐞 Fixed
- Fixed setting notification's `contentTitle` when a Channel doesn't have the name. It will now show members names instead

### ✅ Added
- Added a new way to paginate through search message results using limit and next/previous values.

### ⚠️ Changed
- Deprecated `Channel#name`, `Channel#image`, `User#name`, `Ues#image` extension properties. Use class members instead.

### ❌ Removed
- Completely removed the old serialization implementation. You can no longer opt-out of using the new serialization implementation.
- Removed the `UpdateUsersRequest` class.

## stream-chat-android-offline
### ⬆️ Improved
- Improving logs for Message deletion error.

## stream-chat-android-ui-common
### 🐞 Fixed
- Fixed theme for `AttachmentDocumentActivity`. Now it is applied: `Theme.AppCompat.DayNight.NoActionBar`

## stream-chat-android-ui-components
### 🐞 Fixed
- Fixed the bug when MessageInputView let send a message with large attachments. Such message is never sent.
- Fixed bug related to `ScrollHelper` when `MessageListView` is initialised more than once.

### ⬆️ Improved
- The search for mentions now includes transliteration, diacritics removal, and ignore typos. To use transliteration, pass the id of the desired alphabets to `DefaultStreamTransliterator`, add it to DefaultUserLookupHandler and set it using `MessageInputView.setUserLookupHandler`. Transliteration works only for android API 29. If you like to add your own transliteration use https://unicode-org.github.io/icu/userguide/icu4j/.
- Improved scroll of message when many gif images are present in `MessageListView`

### ✅ Added
- Added scroll behaviour to `MessageListViewStyle`.

## stream-chat-android-compose
### 🐞 Fixed
- Fixed a bug where the Message list flickered when sending new messages
- Fixed a few bugs where some attachments had upload state and weren't file/image uploads

### ⬆️ Improved
- Improved the Message list scrolling behavior and scroll to bottom actions
- Added an unread count on the Message list's scroll to bottom CTA
- Improved the way we build items in the Message list
- Added line limit to link attachment descriptions
- Added a way to customize the default line limit for link descriptions
- Improved the `MessageListHeader` with more customization options

### ✅ Added
- Added an uploading indicator to files and images
- Images being uploaded are now preloaded from the system
- Upload indicators show the upload progress and how much data is left to send
- Added UploadAttachmentFactory that handles attachment uploads

### ⚠️ Changed
- `StreamAttachment.defaultFactories()` is a function now, instead of a property.
- Updated all default value factories to functions (e.g. StreamTypography)
- Re-organized all attachment factories and split up code in multiple packages
- Changed the `AttachmentState` `message` property name to `messageItem`
- Added a `Channel` parameter to the `MessagesScreen`'s `onHeaderActionClick` lambda
- Changed the way the `MessageListHeader` is structured by adding slot components

# August 30th, 2021 - 4.17.2
## stream-chat-android-ui-client
### 🐞 Fixed
- Fixed bug which can lead to crash when immediate logout after login

# August 30th, 2021 - 4.17.2
## stream-chat-android-ui-components
### 🐞 Fixed
- Fixes a bug related to incorrect theme of AttachmentActivity.

# August 30th, 2021 - 4.17.1
## Common changes for all artifacts
### ⬆️ Improved
- Now we provide SNAPSHOT versions of our SDK for every commit arrives to the `develop` branch.
  They shouldn't be used for a production release because they could contains some known bugs or breaking changes that will be fixed before a normal version is released, but you can use them to fetch last changes from our SDK
  To use them you need add a new maven repository to your `build.gradle` file and use the SNAPSHOT.
```
 maven { url 'https://oss.sonatype.org/content/repositories/snapshots/' }
```
Giving that our last SDK version is `X.Y.Z`, the SNAPSHOT version would be `X.Y.(Z+1)-SNAPSHOT`

## stream-chat-android-client
### 🐞 Fixed
- `TooManyRequestsException` caused to be subscribed multiple times to the `ConnectivityManager`

### ⬆️ Improved
- Reconnection process

## stream-chat-android-offline
### ✅ Added
- Added `ChatDomain#Builder#uploadAttachmentsWorkerNetworkType` for customizing `UploadAttachmentsWorker` network type constraint

## stream-chat-android-ui-common
### 🐞 Fixed
- Fixed a bug in state handling for anonymous users.

## stream-chat-android-ui-components
### 🐞 Fixed
- Fix for position of deleted messages for other users
- Fix glitch in selectors of file

### ✅ Added
- Added style attributes for `AttachmentGalleryActivity` to control menu options like enabling/disabling reply button etc.
- Now it is possible to customize when the avatar appears in the conversation. It is possible to use an avatar in messages from other users and for messages of the current user. You can check it here:  https://getstream.io/chat/docs/sdk/android/ui/components/message-list/#configure-when-avatar-appears
- Added support for slow mode. Users are no longer able to send messages during cooldown interval.
- Added possibility to customize the appearance of cooldown timer in the `MessageInputView` using the following attributes:
  - `streamUiCooldownTimerTextSize`, `streamUiCooldownTimerTextColor`, `streamUiCooldownTimerFontAssets`, `streamUiCooldownTimerFont`, `streamUiCooldownTimerTextStyle` attributes to customize cooldown timer text
  - `cooldownTimerBackgroundDrawable`- the background drawable for cooldown timer

# August 24th, 2021 - 4.17.0
## Common changes for all artifacts
### ⬆️ Improved
- Updated Target API Level to 30
- Updated dependency versions
  - Coil 1.3.2
  - AndroidX Activity 1.3.1
  - AndroidX Startup 1.1.0
  - AndroidX ConstraintLayout 2.1.0
  - Lottie 4.0.0

## stream-chat-android-client
### 🐞 Fixed
- Fixed a serialization error when editing messages that are replies

### ✅ Added
- Added the `expiration` parameter to `ChatClient::muteChannel`, `ChannelClient:mute` methods
- Added the `timeout` parameter to `ChatClient::muteUser`, `ChannelClient:mute::muteUser` methods

### ⚠️ Changed
- Allow specifying multiple attachment's type when getting messages with attachments:
  - Deprecated `ChatClient::getMessagesWithAttachments` with `type` parameter. Use `ChatClient::getMessagesWithAttachments` function with types list instead
  - Deprecated `ChannelClient::getMessagesWithAttachments` with `type` parameter. Use `ChannelClient::getMessagesWithAttachments` function with types list instead

## stream-chat-android-ui-common
### 🐞 Fixed
- Fixed a bug in state handling for anonymous users.

## stream-chat-android-ui-components
### ✅ Added
- Added self-contained higher-level UI components:
  - `ChannelListFragment` - channel list screen which internally contains `ChannelListHeaderView`, `ChannelListView`, `SearchInputView`, `SearchResultListView`.
  - `ChannelListActivity` - thin wrapper around `ChannelListFragment`
  - `MessageListFragment` - message list screen which internally contains `MessageListHeaderView`, `MessageListView`, `MessageInputView`.
  - `MessageListActivity` - thin wrapper around `MessageListFragment`
    Check [ChannelListScreen](https://getstream.io/chat/docs/sdk/android/ui/components/channel-list-screen/) and [MessageListScreen](https://getstream.io/chat/docs/sdk/android/ui/components/message-list-screen/) docs for further details.

## stream-chat-android-compose
### 🐞 Fixed
- Added missing `emptyContent` and `loadingContent` parameters to `MessageList` inner components.
- Fixed a bug where selected File attachment icons were clipped.
- Fixed a bug where image file attachments weren't shown as thumbnails.
- Added an overlay to the `ChannelInfo` that blocks outside clicks.
- Updated the `ChannelInfoUserItem` to use the `UserAvatar`.

### ⬆️ Improved
- Added default date and time formatting to Channel and Message items.
- Improved attachments API by providing cleaner examples of attachment factories.
- Updated documentation & examples.
- Decoupled attachment content to specific attachment files.
- Decoupled message attachment content to a `MessageAttachmentsContent` component.
- Re-structured SDK module to accommodate a new `attachment` package.

### ✅ Added
- Added `DateFormatter` option to the `ChatTheme`, to allow for date format customization across the app.
- Added a `Timestamp` component that encapsulates date formatting.
- Added a way to customize and override if messages use unique reactions.
- Added a `GiphyAttachmentFactory` for GIF specific attachments.
- Added support for loading GIFs using a custom `ImageLoader` for Coil.


# August 12th, 2021 - 4.16.0
## Common changes for all artifacts
### ✅ Added
- Added support for several languages:
  - French
  - Hindi
  - Italian
  - Japanese
  - Korean
  - Spanish
    You can disable them by explicitly setting `resConfigs` inside `build.gradle` file. Check our [docs](https://getstream.io/chat/docs/sdk/android/ui/guides/custom-translations/) for further details.
### ⚠️ Changed
- 🚨 Breaking change: Firebase dependencies have been extracted from our SDK. If you want to continue working with Firebase Push Notification you need to add `stream-chat-android-pushprovider-firebase` artifact to your App
  Check our [docs](https://getstream.io/chat/docs/sdk/android/client/guides/push-notifications/) for further details.
- Updated the Kotlin version to latest supported - `1.5.21`.

## stream-chat-android
### 🐞 Fixed
- Fixed markdown links rendering using custom linkify implementation.

## stream-chat-android-client
### ✅ Added
- `PushMessage` class created to store Push Notification data
- `PushDeviceGenerator` interface to obtain the Push Token and create the `Device`

### ⚠️ Changed
- `Device` class has an extra attribute with the `PushProvider` used on this device
- Breaking change: `ChatClient.setDevice()` and `ChatClient.addDevice()` now receive a `device` instance, instead of only receive the push provider token
- `RemoteMessage` from Firebase is not used anymore inside of our SDK, now it needs to be used with `PushMessage` class
- `NotificationConfig` has a new list of `PushDeviceGenerator` instance to be used for generating the Push Notification Token. If you were using `Firebase` as your Push Notification Provider, you need to add `FirebasePushDeviceGenerator` to your `NotificationConfig` object to continue working as before. `FirebasePushDeviceGenerator` receive by constructor the default `FirebaseMessaging` instance to be used, if you would like to use your own instance and no the default one, you can inject it by constructor. Unneeded Firebase properties have been removed from this class.

### ❌ Removed
- 🚨 Breaking change: Remove `ChatClient.isValidRemoteMessage()` method. It needs to be handled outside
- 🚨 Breaking change: Remove `ChatClient.handleRemoteMessage(RemoteMessage)`. Now it needs to be used `ChatClient.handlePushMessage(PushMessage)`

## stream-chat-android-offline
### 🐞 Fixed
- Fixed the event sync process when connection is recovered

## stream-chat-android-ui-common
### ❌ Removed
- Removed unnecessary "draft" filter from the default channel list filter as it is only relevant to the sample app

## stream-chat-android-ui-components
### 🐞 Fixed
- Fixed attachments of camera. Now multiple videos and pictures can be taken from the camera.
- Added the possibility to force light and dark theme. Set it in inside ChatUI to make all views, fragments and activity of the SDK light.
- Fixed applying style to `SuggestionListView` when using it as a standalone component. You can modify the style using `suggestionListViewTheme` or `TransformStyle::suggestionListStyleTransformer`
- Fixed markdown links rendering using custom linkify implementation.

### ✅ Added
- Added `MessageListView::setDeletedMessageListItemPredicate` function. It's responsible for adjusting visibility of the deleted `MessageListItem.MessageItem` elements.
- Added `streamUiAttachmentSelectionBackgroundColor` for configuring attachment's icon background in `AttachmentSelectionDialogFragment`
- Added `streamUiAttachmentSelectionAttachIcon` for configuring attach icon in `AttachmentSelectionDialogFragment`
- Added support for pinned messages:
  - Added a button to pin/unpin a message to the message options overlay
  - Added `MessageListView::setMessagePinHandler` and `MessageListView::setMessageUnpinHandler` methods to provide custom handlers for aforementioned button
  - Added `PinnedMessageListView` to display a list of pinned messages. The view is supposed to be used with `PinnedMessageListViewModel` and `PinnedMessageListViewModelFactory`
- Possibility to transform MessageItems before the are displayed in the screen.
  Use the `MessageListView.setMessageItemTransformer` for make the necessary transformation. This example makes groups of messages if they were created less than one hour apart:
```
binding.messageListView.setMessageItemTransformer { list ->
  list.mapIndexed { i, messageItem ->
        var newMessageItem = messageItem

        if (i < list.lastIndex) {
            val nextMessageItem = list[i + 1]

            if (messageItem is MessageListItem.MessageItem &&
                nextMessageItem is MessageListItem.MessageItem
            ) {
                val thisInstant = messageItem.message.createdAt?.time?.let(Instant::ofEpochMilli)
                val nextInstant = nextMessageItem.message.createdAt?.time?.let(Instant::ofEpochMilli)

                if (nextInstant?.isAfter(thisInstant?.plus(1, ChronoUnit.HOURS)) == true) {
                    newMessageItem = messageItem.copy(positions = listOf(MessageListItem.Position.BOTTOM))
                } else {
                    newMessageItem =
                        messageItem.copy(positions = messageItem.positions - MessageListItem.Position.BOTTOM)
                }
            }
        }

        newMessageItem
    }
}
```
- Added possibility to customize the appearance of pinned message in the`MessageListView` using the following attributes:
  - `streamUiPinMessageEnabled` - attribute to enable/disable "pin message" feature
  - `streamUiPinOptionIcon` - icon for pin message option
  - `streamUiUnpinOptionIcon` - icon for unpin message option
  - `streamUiPinnedMessageIndicatorTextSize`, `streamUiPinnedMessageIndicatorTextColor`, `streamUiPinnedMessageIndicatorTextFontAssets`, `streamUiPinnedMessageIndicatorTextFont`, `streamUiPinnedMessageIndicatorTextStyle` attributes to customize "pinned by" text
  - `streamUiPinnedMessageIndicatorIcon` - icon in the message list indicating that a message was pinned
  - `streamUiPinnedMessageBackgroundColor` - the background color of a pinned message in the message list
- Added possibility to customize `PinnedMessageListView` style using `streamUiPinnedMessageListStyle` theme attribute or `TransformStyle.pinnedMessageListViewStyleTransformer`. The list of available style attributes can be found in `attrs_pinned_message_list_view.xml`. The default style for `PinnedMessageListView` is `StreamUi.PinnedMessageList`.

### ⚠️ Changed
- 🚨 Breaking change: the deleted `MessageListItem.MessageItem` elements are now displayed by default to all the users. This default behavior can be customized using `MessageListView::setDeletedMessageListItemPredicate` function. This function takes an instance of `MessageListItemPredicate`. You can pass one of the following objects:
  * `DeletedMessageListItemPredicate.VisibleToEveryone`
  * `DeletedMessageListItemPredicate.NotVisibleToAnyone`
  * or `DeletedMessageListItemPredicate.VisibleToAuthorOnly`
    Alternatively you can pass your custom implementation by implementing the `MessageListItemPredicate` interface if you need to customize it more deeply.

## stream-chat-android-compose
### 🐞 Fixed
- Fixed a bug where we didn't use the `Channel.getDisplayName()` logic for the `MessageListHeader`.
- Fixed a bug where lazy loading for `Channel`s wasn't working consistently

### ⬆️ Improved
- Updated Jetpack Compose to `1.0.1`
- Updated Accompanist libraries to `0.16.1`
- Updated KTX Activity to `1.3.1`
- Exposed functionality for getting the `displayName` of `Channel`s.
- Added updated logic to Link preview attachments, which chooses either the `titleLink` or the `ogUrl` when loading the data, depending on which exists .

### ✅ Added
- Added the `emptyContent` and `loadingContent` parameters to `ChannelList` and `MessageList` components. Now you can customize the UI of those two states.
- Added lots of improvements to Avatars - added a `UserAvatar`, `ChannelAvatar` and an `InitialsAvatar` to load different types of data.
- We now show a matrix of user images in case we're in a group DM.
- We also show initials in case the user doesn't have an image.
- Added a way to customize the leading content in the `ChannelListHeader`.

### ⚠️ Changed
- `ViewModel`s now initialize automatically, so you no longer have to call `start()` on them. This is aimed to improve the consistency between our SDKs.
- Added a `Shape` parameter to `Avatar` to customize the shape.
- The `User` parameter in the `ChannelListHeader` is nullable and used to display the default leading content.

## stream-chat-android-pushprovider-firebase
### ✅ Added
- Create this new artifact. To use Firebase Push Notification you need do the following steps:
  1. Add the artifact to your `build.gradle` file -> `implementation "io.getstream:stream-chat-android-pushprovider-firebase:$streamVersion"`
  2. Add `FirebaseDeviceGenerator` to your `NotificationConfig`
        ```
            val notificationConfig = NotificationConfig(
                [...]
                pushDeviceGenerators = listOf(FirebasePushDeviceGenerator())
                )
        ```


# August 5th, 2021 - 4.15.1
## stream-chat-android-client
### ⬆️ Improved
- Improved `ChatClient::pinMessage` and `ChatClient::unpinMessage`. Now the methods use partial message updates and the data in other `Message` fields is not lost.

### ✅ Added
- Added `Channel::isMutedFor` extension function which might be used to check if the Channel is muted for User
- Added `ChatClient::partialUpdateMessage` method to update specific `Message` fields retaining the other fields

## stream-chat-android-offline
### 🐞 Fixed
- Fixed updating `ChannelController::muted` value

### ⬆️ Improved
- The following `Message` fields are now persisted to the database: `pinned`, `pinnedAt`, `pinExpires`, `pinnedBy`, `channelInfo`, `replyMessageId`.

## stream-chat-android-ui-components
### 🐞 Fixed
- Added a fix for default view for empty state of ChannelListView.
- Fixed memory leaks for FileAttachmentsView.

### ✅ Added
- Added `MessageListItem.ThreadPlaceholderItem` and corresponding `THREAD_PLACEHOLDER` view type which can be used to implement an empty thread placeholder.
- Added `authorLink` to `Attachment` - the link to the website

### ❌ Removed
- Removed `UrlSigner` class

## stream-chat-android-compose
### ⬆️ Improved
- Exposed `DefaultMessageContainer` as a public component so users can use it as a fallback
- Exposed an `isMine` property on `MessageItem`s, for ease of use.
- Allowed for customization of `MessageList` (specifically `Messages`) component background, through a `modifier.background()` parameter.
- Allowed for better message customization before sending the message.

### ⚠️ Changed
- Moved permissions and queries from the compose sample app `AndroidManifest.xml` to the SDK `AndroidManifest.xml` so users don't have to add permissions themselves.
- Changed the exposed type of the `MessageComposer`'s `onSendMessage` handler. This way people can customize messages before we send them to the API.

### ❌ Removed
- Removed `currentUser` parameter from `DefaultMessageContainer` and some other components that relied on ID comparison to know which message is ours/theirs.
- Removed default background color on `Messages` component, so that users can customize it by passing in a `modifier`.


# July 29th, 2021 - 4.15.0
## New Jetpack Compose UI Components 🎉

Starting from this release, we have a new `stream-chat-android-compose` artifact that contains a UI implementation for Chat built in Jetpack Compose.

The new artifact is available as a beta for now (note the postfix in the version number):

```groovy
implementation "io.getstream:stream-chat-android-compose:4.15.0-beta"
```

Learn more in the [announcement blog post](https://getstream.io/blog/jetpack-compose-sdk/), check out the [documentation of the Compose UI Components](https://getstream.io/chat/docs/sdk/android/compose/overview/), and try them today with the [Compose Chat tutorial](https://getstream.io/chat/compose/tutorial/)!

## Common changes for all artifacts

### 🐞 Fixed
- Fixed adding `MessageListItem.TypingItem` to message list

### ⬆️ Improved
- ⚠ Downgraded Kotlin version to 1.5.10 to support Jetpack Compose
- Removed AndroidX Media dependency
- Updated dependency versions
  - Coil 1.3.0
  - AndroidX Activity 1.3.0
  - AndroidX AppCompat 1.3.1
  - Android Ktx 1.6.0
  - AndroidX RecyclerView 1.2.1
  - Kotlin Coroutines 1.5.1
  - Dexter 6.2.3
  - Lottie 3.7.2

## stream-chat-android-client
### ⬆️ Improved
- Improved the names of properties in the `Config` class

## stream-chat-android-ui-common
### ✅ Added
Now it is possible to style the AttachmentActivity. Just replace the activity's theme
in your Manifest file:

```
<activity
    android:name="io.getstream.chat.android.ui.gallery.AttachmentActivity"
    android:theme="@style/yourTheme"
    tools:replace="android:theme"
    />
```

## stream-chat-android-ui-components
### 🐞 Fixed
- Fixed "operator $ne is not supported for custom fields" error when querying channels

### ✅ Added
- Now you can configure the style of `MessageListItem`. Added:
  - streamUiMessageTextColorThreadSeparator
  - streamUiMessageTextFontThreadSeparator
  - streamUiMessageTextFontAssetsThreadSeparator
  - streamUiMessageTextStyleThreadSeparator
  - streamUiMessageTextSizeLinkLabel
  - streamUiMessageTextColorLinkLabel
  - streamUiMessageTextFontLinkLabel
  - streamUiMessageTextFontAssetsLinkLabel
  - streamUiMessageTextStyleLinkLabel
  - streamUiMessageListLoadingView
  - streamUiEmptyStateTextSize
  - streamUiEmptyStateTextColor
  - streamUiEmptyStateTextFont
  - streamUiEmptyStateTextFontAssets
  - streamUiEmptyStateTextStyle

- Now you can configure the style of `AttachmentMediaActivity`
- Added `streamUiLoadingView`, `streamUiEmptyStateView` and `streamUiLoadingMoreView` attributes to `ChannelListView` and `ChannelListViewStyle`
- Added possibility to customize `ChannelListView` using `streamUiChannelListViewStyle`. Check `StreamUi.ChannelListView` style
- Added `edgeEffectColor` attribute to `ChannelListView` and `ChannelListViewStyle` to allow configuring edge effect color
- Added possibility to customize `MentionListView` style via `TransformStyle.mentionListViewStyleTransformer`
- Added `streamUiSearchResultListViewStyle` attribute to application to customize `SearchResultListView`. The attribute references a style with the following attributes:
  - `streamUiSearchResultListSearchInfoBarBackground` - background for search info bar
  - `streamUiSearchResultListSearchInfoBarTextSize`, `streamUiSearchResultListSearchInfoBarTextColor`, `streamUiSearchResultListSearchInfoBarTextFont`, `streamUiSearchResultListSearchInfoBarTextFontAssets`, `streamUiSearchResultListSearchInfoBarTextStyle` attributes to customize text displayed in search info bar
  - `streamUiSearchResultListEmptyStateIcon` - icon for empty state view
  - `streamUiSearchResultListEmptyStateTextSize`, `streamUiSearchResultListEmptyStateTextColor`, `streamUiSearchResultListEmptyStateTextFont`, `streamUiSearchResultListEmptyStateTextFontAssets`, `streamUiSearchResultListEmptyStateTextStyle` attributes to customize empty state text
  - `streamUiSearchResultListProgressBarIcon` - animated progress drawable
  - `streamUiSearchResultListSenderNameTextSize`, `streamUiSearchResultListSenderNameTextColor`, `streamUiSearchResultListSenderNameTextFont`, `streamUiSearchResultListSenderNameTextFontAssets`, `streamUiSearchResultListSenderNameTextStyle` attributes to customize message sender text
  - `streamUiSearchResultListMessageTextSize`, `streamUiSearchResultListMessageTextColor`, `streamUiSearchResultListMessageTextFont`, `streamUiSearchResultListMessageTextFontAssets`, `streamUiSearchResultListMessageTextStyle` attributes to customize message text
  - `streamUiSearchResultListMessageTimeTextSize`, `streamUiSearchResultListMessageTimeTextColor`, `streamUiSearchResultListMessageTimeTextFont`, `streamUiSearchResultListMessageTimeTextFontAssets`, `streamUiSearchResultListMessageTimeTextStyle` attributes to customize message time text
- Added possibility to customize `SearchResultListView` style via `TransformStyle.searchResultListViewStyleTransformer`
- Added `streamUiTypingIndicatorViewStyle` attribute to application to customize `TypingIndicatorView`. The attribute references a style with the following attributes:
  - `streamUiTypingIndicatorAnimationView` - typing view
  - `streamUiTypingIndicatorUsersTextSize`, `streamUiTypingIndicatorUsersTextColor`, `streamUiTypingIndicatorUsersTextFont`, `streamUiTypingIndicatorUsersTextFontAssets`, `streamUiTypingIndicatorUsersTextStyle` attributes to customize typing users text
- Added possibility to customize `TypingIndicatorView` style via `TransformStyle.typingIndicatorViewStyleTransformer`
- Added new properties allowing customizing `MessageInputView` using `MessageInputViewStyle` and `AttachmentSelectionDialogStyle`:
  - `MessageInputViewStyle.fileNameTextStyle`
  - `MessageInputViewStyle.fileSizeTextStyle`
  - `MessageInputViewStyle.fileCheckboxSelectorDrawable`
  - `MessageInputViewStyle.fileCheckboxTextColor`
  - `MessageInputViewStyle.fileAttachmentEmptyStateTextStyle`
  - `MessageInputViewStyle.mediaAttachmentEmptyStateTextStyle`
  - `MessageInputViewStyle.fileAttachmentEmptyStateText`
  - `MessageInputViewStyle.mediaAttachmentEmptyStateText`
  - `MessageInputViewStyle.dismissIconDrawable`
  - `AttachmentSelectionDialogStyle.allowAccessToGalleryText`
  - `AttachmentSelectionDialogStyle.allowAccessToFilesText`
  - `AttachmentSelectionDialogStyle.allowAccessToCameraText`
  - `AttachmentSelectionDialogStyle.allowAccessToGalleryIcon`
  - `AttachmentSelectionDialogStyle.allowAccessToFilesIcon`
  - `AttachmentSelectionDialogStyle.allowAccessToCameraIcon`
  - `AttachmentSelectionDialogStyle.grantPermissionsTextStyle`
  - `AttachmentSelectionDialogStyle.recentFilesTextStyle`
  - `AttachmentSelectionDialogStyle.recentFilesText`
  - `AttachmentSelectionDialogStyle.fileManagerIcon`
  - `AttachmentSelectionDialogStyle.videoDurationTextStyle`
  - `AttachmentSelectionDialogStyle.videoIconDrawable`
  - `AttachmentSelectionDialogStyle.videoIconVisible`
  - `AttachmentSelectionDialogStyle.videoLengthLabelVisible`
- Added `StreamUi.MessageInputView` theme allowing to customize all of the `MessageInputViewStyle` properties:
  - streamUiAttachButtonEnabled
  - streamUiAttachButtonIcon
  - streamUiLightningButtonEnabled
  - streamUiLightningButtonIcon
  - streamUiMessageInputTextSize
  - streamUiMessageInputTextColor
  - streamUiMessageInputHintTextColor
  - streamUiMessageInputScrollbarEnabled
  - streamUiMessageInputScrollbarFadingEnabled
  - streamUiSendButtonEnabled
  - streamUiSendButtonEnabledIcon
  - streamUiSendButtonDisabledIcon
  - streamUiShowSendAlsoToChannelCheckbox
  - streamUiSendAlsoToChannelCheckboxGroupChatText
  - streamUiSendAlsoToChannelCheckboxDirectChatText
  - streamUiSendAlsoToChannelCheckboxTextSize
  - streamUiSendAlsoToChannelCheckboxTextColor
  - streamUiSendAlsoToChannelCheckboxTextStyle
  - streamUiMentionsEnabled
  - streamUiMessageInputTextStyle
  - streamUiMessageInputHintText
  - streamUiCommandsEnabled
  - streamUiMessageInputEditTextBackgroundDrawable
  - streamUiMessageInputDividerBackgroundDrawable
  - streamUiPictureAttachmentIcon
  - streamUiFileAttachmentIcon
  - streamUiCameraAttachmentIcon
  - streamUiAllowAccessToCameraIcon
  - streamUiAllowAccessToFilesIcon
  - streamUiAllowAccessToGalleryIcon
  - streamUiAllowAccessToGalleryText
  - streamUiAllowAccessToFilesText
  - streamUiAllowAccessToCameraText
  - streamUiGrantPermissionsTextSize
  - streamUiGrantPermissionsTextColor
  - streamUiGrantPermissionsTextStyle
  - streamUiAttachmentsRecentFilesTextSize
  - streamUiAttachmentsRecentFilesTextColor
  - streamUiAttachmentsRecentFilesTextStyle
  - streamUiAttachmentsRecentFilesText
  - streamUiAttachmentsFileManagerIcon
  - streamUiAttachmentVideoLogoIcon
  - streamUiAttachmentVideoLengthVisible
  - streamUiAttachmentVideoIconVisible
  - streamUiCommandInputCancelIcon
  - streamUiCommandInputBadgeBackgroundDrawable
  - streamUiCommandInputBadgeIcon
  - streamUiCommandInputBadgeTextSize
  - streamUiCommandInputBadgeTextColor
  - streamUiCommandInputBadgeStyle
  - streamUiAttachmentsFileNameTextSize
  - streamUiAttachmentsFileNameTextColor
  - streamUiAttachmentsFileNameTextStyle
  - streamUiAttachmentsFileSizeTextSize
  - streamUiAttachmentsFileSizeTextColor
  - streamUiAttachmentsFileSizeTextStyle
  - streamUiFileCheckBoxSelectorTextColor
  - streamUiFileCheckBoxSelectorDrawable
  - streamUiAttachmentsFilesEmptyStateTextSize
  - streamUiAttachmentsFilesEmptyStateTextColor
  - streamUiAttachmentsFilesEmptyStateStyle
  - streamUiAttachmentsMediaEmptyStateTextSize
  - streamUiAttachmentsMediaEmptyStateTextColor
  - streamUiAttachmentsMediaEmptyStateStyle
  - streamUiAttachmentsFilesEmptyStateText
  - streamUiAttachmentsMediaEmptyStateText
  - streamUiMessageInputCloseButtonIconDrawable
- Added `streamUiMessageListFileAttachmentStyle` theme attribute to customize the appearance of file attachments within messages.

### ⚠️ Changed
- Made `Channel::getLastMessage` function public
- `AttachmentSelectionDialogFragment::newInstance` requires instance of `MessageInputViewStyle` as a parameter. You can obtain a default implementation of `MessageInputViewStyle` with `MessageInputViewStyle::createDefault` method.
- Renamed `FileAttachmentsViewStyle` class to `FileAttachmentViewStyle`

### ❌ Removed
- 🚨 Breaking change: `MessageListItemStyle::reactionsEnabled` was deleted as doubling of the same flag from `MessageListViewStyle`


# July 19th, 2021 - 4.14.2
## stream-chat-android-client
### ❌ Removed
- Removed `Channel::isMuted` extension. Use `User::channelMutes` or subscribe for `NotificationChannelMutesUpdatedEvent` to get information about muted channels.

## stream-chat-android-ui-components
### 🐞 Fixed
- Fixed crash caused by missing `streamUiReplyAvatarStyle` and `streamUiMessageOptionsAvatarStyle`

### ⬆️ Improved
- "Copy Message" option is now hidden when the message contains no text to copy.

### ✅ Added
- Now you can configure the style of `AttachmentMediaActivity`.

# July 14th, 2021 - 4.14.1
## stream-chat-android-ui-components
### ✅ Added
- Added `MessageListView::requireStyle` which expose `MessageListViewStyle`. Be sure to invoke it when view is initialized already.

# July 13th, 2021 - 4.14.0
## Common changes for all artifacts
### 🐞 Fixed
- Fix scroll bug in the `MessageListView` that produces an exception related to index out of bounds.

## stream-chat-android-client
### ⬆️ Improved
- Improved `ChatClient::enableSlowMode`, `ChatClient::disableSlowMode`, `ChannelClient::enableSlowMode`, `ChannelClient::disableSlowMode` methods. Now the methods do partial channel updates so that other channel fields are not affected.

### ✅ Added
- Added `ChatClient::partialUpdateUser` method for user partial updates.

## stream-chat-android-offline
### 🐞 Fixed
- Fixed bug related to editing message in offline mode. The bug was causing message to reset to the previous one after connection was recovered.
- Fixed violation of comparison contract for nullable fields in `QuerySort::comparator`

## stream-chat-android-ui-components
### 🐞 Fixed
- Fixed the alignment of the titles in `MessageListHeaderView` when the avatar is hidden.

### ✅ Added
- Added `streamUiMessagesStart` that allows to control if the stack of messages starts at the bottom or the top.
- Added `streamUiThreadMessagesStart` that allows to control if the stack of thread messages starts at the bottom or the top.
- Added `streamUiSuggestionListViewStyle` that allows to customize `SuggestionListView` with a theme
- Added `streamUiChannelListHeaderStyle` that allows to customize ChannelListHeaderView.
- `MentionListView` can be customisable with XML parameters and with a theme.
- Added possibility to customize all avatar using themes. Create
  ```
  <style name="StreamTheme" parent="@style/StreamUiTheme">
  ```
  and customize all the avatars that you would like. All options are available here:
  https://github.com/GetStream/stream-chat-android/blob/main/stream-chat-android-ui-components/src/main/res/values/attrs.xml
- Now you can use the style `streamUiChannelListHeaderStyle` to customize ChannelListHeaderView.

### ⚠️ Changed
- 🚨 Breaking change: removed `MessageListItemStyle.threadsEnabled` property. You should use only the `MessageListViewStyle.threadsEnabled` instead. E.g. The following code will disable both _Thread reply_ message option and _Thread reply_ footnote view visible below the message list item:
```kotlin
        TransformStyle.messageListStyleTransformer = StyleTransformer {
  it.copy(threadsEnabled = false)
}
```

# July 1st, 2021 - 4.13.0
## Common changes for all artifacts
### ⬆️ Improved
- Updated to Kotlin 1.5.20

## stream-chat-android
### ✅ Added
- Added `ChatUi.Builder#withImageHeadersProvider` to allow adding custom headers to image requests

## stream-chat-android-client
### ⚠️ Changed
- Using the `useNewSerialization` option on the `ChatClient.Builder` to opt out from using the new serialization implementation is now an error. Please start using the new serialization implementation, or report any issues keeping you from doing so. The old implementation will be removed soon.

## stream-chat-android-offline
### 🐞 Fixed
- By default we use backend request to define is new message event related to our query channels specs or not. Now filtering by BE only fields works for channels

## stream-chat-android-ui-components
### ✅ Added
- Added new attributes to `MessageInputView` allowing to customize the style of input field during command input:
  - `streamUiCommandInputBadgeTextSize`, `streamUiCommandInputBadgeTextColor`, `streamUiCommandInputBadgeFontAssets`, `streamUiCommandInputBadgeFont`, `streamUiCommandInputBadgeStyle` attributes to customize the text appearance of command name inside command badge
  - `streamUiCommandInputCancelIcon` attribute to customize the icon for cancel button
  - `streamUiCommandInputBadgeIcon` attribute to customize the icon inside command badge
  - `streamUiCommandInputBadgeBackgroundDrawable` attribute to customize the background shape of command badge
- Added possibility to customize `MessageListHeaderView` style via `streamUiMessageListHeaderStyle` theme attribute and via `TransformStyle.messageListHeaderStyleTransformer`.
- Added new attributes to `MessageInputView`:
  - `streamUiCommandIcon` attribute to customize the command icon displayed for each command item in the suggestion list popup
  - `streamUiLightningIcon` attribute to customize the lightning icon displayed in the top left corner of the suggestion list popup
- Added support for customizing `SearchInputView`
  - Added `SearchInputViewStyle` class allowing customization using `TransformStyle` API
  - Added XML attrs for `SearchInputView`:
    - `streamUiSearchInputViewHintText`
    - `streamUiSearchInputViewSearchIcon`
    - `streamUiSearchInputViewClearInputIcon`
    - `streamUiSearchInputViewBackground`
    - `streamUiSearchInputViewTextColor`
    - `streamUiSearchInputViewHintColor`
    - `streamUiSearchInputViewTextSize`
- Added `ChatUi#imageHeadersProvider` to allow adding custom headers to image requests

### ⚠️ Changed
- 🚨 Breaking change: moved `commandsTitleTextStyle`, `commandsNameTextStyle`, `commandsDescriptionTextStyle`, `mentionsUsernameTextStyle`, `mentionsNameTextStyle`, `mentionsIcon`, `suggestionsBackground` fields from `MessageInputViewStyle` to `SuggestionListViewStyle`. Their values can be customized via `TransformStyle.suggestionListStyleTransformer`.
- Made `SuggestionListController` and `SuggestionListUi` public. Note that both of these are _experimental_, which means that the API might change at any time in the future (even without a deprecation cycle).
- Made `AttachmentSelectionDialogFragment` _experimental_ which means that the API might change at any time in the future (even without a deprecation cycle).


# June 23th, 2021 - 4.12.1
## stream-chat-android-client
### ✅ Added
- Added `ChannelClient::sendEvent` method which allows to send custom events.
- Added nullable `User` field to `UnknownEvent`.

### ❌ Removed
- Removed the `Message::attachmentsSyncStatus` field


## stream-chat-android-offline
### 🐞 Fixed
- Fixed `in` and `nin` filters when filtering by extra data field that is an array.
- Fixed crash when adding a reaction to a thread message.

### ⬆️ Improved
- Now attachments can be sent while being in offline


## stream-chat-android-ui-common
### ✅ Added
- Made `AttachmentSelectionDialogFragment` public. Use `newInstance` to create instances of this Fragment.


## stream-chat-android-ui-components
### ⬆️ Improved
- Hide suggestion list popup when keyboard is hidden.

### ✅ Added
- Added the `MessageInputView::hideSuggestionList` method to hide the suggestion list popup.


# June 15th, 2021 - 4.12.0
## stream-chat-android-client
### 🐞 Fixed
- Fixed thrown exception type while checking if `ChatClient` is initialized

## stream-chat-android-offline
### 🐞 Fixed
- Fixed bug where reactions of other users were sometimes displayed as reactions of the current user.
- Fixed bug where deleted user reactions were sometimes displayed on the message options overlay.

## stream-chat-android-ui-common
### 🐞 Fixed
- Fixed bug where files without extension in their name lost the mime type.
- Using offline.ChatDomain instead of livedata.ChatDomain in ChannelListViewModel.

## stream-chat-android-ui-components
### 🐞 Fixed
- Fixing the save of pictures from AttachmentGalleryActivity. When external storage
  permission is not granted, now it asks for it.
### ⬆️ Improved
- Added default implementation of "Leave channel" click listener to `ChannelListViewModelBinding`

### ✅ Added
- Added `streamUiChannelActionsDialogStyle` attribute to application theme and `ChannelListView` to customize channel actions dialog appearance. The attribute references a style with the following attributes:
  - `streamUiChannelActionsMemberNamesTextSize`, `streamUiChannelActionsMemberNamesTextColor`, `streamUiChannelActionsMemberNamesTextFont`, `streamUiChannelActionsMemberNamesTextFontAssets`, `streamUiChannelActionsMemberNamesTextStyle` attributes to customize dialog title with member names
  - `streamUiChannelActionsMemberInfoTextSize`, `streamUiChannelActionsMemberInfoTextColor`, `streamUiChannelActionsMemberInfoTextFont`, `streamUiChannelActionsMemberInfoTextFontAssets`, `streamUiChannelActionsMemberInfoTextStyle` attributes to customize dialog subtitle with member info
  - `streamUiChannelActionsItemTextSize`, `streamUiChannelActionsItemTextColor`, `streamUiChannelActionsItemTextFont`, `streamUiChannelActionsItemTextFontAssets`, `streamUiChannelActionsItemTextStyle` attributes to customize action item text style
  - `streamUiChannelActionsWarningItemTextSize`, `streamUiChannelActionsWarningItemTextColor`, `streamUiChannelActionsWarningItemTextFont`, `streamUiChannelActionsWarningItemTextFontAssets`, `streamUiChannelActionsWarningItemTextStyle` attributes to customize warning action item text style
  - `streamUiChannelActionsViewInfoIcon` attribute to customize "View Info" action icon
  - `streamUiChannelActionsViewInfoEnabled` attribute to hide/show "View Info" action item
  - `streamUiChannelActionsLeaveGroupIcon` attribute to customize "Leave Group" action icon
  - `streamUiChannelActionsLeaveGroupEnabled` attribute to hide/show "Leave Group" action item
  - `streamUiChannelActionsDeleteConversationIcon` attribute to customize "Delete Conversation" action icon
  - `streamUiChannelActionsDeleteConversationEnabled` attribute to hide/show "Delete Conversation" action item
  - `streamUiChannelActionsCancelIcon` attribute to customize "Cancel" action icon
  - `streamUiChannelActionsCancelEnabled` attribute to hide/show "Cancel" action item
  - `streamUiChannelActionsBackground` attribute for dialog's background
- Added `streamUiIconOnlyVisibleToYou` attribute to `MessageListView` to allow customizing "Only visible to you" icon placed in messages footer
- Added `GiphyViewHolderStyle` to `MessageListViewStyle` to allow customizing `GiphyViewHolder`. The new style comes together with following `MessageListView` attributes:
  - `streamUiGiphyCardBackgroundColor` attribute to customize card's background color
  - `streamUiGiphyCardElevation` attribute to customize card's elevation
  - `streamUiGiphyCardButtonDividerColor` attribute to customize dividers' colors
  - `streamUiGiphyIcon` attribute to customize Giphy icon
  - `streamUiGiphyLabelTextSize`, `streamUiGiphyLabelTextColor`, `streamUiGiphyLabelTextFont`, `streamUiGiphyLabelTextFontAssets`, `streamUiGiphyLabelTextStyle` attributes to customize label
  - `streamUiGiphyQueryTextSize`, `streamUiGiphyQueryTextColor`, `streamUiGiphyQueryTextFont`, `streamUiGiphyQueryTextFontAssets`, `streamUiGiphyQueryTextStyle` attributes to customize query text
  - `streamUiGiphyCancelButtonTextSize`, `streamUiGiphyCancelButtonTextColor`, `streamUiGiphyCancelButtonTextFont`, `streamUiGiphyCancelButtonTextFontAssets`, `streamUiGiphyCancelButtonTextStyle` attributes to customize cancel button text
  - `streamUiGiphyShuffleButtonTextSize`, `streamUiGiphyShuffleButtonTextColor`, `streamUiGiphyShuffleButtonTextFont`, `streamUiGiphyShuffleButtonTextFontAssets`, `streamUiGiphyShuffleButtonTextStyle` attributes to customize shuffle button text
  - `streamUiGiphySendButtonTextSize`, `streamUiGiphySendButtonTextColor`, `streamUiGiphySendButtonTextFont`, `streamUiGiphySendButtonTextFontAssets`, `streamUiGiphySendButtonTextStyle` attributes to customize send button text
- Adding extra XML attrs allowing to customize "Send also to channel" CheckBox at `MessageInputView` component:
  - `MessageInputView.streamUiSendAlsoToChannelCheckboxDrawable`
  - `MessageInputView.streamUiSendAlsoToChannelCheckboxDirectChatText`
  - `MessageInputView.streamUiSendAlsoToChannelCheckboxGroupChatText`
  - `MessageInputView.streamUiSendAlsoToChannelCheckboxTextStyle`
  - `MessageInputView.streamUiSendAlsoToChannelCheckboxTextColor`
  - `MessageInputView.streamUiSendAlsoToChannelCheckboxTextSize`
- Added `streamUiWarningMessageOptionsTextSize`, `streamUiWarningMessageOptionsTextColor`, `streamUiWarningMessageOptionsTextFont`, `streamUiWarningMessageOptionsFontAssets`, `streamUiWarningMessageOptionsTextStyle` attributes to `MessageListView` for customizing warning actions text appearance
- Deprecated multiple views' tint properties and attributes. Use custom drawables instead.
- Added `MediaAttachmentViewStyle` to allow customizing the appearance of media attachments in the message list. The new style comes together with following `MediaAttachmentView` attributes:
  - `progressIcon` - attribute to customize animated progress drawable when image is loading
  - `giphyIcon` - attribute to customize Giphy icon
  - `imageBackgroundColor` - attribute to customize image background color
  - `moreCountOverlayColor` - attribute to customize the color of "more count" semi-transparent overlay
  - `moreCountTextStyle` - attribute to customize text appearance of more count text
- Added `MessageReplyStyle` class allowing to customize MessageReply item view on MessageListView.
  Customization can be done using `TransformStyle` API or XML attributes of `MessageListView`:
  - `streamUiMessageReplyBackgroundColorMine`
  - `streamUiMessageReplyBackgroundColorTheirs`
  - `streamUiMessageReplyTextSizeMine`
  - `streamUiMessageReplyTextColorMine`
  - `streamUiMessageReplyTextFontMine`
  - `streamUiMessageReplyTextFontAssetsMine`
  - `streamUiMessageReplyTextStyleMine`
  - `streamUiMessageReplyTextSizeTheirs`
  - `streamUiMessageReplyTextColorTheirs`
  - `streamUiMessageReplyTextFontTheirs`
  - `streamUiMessageReplyTextFontAssetsTheirs`
  - `streamUiMessageReplyTextStyleTheirs`
  - `streamUiMessageReplyLinkColorMine`
  - `streamUiMessageReplyLinkColorTheirs`
  - `streamUiMessageReplyLinkBackgroundColorMine`
  - `streamUiMessageReplyLinkBackgroundColorTheirs`
  - `streamUiMessageReplyStrokeColorMine`
  - `streamUiMessageReplyStrokeWidthMine`
  - `streamUiMessageReplyStrokeColorTheirs`
  - `streamUiMessageReplyStrokeWidthTheirs`
- Added `FileAttachmentsViewStyle` class allowing to customize FileAttachmentsView item view on MessageListView.
- Added `MessageInputView::setSuggestionListViewHolderFactory` method which allows to provide custom views from suggestion list popup.

### ⚠️ Changed
- Changed the naming of string resources. The updated names can be reviewed in:
  - `strings_common.xml`
  - `strings_attachment_gallery.xml`
  - `strings_channel_list.xml`
  - `strings_channel_list_header.xml`
  - `strings_mention_list.xml`
  - `strings_message_input.xml`
  - `strings_message_list.xml`
  - `strings_message_list_header.xml`
  - `strings_search.xml`

# May 2nd, 2021 - 4.11.0
## Common changes for all artifacts
### 🐞 Fixed
- Fixed channel list sorting
### ⬆️ Improved
- Updated to Kotlin 1.5.10, coroutines 1.5.0
- Updated to Android Gradle Plugin 4.2.1
- Updated Room version to 2.3.0
- Updated Firebase, AndroidX, and other dependency versions to latest, [see here](https://github.com/GetStream/stream-chat-android/pull/1895) for more details
- Marked many library interfaces that should not be implemented by clients as [sealed](https://kotlinlang.org/docs/sealed-classes.html)
- Removed Fresco, PhotoDraweeView, and FrescoImageViewer dependencies (replaced by StfalconImageViewer)

## stream-chat-android
### 🐞 Fixed
- Fixing filter for draft channels. Those channels were not showing in the results, even when the user asked for them. Now this is fixed and the draft channels can be included in the `ChannelsView`.
- Fixed link preview UI issues in old-ui package
- Fixed crashes when opening the image gallery.

## stream-chat-android-client
### 🐞 Fixed
- Fixed querying banned users using new serialization.
- Fixed the bug when wrong credentials lead to inability to login
- Fixed issues with Proguard stripping response classes in new serialization implementation incorrectly

### ⬆️ Improved
- Improved handling push notifications:
  - Added `ChatClient.handleRemoteMessage` for remote message handling
  - Added `ChatClient.setFirebaseToken` for setting Firebase token
  - Added `NotificationConfig::pushNotificationsEnabled` for disabling push notifications
  - Deprecated `ChatClient.onMessageReceived`
  - Deprecated `ChatClient.onNewTokenReceived`
  - Changed `ChatNotificationHandler::buildNotification` signature - it now receives `Channel` and `Message` and returns `NotificationCompat.Builder` for better customization
  - Deprecated `ChatNotificationHandler.getSmallIcon`
  - Deprecated `ChatNotificationHandler.getFirebaseMessageIdKey`
  - Deprecated `ChatNotificationHandler.getFirebaseChannelIdKey`
  - Deprecated `ChatNotificationHandler.getFirebaseChannelTypeKey`
  - Changed `ChatNotificationHandler::onChatEvent` - it now doesn't handle events by default and receives `NewMessageEvent` instead of generic `ChatEvent`
- Improved error description provided by `ChatClient::sendImage`, `ChatClient::sendFile`, `ChannelClient::sendImage` and `ChannelClient::sendFile` methods if upload fails.

### ✅ Added
- Added `ChatClient::truncateChannel` and `ChannelClient::truncate` methods to remove messages from a channel.
- Added `DisconnectCause` to `DisconnectedEvent`
- Added method `SocketListener::onDisconnected(cause: DisconnectCause)`
- Added possibility to group notifications:
  - Notifications grouping is disabled by default and can be enabled using `NotificationConfig::shouldGroupNotifications`
  - If enabled, by default notifications are grouped by Channel's cid
  - Notifications grouping can be configured using `ChatNotificationHandler` and `NotificationConfig`
- Added `ChatNotificationHandler::getFirebaseMessaging()` method in place of `ChatNotificationHandler::getFirebaseInstanceId()`.
  It should be used now to fetch Firebase token in the following way: `handler.getFirebaseMessaging()?.token?.addOnCompleteListener {...}`.
- Added `Message.attachmentsSyncStatus: SyncStatus` property.

### ⚠️ Changed
- Changed the return type of `FileUploader` methods from nullable string to `Result<String>`.
- Updated `firebase-messaging` library to the version `22.0.0`. Removed deprecated `FirebaseInstanceId` invocations from the project.

### ❌ Removed
- `ChatNotificationHandler::getFirebaseInstanceId()` due to `FirebaseInstanceId` being deprecated. It's replaced now with `ChatNotificationHandler::getFirebaseMessaging()`.

## stream-chat-android-ui-components
### 🐞 Fixed
Fixing filter for draft channels. Those channels were not showing in the results, even when the user asked for them. Now this is fixed and the draft channels can be included in the `ChannelListView`.
Fixed bug when for some video attachments activity with media player wasn't shown.

### ✅ Added
- Added `topLeft`, `topRight`, `bottomLeft`, `bottomRight` options to the `streamUiAvatarOnlineIndicatorPosition` attribute of `AvatarView` and corresponding constants to `AvatarView.OnlineIndicatorPosition` enum.

### ⚠️ Changed
- Swipe options of `ChannelListView` component:
  - "Channel more" option is now not shown by default because we are not able to provide generic, default implementation for it.
    If you want to make this option visible, you need to set `app:streamUiChannelOptionsEnabled="true"` explicitly to `io.getstream.chat.android.ui.channel.list.ChannelListView` component.
  - "Channel delete" option has now default implementation. Clicking on the "delete" icon shows AlertDialog asking to confirm Channel deletion operation.

# May 11th, 2021 - 4.10.0
## stream-chat-android-client
### 🐞 Fixed
- Fixed the usage of `ProgressCallback` in `ChannelClient::sendFile` and `ChannelClient::sendImage` methods.

### ✅ Added
- Added `ChannelClient::deleteFile` and `ChannelClient::deleteImage` methods.
- Added `NotificationInviteRejectedEvent`
- Added `member` field to the `NotificationRemovedFromChannel` event
- Added `totalUnreadCount` and `unreadChannels` fields to the following events:
- `notification.channel_truncated`
- `notification.added_to_channel`
- `notification.channel_deleted`
- Added `channel` field to the `NotificationInviteAcceptedEvent` event
- Added `channel` field to the `NotificationInviteRejectedEvent` event

### ⚠️ Changed
- **The client now uses a new serialization implementation by default**, which was [previously](https://github.com/GetStream/stream-chat-android/releases/tag/4.8.0) available as an opt-in API.
  - This new implementation is more performant and greatly improves type safety in the networking code of the SDK.
  - If you experience any issues after upgrading to this version of the SDK, you can call `useNewSerialization(false)` when building your `ChatClient` to revert to using the old implementation. Note however that we'll be removing the old implementation soon, so please report any issues found.
  - To check if the new implementation is causing any failures in your app, enable error logging on `ChatClient` with the `logLevel` method, and look for the `NEW_SERIALIZATION_ERROR` tag in your logs while using the SDK.
- Made the `user` field in `channel.hidden` and `notification.invite_accepter` events non nullable.
- Updated channels state after `NotificationInviteRejectedEvent` or `NotificationInviteAcceptedEvent` is received

### ❌ Removed
- Removed redundant events which can only be received by using webhooks:
  - `channel.created`
  - `channel.muted`
  - `channel.unmuted`
  - `channel.muted`
  - `channel.unmuted`
- Removed `watcherCount` field from the following events as they are not returned with the server response:
  - `message.deleted`
  - `message.read`
  - `message.updated`
  - `notification.mark_read`
- Removed `user` field from the following events as they are not returned with the server response:
  - `notification.channel_deleted`
  - `notification.channel_truncated`
## stream-chat-android-offline
### 🐞 Fixed
- Fixed an issue when CustomFilter was configured with an int value but the value from the API was a double value
### ⚠️ Changed

- Changed the upload logic in `ChannelController` for the images unsupported by the Stream CDN. Now such images are uploaded as files via `ChannelClient::sendFile` method.
### ❌ Removed

## stream-chat-android-ui-common
### ⬆️ Improved
- Updated ExoPlayer version to 2.13.3

### ⚠️ Changed
- Deprecated `MessageInputViewModel::editMessage`. Use `MessageInputViewModel::messageToEdit` and `MessageInputViewModel::postMessageToEdit` instead.
- Changed `MessageInputViewModel::repliedMessage` type to `LiveData`. Use `ChatDomain::setMessageForReply` for setting message for reply.
- Changed `MessageListViewModel::mode` type to `LiveData`. Mode is handled internally and shouldn't be modified outside the SDK.

## stream-chat-android-ui-components
### 🐞 Fixed
- Removed empty badge for selected media attachments.

### ✅ Added
- Added `messageLimit` argument to `ChannelListViewModel` and `ChannelListViewModelFactory` constructors to allow changing the number of fetched messages for each channel in the channel list.

# April 30th, 2021 - 4.9.2
## stream-chat-android-offline
### ✅ Added
- Added `ChatDomain::user`, a new property that provide the current user into a LiveData/StateFlow container

### ⚠️ Changed
- `ChatDomain::currentUser` has been warning-deprecated because it is an unsafe property that could be null, you should subscribe to `ChatDomain::user` instead

## stream-chat-android-ui-components
### 🐞 Fixed
- Fixed NPE on MessageInputViewModel when the it was initialized before the user was set

# April 29th, 2021 - 4.9.1
## stream-chat-android
### ⬆️ Improved
* Updated coil dependency to the latest version. This fixes problem with .heic, and .heif attachment metadata parsing.

## stream-chat-android-client
### 🐞 Fixed
- Optimized the number of `ChatClient::addDevice` API calls

### ⬆️ Improved
- Events received after the client closes the connection are rejected

## stream-chat-android-offline
### 🐞 Fixed
- Fixed offline reactions sync

### ✅ Added
- Added new versions with API based on kotlin `StateFlow` for the following classes:
  * `io.getstream.chat.android.offline.ChatDomain`
  * `io.getstream.chat.android.offline.channel.ChannelController`
  * `io.getstream.chat.android.offline.thread.ThreadController`
  * `io.getstream.chat.android.offline.querychannels.QueryChannelsController`

## stream-chat-android-ui-common
### 🐞 Fixed
- Fixed crash related to accessing `ChatDomain::currentUser` in `MessageListViewModel` before user is connected

## stream-chat-android-ui-components
### ⬆️ Improved
* Updated coil dependency to the latest version. This fixes problem with .heic, and .heif attachment metadata parsing.

### ✅ Added
Customization of icons in Attachment selection dialog
you can use:
- app:streamUiPictureAttachmentIcon
  Change the icon for the first item in the list of icons
- app:streamUiPictureAttachmentIconTint
  Change the tint color for icon of picture selection
- app:streamUiFileAttachmentIcon
  Change the icon for the second item in the list of icons
- app:streamUiFileAttachmentIconTint
  Change the tint color for icon of file selection
- app:streamUiCameraAttachmentIcon
  Change the icon for the third item in the list of icons
- app:streamUiCameraAttachmentIconTint
  Change the tint color for icon of camera selection
- Added support for error messages
- Added attrs to `MessageListView` that allow to customize error message text style:
  * `streamUiErrorMessageTextSize`
  * `streamUiErrorMessageTextColor`
  * `streamUiErrorMessageTextFont`
  * `streamUiErrorMessageTextFontAssets`
  * `streamUiErrorMessageTextStyle`

# April 21th, 2021 - 4.9.0
## Common changes for all artifacts
### ✅ Added
Added icon to show when channel is muted in ChannelListView.
It is possible to customize the color and the drawable of the icon.

## stream-chat-android
### 🐞 Fixed
- Fixed multiline messages which were displayed in a single line

### ❌ Removed
- Removed deprecated `MessageListView::setViewHolderFactory` method
- Removed deprecated `Chat` interface

## stream-chat-android-client
### 🐞 Fixed
- Fixed: local cached hidden channels stay hidden even though new message is received.
- Make `Flag::approvedAt` nullable
- Fixed error event parsing with new serialization implementation

### ✅ Added
- Added `ChatClient::updateChannelPartial` and `ChannelClient::updatePartial` methods for partial updates of channel data.

### ⚠️ Changed
- Deprecated `ChannelClient::unBanUser` method
- Deprecated `ChatClient::unBanUser` method
- Deprecated `ChatClient::unMuteChannel` method

### ❌ Removed
- Removed deprecated `ChatObservable` class and all its uses
- Removed deprecated `ChannelControler` interface

## stream-chat-android-offline
### ✅ Added
- Added the following use case functions to `ChatDomain` which are supposed to replace `ChatDomain.useCases` property:
  * `ChatDomain::replayEventsForActiveChannels` Adds the provided channel to the active channels and replays events for all active channels.
  * `ChatDomain::getChannelController` Returns a `ChannelController` for given cid.
  * `ChatDomain::watchChannel` Watches the given channel and returns a `ChannelController`.
  * `ChatDomain::queryChannels` Queries offline storage and the API for channels matching the filter. Returns a queryChannelsController.
  * `ChatDomain::getThread` Returns a thread controller for the given channel and message id.
  * `ChatDomain::loadOlderMessages` Loads older messages for the channel.
  * `ChatDomain::loadNewerMessages` Loads newer messages for the channel.
  * `ChatDomain::loadMessageById` Loads message for a given message id and channel id.
  * `ChatDomain::queryChannelsLoadMore` Load more channels for query.
  * `ChatDomain::threadLoadMore` Loads more messages for the specified thread.
  * `ChatDomain::createChannel` Creates a new channel.
  * `ChatDomain::sendMessage` Sends the message.
  * `ChatDomain::cancelMessage` Cancels the message of "ephemeral" type.
  * `ChatDomain::shuffleGiphy` Performs giphy shuffle operation.
  * `ChatDomain::sendGiphy` Sends selected giphy message to the channel.
  * `ChatDomain::editMessage` Edits the specified message.
  * `ChatDomain::deleteMessage` Deletes the specified message.
  * `ChatDomain::sendReaction` Sends the reaction.
  * `ChatDomain::deleteReaction` Deletes the specified reaction.
  * `ChatDomain::keystroke` It should be called whenever a user enters text into the message input.
  * `ChatDomain::stopTyping` It should be called when the user submits the text and finishes typing.
  * `ChatDomain::markRead` Marks all messages of the specified channel as read.
  * `ChatDomain::markAllRead` Marks all messages as read.
  * `ChatDomain::hideChannel` Hides the channel with the specified id.
  * `ChatDomain::showChannel` Shows a channel that was previously hidden.
  * `ChatDomain::leaveChannel` Leaves the channel with the specified id.
  * `ChatDomain::deleteChannel` Deletes the channel with the specified id.
  * `ChatDomain::setMessageForReply` Set the reply state for the channel.
  * `ChatDomain::downloadAttachment` Downloads the selected attachment to the "Download" folder in the public external storage directory.
  * `ChatDomain::searchUsersByName` Perform api request with a search string as autocomplete if in online state. Otherwise performs search by name in local database.
  * `ChatDomain::queryMembers` Query members of a channel.
- Added `ChatDomain::removeMembers` method
- Added `ChatDomain::createDistinctChannel` A use-case for creating a channel based on its members.
- Added `ChatDomain::removeMembers` method

### ⚠️ Changed
- Deprecated `ChatDomain.useCases`. It has `DeprecationLevel.Warning` and still can be used. However, it will be not available in the future, so please consider migrating to use `ChatDomain` use case functions instead.
- Deprecated `GetUnreadChannelCount`
- Deprecated `GetTotalUnreadCount`

## stream-chat-android-ui-common
### 🐞 Fixed
- Fixed compatibility with latest Dagger Hilt versions

## stream-chat-android-ui-components
### 🐞 Fixed
- Fixed not perfectly rounded avatars
- `MessageInputView::UserLookupHandler` is not overridden everytime that members livedata is updated
- Fixed doubled command prefix when the command contains user mention
- Fixed handling user mute state in default `MessageListViewOptions` dialog
- Fixed incorrect "last seen" text
- Fixed multiline messages which were displayed in a single line

### ⬆️ Improved
- Setting external SuggestionListView is no longer necessary to display suggestions popup
### ✅ Added
- Added `ChatUI.supportedReactions: SupportedReactions` property, also introduced `SupportedReactions`, and `ReactionDrawable` class.
  It allows defining a set of supported reactions by passing a `Map<String, ReactionDrawable>` in constructor. `ReactionDrawable` is a wrapping class holding two `Drawable` instances - for active and inactive reaction states.
- Added methods and attrs to `MessageListView` that allow to customize visibility of message options:
  * `MessageListView::setDeleteMessageConfirmationEnabled`
  * `MessageListView::setCopyMessageEnabled`
  * `MessageListView::setBlockUserEnabled`
  * `MessageListView::setMuteUserEnabled`
  * `MessageListView::setMessageFlagEnabled`
  * `MessageListView::setReactionsEnabled`
  * `MessageListView::setRepliesEnabled`
  * `MessageListView::setThreadsEnabled`
  * `MessageListView.streamUiFlagMessageOptionEnabled`
  * `MessageListView.streamUiMuteUserOptionEnabled`
  * `MessageListView.streamUiBlockUserOptionEnabled`
  * `MessageListView.streamUiCopyMessageActionEnabled`
- Added confirmation dialog for flagging message option:
  * Added `MessageListView::flagMessageConfirmationEnabled` attribute
- Added `MessageListView::setFlagMessageResultHandler` which allows to handle flag message result
- Added support for system messages
- Added attrs to `MessageListView` that allow to customize system message text style:
  * `streamUiSystemMessageTextSize`
  * `streamUiSystemMessageTextColor`
  * `streamUiSystemMessageTextFont`
  * `streamUiSystemMessageTextFontAssets`
  * `streamUiSystemMessageTextStyle`
- Added attrs to `MessageListView` that allow to customize message option text style:
  * `streamUiMessageOptionsTextSize`
  * `streamUiMessageOptionsTextColor`
  * `streamUiMessageOptionsTextFont`
  * `streamUiMessageOptionsTextFontAssets`
  * `streamUiMessageOptionsTextStyle`
- Added attrs to `MessageListView` that allow to customize user reactions title text style:
  * `streamUiUserReactionsTitleTextSize`
  * `streamUiUserReactionsTitleTextColor`
  * `streamUiUserReactionsTitleTextFont`
  * `streamUiUserReactionsTitleTextFontAssets`
  * `streamUiUserReactionsTitleTextStyle`
- Added attrs to `MessageListView` that allow to customize colors of message options background, user reactions card background, overlay dim color and warning actions color:
  * `streamUiMessageOptionBackgroundColor`
  * `streamUiUserReactionsBackgroundColor`
  * `streamUiOptionsOverlayDimColor`
  * `streamUiWarningActionsTintColor`
- Added `ChatUI.mimeTypeIconProvider: MimeTypeIconProvider` property which allows to customize file attachment icons.

### ⚠️ Changed
- Now the "block user" feature is disabled. We're planning to improve the feature later. Stay tuned!
- Changed gallery background to black in dark mode

# April 8th, 2021 - 4.8.1
## Common changes for all artifacts
### ⚠️ Changed
- We've cleaned up the transitive dependencies that our library exposes to its clients. If you were using other libraries implicitly through our SDK, you'll now have to depend on those libraries directly instead.

## stream-chat-android
### 🐞 Fixed
- Fix Attachment Gravity

### ✅ Added
- Provide AvatarView class

## stream-chat-android-offline
### 🐞 Fixed
- Fix Crash on some devices that are not able to create an Encrypted SharedPreferences
- Fixed the message read indicator in the message list
- Added missing `team` field to `ChannelEntity` and `ChannelData`

### ✅ Added
- Add `ChatDomain::removeMembers` method

## stream-chat-android-ui-common
### 🐞 Fixed
- Fixed getting files provided by content resolver.

### ⚠️ Changed
- Added theme to all activities all the SDK. You can override then in your project by redefining the styles:
- StreamUiAttachmentGalleryActivityStyle
- StreamUiAttachmentMediaActivityStyle
- StreamUiAttachmentActivityStyle

## stream-chat-android-ui-components
### 🐞 Fixed
- Fixed attr streamUiCopyMessageActionEnabled. From color to boolean.
- Now it is possible to change the color of `MessageListHeaderView` from the XML.
- Fixed the `MessageListView::setUserClickListener` method.
- Fixed bugs in handling empty states for `ChannelListView`. Deprecated manual methods for showing/hiding empty state changes.
- Fix `ChannelListHeaderView`'s title position when user avatar or action button is invisible
- Fix UI behaviour for in-progress file uploads
- Fix extension problems with file uploads when attachment names contain spaces
- Fix reaction bubbles which were shown behind message attachment views

### ✅ Added
- Now it is possible to change the back button of MessageListHeaderView using `app:streamUiMessageListHeaderBackButtonIcon`
- Now it is possible to inject `UserLookupHandler` into `MessageInputView` in order to implement custom users' mention lookup algorithm

# March 31th, 2021 - 4.8.0
## Common changes for all artifacts
### 🐞 Fixed
Group channels with 1<>1 behaviour the same way as group channels with many users
It is not possible to remove users from distinct channels anymore.
### ⬆️ Improved
it is now possible to configure the max lines of a link description. Just use
`app:streamUiLinkDescriptionMaxLines` when defining MessageListView

It is now possible to configure the max size of files and an alert is shown when
a files bigger than this is selected.
### ✅ Added
Configure enable/disable of replies using XML in `MessageListView`
Option `app:streamUiReactionsEnabled` in `MessageListView` to enable or disable reactions
It is possible now to configure the max size of the file upload using
`app:streamUiAttachmentMaxFileSizeMb`

## stream-chat-android
### 🐞 Fixed
- Fixed crash when sending GIF from Samsung keyboard

## stream-chat-android-client
### 🐞 Fixed
- Fixed parsing of `createdAt` property in `MessageDeletedEvent`

### ⬆️ Improved
- Postponed queries as run as non-blocking

### ✅ Added
- **Added a brand new serialization implementation, available as an opt-in API for now.** This can be enabled by making a `useNewSerialization(true)` call on the `ChatClient.Builder`.
  - This new implementation will be more performant and greatly improve type safety in the networking code of the SDK.
  - The old implementation remains the default for now, while we're making sure the new one is bug-free.
  - We recommend that you opt-in to the new implementation and test your app with it, so that you can report any issues early and we can get them fixed before a general rollout.
- Added `unflagMessage(messageId)` and `unflagUser(userId)` methods to `ChatClient`
- Added support for querying banned users - added `ChatClient::queryBannedUsers` and `ChannelClient::queryBannedUsers`
- Added `uploadsEnabled`, `urlEnrichmentEnabled`, `customEventsEnabled`, `pushNotificationsEnabled`, `messageRetention`, `automodBehavior` and `blocklistBehavior` fields to channel config

### ⚠️ Changed
- Renamed `ChannelId` property to `channelId` in both `ChannelDeletedEvent` and `NotificationChannelDeletedEvent`
- Deprecated `ChatClient::unMuteChannel`, the `ChatClient::unmuteChannel` method should be used instead
- Deprecated `ChatClient::unBanUser`, the `ChatClient::unbanUser` method should be used instead
- Deprecated `ChannelClient::unBanUser`, the `ChannelClient::unbanUser` method should be used instead
- Deprecated `ChannelController::unBanUser`, the `ChannelController::unbanUser` method should be used instead

## stream-chat-android-offline
### 🐞 Fixed
- Fixed an issue that didn't find the user when obtaining the list of messages
- Fix refreshing not messaging channels which don't contain current user as a member

## stream-chat-android-ui-common
### ⬆️ Improved
- Show AttachmentMediaActivity for video attachments

### ✅ Added
- `AvatarView.streamUiAvatarOnlineIndicatorColor` and `AvatarView.streamUiAvatarOnlineIndicatorBorderColor` attrs

## stream-chat-android-ui-components
### 🐞 Fixed
- Now replied messages are shown correctly with the replied part in message options
- `MessageListView::enterThreadListener` is properly notified when entering into a thread
- Fix initial controls state in `MessageInputView`
- Fix crashing when open attachments destination

### ⬆️ Improved
- Add support of non-image attachment types to the default attachment click listener.

### ✅ Added
- `MessageInputView` now uses the cursor `stream_ui_message_input_cursor.xml` instead of accent color. To change the cursor, override `stream_ui_message_input_cursor.xml`.
- Replacing `ChatUI` with new `io.getstream.chat.android.ui.ChatUI` implementation
- Added possibility to configure delete message option visibility using `streamUiDeleteMessageEnabled` attribute, and `MessageListView::setDeleteMessageEnabled` method
- Add `streamUiEditMessageEnabled` attribute to `MessageListView` and `MessageListView::setEditMessageEnabled` method to enable/disable the message editing feature
- Add `streamUiMentionsEnabled` attribute to `MessageInputView` and `MessageInputView::setMentionsEnabled` method to enable/disable mentions
- Add `streamUiThreadsEnabled` attribute to `MessageListView` and `MessageListView::setThreadsEnabled` method to enable/disable the thread replies feature
- Add `streamUiCommandsEnabled` attribute to `MessageInputView` and `MessageInputView::setCommandsEnabled` method to enable/disable commands
- Add `ChannelListItemPredicate` to our `channelListView` to allow filter `ChannelListItem` before they are rendered
- Open `AvatarBitmapFactory` class
- Add `ChatUI::avatarBitmapFactory` property to allow custom implementation of `AvatarBitmapFactory`
- Add `AvatarBitmapFactory::userBitmapKey` method to generate cache key for a given User
- Add `AvatarBitmapFactory::channelBitmapKey` method to generate cache key for a given Channel
- Add `StyleTransformer` class to allow application-wide style customizations
- Add the default font field to `TextStyle`
- Add new method `ChatFonts::setFont(textStyle: TextStyle, textView: TextView, defaultTypeface: Typeface)`
- Add attributes for `MessageListView` in order to customize styles of:
  - Mine message text
  - Theirs message text
  - User name text in footer of Message
  - Message date in footer of Message
  - Thread replies counter in footer of Message
  - Link title text
  - Link description text
  - Date separator text
  - Deleted message text and background
  - Reactions style in list view and in options view
  - Indicator icons in footer of Message
  - Unread count badge on scroll to bottom button
  - Message stroke width and color for mine and theirs types
    It is now possible to customize the following attributes for `ChannelListView`:
- `streamUiChannelOptionsIcon` - customize options icon
- `streamUiChannelDeleteIcon` - customize delete icon
- `streamUiChannelOptionsEnabled` - hide/show options icon
- `streamUiChannelDeleteEnabled` - hide/show delete button
- `streamUiSwipeEnabled` - enable/disable swipe action
- `streamUiBackgroundLayoutColor` - customize the color of "background layout"
- `streamUiChannelTitleTextSize` - customize channel name text size
- `streamUiChannelTitleTextColor` - customize channel name text color
- `streamUiChannelTitleTextFont` - customize channel name text font
- `streamUiChannelTitleFontAssets` - customize channel name font asset
- `streamUiChannelTitleTextStyle` - customize channel name text style (normal / bold / italic)
- `streamUiLastMessageTextSize` - customize last message text size
- `streamUiLastMessageTextColor` - customize last message text color
- `streamUiLastMessageTextFont` - customize last message text font
- `streamUiLastMessageFontAssets` - customize last message font asset
- `streamUiLastMessageTextStyle` - customize last message text style (normal / bold / italic)
- `streamUiLastMessageDateTextSize` - customize last message date text size
- `streamUiLastMessageDateTextColor` - customize last message date text color
- `streamUiLastMessageDateTextFont` - customize last message date text font
- `streamUiLastMessageDateFontAssets` - customize last message date font asset
- `streamUiLastMessageDateTextStyle` - customize last message date text style (normal / bold / italic)
- `streamUiIndicatorSentIcon` - customize drawable indicator for sent
- `streamUiIndicatorReadIcon` - customize drawable indicator for read
- `streamUiIndicatorPendingSyncIcon` - customize drawable indicator for pending sync
- `streamUiForegroundLayoutColor` - customize the color of "foreground layout"
- `streamUiUnreadMessageCounterBackgroundColor` - customize the color of message counter badge
- `streamUiUnreadMessageCounterTextSize` - customize message counter text size
- `streamUiUnreadMessageCounterTextColor` - customize message counter text color
- `streamUiUnreadMessageCounterTextFont` - customize message counter text font
- `streamUiUnreadMessageCounterFontAssets` - customize message counter font asset
- `streamUiUnreadMessageCounterTextStyle` - customize message counter text style (normal / bold / italic)
- Option `app:streamUiReactionsEnabled` in `MessageListView` to enable or disable reactions
- It is now possible to configure new fields in MessageInputView:
- `streamUiMessageInputTextStyle` - customize message input text style.
- `streamUiMessageInputFont` - customize message input text font.
- `streamUiMessageInputFontAssets` - customize message input text font assets.
- `streamUiMessageInputEditTextBackgroundDrawable` - customize message input EditText drawable.
- `streamUiMessageInputCustomCursorDrawable` - customize message input EditText cursor drawable.
- `streamUiCommandsTitleTextSize` - customize command title text size
- `streamUiCommandsTitleTextColor` - customize command title text color
- `streamUiCommandsTitleFontAssets` - customize command title text color
- `streamUiCommandsTitleTextColor` - customize command title font asset
- `streamUiCommandsTitleFont` - customize command title text font
- `streamUiCommandsTitleStyle` - customize command title text style
- `streamUiCommandsNameTextSize` - customize command name text size
- `streamUiCommandsNameTextColor` - customize command name text color
- `streamUiCommandsNameFontAssets` - customize command name text color
- `streamUiCommandsNameTextColor` - customize command name font asset
- `streamUiCommandsNameFont` - customize command name text font
- `streamUiCommandsNameStyle` - customize command name text style
- `streamUiCommandsDescriptionTextSize` - customize command description text size
- `streamUiCommandsDescriptionTextColor` - customize command description text color
- `streamUiCommandsDescriptionFontAssets` - customize command description text color
- `streamUiCommandsDescriptionTextColor` - customize command description font asset
- `streamUiCommandsDescriptionFont` - customize command description text font
- `streamUiCommandsDescriptionStyle` - customize command description text style
- `streamUiSuggestionBackgroundColor` - customize suggestion view background
- `streamUiMessageInputDividerBackgroundDrawable` - customize the background of divider of MessageInputView

### ⚠️ Changed
- Deprecated `ChatUI` class

# March 8th, 2021 - 4.7.0
## stream-chat-android-client
### ⚠️ Changed
- Refactored `FilterObject` class  - see the [migration guide](https://github.com/GetStream/stream-chat-android/wiki/Migration-guide:-FilterObject) for more info

## stream-chat-android-offline
### 🐞 Fixed
- Fixed refreshing channel list after removing member
- Fixed an issue that didn't find the user when obtaining the list of messages

### ⚠️ Changed
- Deprecated `ChatDomain::disconnect`, use disconnect on ChatClient instead, it will make the disconnection on ChatDomain too.
- Deprecated constructors for `ChatDomain.Builder` with the `User` type parameter, use constructor with `Context` and `ChatClient` instead.

## stream-chat-android-ui-common
### ⚠️ Changed
- Message options list changed colour for dark version. The colour is a little lighters
  now, what makes it easier to see.

## stream-chat-android-ui-components
### 🐞 Fixed
- Fixed some rare crashes when `MessageListView` was created without any attribute info present

### ⬆️ Improved
- Updated PhotoView to version 2.3.0

### ✅ Added
- Introduced `AttachmentViewFactory` as a factory for custom attachment views/custom link view
- Introduced `TextAndAttachmentsViewHolder` for any combination of attachment content and text

### ❌ Removed
- Deleted `OnlyFileAttachmentsViewHolder`, `OnlyMediaAttachmentsViewHolder`,
  `PlainTextWithMediaAttachmentsViewHolder` and `PlainTextWithFileAttachmentsViewHolder`

# Feb 22th, 2021 - 4.6.0
# New UI-Components Artifact
A new UI-Components artifact has been created with a new design of all our components.
This new artifact is available on MavenCentral and can imported by adding the following dependency:
```
implementation "io.getstream:stream-chat-android-ui-components:4.6.0"
```

## stream-chat-android
- Add `streamMessageActionButtonsTextSize`, `streamMessageActionButtonsTextColor`, `streamMessageActionButtonsTextFont`,
  `streamMessageActionButtonsTextFontAssets`, `streamMessageActionButtonsTextStyle`, `streamMessageActionButtonsIconTint`
  attributes to `MessageListView`
- Add `ChannelHeaderViewModel::resetThread` method and make `ChannelHeaderViewModel::setActiveThread` message parameter non-nullable
- Fix ReadIndicator state
- Using `MessageListView#setViewHolderFactory` is now an error - use `setMessageViewHolderFactory` instead
- Removed `MessageListItemAdapter#replaceEntities` - use `submitList` method instead
- Use proper color values on Dialog Theme
- Increase touchable area on the button to remove an attachment

## stream-chat-android-client
- Introduce ChatClient::setUserWithoutConnecting function
- Handle disconnect event during pending token state
- Remove unneeded user data when creating WS Connection
- Using `User#unreadCount` is now an error - use `totalUnreadCount` instead
- Using `ChannelController` is now an error - use `ChannelClient` instead
- Using `Pagination#get` is now an error - use `toString` instead
- Using the old event APIs is now an error - see the [migration guide](https://github.com/GetStream/stream-chat-android/wiki/Migration-guide:-ChatObserver-and-events()-APIs) for more info
- Using `ChatClient#flag` is now an error - use `flagUser` instead

## stream-chat-android-offline
- Introduce `PushMessageSyncHandler` class

- Add UseCase for querying members (`chatDomain.useCases.queryMembers(..., ...).execute()`).
  - If we're online, it executes a remote call through the ChatClient
  - If we're offline, it pulls members from the database for the given channel
- Mark the `SendMessageWithAttachmentsImpl` use case an error

## stream-chat-android-ui-common
- Fix `CaptureMediaContract` chooser on Android API 21
- Using `ChatUI(client, domain, context)` now an error - use simpler constructor instead
- Using the `Chat` interface now an error - use `ChatUI` instead

# Feb 15th, 2021 - 4.5.5
## Common changes for all artifacts
- Updated project dependencies
  - Kotlin 1.4.30
  - Stable AndroidX releases: LiveData 2.3.0, Activity 1.2.0, Fragment 1.3.0
  - For the full list of dependency version changes, see [this PR](https://github.com/GetStream/stream-chat-android/pull/1383)

## stream-chat-android
- Add `streamInputAttachmentsMenuBackground` and `streamInputSuggestionsBackground` attributes to `MessageInputView`
- Add `streamMessageActionButtonsBackground` attributes to `MessageListView`

## stream-chat-android-client
- Remove unused `reason` and `timeout` parameters from `ChannelClient::unBanUser` method

# Feb 11th, 2021 - 4.5.4
## stream-chat-android
- Fix `streamLastMessageDateUnreadTextColor` attribute not being used in ChannelListView
- Fix `streamChannelsItemSeparatorDrawable` attribute not being parsed

## stream-chat-android-client
- Fix `ConcurrentModificationException` on our `NetworkStateProvider`

# Feb 5th, 2021 - 4.5.3
## stream-chat-android
-. `ChatUtils::devToken` is not accessible anymore, it has been moved to `ChatClient::devToken`

## stream-chat-android-client
- **setUser deprecation**
  - The `setUser`, `setGuestUser`, and `setAnonymousUser` methods on `ChatClient` are now deprecated.
  - Prefer to use the `connectUser` (`connectGuestUser`, `connectAnonymousUser`) methods instead, which return `Call` objects.
  - If you want the same async behaviour as with the old methods, use `client.setUser(user, token).enqueue { /* Handle result */ }`.
- Add support for typing events in threads:
  - Add `parentId` to `TypingStartEvent` and `TypingStopEvent`
  - Add `parentId` to ``ChannelClient::keystroke` and `ChannelClient::stopTyping`
- `ChatClient::sendFile` and `ChatClient::sendImage` each now have just one definition with `ProgressCallback` as an optional parameter. These methods both return `Call<String>`, allowing for sync/async execution, and error handling. The old overloads that were asynchronous and returned no value/error have been removed.
- `FileUploader::sendFile` and `FileUploader::sendImages` variations with `ProgressCallback` are no longer async with no return type. Now they are synchronous with `String?` as return type

## stream-chat-android-offline
- Add support for typing events in threads:
  - Add `parentId` to `Keystroke` and `StopTyping` use cases

## stream-chat-android-ui-common
- Add a new `isMessageRead` flag to the `MessageListItem.MessageItem` class, which indicates
  that a particular message is read by other members in this channel.
- Add handling threads typing in `MessageInputViewModel`

# Jan 31th, 2021 - 4.5.2
## stream-chat-android-client
- Use proper data on `ChatClient::reconnectSocket` to reconnect normal/anonymous user
- Add `enforceUnique` parameter to `ChatClient::sendReaction` and `ChannelClient::sendReaction` methods .
  If reaction is sent with `enforceUnique` set to true, new reaction will replace all reactions the user has on this message.
- Add suspending `setUserAndAwait` extension for `ChatClient`
- Replace chat event listener Kotlin functions with ChatEventListener functional interface in order to promote
  a better integration experience for Java clients. Old methods that use the Kotlin function have been deprecated.
  Deprecated interfaces, such as ChannelController, have not been updated. ChannelClient, which inherits from ChannelController
  for the sake of backwards compatibility, has been updated.

## stream-chat-android-offline
- Add `enforceUnique` parameter to `SendReaction` use case. If reaction is sent with `enforceUnique` set to true,
  new reaction will replace all reactions the user has on this message.
- Fix updating `Message::ownReactions` and `Message:latestReactions` after sending or deleting reaction - add missing `userId` to `Reaction`
- Fix Load Thread Replies process

## stream-chat-android-ui-common
- Add a new `isThreadMode` flag to the `MessageListItem.MessageItem` class.
  It shows is a message item should be shown as part of thread mode in chat.
- Add possibility to set `DateSeparatorHandler` via `MessageListViewModel::setDateSeparatorHandler`
  and `MessageListViewModel::setThreadDateSeparatorHandler` which determines when to add date separator between messages
- Add `MessageListViewModel.Event.ReplyAttachment`, `MessageListViewModel.Event.DownloadAttachment`, `MessageListViewModel.Event.ShowMessage`,
  and `MessageListViewModel.Event.RemoveAttachment` classes.
- Deprecate `MessageListViewModel.Event.AttachmentDownload`

# Jan 18th, 2021 - 4.5.1
## stream-chat-android
- Fix `MessageListItemViewHolder::bind` behavior
- Improve connection/reconnection with normal/anonymous user

## stream-chat-android-client
- Create `ChatClient::getMessagesWithAttachments` to filter message with attachments
- Create `ChannelClient::getMessagesWithAttachments` to filter message with attachments
- Add support for pinned messages:
  - Add `pinMessage` and `unpinMessage` methods `ChatClient` and `ChannelClient`
  - Add `Channel::pinnedMessages` property
  - Add `Message:pinned`, `Message::pinnedAt`, `Message::pinExpires`, and `Message:pinnedBy` properties

# Jan 7th, 2021 - 4.5.0
## stream-chat-android
- Now depends explicitly on AndroidX Fragment (fixes a potential crash with result handling)
- Update AndroidX dependencies: Activity 1.2.0-rc01 and Fragment 1.3.0-rc01

## stream-chat-android-client
- Add filtering non image attachments in ChatClient::getImageAttachments
- Add a `channel` property to `notification.message_new` events
- Fix deleting channel error
- 🚨 Breaking change: ChatClient::unmuteUser, ChatClient::unmuteCurrentUser,
  ChannelClient::unmuteUser, and ChannelClient::unmuteCurrentUser now return Unit instead of Mute

## stream-chat-android-offline
- Add LeaveChannel use case
- Add ChannelData::memberCount
- Add DeleteChannel use case
- Improve loading state querying channels
- Improve loading state querying messages

# Dec 18th, 2020 - 4.4.9

## stream-chat-android-client
- improved event recovery behaviour

## stream-chat-android-offline
- improved event recovery behaviour
- fixed the chatDomain.Builder boolean usage between userPresence and recoveryEnabled

# Dec 18th, 2020 - 4.4.8
## stream-chat-android
- Add filtering `shadowed` messages when computing last channel message
- Add filtering `draft` channels
- Add `DateFormatter::formatTime` method to format only time of a date
- Fix `ChatUtils::devToken` method

## stream-chat-android-client
- Improve `banUser` and `unBanUser` methods - make `reason` and `timeout` parameter nullable
- Add support for shadow ban - add `shadowBanUser` and `removeShadowBan` methods to `ChatClient` and `ChannelClient`
- Add `shadowBanned` property to `Member` class
- Add `ChatClient::getImageAttachments` method to obtain image attachments from a channel
- Add `ChatClient::getFileAttachments` method to obtain file attachments from a channel
- Add `ChannelClient::getImageAttachments` method to obtain image attachments from a channel
- Add `ChannelClient::getFileAttachments` method to obtain file attachments from a channel

## stream-chat-android-offline
- Add filtering `shadowed` messages
- Add new usecase `LoadMessageById` to fetch message by id with offset older and newer messages
- Watch Channel if there was previous error

## stream-chat-android-ui-common
- Add `messageId` arg to `MessageListViewModel`'s constructor allowing to load message by id and messages around it

# Dec 14th, 2020 - 4.4.7
## Common changes for all artifacts
- Updated to Kotlin 1.4.21
- For Java clients only: deprecated the `Call.enqueue(Function1)` method, please use `Call.enqueue(Callback)` instead

## stream-chat-android
- Add new attrs to `MessageListView`: `streamDeleteMessageActionEnabled`, `streamEditMessageActionEnabled`
- Improve Channel List Diff
- Add new attrs to `MessageInputView`: `streamInputScrollbarEnabled`, `streamInputScrollbarFadingEnabled`
- Add API for setting custom message date formatter in MessageListView via `setMessageDateFormatter(DateFormatter)`
  - 24 vs 12 hr controlled by user's System settings.

## stream-chat-android-client
- Add `ChatClient::isValidRemoteMessage` method to know if a RemoteMessage is valid for Stream

## stream-chat-android-offline
- Add updating `channelData` after receiving `ChannelUpdatedByUserEvent`
- Fix crash when a push notification arrives from other provider different than Stream

# Dic 4th, 2020 - 4.4.6

## stream-chat-android
- Use custom `StreamFileProvider` instead of androidx `FileProvider` to avoid conflicts
- Add `ChatClient::setGuestUser` method to login as a guest user
- Make `MessageListItemViewHolder` public and open, to allow customization by overriding the `bind` method

## stream-chat-android-offline
- Centralize how channels are stored locally

# Nov 24th, 2020 - 4.4.5
## Common changes for all artifacts
- Stream SDks has been uploaded to MavenCentral and the GroupID has changed to `io.getstream`.

## stream-chat-android
- New artifact name: `io.getstream:stream-chat-android:STREAM_VERSION`

## stream-chat-android-client
- It's no longer required to wait for `setUser` to finish before querying channels
- `ChatClient::setUser` method allows be called without network connection and will retry to connect when network connection is available
- New artifact name: `io.getstream:stream-chat-android-client:STREAM_VERSION`
- Show date of the last message into channels list when data comes from offline storage
- Show text of the last message into channels list when data comes from offline storage
- Accept Invite Message is now optional, if null value is sent, no message will be sent to the rest of members about this action

## stream-chat-android-offline
- Fix bug when channels with newer messages don't go to the first position in the list
- Fix Offline usage of `ChatDomain`
- New artifact name: `io.getstream:stream-chat-android-offline:STREAM_VERSION`
- Provide the last message when data is load from offline storage

# Nov 24th, 2020 - 4.4.4
This version is a rollback to 4.4.2, The previous release (4.4.3) was not valid due to a problem with the build flow.
We are going to release 4.4.5 with the features introduced by 4.4.3 as soon as the build is back working

# Nov 20th, 2020 - 4.4.3
## stream-chat-android-client
- It's no longer required to wait for `setUser` to finish before querying channels
- `ChatClient::setUser` method allows be called without network connection and will retry to connect when network connection is available

## stream-chat-android-offline
- Fix bug when channels with newer messages don't go to the first position in the list
- Fix Offline usage of `ChatDomain`

# Nov 13th, 2020 - 4.4.2

## stream-chat-android
- Remove `ChatClient` and `ChatDomain` as `ChatUI`'s dependencies
- Replace Glide with Coil - SDK doesn't depend on Glide anymore.
- Remove `BaseStyle` class and extract its properties into `AvatarStyle` and `ReadStateStyle`.
  - Use composition with `AvatarStyle` and `ReadStateStyle` instead of inheriting from `BaseStyle`.
  - Convert to kotlin: `ReadStateView`, `MessageListViewStyle`
- Add `streamShowSendAlsoToChannelCheckbox` attr to `MessageInputView` controlling visibility of "send also to channel" checkbox
- The sample app no longer uses Koin for dependency injection
- Add `streamCopyMessageActionEnabled`, `streamFlagMessageActionEnabled`, and `streamStartThreadMessageActionEnabled` attrs to `MessageListView`
- Validate message text length in MessageInputView.
  - Add property `MessageInputView.maxMessageLength: Int` and show warning once the char limit is exceeded
  - Expose `MessageInputViewModel.maxMessageLength: Int` informing about text length limit of the Channel

## stream-chat-android-client
- Deprecate `User::unreadCount` property, replace with `User::totalUnreadCount`
- Added MarkAllReadEvent
- Fix UpdateUsers call

## stream-chat-android-offline
- Update `totalUnreadCount` when user is connected
- Update `channelUnreadCount` when user is connected
- Fix bug when channels could be shown without names
- Added support for marking all channels as read for the current user.
  - Can be accessed via `ChatDomain`'s use cases (`chatDomain.useCases.markAllRead()...`).
- Fix bug when local channels could be sorted not properly
- Typing events can be all tracked with `ChatDomain.typingUpdates`

# Nov 4th, 2020 - 4.4.1
## Common changes for all artifacts
- Updated dependencies to latest versions (AGP 4.1, OkHttp 4.9, Coroutines 1.3.9, ExoPlayer 2.12.1, etc.)
  - See [PR #757](https://github.com/GetStream/stream-chat-android/pull/757) for full list of version updates
- Revamped `Call` implementations
  - The `Call2` type has been removed, the libraries now all use the same `Call` instead for all APIs
  - `Call` now guarantees callbacks to happen on the main thread
  - Coroutine users can now `await()` a `Call` easily with a provided extension

## stream-chat-android
- Add empty state views to channel list view and message list view components
- Allow setting custom empty state views
- Add loading view to message list view
- Allow setting custom loading view
- Add load more threshold for `MessageListView` and `streamLoadMoreThreshold` attribute
- Fix handling of the `streamShowReadState` attribute on `MessageListView`
- Add `streamShowDeliveredState` XML attribute to `MessageListView`
- Add "loading more" indicator to the `MessageListView`
- Messages in ChannelController were split in messages - New messages and oldMessages for messages coming from the history.

## stream-chat-android-client
- Fix guest user authentication
- Changed API of QuerySort class. You have to specify for what model it is being used.
- Rename `ChannelController` to `ChannelClient`. Deprecate `ChannelController`.
- Replace `ChannelController` subscribe related extension functions with corresponding `ChannelClient` functions
- Move `ChannelClient` extension functions to `io.getstream.chat.android.client.channel` package

## stream-chat-android-offline
- Add GetChannelController use cases which allows to get ChannelController for Channel
- Fix not storing channels when run channels fetching after connection recovery.
- Fix read state getting stuck in unread state

# Oct 26th, 2020 - 4.4.0
## stream-chat-android
- Create custom login screen in sample app
- Bump Coil to 1.0.0
- Add message sending/sent indicators in `MessageListView`
- Add possibility to replace default FileUploader
- Fixes a race condition where client.getCurrentUser() was set too late
- Support for hiding channels
- Makes the number of channels return configurable by adding the limit param to ChannelsViewModelFactory
- Add message sending/sent indicators in `MessageListView`
- Provide ChannelViewModelFactory and ChannelsViewModelFactory by the library to simplify setup
- Fixes for https://github.com/GetStream/stream-chat-android/issues/698 and https://github.com/GetStream/stream-chat-android/issues/723
- Don't show read state for the current user

## stream-chat-android-client
- Fix ConcurrentModificationException in `ChatEventsObservable`
- Add possibility to replace default FileUploader
- Fix anonymous user authentication
- Fix fetching color value from TypedArray

## stream-chat-android-offline
- Channel list now correctly updates when you send a new message while offline. This fixes https://github.com/GetStream/stream-chat-android/issues/698
- Channels now stay sorted based on the QuerySort order (previous behaviour was to sort them once)
- New messages now default to type "regular" or type "ephemeral" if they start with a /
- Improved error logging on sendMessage & sendReaction
- Fixed a race condition that in rare circumstances could cause the channel list to show stale (offline) data
- Fixed a bug with channel.hidden not working correctly
- Fixed crash with absence of user in the UserMap

# Oct 19th, 2020 - 4.3.1-beta-2 (stream-chat-android)
- Allow setting custom `NotificationHandler` in `Chat.Builder`
- Fix unresponsive attachment upload buttons
- Removed many internal implementation classes and methods from the SDK's public API
- Fix sending GIFs from keyboard
- Fix unresponsive attachment upload buttons
- Fix method to obtain initials from user to be shown into the avatar
- Fix method to obtain initials from channel to be shown into the avatar
- Allow setting `ChatLoggerHandler` and `ChatLogLevel` in `Chat.Builder`

# Oct 16th, 2020 - 4.3.1-beta-1 (stream-chat-android)
- Significant performance improvements
- Fix a crash related to behaviour changes in 1.3.0-alpha08 of the AndroidX Fragment library
- Replace Glide with Coil in AttachmentViewHolderMedia (Fix GIFs loading issues)
- `MessageListView.BubbleHelper`'s methods now have nullability annotations, and use primitive `boolean` values as parameters
- Update Offline Support to the [last version](https://github.com/GetStream/stream-chat-android-livedata/releases/tag/0.8.6)

# Oct 16th, 2020 - 0.8.6 (stream-chat-android-offline)
- Improve sync data validation in ChatDomain.Builder
- Removed many internal implementation classes and methods from the SDK's public API
- Significant performance improvements to offline storage
- Default message limit for the queryChannels use case changed from 10 to 1. This is a more sensible default for the channel list view of most chat apps
- Fix QuerySort
- Update client to 1.16.8: See changes: https://github.com/GetStream/stream-chat-android-client/releases/tag/1.16.8

# 1.16.8 - Fri 16th of Oct 2020 (stream-chat-android-client)
- Add `lastUpdated` property to `Channel`

# Oct 14th, 2020 - 4.3.0-beta-6 (stream-chat-android)
- Update to Kotlin 1.4.10
- Fix Typing view behavior
- Fix NPE asking for `Attachment::type`
- Fix ChatDomain initialization issue
- Limit max lines displayed in link previews (5 lines by default, customizable via `streamAttachmentPreviewMaxLines` attribute on `MessageListView`)
- Update Offline Support to the [last version](. See changes: )https://github.com/GetStream/stream-chat-android-livedata/releases/tag/0.8.5)

# 1.16.7 - Wed 14th of Oct 2020 (stream-chat-android-client)
- Removed many internal implementation classes and methods from the SDK's public API
- Improved nullability, restricted many generic type parameters to be non-nullable (set `Any` as their upper bound)
- Use AttachmentsHelper to validate imageUrl instead of just url.

# Oct 14th, 2020 - 0.8.5 (stream-chat-android-offline)
- Use `createdLocallyAt` and `updatedLocallyAt` properties in ChannelController and ThreadController
- Update attachments of message with an old image url, if it's still valid.
- Set attachment fields even if the file upload fails
- Fix NPE while ChatEvent was handled
- Improved nullability, restricted some generic type parameters to be non-nullable (set `Any` as their upper bound)
- Fix method to store date of the last message received into a channel
- Update client to 1.16.7: See changes: https://github.com/GetStream/stream-chat-android-client/releases/tag/1.16.7

# Oct 9th, 2020 - 4.3.0-beta-5 (stream-chat-android)
- Improve selecting non-media attachments
- Fix showing attachments captured with camera
- Add setting type and file size when creating AttachmentMetaData from file
- Remove FileAttachmentListAdapter and methods related to opening files chooser
- Replace isMedia flag with getting type from attachment if possible
- Update ExoPlayer dependency to version [2.12.0](https://github.com/google/ExoPlayer/blob/release-v2/RELEASENOTES.md#2120-2020-09-11)

# 1.16.6 - Fri 9th of Oct 2020 (stream-chat-android-client)
- Add `createdLocallyAt` and `updatedLocallyAt` properties to `Message` type
- Add AttachmentsHelper with hasValidUrl method

# Oct 7th, 2020 - 4.3.0-beta-4 (stream-chat-android)
- For Java clients, the `bindView` methods used to bind a ViewModel and its UI component together are now available with friendlier syntax.
- Calls such as `MessageListViewModelBindingKt.bindView(...);` should be replaced with calls like `MessageListViewModelBinding.bind(...);`
- The `ChannelListViewModelBindingKt` class has been renamed to `ChannelsViewModelBinding`, to match the name of the ViewModel it's associated with.
- Update client to the latest version. See changes: https://github.com/GetStream/stream-chat-android-client/releases/tag/1.16.5
- Update Stream Livedata to the last version. See changes: https://github.com/GetStream/stream-chat-android-livedata/releases/tag/0.8.4

# Oct 7th, 2020 - 0.8.4 (stream-chat-android-offline)
- Update client to 1.16.5: See changes: https://github.com/GetStream/stream-chat-android-client/releases/tag/1.16.5

# 1.16.5 - Wed 7th of Oct 2020 (stream-chat-android-client)
- Add autocomplete filter
- Add @JvmOverloads to QueryUsersRequest constructor
- Improve java interop of `TokenManager`

# Oct 5th, 2020 - 0.8.3 (stream-chat-android-offline)
- Improved message attachment handling. Message is now first added to local storage and the attachment is uploaded afterwards.
- Editing messages now works while offline
- Deprecate SendMessageWithAttachments in favor of SendMessage while specifying attachment.upload
- Fix a bug that caused messages not to load if member limit wasn't specified
- Fix a crash related to reaction data structure
- Fix a bug where network errors (temporary ones) are detected as permanent errors

# 1.16.4 - Mon 5th of Oct 2020 (stream-chat-android-client)
- Add `attachment.upload` and `attachment.uploadState` fields for livedata upload status. These fields are currently unused if you only use the low level client.

# Oct 2nd, 2020 - 4.3.0-beta-3 (stream-chat-android)
- Removed several parameters of `BaseAttachmentViewHolder#bind`, `Context` is now available as a property instead, others should be passed in through the `AttachmentViewHolderFactory` as constructor parameters
- Moved `BaseAttachmentViewHolder` to a new package
- Fix setting read state when user's last read equals message created date
- Skip setting user's read status if last read message is his own
- Make MessageListItem properties abstract
- Change default query sort to "last_updated"
- Fixed attachments logic. Save previously attached files when add more.
- Fixed the bug when it was unable to select new files when you have already attached something.
- Moved `MessageInputView` class to a new package.
- Update Stream Livedata to the last version. See changes: https://github.com/GetStream/stream-chat-android-livedata/releases/tag/0.8.2

# Oct 2nd, 2020 - 0.8.2 (stream-chat-android-offline)
- Request members by default when querying channels

# Sep 30th, 2020 - 4.3.0-beta-2 (stream-chat-android)
- Removed several parameters of `BaseMessageListItemViewHolder#bind`, `Context` is now available as a property instead, others should be passed in through the `MessageViewHolderFactory` as constructor parameters
- Attachment customization methods moved from `MessageViewHolderFactory` to a separate `AttachmentViewHolderFactory` class
- Removed `position` parameter from `MessageClickListener`
- Moved `BaseMessageListItemViewHolder` to a new package
- Update client to the latest version. See changes: https://github.com/GetStream/stream-chat-android-client/releases/tag/1.16.1
- Update Stream Livedata to the last version. See changes: https://github.com/GetStream/stream-chat-android-livedata/releases/tag/0.8.1

# Sep 30th, 2020 - 0.8.1 (stream-chat-android-offline)
- Handle the new `ChannelUpdatedByUserEvent`
- Update client to 1.16.1: See changes: https://github.com/GetStream/stream-chat-android-client/releases/tag/1.16.1
- Improve online status handling
- Replace posting an empty channels map when the channels query wasn't run online and offline storage is empty with error

# 1.16.2 - Wed 30 Sep 2020 (stream-chat-android-client)
- Add `ChatClient::enableSlowMode` method to enable slow mode
- Add `ChatClient::disableSlowMode` method to disable slow mode
- Add `ChannelController::enableSlowMode` method to enable slow mode
- Add `ChannelController::disableSlowMode` method to disable slow mode
- Add `Channel::cooldown` property to know how configured `cooldown` time for the channel
- Fix FirebaseMessageParserImpl.verifyPayload() logic
- Fix notification display condition
- Fix Socket connection issues

# 1.16.1 - Wed 25 Sep 2020 (stream-chat-android-client)
- Remove `User` field on `ChannelUpdatedEvent`
- Add new chat event type -> `ChannelUpdatedByUserEvent`
- Add `ChatNotificationHandler::getFirebaseInstanceId` method to provide a custom `FirebaseInstanceId`
- Add `NotificationConfig::useProvidedFirebaseInstance` conf

# Sep 23rd, 2020 - 4.3.0-beta-1 (stream-chat-android)
- Update livedata/client to latest version. See changes: https://github.com/GetStream/stream-chat-android-client/releases/tag/1.16.0

# 1.16.0 - Wed 23 Sep 2020 (stream-chat-android-client)
- Removed message.channel, this is a backwards incompatible change
- Ensure that message.cid is always available

The SDK was providing message.cid and message.channel in some cases, but not always.
Code that relied on those fields being populated caused bugs in production.

If you were relying on message.channel it's likely that you were running into bugs.
We recommend using one of these alternatives:

- message.cid if you just need a reference to the channel
- the channel object provided by client.queryChannel(s) if you need the full channel data
- channelController.channelData livedata object provided by the livedata package (automatically updated if channel data changes)
- channelController.toChannel() function provided by the livedata package

# Sep 23rd, 2020 - 0.8.0 (stream-chat-android-offline)
- Update client to 1.16.0: See changes: https://github.com/GetStream/stream-chat-android-client/releases/tag/1.16.0

# Sep 23rd, 2020 - 0.7.7 (stream-chat-android-offline)
- Fix crash when map channels DB entity to Channel
- Add posting empty channels map when queryChannels fails either offline and online which prevents infinite loader

# 1.15.6 - Wed 23 Sep 2020 (stream-chat-android-client)
- Convert ChatError to plain class. Changes in ChatLogger interface.
- Update events fields related to read status - remove "unread_messages" field and add "unread_channels" to NewMessageEvent, NotificationMarkReadEvent, and NotificationMessageNewEvent
- Mark ChatEvents containing the user property by the UserEvent interface.
- Simplified the event handling APIs, deprecated `ChatObservable`. See [the migration guide](https://github.com/GetStream/stream-chat-android-client/wiki/Migrating-from-the-old-event-subscription-APIs) for details on how to easily adopt the new APIs.

# Sep 23rd, 2020 - 4.2.11-beta-13 (stream-chat-android)
- Adjust ChatSocketListener to new events(NewMessageEvent, NotificationMarkReadEvent, NotificationMessageNewEvent) properties.
- Fix "load more channels"
- Update client to the latest version. See changes: https://github.com/GetStream/stream-chat-android-client/releases/tag/1.15.6
- Update Stream Livedata to the last version. See changes: https://github.com/GetStream/stream-chat-android-livedata/releases/tag/0.7.7

# Sep 18th, 2020 - 4.2.11-beta-12 (stream-chat-android)
- Implement Giphy actions handler
- Fix .gif preview rendering on message list
- Fix thread shown issue after sending message to a channel
- Remove border related attributes from MessageInputView. Add close button background attribute to MessageInputView.
- Improve setting user in sample app
- Add updating message read state after loading first messages
- Wrap Attachment into AttachmentListItem for use in adapter
- Properly show the message date
- Revamp MessageListView adapter customization, introduce ListenerContainer to handle all ViewHolder listeners
- Fix default filters on `ChannelsViewModelImpl`
- Update client to the latest version. See changes: https://github.com/GetStream/stream-chat-android-client/releases/tag/1.15.5
- Update Stream Livedata to the last version. See changes: https://github.com/GetStream/stream-chat-android-livedata/releases/tag/0.7.6

# Sep 18th, 2020 - 0.7.6 (stream-chat-android-offline)
- Store needed users in DB
- Stop trying to execute background sync in case ChatDomain.offlineEnabled is set to false
- Fix Socket Connection/Reconnection
- Update client to the latest version. See changes: https://github.com/GetStream/stream-chat-android-client/releases/tag/1.15.5

# 1.15.5 - Fri 18 Sep 2020 (stream-chat-android-client)
- Fix Socket Connection/Reconnection

# Sep 15th, 2020 - 0.7.5 (stream-chat-android-offline)
- Fix offline support for adding and removing reactions
- Fix crash when creating a channel while channel.createdBy is not set

# Sep 14th, 2020 - 0.7.4 (stream-chat-android-offline)
- Remove duplicates of new channels
- Improve tests
- Remove some message's properties that are not used anymore GetStream/stream-chat-android-client#69
- Update client to the latest version. See changes: https://github.com/GetStream/stream-chat-android-client/releases/tag/1.15.4

# 1.15.4 - Fri 11 Sep 2020 (stream-chat-android-client)
- Fix Socket Disconnection
- Remove useless message's properties (isStartDay, isYesterday, isToday, date, time and commandInfo)
- Forbid setting new user when previous one wasn't disconnected

# Sep 8th, 2020 - 0.7.3 (stream-chat-android-offline)
- Add usecase to send Giphy command
- Add usecase to shuffle a Gif on Giphy command message
- Add usecase to cancel Giphy Command
- Update client to the latest version. See changes: https://github.com/GetStream/stream-chat-android-client/releases/tag/1.15.3

# 1.15.3 - Tue 7 Sep 2020 (stream-chat-android-client)
- Add send action operation to ChannelController
- Fix serialized file names of SendActionRequest
- Fix `ConnectedEvent` parse process

# Sep 4th, 2020 - 4.2.11-beta-11 (stream-chat-android)
- Fix uploading files and capturing images on Android >= 10
- Fix `AvatarView`: Render lastActiveUsers avatars when channel image is not present

# 1.15.2 - Tue 1 Sep 2020 (stream-chat-android-client)
- `ChannelResponse.watchers` is an array of User now
- `Watcher` model has been removed, `User` model should be used instead
- `QueryChannelsRequet` has a new field called `memberLimit` to limit the number of members received per channel

# Aug 28th, 2020 - 4.2.11-beta-9 (stream-chat-android)
- Update event structure
- Update client to the latest version. See changes: https://github.com/GetStream/stream-chat-android-client/releases/tag/1.15.1
- Update Stream Livedata to the last version. See changes: https://github.com/GetStream/stream-chat-android-livedata/releases/tag/0.7.2

# 1.15.1 - Thu 28 Aug 2020 (stream-chat-android-client)
- New MapAdapter that omit key that contains null values or emptyMaps
- Null-Check over Watchers response

## Aug 23th, 2020 - 4.2.11-beta-8 (stream-chat-android)
- Fix Upload Files
- Update RecyclerView Lib
- Update Notification Customization

# Aug 28th, 2020 - 0.7.2 (stream-chat-android-offline)
- Update client to the latest version. See changes: https://github.com/GetStream/stream-chat-android-client/releases/tag/1.15.1

# Aug 28th, 2020 - 0.7.1 (stream-chat-android-offline)
- Keep order when retry to send a message
- Fix message sync logic and message sending success event emitting
- Update client to the latest version. See changes: https://github.com/GetStream/stream-chat-android-client/releases/tag/1.15.0

# Aug 20th, 2020 - 0.7.0 (stream-chat-android-offline)
- Update to version 0.7.0

# 1.15.0 - Thu 20 Aug 2020 (stream-chat-android-client)
- Refactor ChatEvents Structure

# 1.14.0 - Thu 20 Aug 2020 (stream-chat-android-client)
- Decouple cloud messages handler logic from configuration data
- Fix createChannel methods

# 1.13.3 - Tue 18 Aug 2020 (stream-chat-android-client)
- Set message as optional when updating a channel

# 1.13.2 - Fri 14 Aug 2020 (stream-chat-android-client)
- Reduce TLS Latency

# 1.13.1 - Fri 7 Aug 2020 (stream-chat-android-client)
- Fix DateParser

## Aug 5th, 2020 - 4.2.11-beta-7 (stream-chat-android)
- Update Stream Livedata to the last version. See changes: https://github.com/GetStream/stream-chat-android-livedata/releases/tag/0.6.9
- Fix channel name validation in CreateChannelViewModel
- Add `ChannelsView.setViewHolderFactory(factory: ChannelViewHolderFactory)` function
- Fix Fresco initialization
- Fix method to add/remove reaction

# Aug 3nd, 2020 - 0.6.9 (stream-chat-android-offline)
- Fix `QuerySort`

# 1.13.0 - Tue 28 Jul 2020 (stream-chat-android-client)
- Add `Client.flagUser()` method to flag an User
- Add `Client.flagMessage()` method to flag a Message
- Deprecated method `Client.flag()` because was a bit confusing, you should use `client.flagUser()` instead

# 1.12.3 - Mon 27 Jul 2020 (stream-chat-android-client)
- Fix NPE on TokenManagerImpl
- Upgrade Kotlin to version 1.3.72
- Add Kotlin Proguard Rules

# Jul 20th, 2020 - 0.6.8 (stream-chat-android-offline)
- Fix `NotificationAddedToChannelEvent` event handling

# 1.12.2 - Fri 17 Jul 2020 (stream-chat-android-client)
- Add customer proguard rules

# 1.12.1 - Wed 15 Jul 2020 (stream-chat-android-client)
- Add customer proguard rules

## Jul 13th, 2020 - 4.2.11-beta-6 (stream-chat-android)
- Update client to the latest version. See changes: https://github.com/GetStream/stream-chat-android-client/releases/tag/1.10.0
- Update Stream Livedata to the last version. See changes: https://github.com/GetStream/stream-chat-android-livedata/releases/tag/0.6.7
- Refactor ChannelHeaderView
- Refactor MessageInputView
- Refactor Permission Checker Behavior
- Refactor MessageListVIew
- Fix Send Attachment Behavior
- Fix "Take Picture/Record Video" Behavior
- Add option to show empty view when there are no channels
- Add option to send a message to a thread
- Allow to switch user / logout

# 1.12.0 - Mon 06 Jul 2020 (stream-chat-android-client)
- Add mute and unmute methods to channel controller

# 1.11.0 - Mon 06 Jul 2020 (stream-chat-android-client)
- Fix message mentioned users

# Jul 3nd, 2020 - 0.6.7 (stream-chat-android-offline)
- Update client to the latest version. See changes: https://github.com/GetStream/stream-chat-android-client/releases/tag/1.10.0
- Implement Thread Behavior

# 1.10.0 - Wed 29 June 2020 (stream-chat-android-client)
- Add mute and unmute channels
- Add `notification.channel_mutes_updated` socket even handling
- Add user.channelMutes field
- Improve error logging
- Add invalid date format handling (channel.config dates might be invalid)

# 1.9.3 - Wed 29 June 2020 (stream-chat-android-client)
- Add raw socket events logging. See with tag `Chat:Events`

# Jun 24th, 2020 - 0.6.6 (stream-chat-android-offline)
- Update client to the latest version. See changes: https://github.com/GetStream/stream-chat-android-client/releases/tag/1.9.2

# 1.9.2 - Wed 24 June 2020 (stream-chat-android-client)
- Add `show_in_channel` attribute to `Message` entity

# 1.9.1 - Mue 23 June 2020 (stream-chat-android-client)
- Fix multithreaded date parsing

# 1.9.0 - Mon 22 June 2020 (stream-chat-android-client)
- Fix search message request body
  🚨 Breaking change:
- client.searchMessages signature has been changed: query removed, added channel filter

# 1.8.1 - Thu 18 June 2020 (stream-chat-android-client)
- Fix UTC date for sync endpoint
- Fix inhered events parsing
- Fix custom url setter of ChatClient.Builder

# Jun 16th, 2020 - 0.6.5 (stream-chat-android-offline)
- Fixed crash caused by `NotificationMarkReadEvent.user` value being sent null.
- Solution: using the current user which was set to the ChatDomain instead of relying on event's data.

# 1.8.0 - Thu 12 June 2020 (stream-chat-android-client)
- Add sync api call

# Jun 12th, 2020 - 0.6.4 (stream-chat-android-offline)
- Add attachment.type when upload a file or image

# 1.7.0 - Thu 12 June 2020 (stream-chat-android-client)
- Add query members call

# Jun 11th, 2020 - 0.6.3 (stream-chat-android-offline)
- Create a new UseCase to send messages with attachments

# Jun 11th, 2020 - 0.6.2 (stream-chat-android-offline)
- Update client to the latest version. See changes: https://github.com/GetStream/stream-chat-android-client/releases/tag/1.6.1

# 1.6.1 - Thu 11 June 2020 (stream-chat-android-client)
- Add MimeType on sendFile and sendImage methods

# 1.6.0 - Mon 8 June 2020 (stream-chat-android-client)
- Add translations api call and update message with `i18n` field. Helper `Message` extensions functions are added.

## Jun 4th, 2020 - 4.2.11-beta-5 (stream-chat-android)
- Update livedata dependency to fix crash when NotificationMarkReadEvent received
- Add mavenLocal() repository

## Jun 4th, 2020 - 4.2.11-beta-4 (stream-chat-android)
- Fix crash when command (`/`) is typed.

## Jun 3rd, 2020 - 4.2.11-beta (stream-chat-android)
- Fix `AvatarView` crash when the view is not attached

# 1.5.4 - Wed 3 June 2020 (stream-chat-android-client)
- Add optional `userId` parameter to `Channel.getUnreadMessagesCount` to filter out unread messages for the user

# 1.5.3 - Wed 3 June 2020 (stream-chat-android-client)
- Fix switching users issue: `disconnect` and `setUser` resulted in wrong user connection

# 1.5.2 - Tue 2 June 2020 (stream-chat-android-client)
- Fix `ConcurrentModificationException` on multithread access to socket listeners

# May 30th, 2020 - 0.6.1 (stream-chat-android-offline)
- Use the new low level client syntax for creating a channel with members
- Fallback to a default channel config if the real channel config isn't available yet. This fixes GetStream/stream-chat-android#486

# May 27th, 2020 - 0.6.0 (stream-chat-android-offline)
- Update client to the latest version: https://github.com/GetStream/stream-chat-android-client/releases/tag/1.5.0

# 1.5.1 - Wed 27 May 2020 (stream-chat-android-client)
- Add filter contains with any value

# May 26th, 2020 - 0.5.2 (stream-chat-android-offline)
- Test cases for notification removed from channel had the wrong data structure. This caused a crash when this event was triggered.

# 1.5.0 - Mon 26 May 2020 (stream-chat-android-client)
🚨 Breaking change:
- Add new constructor field to `Channel`: `team`
- Add new constructor field to `User`: `teams`

✅ Other changes:
- Add `Filter.contains`

# 1.4.17 - Mon 26 May 2020 (stream-chat-android-client)
- Fix loop on client.create
- Fix crash when backend sends first event without me

# May 25th, 2020 - 0.5.1 (stream-chat-android-offline)
- Update client to the latest version. See changes: https://github.com/GetStream/stream-chat-android-client/releases/tag/1.4.16

# 1.4.16 - Mon 25 May 2020 (stream-chat-android-client)
Breaking change:
- `Command` fields are mandatory and marked as non-nullable

# May 24th, 2020 - 0.5.0 (stream-chat-android-offline)
Livedata now supports all events exposed by the chat API. The 3 new events are:
- Channel truncated
- Notification channel truncated
- Channel Deleted
  This release also improves how new channels are created.

# May 23rd, 2020 - 0.4.8 (stream-chat-android-offline)
- NotificationMessageNew doesn't specify event.message.cid, this was causing issues with offline storage. The test suite has been updated and the issue is now resolved. Also see: GetStream/stream-chat-android#490

# May 23rd, 2020 - 0.4.7 (stream-chat-android-offline)
- Fixed NPE on MemberRemoved event GetStream/stream-chat-android#476
- Updates low level client to fix GetStream/stream-chat-android#492

# 1.4.15 - Fri 22 May 2020 (stream-chat-android-client)
- Add events: `ChannelTruncated`, `NotificationChannelTruncated`, `NotificationChannelDeleted`

# 1.4.13 - Fri 22 May 2020 (stream-chat-android-client)
🚨 Breaking change:
- Fields `role` and `isInvited` of ``Member` fields optional

# 1.4.12 - Fri 22 May 2020 (stream-chat-android-client)
🚨 Breaking change:
- `Member` model is cleaned up from non existing fields

# May 20th, 2020 - 0.4.6 (stream-chat-android-offline)
- Update client to the latest version. See changes: https://github.com/GetStream/stream-chat-android-client/releases/tag/1.4.11

# 1.4.11 - Tue 19 May 2020 (stream-chat-android-client)
🚨 Breaking change:
- `markRead` of ``ChatClient` and `ChannelController` return `Unit` instead of `ChatEvent`

✅ Other changes:
- Fix null fields which are not marked as nullable

# 1.4.10 - Tue 19 May 2020 (stream-chat-android-client)
- Fix add member invalid api key

# 1.4.9 - Mon 18 May 2020 (stream-chat-android-client)
🚨 Breaking change:
- `markRead` of ``ChatClient` and `ChannelController` return `Unit` instead of `ChatEvent`

✅ Other changes:
- Fix `ChannelController.markRead`: was marking read all channels instead of current one
- `ChatClient.markRead` accepts optional `messageId`

# 1.4.8 - Mon 18 May 2020 (stream-chat-android-client)
- Add handling invalid event payload

# May 16th, 2020 - 0.4.5 (stream-chat-android-offline)
- Improved handling of unread counts. Fixes GetStream/stream-chat-android#475

# May 16th, 2020 - 0.4.4 (stream-chat-android-offline)
- GetStream/stream-chat-android#476

## May 15th, 2020 - 4.2.10-beta (stream-chat-android)
- Update to the latest livedata: 0.6.1

# May 15th, 2020 - 0.4.3 (stream-chat-android-offline)
- Resolves this ticket: GetStream/stream-chat-android#479

## May 29th, 2020 - 4.2.9-beta-3 (stream-chat-android)
- Fix AttachmentViewHolder crash when user sends message with plain/no-media url

## May 15th, 2020 - 4.2.9-beta-2 (stream-chat-android)
- Update to the latest livedata: 0.6.0

## May 15th, 2020 - 4.2.8-beta-1 (stream-chat-android)
- Update to the latest livedata: 0.4.6

## May 15th, 2020 - 4.2.6 (stream-chat-android)
- Fix Avatar crash if channel/user initials are empty

# 1.4.7 - Tue 14 May 2020 (stream-chat-android-client)
- Add more channel creation signatures to `Client` and `ChannelController`

# 1.4.6 - Tue 14 May 2020 (stream-chat-android-client)
- Move channel out of message constructor

## May 13th, 2020 - 4.2.5 (stream-chat-android)
- Create new `AvatarView`
- Glide Redirect issues resolved
- Bugfix release for livedata, updated to 0.4.2

# May 13th, 2020 - 0.4.2 (stream-chat-android-offline)
-NotificationAddedToChannelEvent cid parsing didn't work correctly. This has been fixed in 0.4.2

# May 13th, 2020 - 0.4.1 (stream-chat-android-offline)
- There was an issue with the 0.4.0 and the data structure for NotificationMarkRead

# May 13th, 2020 - 0.4.0 (stream-chat-android-offline)
## Features:
- Massive improvement to javadoc/dokka
- Support for user ban events. Exposed via chatDomain.banned
- Muted users are available via chatDomain.muted
- Support for notificationMarkRead, invite and removed from channel events
- Support for deleting channels
- Support for silent messages
- Creating channels with both members and additional data works now
- User presence is enabled

##Bugfixes:
- No longer denormalizing channelData.lastMessageAt
- Fixed an issue with channel event handling and the usage of channel.id vs channel.cid
- Changed channelData.createdBy from lateinit to a regular field

##Other:
- Moved from Travis to Github actions

# 1.4.5 - Tue 12 May 2020 (stream-chat-android-client)
- add message.silent field
- add extension properties `name` and `image` to `Channel` and `User`

## March 11th, 2020 - 3.6.5 (stream-chat-android)
- Fix reaction score parser casting exception

# May 8th, 2020 - 0.3.4 (stream-chat-android-offline)
- added support for muting users
- store the current user in offline storage
- performance tests
- removed launcher icons from lib
- forward compatibility with new event sync endpoint
- support for reaction scores

# 1.4.3 - Thu 7 May 2020 (stream-chat-android-client)
- fix type erasure of parsed collections: `LinkedTreeMap`, but not `List<Reaction>`

# 1.4.2 - Mon 4 May 2020 (stream-chat-android-client)
- add `reactionScores` to `Message`
- fix null write crash of CustomObject nullable field
- fix extraData duplicated fields

# May 2nd, 2020 - 0.3.1 (stream-chat-android-offline)
- Make the channel unread counts easily accessible via channel.unreadCount
- Support for muting users
- Detection for permanent vs temporary errors (which helps improve retry logic)
- Bugfix: Fixes edge cases where recovery flow runs before the existing API calls complete

# 1.4.0 - Fri 1 May 2020 (stream-chat-android-client)
- fix `QueryChannelRequest` when `withMessages/withMembers` is called, but messages were not returned
- add `unreadMessages` to `ChannelUserRead`. Add extension for channel to count total unread messages: `channel.getUnreadMessagesCount()`

# 1.3.0 - Wed 30 Apr 2020 (stream-chat-android-client)
🚨 Breaking changes:
- `TokenProvider` signature enforces async execution
- make socket related classes internal

✅ Other changes
- fix endlessly hanging request in case setUser is not called
- fix expired token case on socket connection
- fix client crash if TokenProvider throws an exception

# Apr 29th, 2020 - 0.3.0 (stream-chat-android-offline)
- Handle edge cases where events are received out of order
- KTlint, travis and coverage reporting
- Interfaces for use cases and controllers for easier testing
- Channel data to isolate channel data vs rest of channel state
- Java version of code examples
- Handle edge cases for channels with more than 100 members
- Test coverage on mark read
- Bugfix queryChannelsController returning duplicate channels
- Support for hiding and showing channels
- Full offline pagination support (including the difference between GTE and GT filters)

# 1.2.2 - Wed 29 Apr 2020 (stream-chat-android-client)
🚨 Breaking changes:
- fields of models are moved to constructors: `io.getstream.chat.android.client.models`
- field of Device `push_provider` renamed to `pushProvider` and moved to constructor

✅ Other changes
- added local error codes with descriptions: `io.getstream.chat.android.client.errors.ChatErrorCode`
- fix uncaught java.lang.ExceptionInInitializerError while parsing custom object

# Apr 22nd, 2020 - 0.2.1 (stream-chat-android-offline)
- Better handling for missing cids

# Apr 22nd, 2020 - 0.2.0 (stream-chat-android-offline)
- Test suite > 100 tests
- Sample app (stream-chat-android) works
- Full offline sync for channels, messages and reactions
- Easy to use livedata objects for building your own UI

# Apr 22nd, 2020 - 0.1.0 (stream-chat-android-offline)
- First Release

## March 3rd, 2020 - 3.6.5 (stream-chat-android)
- Fix crash on sending Google gif

## March 3rd, 2020 - 3.6.4 (stream-chat-android)
- Update default endpoint: from `chat-us-east-1.stream-io-api.com` to `chat-us-east-staging.stream-io-api.com`
- update target api level to 29
- Fixed media playback error on api 29 devices
- Added score field to reaction model

## January 28th, 2020 - 3.6.3 (stream-chat-android)
- ViewModel & ViewHolder classes now use protected instead of private variables to allow customization via subclassing
- ChannelViewHolderFactory is now easier to customize
- Added ChannelViewHolder.messageInputText for 2 way data binding
- Documentation improvements
- Fix problem with wrong scroll position

## January 10th, 2020 - 3.6.2 (stream-chat-android)
- Enable multiline edit text
- Fix deprecated getColumnIndexOrThrow for 29 Api Level

## January 7th, 2020 - 3.6.1 (stream-chat-android)
- Add navigation components with handler to override default behaviour

## Breaking changes:
###
- `OpenCameraViewListener` is replaced with CameraDestination

## January 6th, 2020 - 3.6.0 (stream-chat-android)
- Add `MessageSendListener` interface for sending Message
- Update `README` about Customizing MessageInputView
- Client support for anonymous and guest users
- Client support initialization with Configurator
- Support auto capitalization for keyboard
- Add `NotificationManager` with customization opportunity
- Update `UpdateChannelRequest` for reserved fields
- renamed `MoreActionDialog` to `MessageMoreActionDialog`
- Add `StreamLoggerHandler` interface for custom logging client data
- Add logging customization ability
- fix markdown for mention if there is no space at prefix @
- fix Edit Attachment behavior
- add support for channel.hide with clear history + events
- Fix crash in AttachmentActivity and AttachmentDocumentActivity crash when app is killed in background
- Add utility method StreamChat.isConnected()

#### Breaking changes:

##### Channel hide request
- `Channel:hide` signature has changed: `HideChannelRequest` must be specified as first parameter
- `Client:hideChannel` signature has changed: `HideChannelRequest` must be specified as second parameter
- `ChannelListViewModel:hideChannel` signature has changed: `HideChannelRequest` must be specified as second parameter

##### How to upgrade
To keep the same behavior pass `new HideChannelRequest()` as request parameter to match with the new signature.

## December 9th, 2019 - 3.5.0 (stream-chat-android)
- Fix set typeFace without custom font
- Fix channel.watch (data payload was not sent)
- Fix API 23 compatibility
- Add Attachment Border Color attrs
- Add Message Link Text Color attrs
- Add custom api endpoint config to sample app and SDK

## November 28th, 2019 - 3.4.1 (stream-chat-android)
- Fix Giphy buttons alignments
- Add Giphy error cases handling
- Update http related issues documentation


## November 28th, 2019 - 3.4.0 (stream-chat-android)
- Custom font fot the whole SDK
- Custom font per TextView
- Ignore sample app release unit tests, keep debug tests
- Added AttachmentBackgroundColorMine/Theirs
- Fix Edit/Delete thread parent message
- Replace fadein/fadeout animation of parent/current thread with default RecyclerView animation

## November 5th, 2019 - 3.3.0 (stream-chat-android)
- Fix Concurrent modification when removing member from channel
- Fix automention input issue
- Fix Sent message progress infinite
- Fix channel delete event handling in ChannelList view model
- Fix attachment duplicated issue when message edit
- Add File Upload 2.0
- Add editMessage function in Channel View Model
- Fix JSON encoding always omits null fields
- Sample app: add version header, release version signing
- Add Message Username and Date attrs


## November 5th, 2019 - 3.2.1 (stream-chat-android)
- Fixed transparency issues with user profile images on older devices
- Better channel header title for channels without a name
- Fixed read count difference between own and other users' messages
- Fixed Video length preview
- Catch error body parsing errors
- Do not show commands list UI when all commands are disabled
- Renamed `MessageInputClient` to `MessageInputController`
- Added Large file(20MB) check for uploading file
- Added streamUserNameShow and streamMessageDateShow in `MessageListViewStyle`
- Fixed channel header title position issue when Last Active is hidden


## October 25th, 2019 - 3.2.0 (stream-chat-android)
- Added event interceptors to `ChannelListViewModel`

## October 24th, 2019 - 3.1.0 (stream-chat-android)
- Add channel to list when the user is added
- Add `onUserDisconnected` event
- Make sure channel list view model is cleared when the user disconnects
- Fix bug with `setUser` when user data is not correctly URI encoded
- Add debug/info logging
- Add Attrs for DateSeparator

## Oct 23th, 2019 - 3.0.2 (stream-chat-android)
- Fix NPE with restore from background and null users

## Oct 22th, 2019 - 3.0.1 (stream-chat-android)
- Fix NPE with empty channel lists

## Oct 21th, 2019 - 3.0.0 (stream-chat-android)
- Added support for message search `client.searchMessages`
- Better support for query user options
- Update channel update signature
- Fix disconnection NPE
- Minor bugfixes
- Remove file/image support
- Expose members and watchers pagination options for query channel

#### Breaking changes
- `Channel.update` signature has changed

## Oct 16th, 2019 - 2.3.0 (stream-chat-android)
- Added support for `getReactions` endpoint
- Calls to `ChannelListViewModel#setChannelFilter` will reload the list of channels if necessary
- Added support for `channel.stopWatching()`
- Improved error message for uploading large files
- Remove error messages after you send a message (similar behaviour to Slack)
- Fixed slash command support on threads
- Improved newline handling
- Improved thread display
- Expose ban information for current user (`User#getBanned`)
- Bugfix on attachment size
- Added support for accepting and rejecting channel invites
- Expose current user LiveData with `StreamChat.getCurrentUser()`

## Oct 14th, 2019 - 2.2.1 (stream-chat-android)
- Renamed `FileSendResponse` to `UploadFileResponse`
- Renamed `SendFileCallback` to `UploadFileCallback`
- Removed `SendMessageRequest`
- Updated `sendMessage` and `updateMessage` from `Client`
- Added devToken function for setUser of Client
- Added a callback as an optional last argument for setUser functions
- Added ClientState which stores users, current user, unreadCount and the current user's mutes
- Added notification.mutes_updated event
- Add support for add/remove channel members
- Expose channel unread messages counts for any user in the channel

## Oct 9, 2019 - 2.2.0 (stream-chat-android)
- Limit message input height to 7 rows
- Fixed thread safety issues on Client.java
- Fixed serialization of custom fields for message/user/channel and attachment types
- Added support for distinct channels
- Added support to Channel hide/show
- Improved client error reporting (we now return a parsed error response when available)
- General improvements to Message Input View
- Added ReactionViewClickListener
- Added support for banning and unbanning users
- Added support for deleting a channel
- Add support for switching users via `client.disconnect` and `client.setUser`
- Add `reload` method to `ChannelListViewModel`
- Bugfix: hides attachment drawer after deny permission
- Add support for update channel endpoint
- Add PermissionRequestListener for Permission Request

## September 28, 2019 - 2.1.0 (stream-chat-android)
- Improved support for regenerating expired tokens

#### Breaking changes:
- `MessageInputView#progressCapturedMedia(int requestCode, int resultCode, Intent data)` renamed into `captureMedia(int requestCode, int resultCode, Intent data)`
- `binding.messageInput.permissionResult(requestCode, permissions, grantResults)` in `onRequestPermissionsResult(requestCode, permissions, grantResults) of `ChannelActivity`

## September 28, 2019 - 2.0.1 (stream-chat-android)
- Fix channel list ordering when a channel is added directly from Android
- Better Proguard support

## September 26, 2019 - 2.0.0 (stream-chat-android)
- Simplify random access to channels
- Channel query and watch methods now work the same as they do on all other SDKs

#### Breaking changes:
- `channel.query` does not watch the channel anymore, to retrieve channel state and watch use `channel.watch`
- `client.getChannelByCID` is now private, use one of the `client.channel` methods to get the same (no null checks needed)<|MERGE_RESOLUTION|>--- conflicted
+++ resolved
@@ -17,11 +17,8 @@
 - Show rounded avatars on Push Notification when `MessagingStyleNotificationHandler` is used. [#4059](https://github.com/GetStream/stream-chat-android/pull/4059)
 
 ### ✅ Added
-<<<<<<< HEAD
 - Method to switch between users `ChatClient.switchUser`. Can user use when switching between user to simplify code for disconnecting and connecting to the SDK. [#4018](https://github.com/GetStream/stream-chat-android/pull/4018)
-=======
 - Added `UploadedFile` which represents an uploaded file. It contains the url to the file under the property `file`, and a thumbnail of the file under the property `thumbUrl`. Thumbnails are usually returned when uploading a video file. [#4058](https://github.com/GetStream/stream-chat-android/pull/4058)
->>>>>>> 9aa7cf86
 
 ### ⚠️ Changed
 - 🚨 Breaking change: `ChatClient.sendFile` now returns `UploadedFile` instead of `String`. `UploadedFile.file` is the equivalent of the previous return value. If you do not need the other parts of `UploadedFile`, you can use `.map { it.file }` to mitigate the breaking change. [#4058](https://github.com/GetStream/stream-chat-android/pull/4058)
