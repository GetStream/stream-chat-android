--- conflicted
+++ resolved
@@ -98,11 +98,8 @@
 ### ⬆️ Improved
 - Improved the UI for message footers to be more respective of thread replies [#2765](https://github.com/GetStream/stream-chat-android/pull/2765)
 - Fixed the orientation and UI of ThreadParticipants [#2765](https://github.com/GetStream/stream-chat-android/pull/2765)
-<<<<<<< HEAD
 - Improved the API structure more, made the components package more clear [#2795](https://github.com/GetStream/stream-chat-android/pull/2795)
-=======
 - Improved the way to customize the message item types and containers [#2791](https://github.com/GetStream/stream-chat-android/pull/2791)
->>>>>>> e3567d81
 
 ### ✅ Added
 - Added site name labels to link attachments for websites using the Open Graph protocol [#2785](https://github.com/GetStream/stream-chat-android/pull/2785)
@@ -118,12 +115,9 @@
 - Decoupled many smaller components to the `components` package and their individual files, for ease of use
 - Improved the API of several smaller components
 - Added a few missing previews
-<<<<<<< HEAD
 - Changed various component names, removed unused/redundant component blocks and moved to Default components [#2795](https://github.com/GetStream/stream-chat-android/pull/2795)
-=======
 - Changed some of the component types regarding the message item [#2791](https://github.com/GetStream/stream-chat-android/pull/2791)
 - Moved message item components to `components.messages` [#2791](https://github.com/GetStream/stream-chat-android/pull/2791)
->>>>>>> e3567d81
 
 ### ❌ Removed
 - Removed some reduntant components from separate files and the `components` package [#2795](https://github.com/GetStream/stream-chat-android/pull/2795)
