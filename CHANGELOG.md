# To be released:
- Removed several parameters of `BaseAttachmentViewHolder#bind`, `Context` is now available as a property instead, others should be passed in through the `AttachmentViewHolderFactory` as constructor parameters
- Moved `BaseAttachmentViewHolder` to a new package

<<<<<<< HEAD
- Change default query sort to "last_updated"
=======
- Fix setting read state when user's last read equals message created date
- Skip setting user's read status if last read message is his own
- Make MessageListItem properties abstract
>>>>>>> f8365064

# Sep 30th, 2020 - 4.3.0-beta-2
- Removed several parameters of `BaseMessageListItemViewHolder#bind`, `Context` is now available as a property instead, others should be passed in through the `MessageViewHolderFactory` as constructor parameters
- Attachment customization methods moved from `MessageViewHolderFactory` to a separate `AttachmentViewHolderFactory` class
- Removed `position` parameter from `MessageClickListener`
- Moved `BaseMessageListItemViewHolder` to a new package
- Update client to the latest version. See changes: https://github.com/GetStream/stream-chat-android-client/releases/tag/1.16.1
- Update Stream Livedata to the last version. See changes: https://github.com/GetStream/stream-chat-android-livedata/releases/tag/0.8.1

# Sep 23rd, 2020 - 4.3.0-beta-1

- Update livedata/client to latest version. See changes: https://github.com/GetStream/stream-chat-android-client/releases/tag/1.16.0

# Sep 23rd, 2020 - 4.2.11-beta-13
- Adjust ChatSocketListener to new events(NewMessageEvent, NotificationMarkReadEvent, NotificationMessageNewEvent) properties.
- Fix "load more channels"
- Update client to the latest version. See changes: https://github.com/GetStream/stream-chat-android-client/releases/tag/1.15.6
- Update Stream Livedata to the last version. See changes: https://github.com/GetStream/stream-chat-android-livedata/releases/tag/0.7.7

# Sep 18th, 2020 - 4.2.11-beta-12
- Implement Giphy actions handler
- Fix .gif preview rendering on message list 
- Fix thread shown issue after sending message to a channel 
- Remove border related attributes from MessageInputView. Add close button background attribute to MessageInputView.
- Improve setting user in sample app
- Add updating message read state after loading first messages
- Wrap Attachment into AttachmentListItem for use in adapter
- Properly show the message date
- Revamp MessageListView adapter customization, introduce ListenerContainer to handle all ViewHolder listeners
- Fix default filters on `ChannelsViewModelImpl`
- Update client to the latest version. See changes: https://github.com/GetStream/stream-chat-android-client/releases/tag/1.15.5
- Update Stream Livedata to the last version. See changes: https://github.com/GetStream/stream-chat-android-livedata/releases/tag/0.7.6

# Sep 4th, 2020 - 4.2.11-beta-11

- Fix uploading files and capturing images on Android >= 10
- Fix `AvatarView`: Render lastActiveUsers avatars when channel image is not present

# Aug 28th, 2020 - 4.2.11-beta-9

- Update event structure
- Update client to the latest version. See changes: https://github.com/GetStream/stream-chat-android-client/releases/tag/1.15.1
- Update Stream Livedata to the last version. See changes: https://github.com/GetStream/stream-chat-android-livedata/releases/tag/0.7.2

## Aug 23th, 2020 - 4.2.11-beta-8
- Fix Upload Files
- Update RecyclerView Lib
- Update Notification Customization

## Aug 5th, 2020 - 4.2.11-beta-7

- Update Stream Livedata to the last version. See changes: https://github.com/GetStream/stream-chat-android-livedata/releases/tag/0.6.9
- Fix channel name validation in CreateChannelViewModel
- Add `ChannelsView.setViewHolderFactory(factory: ChannelViewHolderFactory)` function
- Fix Fresco initialization
- Fix method to add/remove reaction

## Jul 13th, 2020 - 4.2.11-beta-6

- Update client to the latest version. See changes: https://github.com/GetStream/stream-chat-android-client/releases/tag/1.10.0
- Update Stream Livedata to the last version. See changes: https://github.com/GetStream/stream-chat-android-livedata/releases/tag/0.6.7
- Refactor ChannelHeaderView
- Refactor MesageInputView
- Refactor Permission Checker Behavior
- Refactor MessageListVIew
- Fix Send Attachment Behavior
- Fix "Take Picture/Record Video" Behavior
- Add option to show empty view when there are no channels
- Add option to send a message to a thread
- Allow to switch user / logout

## Jun 4th, 2020 - 4.2.11-beta-5

- Update livedata dependency to fix crash when NotificationMarkReadEvent received
- Add mavenLocal() repository

## Jun 4th, 2020 - 4.2.11-beta-4

- Fix crash when command (`/`) is typed.

## Jun 3rd, 2020 - 4.2.11-beta

- Fix `AvatarView` crash when the view is not attached

## May 15th, 2020 - 4.2.10-beta

- Update to the latest livedata: 0.6.1

## May 29th, 2020 - 4.2.9-beta-3

- Fix AttachmentViewHolder crash when user sends message with plain/no-media url

## May 15th, 2020 - 4.2.9-beta-2

- Update to the latest livedata: 0.6.0

## May 15th, 2020 - 4.2.8-beta-1

- Update to the latest livedata: 0.4.6

## May 15th, 2020 - 4.2.6

- Fix Avatar crash if channel/user initials are empty

## May 13th, 2020 - 4.2.5

- Create new `AvatarView`
- Glide Redirect issues resolved
- Bugfix release for livedata, updated to 0.4.2

## March 11th, 2020 - 3.6.5

- Fix reaction score parser casting exception

## March 3rd, 2020 - 3.6.5

- Fix crash on sending Google gif

## March 3rd, 2020 - 3.6.4

- Update default endpoint: from `chat-us-east-1.stream-io-api.com` to `chat-us-east-staging.stream-io-api.com`
- update target api level to 29
- Fixed media playback error on api 29 devices
- Added score field to reaction model

## January 28th, 2020 - 3.6.3

- ViewModel & ViewHolder classes now use protected instead of private variables to allow customization via subclassing
- ChannelViewHolderFactory is now easier to customize
- Added ChannelViewHolder.messageInputText for 2 way data binding
- Documentation improvements
- Fix problem with wrong scroll position

## January 10th, 2020 - 3.6.2

- Enable multiline edit text
- Fix deprecated getColumnIndexOrThrow for 29 Api Level

## January 7th, 2020 - 3.6.1

- Add navigation components with handler to override default behaviour

## Breaking changes:

###
- `OpenCameraViewListener` is replaced with CameraDestination

## January 6th, 2020 - 3.6.0

- Add `MessageSendListener` interface for sending Message
- Update `README` about Customizing MessageInputView
- Client support for anonymous and guest users
- Client support initialization with Configurator
- Support auto capitalization for keyboard
- Add `NotificationManager` with customization opportunity
- Update `UpdateChannelRequest` for reserved fields
- renamed `MoreActionDialog` to `MessageMoreActionDialog`
- Add `StreamLoggerHandler` interface for custom logging client data
- Add logging customization ability
- fix markdown for mention if there is no space at prefix @
- fix Edit Attachment behavior
- add support for channel.hide with clear history + events
- Fix crash in AttachmentActivity and AttachmentDocumentActivity crash when app is killed in background
- Add utility method StreamChat.isConnected()

#### Breaking changes:

##### Channel hide request
- `Channel:hide` signature has changed: `HideChannelRequest` must be specified as first parameter
- `Client:hideChannel` signature has changed: `HideChannelRequest` must be specified as second parameter
- `ChannelListViewModel:hideChannel` signature has changed: `HideChannelRequest` must be specified as second parameter

##### How to upgrade

To keep the same behavior pass `new HideChannelRequest()` as request parameter to match with the new signature.

## December 9th, 2019 - 3.5.0

- Fix set typeFace without custom font
- Fix channel.watch (data payload was not sent)
- Fix API 23 compatiblity
- Add Attachment Border Color attrs
- Add Message Link Text Color attrs
- Add custom api endpoint config to sample app and SDK

## November 28th, 2019 - 3.4.1

- Fix Giphy buttons alignments
- Add Giphy error cases handling
- Update http related issues documentation


## November 28th, 2019 - 3.4.0

- Custom font fot the whole SDK
- Custom font per TextView
- Ignore sample app release unit tests, keep debug tests
- Added AttachmentBackgroundColorMine/Theirs
- Fix Edit/Delete thread parent message
- Replace fadein/fadeout animation of parent/current thread with default RecyclerView animation

## November 5th, 2019 - 3.3.0

- Fix Concurrent modification when removing member from channel
- Fix automention input issue
- Fix Sent message progress infinite
- Fix channel delete event handling in ChannelList view model
- Fix attachment duplicated issue when message edit
- Add File Upload 2.0
- Add editMessage function in Channel View Model
- Fix JSON encoding always omits null fields
- Sample app: add version header, release version signing
- Add Message Username and Date attrs


## November 5th, 2019 - 3.2.1

- Fixed transparency issues with user profile images on older devices
- Better channel header title for channels without a name
- Fixed read count difference between own and other users' messages
- Fixed Video length preview
- Catch error body parsing errors
- Do not show commands list UI when all commands are disabled
- Renamed `MessageInputClient` to `MessageInputController`
- Added Large file(20MB) check for uploading file
- Added streamUserNameShow and streamMessageDateShow in `MessageListViewStyle`
- Fixed channel header title position issue when Last Active is hidden


## October 25th, 2019 - 3.2.0

- Added event interceptors to `ChannelListViewModel`

## October 24th, 2019 - 3.1.0

- Add channel to list when the user is added
- Add `onUserDisconnected` event
- Make sure channel list view model is cleared when the user disconnects
- Fix bug with `setUser` when user data is not correctly URI encoded
- Add debug/info logging
- Add Attrs for DateSeparator
## Oct 23th, 2019 - 3.0.2

- Fix NPE with restore from background and null users

## Oct 22th, 2019 - 3.0.1

- Fix NPE with empty channel lists

## Oct 21th, 2019 - 3.0.0

- Added support for message search `client.searchMessages`
- Better support for query user options
- Update channel update signature
- Fix disconnection NPE
- Minor bugfixes
- Remove file/image support
- Expose members and watchers pagination options for query channel 

#### Breaking changes

- `Channel.update` signature has changed

## Oct 16th, 2019 - 2.3.0

- Added support for `getReactions` endpoint
- Calls to `ChannelListViewModel#setChannelFilter` will reload the list of channels if necessary
- Added support for `channel.stopWatching()` 
- Improved error message for uploading large files
- Remove error messages after you send a message (similar behaviour to Slack)
- Fixed slash command support on threads
- Improved newline handling
- Improved thread display
- Expose ban information for current user (`User#getBanned`)
- Bugfix on attachment size
- Added support for accepting and rejecting channel invites
- Expose current user LiveData with `StreamChat.getCurrentUser()`

## Oct 14th, 2019 - 2.2.1

- Renamed `FileSendResponse` to `UploadFileResponse`
- Renamed `SendFileCallback` to `UploadFileCallback`
- Removed `SendMessageRequest`
- Updated `sendMessage` and `updateMessage` from `Client`
- Added devToken function for setUser of Client
- Added a callback as an optional last argument for setUser functions
- Added ClientState which stores users, current user, unreadCount and the current user's mutes
- Added notification.mutes_updated event
- Add support for add/remove channel members
- Expose channel unread messages counts for any user in the channel

## Oct 9, 2019 - 2.2.0

- Limit message input height to 7 rows
- Fixed thread safety issues on Client.java
- Fixed serialization of custom fields for message/user/channel and attachment types
- Added support for distinct channels
- Added support to Channel hide/show 
- Improved client error reporting (we now return a parsed error response when available)
- General improvements to Message Input View
- Added ReactionViewClickListener
- Added support for banning and unbanning users
- Added support for deleting a channel
- Add support for switching users via `client.disconnect` and `client.setUser`
- Add `reload` method to `ChannelListViewModel`
- Bugfix: hides attachment drawer after deny permission
- Add support for update channel endpoint
- Add PermissionRequestListener for Permission Request

## September 28, 2019 - 2.1.0

- Improved support for regenerating expired tokens

#### Breaking changes:

- `MessageInputView#progressCapturedMedia(int requestCode, int resultCode, Intent data)` renamed into `captureMedia(int requestCode, int resultCode, Intent data)`
- `binding.messageInput.permissionResult(requestCode, permissions, grantResults)` in `onRequestPermissionsResult(requestCode, permissions, grantResults) of `ChannelActivity`

## September 28, 2019 - 2.0.1

- Fix channel list ordering when a channel is added directly from Android
- Better Proguard support

## September 26, 2019 - 2.0.0

- Simplify random access to channels
- Channel query and watch methods now work the same as they do on all other SDKs

#### Breaking changes:

- `channel.query` does not watch the channel anymore, to retrieve channel state and watch use `channel.watch`
- `client.getChannelByCID` is now private, use one of the `client.channel` methods to get the same (no null checks needed)<|MERGE_RESOLUTION|>--- conflicted
+++ resolved
@@ -1,14 +1,10 @@
 # To be released:
 - Removed several parameters of `BaseAttachmentViewHolder#bind`, `Context` is now available as a property instead, others should be passed in through the `AttachmentViewHolderFactory` as constructor parameters
 - Moved `BaseAttachmentViewHolder` to a new package
-
-<<<<<<< HEAD
-- Change default query sort to "last_updated"
-=======
 - Fix setting read state when user's last read equals message created date
 - Skip setting user's read status if last read message is his own
 - Make MessageListItem properties abstract
->>>>>>> f8365064
+- Change default query sort to "last_updated"
 
 # Sep 30th, 2020 - 4.3.0-beta-2
 - Removed several parameters of `BaseMessageListItemViewHolder#bind`, `Context` is now available as a property instead, others should be passed in through the `MessageViewHolderFactory` as constructor parameters
