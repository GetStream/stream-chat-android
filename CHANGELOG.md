--- conflicted
+++ resolved
@@ -69,26 +69,13 @@
 ### 🐞 Fixed
 
 ### ⬆️ Improved
-<<<<<<< HEAD
-- Added a way to customize the app font family, by passing in a parameter to `StreamTypography.defaultTypography()`
-- Improved permission handling for the `AttachmentsPicker` to handle only the required permissions
-- `ThreadParticipants` is now public and can be used for your custom UI.
 - Improved the icon set and polished the UI for various Messages features
 
 ### ✅ Added
-- `ThreadParticipants` component now has a `text: String` parameter allowing customizing the thread label.
-- Added unread message count indicators to ChannelItems to show users more info about their channels
 - Added a new parameter to the `AttachmentFactory` called `previewContent` that represents attachments within the MessageInput
 
 ### ⚠️ Changed
-- `CAMERA` permission is no longer required to be declared in the App Manifest, because we don't use it
 - The `AttachmentFactory` now requires an additional parameter - `previewContent` that's used to preview the attachment within the MessageInput, so please be aware of this!
-=======
-
-### ✅ Added
-
-### ⚠️ Changed
->>>>>>> 3a47179c
 
 ### ❌ Removed
 
