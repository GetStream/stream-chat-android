--- conflicted
+++ resolved
@@ -74,11 +74,8 @@
 ## stream-chat-android-compose
 ### 🐞 Fixed
 - Use the same text style in `DefaultComposerLabel` and `MessageInput` so that typing `MessageComposer` doesn't cause any glitches. [#5838](https://github.com/GetStream/stream-chat-android/pull/5838)
-<<<<<<< HEAD
 - Fix quoted poll messages showing an empty message preview. [#5849](https://github.com/GetStream/stream-chat-android/pull/5849)
-=======
 - Fix ExoPlayer crash when playing a video, happening when the integration app is using the legacy `com.google.android.exoplayer` library. [#5841](https://github.com/GetStream/stream-chat-android/pull/5841)
->>>>>>> f5a9e4ad
 
 ### ⬆️ Improved
 
