<?xml version="1.0" encoding="utf-8"?>
<ScrollView xmlns:android="http://schemas.android.com/apk/res/android"
    android:layout_width="match_parent"
    android:layout_height="match_parent"
<<<<<<< HEAD
    android:orientation="vertical"
    android:background="@color/component_browser_background">

    <TextView
        android:id="@+id/pageTitle"
        style="@style/TextAppearance.MaterialComponents.Headline4"
        android:textColor="@color/stream_ui_text_color_strong"
        android:layout_width="wrap_content"
        android:layout_height="wrap_content"
        android:layout_marginTop="24dp"
        android:text="Component Browser Message List"
        android:layout_margin="8dp"
        android:gravity="center_horizontal"
        android:layout_gravity="center_horizontal"
        />

    <TextView
        android:id="@+id/deletedMessages"
        android:layout_width="match_parent"
        android:layout_height="wrap_content"
        android:textAppearance="@style/TextAppearance.MaterialComponents.Headline5"
        android:textColor="@color/stream_ui_text_color_strong"
        android:layout_margin="8dp"
        android:layout_marginTop="24dp"
        android:background="@drawable/shape_component_browser_item_background"
        android:padding="16dp"
        android:text="Deleted messages"
        />

    <TextView
        android:id="@+id/dateDivider"
        android:layout_width="match_parent"
        android:layout_height="wrap_content"
        android:textAppearance="@style/TextAppearance.MaterialComponents.Headline5"
        android:textColor="@color/stream_ui_text_color_strong"
        android:layout_margin="8dp"
        android:layout_marginTop="24dp"
        android:background="@drawable/shape_component_browser_item_background"
        android:padding="16dp"
        android:text="Date divider"
        />

    <TextView
        android:id="@+id/plainTextMessages"
        android:layout_width="match_parent"
        android:layout_height="wrap_content"
        android:textAppearance="@style/TextAppearance.MaterialComponents.Headline5"
        android:textColor="@color/stream_ui_text_color_strong"
        android:layout_margin="8dp"
        android:layout_marginTop="24dp"
        android:background="@drawable/shape_component_browser_item_background"
        android:padding="16dp"
        android:text="Plain text messages"
        />

    <TextView
        android:id="@+id/onlyMediaAttachments"
        android:layout_width="match_parent"
        android:layout_height="wrap_content"
        android:textAppearance="@style/TextAppearance.MaterialComponents.Headline5"
        android:textColor="@color/stream_ui_text_color_strong"
        android:layout_margin="8dp"
        android:layout_marginTop="24dp"
        android:background="@drawable/shape_component_browser_item_background"
        android:padding="16dp"
        android:text="Only media attachments messages"
        />

    <TextView
        android:id="@+id/plainTextWithMediaAttachments"
        android:layout_width="match_parent"
        android:layout_height="wrap_content"
        android:textAppearance="@style/TextAppearance.MaterialComponents.Headline5"
        android:textColor="@color/stream_ui_text_color_strong"
        android:layout_margin="8dp"
        android:layout_marginTop="24dp"
        android:background="@drawable/shape_component_browser_item_background"
        android:padding="16dp"
        android:text="Plain text with media attachments"
        />
=======
    >

    <LinearLayout
        android:layout_width="match_parent"
        android:layout_height="wrap_content"
        android:orientation="vertical"
        >

        <TextView
            android:id="@+id/pageTitle"
            style="@style/TextAppearance.MaterialComponents.Headline4"
            android:layout_width="wrap_content"
            android:layout_height="wrap_content"
            android:layout_gravity="center_horizontal"
            android:layout_margin="8dp"
            android:layout_marginTop="24dp"
            android:gravity="center_horizontal"
            android:text="Component Browser Message List"
            />

        <TextView
            android:id="@+id/deletedMessages"
            android:layout_width="match_parent"
            android:layout_height="wrap_content"
            android:layout_margin="8dp"
            android:layout_marginTop="24dp"
            android:background="@drawable/shape_component_browser_item_background"
            android:padding="16dp"
            android:text="Deleted messages"
            android:textAppearance="@style/TextAppearance.MaterialComponents.Headline5"
            />

        <TextView
            android:id="@+id/dateDivider"
            android:layout_width="match_parent"
            android:layout_height="wrap_content"
            android:layout_margin="8dp"
            android:layout_marginTop="24dp"
            android:background="@drawable/shape_component_browser_item_background"
            android:padding="16dp"
            android:text="Date divider"
            android:textAppearance="@style/TextAppearance.MaterialComponents.Headline5"
            />

        <TextView
            android:id="@+id/plainTextMessages"
            android:layout_width="match_parent"
            android:layout_height="wrap_content"
            android:layout_margin="8dp"
            android:layout_marginTop="24dp"
            android:background="@drawable/shape_component_browser_item_background"
            android:padding="16dp"
            android:text="Plain text messages"
            android:textAppearance="@style/TextAppearance.MaterialComponents.Headline5"
            />

        <TextView
            android:id="@+id/onlyMediaAttachments"
            android:layout_width="match_parent"
            android:layout_height="wrap_content"
            android:layout_margin="8dp"
            android:layout_marginTop="24dp"
            android:background="@drawable/shape_component_browser_item_background"
            android:padding="16dp"
            android:text="Only media attachments messages"
            android:textAppearance="@style/TextAppearance.MaterialComponents.Headline5"
            />

        <TextView
            android:id="@+id/plainTextWithMediaAttachments"
            android:layout_width="match_parent"
            android:layout_height="wrap_content"
            android:layout_margin="8dp"
            android:layout_marginTop="24dp"
            android:background="@drawable/shape_component_browser_item_background"
            android:padding="16dp"
            android:text="Plain text with media attachments"
            android:textAppearance="@style/TextAppearance.MaterialComponents.Headline5"
            />

        <TextView
            android:id="@+id/onlyFileAttachments"
            android:layout_width="match_parent"
            android:layout_height="wrap_content"
            android:layout_margin="8dp"
            android:layout_marginTop="24dp"
            android:background="@drawable/shape_component_browser_item_background"
            android:padding="16dp"
            android:text="Only file attachments messages"
            android:textAppearance="@style/TextAppearance.MaterialComponents.Headline5"
            />

    </LinearLayout>
>>>>>>> 46d42c7a

</ScrollView><|MERGE_RESOLUTION|>--- conflicted
+++ resolved
@@ -2,93 +2,12 @@
 <ScrollView xmlns:android="http://schemas.android.com/apk/res/android"
     android:layout_width="match_parent"
     android:layout_height="match_parent"
-<<<<<<< HEAD
-    android:orientation="vertical"
-    android:background="@color/component_browser_background">
-
-    <TextView
-        android:id="@+id/pageTitle"
-        style="@style/TextAppearance.MaterialComponents.Headline4"
-        android:textColor="@color/stream_ui_text_color_strong"
-        android:layout_width="wrap_content"
-        android:layout_height="wrap_content"
-        android:layout_marginTop="24dp"
-        android:text="Component Browser Message List"
-        android:layout_margin="8dp"
-        android:gravity="center_horizontal"
-        android:layout_gravity="center_horizontal"
-        />
-
-    <TextView
-        android:id="@+id/deletedMessages"
-        android:layout_width="match_parent"
-        android:layout_height="wrap_content"
-        android:textAppearance="@style/TextAppearance.MaterialComponents.Headline5"
-        android:textColor="@color/stream_ui_text_color_strong"
-        android:layout_margin="8dp"
-        android:layout_marginTop="24dp"
-        android:background="@drawable/shape_component_browser_item_background"
-        android:padding="16dp"
-        android:text="Deleted messages"
-        />
-
-    <TextView
-        android:id="@+id/dateDivider"
-        android:layout_width="match_parent"
-        android:layout_height="wrap_content"
-        android:textAppearance="@style/TextAppearance.MaterialComponents.Headline5"
-        android:textColor="@color/stream_ui_text_color_strong"
-        android:layout_margin="8dp"
-        android:layout_marginTop="24dp"
-        android:background="@drawable/shape_component_browser_item_background"
-        android:padding="16dp"
-        android:text="Date divider"
-        />
-
-    <TextView
-        android:id="@+id/plainTextMessages"
-        android:layout_width="match_parent"
-        android:layout_height="wrap_content"
-        android:textAppearance="@style/TextAppearance.MaterialComponents.Headline5"
-        android:textColor="@color/stream_ui_text_color_strong"
-        android:layout_margin="8dp"
-        android:layout_marginTop="24dp"
-        android:background="@drawable/shape_component_browser_item_background"
-        android:padding="16dp"
-        android:text="Plain text messages"
-        />
-
-    <TextView
-        android:id="@+id/onlyMediaAttachments"
-        android:layout_width="match_parent"
-        android:layout_height="wrap_content"
-        android:textAppearance="@style/TextAppearance.MaterialComponents.Headline5"
-        android:textColor="@color/stream_ui_text_color_strong"
-        android:layout_margin="8dp"
-        android:layout_marginTop="24dp"
-        android:background="@drawable/shape_component_browser_item_background"
-        android:padding="16dp"
-        android:text="Only media attachments messages"
-        />
-
-    <TextView
-        android:id="@+id/plainTextWithMediaAttachments"
-        android:layout_width="match_parent"
-        android:layout_height="wrap_content"
-        android:textAppearance="@style/TextAppearance.MaterialComponents.Headline5"
-        android:textColor="@color/stream_ui_text_color_strong"
-        android:layout_margin="8dp"
-        android:layout_marginTop="24dp"
-        android:background="@drawable/shape_component_browser_item_background"
-        android:padding="16dp"
-        android:text="Plain text with media attachments"
-        />
-=======
     >
 
     <LinearLayout
         android:layout_width="match_parent"
         android:layout_height="wrap_content"
+        android:background="@color/component_browser_background"
         android:orientation="vertical"
         >
 
@@ -102,6 +21,7 @@
             android:layout_marginTop="24dp"
             android:gravity="center_horizontal"
             android:text="Component Browser Message List"
+            android:textColor="@color/stream_ui_text_color_strong"
             />
 
         <TextView
@@ -114,6 +34,7 @@
             android:padding="16dp"
             android:text="Deleted messages"
             android:textAppearance="@style/TextAppearance.MaterialComponents.Headline5"
+            android:textColor="@color/stream_ui_text_color_strong"
             />
 
         <TextView
@@ -126,6 +47,7 @@
             android:padding="16dp"
             android:text="Date divider"
             android:textAppearance="@style/TextAppearance.MaterialComponents.Headline5"
+            android:textColor="@color/stream_ui_text_color_strong"
             />
 
         <TextView
@@ -138,6 +60,7 @@
             android:padding="16dp"
             android:text="Plain text messages"
             android:textAppearance="@style/TextAppearance.MaterialComponents.Headline5"
+            android:textColor="@color/stream_ui_text_color_strong"
             />
 
         <TextView
@@ -150,6 +73,7 @@
             android:padding="16dp"
             android:text="Only media attachments messages"
             android:textAppearance="@style/TextAppearance.MaterialComponents.Headline5"
+            android:textColor="@color/stream_ui_text_color_strong"
             />
 
         <TextView
@@ -162,6 +86,7 @@
             android:padding="16dp"
             android:text="Plain text with media attachments"
             android:textAppearance="@style/TextAppearance.MaterialComponents.Headline5"
+            android:textColor="@color/stream_ui_text_color_strong"
             />
 
         <TextView
@@ -174,9 +99,9 @@
             android:padding="16dp"
             android:text="Only file attachments messages"
             android:textAppearance="@style/TextAppearance.MaterialComponents.Headline5"
+            android:textColor="@color/stream_ui_text_color_strong"
             />
 
     </LinearLayout>
->>>>>>> 46d42c7a
 
 </ScrollView>