--- conflicted
+++ resolved
@@ -67,20 +67,6 @@
             app:popUpTo="@+id/main_navigation"
             app:popUpToInclusive="true"
             />
-<<<<<<< HEAD
-
-        <action
-            android:id="@+id/action_homeFragment_to_addChannelFragment"
-            app:destination="@id/addChannelFragment"
-            />
-    </fragment>
-
-    <fragment
-        android:id="@+id/addChannelFragment"
-        android:name="io.getstream.chat.ui.sample.feature.channel.add.AddChannelFragment"
-        android:label="AddChannelFragment"
-        />
-=======
         <action
             android:id="@+id/action_open_chat"
             app:destination="@id/chatFragment"
@@ -94,14 +80,24 @@
                 app:nullable="false"
                 />
         </action>
+
+        <action
+            android:id="@+id/action_homeFragment_to_addChannelFragment"
+            app:destination="@id/addChannelFragment"
+            />
     </fragment>
+
+    <fragment
+        android:id="@+id/addChannelFragment"
+        android:name="io.getstream.chat.ui.sample.feature.channel.add.AddChannelFragment"
+        android:label="AddChannelFragment"
+        />
 
     <fragment
         android:id="@+id/chatFragment"
         android:name="io.getstream.chat.ui.sample.feature.chat.ChatFragment"
         android:label="ChannelFragment"
         >
->>>>>>> 8fd0427a
 
         <argument
             android:name="cid"
