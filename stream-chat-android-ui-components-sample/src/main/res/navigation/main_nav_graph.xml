--- conflicted
+++ resolved
@@ -168,13 +168,12 @@
             app:destination="@id/componentBrowserMessagesHeaderFragment"
             />
         <action
-<<<<<<< HEAD
+            android:id="@+id/action_componentBrowserHomeFragment_to_componentBrowserMessagePreviewViewFragment"
+            app:destination="@id/componentBrowserMessagePreviewViewFragment"
+            />
+        <action
             android:id="@+id/action_componentBrowserHomeFragment_to_componentBrowserAttachmentGalleryFragment"
             app:destination="@id/componentBrowserAttachmentGalleryFragment"
-=======
-            android:id="@+id/action_componentBrowserHomeFragment_to_componentBrowserMessagePreviewViewFragment"
-            app:destination="@id/componentBrowserMessagePreviewViewFragment"
->>>>>>> df236f39
             />
     </fragment>
 
