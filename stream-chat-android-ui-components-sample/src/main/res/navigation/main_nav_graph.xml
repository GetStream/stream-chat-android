--- conflicted
+++ resolved
@@ -216,16 +216,13 @@
             app:destination="@id/componentBrowserAttachmentGalleryFragment"
             />
         <action
-<<<<<<< HEAD
+            android:id="@+id/action_componentBrowserHomeFragment_to_componentBrowserTypingIndicatorFragment"
+            app:destination="@id/componentBrowserTypingIndicatorFragment"
+            />
+        <action
             android:id="@+id/action_componentBrowserHomeFragment_to_componentBrowserUserReactionsFragment"
             app:destination="@id/componentBrowserUserReactionsFragment"
             />
-
-=======
-            android:id="@+id/action_componentBrowserHomeFragment_to_componentBrowserTypingIndicatorFragment"
-            app:destination="@id/componentBrowserTypingIndicatorFragment"
-            />
->>>>>>> 21deda21
     </fragment>
 
     <fragment
@@ -316,21 +313,21 @@
         />
 
     <fragment
-<<<<<<< HEAD
+        android:id="@+id/componentBrowserPlainTextMessagesFragment"
+        android:name="io.getstream.chat.ui.sample.feature.component_browser.messages.viewholder.PlainTextMessagesComponentBrowserFragment"
+        android:label="ComponentBrowserPlainTextMessagesFragment"
+        />
+
+    <fragment
+        android:id="@+id/componentBrowserTypingIndicatorFragment"
+        android:name="io.getstream.chat.ui.sample.feature.component_browser.typing.ComponentBrowserTypingIndicatorFragment"
+        android:label="ComponentBrowserTypingIndicatorFragment"
+        />
+
+    <fragment
         android:id="@+id/componentBrowserUserReactionsFragment"
         android:name="io.getstream.chat.ui.sample.feature.component_browser.reactions.ComponentBrowserUserReactionsFragment"
         android:label="ComponentBrowserUserReactionsFragment"
-=======
-        android:id="@+id/componentBrowserPlainTextMessagesFragment"
-        android:name="io.getstream.chat.ui.sample.feature.component_browser.messages.viewholder.PlainTextMessagesComponentBrowserFragment"
-        android:label="ComponentBrowserPlainTextMessagesFragment"
-        />
-
-    <fragment
-        android:id="@+id/componentBrowserTypingIndicatorFragment"
-        android:name="io.getstream.chat.ui.sample.feature.component_browser.typing.ComponentBrowserTypingIndicatorFragment"
-        android:label="ComponentBrowserTypingIndicatorFragment"
->>>>>>> 21deda21
         />
 
 </navigation>