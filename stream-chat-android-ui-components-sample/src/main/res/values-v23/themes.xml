<?xml version="1.0" encoding="utf-8"?>
<resources>
    <style name="AppTheme" parent="Theme.MaterialComponents.DayNight.NoActionBar">
        <item name="colorPrimary">@color/stream_color_primary</item>
        <item name="colorPrimaryDark">@color/stream_color_primary_dark</item>
        <item name="colorAccent">@color/stream_color_accent</item>
        <item name="android:windowLightStatusBar">?attr/isLightTheme</item>
        <item name="android:statusBarColor">@android:color/transparent</item>
        <item name="streamUiTheme">@style/StreamTheme</item>
    </style>

    <style name="StreamTheme" parent="@style/StreamUiTheme">
        <item name="streamUiMessageListItemAvatarStyle">@style/MessageListAvatarTheme</item>
        <item name="streamUiMessageListHeaderAvatarStyle">@style/MessageListAvatarTheme</item>
        <item name="streamUiChannelListItemAvatarStyle">@style/ChannelListAvatarTheme</item>
        <item name="streamUiChannelListHeaderAvatarStyle">@style/ChannelListHeaderAvatarTheme</item>
        <item name="streamUiMentionPreviewItemAvatarStyle">@style/MentionPreviewAvatarTheme</item>
        <item name="streamUiChannelActionsDialogAvatarStyle">@style/ChannelActionsDialogAvatarStyle</item>
        <item name="streamUiChannelActionsDialogStyle">@style/ChannelActionsDialogTheme</item>
<<<<<<< HEAD
        <item name="streamUiAttachmentGalleryAvatarStyle">@style/AttachmentGalleryAvatarStyle</item>
        <item name="streamUiMentionSuggestionAvatarStyle">@style/AttachmentGalleryAvatarStyle</item>
        <item name="streamUiSearchResultAvatarStyle">@style/SearchResultAvatarStyle</item>
        <item name="streamUiMessageOptionsAvatarStyle">@style/MessageOptionsAvatarStyle</item>
        <item name="streamUiReplyAvatarStyle">@style/ReplyAvatarStyle</item>
        <item name="streamUiThreadAvatarStyle">@style/ThreadAvatarStyle</item>
=======
        <item name="streamUiMessageListHeaderStyle">@style/MessageListHeaderTheme</item>
        <item name="streamUiSearchInputViewStyle">@style/SearchInputViewTheme</item>
>>>>>>> e516958f
    </style>

    <style name="MessageListAvatarTheme" parent="StreamUi.MessageList.Item.Avatar"/>
    <style name="MessageListHeaderAvatarTheme" parent="StreamUi.MessageList.Header.Avatar"/>

    <style name="MentionPreviewAvatarTheme" parent="StreamUi.MentionPreview.Item.Avatar"/>

    <style name="ChannelListAvatarTheme" parent="StreamUi.ChannelList.Item.Avatar"/>

    <style name="ChannelListHeaderAvatarTheme" parent="StreamUi.ChannelList.Header.Avatar"/>

    <style name="ChannelActionsDialogAvatarStyle" parent="StreamUi.ChannelActions.Dialog.Avatar"/>

    <style name="AttachmentGalleryAvatarStyle" parent="StreamUi.AttachmentGallery.Avatar"/>

    <style name="MentionSuggestionAvatarStyle" parent="StreamUi.MentionSuggestion.Avatar"/>

    <style name="SearchResultAvatarStyle" parent="StreamUi.SearchResult.Avatar"/>

    <style name="MessageOptionsAvatarStyle" parent="StreamUi.MessageOptions.Avatar"/>

    <style name="ReplyAvatarStyle" parent="StreamUi.Reply.Avatar"/>

    <style name="ThreadAvatarStyle" parent="StreamUi.Reply.Avatar"/>

    <style name="ChannelActionsDialogTheme" parent="StreamUi.ChannelList.ActionsDialog" >
        <item name="streamUiChannelActionsViewInfoEnabled">true</item>
    </style>

    <style name="MessageListHeaderTheme" parent="StreamUi.MessageListHeader" />

    <style name="SearchInputViewTheme" parent="StreamUi.SearchInputView"/>
</resources><|MERGE_RESOLUTION|>--- conflicted
+++ resolved
@@ -17,17 +17,14 @@
         <item name="streamUiMentionPreviewItemAvatarStyle">@style/MentionPreviewAvatarTheme</item>
         <item name="streamUiChannelActionsDialogAvatarStyle">@style/ChannelActionsDialogAvatarStyle</item>
         <item name="streamUiChannelActionsDialogStyle">@style/ChannelActionsDialogTheme</item>
-<<<<<<< HEAD
         <item name="streamUiAttachmentGalleryAvatarStyle">@style/AttachmentGalleryAvatarStyle</item>
         <item name="streamUiMentionSuggestionAvatarStyle">@style/AttachmentGalleryAvatarStyle</item>
         <item name="streamUiSearchResultAvatarStyle">@style/SearchResultAvatarStyle</item>
         <item name="streamUiMessageOptionsAvatarStyle">@style/MessageOptionsAvatarStyle</item>
         <item name="streamUiReplyAvatarStyle">@style/ReplyAvatarStyle</item>
         <item name="streamUiThreadAvatarStyle">@style/ThreadAvatarStyle</item>
-=======
         <item name="streamUiMessageListHeaderStyle">@style/MessageListHeaderTheme</item>
         <item name="streamUiSearchInputViewStyle">@style/SearchInputViewTheme</item>
->>>>>>> e516958f
     </style>
 
     <style name="MessageListAvatarTheme" parent="StreamUi.MessageList.Item.Avatar"/>
