--- conflicted
+++ resolved
@@ -13,11 +13,8 @@
         <item name="streamUiMessageListItemAvatarStyle">@style/MessageListAvatarTheme</item>
         <item name="streamUiChannelListItemAvatarStyle">@style/ChannelListAvatarTheme</item>
         <item name="streamUiChannelActionsDialogStyle">@style/ChannelActionsDialogTheme</item>
-<<<<<<< HEAD
+        <item name="streamUiMessageListHeaderStyle">@style/MessageListHeaderTheme</item>
         <item name="streamUiSearchInputViewStyle">@style/SearchInputViewTheme</item>
-=======
-        <item name="streamUiMessageListHeaderStyle">@style/MessageListHeaderTheme</item>
->>>>>>> 8b3e7d0a
     </style>
 
     <style name="MessageListAvatarTheme" parent="StreamUi.MessageList.Item.Avatar"/>
@@ -28,9 +25,7 @@
         <item name="streamUiChannelActionsViewInfoEnabled">true</item>
     </style>
 
-<<<<<<< HEAD
+    <style name="MessageListHeaderTheme" parent="StreamUi.MessageListHeader" />
+
     <style name="SearchInputViewTheme" parent="StreamUi.SearchInputView"/>
-=======
-    <style name="MessageListHeaderTheme" parent="StreamUi.MessageListHeader" />
->>>>>>> 8b3e7d0a
 </resources>