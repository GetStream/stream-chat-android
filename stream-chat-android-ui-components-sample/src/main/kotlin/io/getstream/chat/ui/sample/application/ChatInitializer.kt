--- conflicted
+++ resolved
@@ -67,14 +67,7 @@
             )
         val logLevel = if (BuildConfig.DEBUG) ChatLogLevel.ALL else ChatLogLevel.NOTHING
 
-<<<<<<< HEAD
-        val offlinePluginFactory = StreamOfflinePluginFactory(
-            Config(userPresence = true, persistenceEnabled = true),
-            context
-        )
-=======
         val offlinePlugin = StreamOfflinePluginFactory(context)
->>>>>>> 20886fa8
 
         val statePluginFactory = StreamStatePluginFactory(
             config = StatePluginConfig(
