--- conflicted
+++ resolved
@@ -25,13 +25,7 @@
 import androidx.fragment.app.viewModels
 import androidx.navigation.fragment.findNavController
 import androidx.navigation.fragment.navArgs
-<<<<<<< HEAD
-import com.getstream.sdk.chat.utils.extensions.getCreatedAtOrThrow
-import com.getstream.sdk.chat.viewmodel.messages.MessageListViewModel
 import io.getstream.chat.android.client.errors.ChatError
-=======
-import io.getstream.chat.android.client.errors.ChatNetworkError
->>>>>>> 3e3af0f0
 import io.getstream.chat.android.client.models.Flag
 import io.getstream.chat.android.client.models.Message
 import io.getstream.chat.android.client.utils.Result
@@ -254,11 +248,7 @@
     private fun Result<Flag>.isAlreadyExistsError(): Boolean {
         return when (this) {
             is Result.Success -> false
-            is Result.Failure -> when (val error = value) {
-                is ChatError.GenericError -> false
-                is ChatError.ThrowableError -> false
-                is ChatError.NetworkError -> error.streamCode == 4
-            }
+            is Result.Failure -> (value as ChatError.NetworkError).streamCode == 4
         }
     }
 }