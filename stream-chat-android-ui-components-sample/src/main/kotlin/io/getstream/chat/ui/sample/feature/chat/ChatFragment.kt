package io.getstream.chat.ui.sample.feature.chat

import android.os.Bundle
import android.view.LayoutInflater
import android.view.View
import android.view.ViewGroup
import androidx.activity.OnBackPressedCallback
import androidx.fragment.app.Fragment
import androidx.fragment.app.viewModels
import androidx.navigation.fragment.findNavController
import androidx.navigation.fragment.navArgs
import com.getstream.sdk.chat.viewmodel.ChannelHeaderViewModel
import com.getstream.sdk.chat.viewmodel.MessageInputViewModel
import com.getstream.sdk.chat.viewmodel.factory.ChannelViewModelFactory
import com.getstream.sdk.chat.viewmodel.messages.MessageListViewModel
import com.getstream.sdk.chat.viewmodel.messages.bindView
import io.getstream.chat.android.livedata.utils.EventObserver
import io.getstream.chat.android.ui.messages.header.bindView
import io.getstream.chat.android.ui.textinput.bindView
import io.getstream.chat.ui.sample.common.navigateSafely
import io.getstream.chat.ui.sample.databinding.FragmentChatBinding

class ChatFragment : Fragment() {

    private val args: ChatFragmentArgs by navArgs()

    private val factory: ChannelViewModelFactory by lazy { ChannelViewModelFactory(args.cid) }
    private val chatViewModelFactory: ChatViewModelFactory by lazy { ChatViewModelFactory(args.cid) }
    private val headerViewModel: ChannelHeaderViewModel by viewModels { factory }
    private val messageListViewModel: MessageListViewModel by viewModels { factory }
    private val messageInputViewModel: MessageInputViewModel by viewModels { factory }
    private val chatViewModel: ChatViewModel by viewModels { chatViewModelFactory }

    private var _binding: FragmentChatBinding? = null
    private val binding get() = _binding!!

    override fun onCreateView(
        inflater: LayoutInflater,
        container: ViewGroup?,
        savedInstanceState: Bundle?
    ): View {
        _binding = FragmentChatBinding.inflate(inflater, container, false)
        return binding.root
    }

    override fun onDestroyView() {
        super.onDestroyView()
        _binding = null
    }

    override fun onViewCreated(view: View, savedInstanceState: Bundle?) {
        headerViewModel.bindView(binding.messagesHeaderView, viewLifecycleOwner)
        initChatViewModel()
        initMessagesViewModel()
        initMessageInputViewModel()
        configureBackButtonHandling()
    }

    private fun configureBackButtonHandling() {
        activity?.apply {
            onBackPressedDispatcher.addCallback(
                viewLifecycleOwner,
                object : OnBackPressedCallback(true) {
                    override fun handleOnBackPressed() {
                        messageListViewModel.onEvent(MessageListViewModel.Event.BackButtonPressed)
                    }
                }
            )
        }
        binding.messagesHeaderView.setBackButtonClickListener {
            messageListViewModel.onEvent(MessageListViewModel.Event.BackButtonPressed)
        }
    }

    private fun initChatViewModel() {
        binding.messagesHeaderView.apply {
            setAvatarClickListener {
                chatViewModel.onAction(ChatViewModel.Action.HeaderClicked)
            }
<<<<<<< HEAD
=======
            setTitleClickListener {
                chatViewModel.onAction(ChatViewModel.Action.HeaderClicked)
            }
            setSubtitleClickListener {
                chatViewModel.onAction(ChatViewModel.Action.HeaderClicked)
            }
>>>>>>> 18b15727
        }
        chatViewModel.navigationEvent.observe(
            viewLifecycleOwner,
            EventObserver { event ->
                when (event) {
                    is ChatViewModel.NavigationEvent.NavigateToChatInfo -> findNavController().navigateSafely(
                        ChatFragmentDirections.actionChatFragmentToChatInfoFragment(event.cid)
                    )
                    is ChatViewModel.NavigationEvent.NavigateToGroupChatInfo -> findNavController().navigateSafely(
                        ChatFragmentDirections.actionChatFragmentToGroupChatInfoFragment(event.cid)
                    )
                }
            }
        )
    }

    private fun initMessageInputViewModel() {
        messageInputViewModel.apply {
            bindView(binding.messageInputView, viewLifecycleOwner)
            messageListViewModel.mode.observe(
                viewLifecycleOwner,
                {
                    when (it) {
                        is MessageListViewModel.Mode.Thread -> setActiveThread(it.parentMessage)
                        is MessageListViewModel.Mode.Normal -> resetThread()
                    }
                }
            )
            binding.messageListView.setOnMessageEditHandler {
                editMessage.postValue(it)
            }
        }

        // set external suggestion view which is displayed over message list
        binding.messageInputView.setSuggestionListView(binding.suggestionListView)
    }

    private fun initMessagesViewModel() {
        messageListViewModel
            .apply { bindView(binding.messageListView, viewLifecycleOwner) } // TODO replace with new design message list
            .apply {
                state.observe(
                    viewLifecycleOwner,
                    {
                        when (it) {
                            is MessageListViewModel.State.NavigateUp -> findNavController().navigateUp()
                        }
                    }
                )
            }
    }
}<|MERGE_RESOLUTION|>--- conflicted
+++ resolved
@@ -77,15 +77,12 @@
             setAvatarClickListener {
                 chatViewModel.onAction(ChatViewModel.Action.HeaderClicked)
             }
-<<<<<<< HEAD
-=======
             setTitleClickListener {
                 chatViewModel.onAction(ChatViewModel.Action.HeaderClicked)
             }
             setSubtitleClickListener {
                 chatViewModel.onAction(ChatViewModel.Action.HeaderClicked)
             }
->>>>>>> 18b15727
         }
         chatViewModel.navigationEvent.observe(
             viewLifecycleOwner,
