package io.getstream.chat.ui.sample.feature.component_browser.home

import android.os.Bundle
import android.view.LayoutInflater
import android.view.View
import android.view.ViewGroup
import androidx.fragment.app.Fragment
import androidx.navigation.fragment.findNavController
import com.getstream.sdk.chat.ChatUI
import io.getstream.chat.android.client.models.Message
import io.getstream.chat.ui.sample.R
import io.getstream.chat.ui.sample.common.navigateSafely
import io.getstream.chat.ui.sample.databinding.FragmentComponentBrowserHomeBinding
import io.getstream.chat.ui.sample.feature.component_browser.utils.randomChannel
import io.getstream.chat.ui.sample.feature.component_browser.utils.randomMessage
import io.getstream.chat.ui.sample.feature.component_browser.utils.randomUser
import io.getstream.chat.ui.sample.feature.component_browser.utils.randomUsers
import java.util.Date

class ComponentBrowserHomeFragment : Fragment() {

    private var _binding: FragmentComponentBrowserHomeBinding? = null
    private val binding get() = _binding!!

    override fun onCreate(savedInstanceState: Bundle?) {
        super.onCreate(savedInstanceState)

        // Init ChatUI to have access to fonts
        ChatUI.Builder(requireContext().applicationContext).build()
    }

    override fun onCreateView(
        inflater: LayoutInflater,
        container: ViewGroup?,
        savedInstanceState: Bundle?
    ): View? {
        _binding = FragmentComponentBrowserHomeBinding.inflate(inflater, container, false)
        return binding.root
    }

    override fun onDestroyView() {
        super.onDestroyView()
        _binding = null
    }

    override fun onViewCreated(view: View, savedInstanceState: Bundle?) {
        super.onViewCreated(view, savedInstanceState)

        setupAvatarView()
        setupChannelsHeaderView()
        setupMessagesHeaderView()
        setupSearchView()
        setupMessagePreviewView()
        setupViewReactionsView()
        setupEditReactionsView()
        setupAttachmentGallery()
<<<<<<< HEAD
        setupUserReactionsView()
=======
        setupMessageList()
    }

    private fun setupMessageList() {
        binding.messageListComponentBrowser.setOnClickListener {
            findNavController().navigateSafely(R.id.action_componentBrowserHomeFragment_to_componentBrowserMessageListBrowserFragment)
        }
>>>>>>> bfd6cb3f
    }

    private fun setupAvatarView() {
        binding.avatarView.setChannelData(randomChannel(), randomUsers(size = 1))
        binding.avatarViewContainer.setOnClickListener {
            findNavController().navigateSafely(R.id.action_componentBrowserHomeFragment_to_componentBrowserAvatarViewFragment)
        }
    }

    private fun setupChannelsHeaderView() {
        binding.channelListHeaderView.setUser(randomUser())
        binding.channelListHeaderView.showOnlineTitle()
        binding.channelListHeaderViewContainer.setOnClickListener {
            findNavController().navigateSafely(R.id.action_componentBrowserHomeFragment_to_componentBrowserChannelsHeaderViewFragment)
        }
    }

    private fun setupMessagesHeaderView() {
        binding.messagesHeaderView.setAvatar(randomChannel(), listOf(randomUser()))
        binding.messagesHeaderView.showBackButtonBadge("5")
        binding.messagesHeaderView.setTitle("Chat title")
        binding.messagesHeaderView.setOnlineStateSubtitle("Last active 10 min ago")
        binding.messagesHeaderViewContainer.setOnClickListener {
            findNavController().navigateSafely(R.id.action_componentBrowserHomeFragment_to_componentBrowserMessagesHeaderFragment)
        }
    }

    private fun setupSearchView() {
        binding.searchViewContainer.setOnClickListener {
            findNavController().navigateSafely(R.id.action_componentBrowserHomeFragment_to_componentBrowserSearchViewFragment)
        }
    }

    private fun setupAttachmentGallery() {
        binding.attachmentGalleryMultiPictureLabel.setOnClickListener {
            arrayOf(
                "https://getstream.io/random_png/?id=80c26629-bc25-4ee5-a8ae-4824f8097b53&name=chani",
                "https://getstream.io/random_png/?id=80c26629-bc25-4ee5-a8ae-4824f8097b53&name=paul",
                "https://getstream.io/random_png/?id=80c26629-bc25-4ee5-a8ae-4824f8097b53&name=letto",
                "https://getstream.io/random_png/?id=80c26629-bc25-4ee5-a8ae-4824f8097b53&name=duncan"
            )
                .let(
                    ComponentBrowserHomeFragmentDirections
                    ::actionComponentBrowserHomeFragmentToComponentBrowserAttachmentGalleryFragment
                )
                .let(findNavController()::navigateSafely)
        }

        binding.attachmentGalleryOnePictureLabel.setOnClickListener {
            arrayOf("https://getstream.io/random_png/?id=80c26629-bc25-4ee5-a8ae-4824f8097b53&name=chani")
                .let(
                    ComponentBrowserHomeFragmentDirections
                    ::actionComponentBrowserHomeFragmentToComponentBrowserAttachmentGalleryFragment
                )
                .let(findNavController()::navigateSafely)
        }
    }

    private fun setupMessagePreviewView() {
        binding.messagePreviewView.setMessage(
            Message(
                id = "",
                user = randomUser(),
                createdAt = Date(2020, 7, 15, 14, 22),
                text = "Hello world, how are you doing?",
            )
        )
        binding.messagePreviewContainer.setOnClickListener {
            findNavController().navigateSafely(R.id.action_componentBrowserHomeFragment_to_componentBrowserMessagePreviewViewFragment)
        }
    }

    private fun setupViewReactionsView() {
        binding.viewReactionsView.setMessage(randomMessage(reactionsSize = 30, ownReactionsSize = 1))
        binding.viewReactionsViewContainer.setOnClickListener {
            findNavController().navigateSafely(R.id.action_componentBrowserHomeFragment_to_componentBrowserViewReactionsFragment)
        }
    }

    private fun setupEditReactionsView() {
        binding.editReactionsView.setMessage(randomMessage(reactionsSize = 30, ownReactionsSize = 2))
        binding.editReactionsViewContainer.setOnClickListener {
            findNavController().navigateSafely(R.id.action_componentBrowserHomeFragment_to_componentBrowserEditReactionsFragment)
        }
    }

    private fun setupUserReactionsView() {
        binding.userReactionsView.setMessage(randomMessage(reactionsSize = 2, ownReactionsSize = 1))
        binding.userReactionsViewContainer.setOnClickListener {
            findNavController().navigateSafely(R.id.action_componentBrowserHomeFragment_to_componentBrowserUserReactionsFragment)
        }
    }
}<|MERGE_RESOLUTION|>--- conflicted
+++ resolved
@@ -54,9 +54,7 @@
         setupViewReactionsView()
         setupEditReactionsView()
         setupAttachmentGallery()
-<<<<<<< HEAD
         setupUserReactionsView()
-=======
         setupMessageList()
     }
 
@@ -64,7 +62,6 @@
         binding.messageListComponentBrowser.setOnClickListener {
             findNavController().navigateSafely(R.id.action_componentBrowserHomeFragment_to_componentBrowserMessageListBrowserFragment)
         }
->>>>>>> bfd6cb3f
     }
 
     private fun setupAvatarView() {
