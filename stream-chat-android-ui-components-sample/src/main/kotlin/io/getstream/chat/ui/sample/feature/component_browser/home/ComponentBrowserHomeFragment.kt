package io.getstream.chat.ui.sample.feature.component_browser.home

import android.os.Bundle
import android.view.LayoutInflater
import android.view.View
import android.view.ViewGroup
import androidx.fragment.app.Fragment
import androidx.navigation.fragment.findNavController
import com.getstream.sdk.chat.ChatUI
import io.getstream.chat.android.client.models.User
import io.getstream.chat.android.client.models.image
import io.getstream.chat.android.client.models.name
import io.getstream.chat.ui.sample.R
import io.getstream.chat.ui.sample.application.AppConfig
import io.getstream.chat.ui.sample.common.navigateSafely
import io.getstream.chat.ui.sample.databinding.FragmentComponentBrowserHomeBinding
import io.getstream.chat.ui.sample.feature.component_browser.avatarview.ComponentBrowserAvatarViewFragment

class ComponentBrowserHomeFragment : Fragment() {

    private var _binding: FragmentComponentBrowserHomeBinding? = null
    private val binding get() = _binding!!

    private val user: User

    init {
        val sampleUser = AppConfig.availableUsers.first()
        user = User().apply {
            id = sampleUser.id
            image = sampleUser.image
            name = sampleUser.name
        }
    }

    override fun onCreate(savedInstanceState: Bundle?) {
        super.onCreate(savedInstanceState)

        // Init ChatUI to have access to fonts
        ChatUI.Builder(requireContext().applicationContext).build()
    }

    override fun onCreateView(
        inflater: LayoutInflater,
        container: ViewGroup?,
        savedInstanceState: Bundle?
    ): View? {
        _binding = FragmentComponentBrowserHomeBinding.inflate(inflater, container, false)
        return binding.root
    }

    override fun onDestroyView() {
        super.onDestroyView()
        _binding = null
    }

    override fun onViewCreated(view: View, savedInstanceState: Bundle?) {
        super.onViewCreated(view, savedInstanceState)

        setupAvatarView()
<<<<<<< HEAD
        setupSearchView()
=======
        setupChannelsHeaderView()
>>>>>>> ce7b9c98
    }

    private fun setupAvatarView() {
        binding.avatarView.setChannelData(
            ComponentBrowserAvatarViewFragment.randomChannel(),
            listOf(
                ComponentBrowserAvatarViewFragment.randomUser(),
            ),
        )
        binding.avatarViewContainer.setOnClickListener {
            findNavController().navigateSafely(R.id.action_componentBrowserHomeFragment_to_componentBrowserAvatarViewFragment)
        }
    }

<<<<<<< HEAD
    private fun setupSearchView() {
        binding.searchViewContainer.setOnClickListener {
            findNavController().navigateSafely(R.id.action_componentBrowserHomeFragment_to_componentBrowserSearchViewFragment)
=======
    private fun setupChannelsHeaderView() {
        binding.channelsHeaderView.setUser(user)
        binding.channelsHeaderView.showOnlineTitle()
        binding.channelsHeaderViewContainer.setOnClickListener {
            findNavController().navigateSafely(R.id.action_componentBrowserHomeFragment_to_componentBrowserChannelsHeaderViewFragment)
>>>>>>> ce7b9c98
        }
    }
}<|MERGE_RESOLUTION|>--- conflicted
+++ resolved
@@ -57,11 +57,8 @@
         super.onViewCreated(view, savedInstanceState)
 
         setupAvatarView()
-<<<<<<< HEAD
+        setupChannelsHeaderView()
         setupSearchView()
-=======
-        setupChannelsHeaderView()
->>>>>>> ce7b9c98
     }
 
     private fun setupAvatarView() {
@@ -76,17 +73,17 @@
         }
     }
 
-<<<<<<< HEAD
-    private fun setupSearchView() {
-        binding.searchViewContainer.setOnClickListener {
-            findNavController().navigateSafely(R.id.action_componentBrowserHomeFragment_to_componentBrowserSearchViewFragment)
-=======
     private fun setupChannelsHeaderView() {
         binding.channelsHeaderView.setUser(user)
         binding.channelsHeaderView.showOnlineTitle()
         binding.channelsHeaderViewContainer.setOnClickListener {
             findNavController().navigateSafely(R.id.action_componentBrowserHomeFragment_to_componentBrowserChannelsHeaderViewFragment)
->>>>>>> ce7b9c98
+        }
+    }
+
+    private fun setupSearchView() {
+        binding.searchViewContainer.setOnClickListener {
+            findNavController().navigateSafely(R.id.action_componentBrowserHomeFragment_to_componentBrowserSearchViewFragment)
         }
     }
 }