package io.getstream.chat.ui.sample.feature.component_browser.home

import android.os.Bundle
import android.view.LayoutInflater
import android.view.View
import android.view.ViewGroup
import androidx.fragment.app.Fragment
import androidx.navigation.fragment.findNavController
import com.getstream.sdk.chat.ChatUI
import io.getstream.chat.android.client.models.Message
import io.getstream.chat.ui.sample.R
import io.getstream.chat.ui.sample.common.navigateSafely
import io.getstream.chat.ui.sample.databinding.FragmentComponentBrowserHomeBinding
import io.getstream.chat.ui.sample.feature.component_browser.utils.randomChannel
import io.getstream.chat.ui.sample.feature.component_browser.utils.randomMessage
import io.getstream.chat.ui.sample.feature.component_browser.utils.randomUser
import io.getstream.chat.ui.sample.feature.component_browser.utils.randomUsers
import java.util.Date

class ComponentBrowserHomeFragment : Fragment() {

    private var _binding: FragmentComponentBrowserHomeBinding? = null
    private val binding get() = _binding!!

    override fun onCreate(savedInstanceState: Bundle?) {
        super.onCreate(savedInstanceState)

        // Init ChatUI to have access to fonts
        ChatUI.Builder(requireContext().applicationContext).build()
    }

    override fun onCreateView(
        inflater: LayoutInflater,
        container: ViewGroup?,
        savedInstanceState: Bundle?
    ): View? {
        _binding = FragmentComponentBrowserHomeBinding.inflate(inflater, container, false)
        return binding.root
    }

    override fun onDestroyView() {
        super.onDestroyView()
        _binding = null
    }

    override fun onViewCreated(view: View, savedInstanceState: Bundle?) {
        super.onViewCreated(view, savedInstanceState)

        setupAvatarView()
        setupChannelsHeaderView()
        setupMessagesHeaderView()
        setupSearchView()
<<<<<<< HEAD
        setupViewReactionsView()
        setupEditReactionsView()
=======
        setupMessagePreviewView()
>>>>>>> f3be7e58
    }

    private fun setupAvatarView() {
        binding.avatarView.setChannelData(randomChannel(), randomUsers(size = 1))
        binding.avatarViewContainer.setOnClickListener {
            findNavController().navigateSafely(R.id.action_componentBrowserHomeFragment_to_componentBrowserAvatarViewFragment)
        }
    }

    private fun setupChannelsHeaderView() {
        binding.channelListHeaderView.setUser(randomUser())
        binding.channelListHeaderView.showOnlineTitle()
        binding.channelListHeaderViewContainer.setOnClickListener {
            findNavController().navigateSafely(R.id.action_componentBrowserHomeFragment_to_componentBrowserChannelsHeaderViewFragment)
        }
    }

    private fun setupMessagesHeaderView() {
        binding.messagesHeaderView.setAvatar(randomChannel(), listOf(randomUser()))
        binding.messagesHeaderView.showBackButtonBadge("5")
        binding.messagesHeaderView.setTitle("Chat title")
        binding.messagesHeaderView.setOnlineStateSubtitle("Last active 10 min ago")
        binding.messagesHeaderViewContainer.setOnClickListener {
            findNavController().navigateSafely(R.id.action_componentBrowserHomeFragment_to_componentBrowserMessagesHeaderFragment)
        }
    }

    private fun setupSearchView() {
        binding.searchViewContainer.setOnClickListener {
            findNavController().navigateSafely(R.id.action_componentBrowserHomeFragment_to_componentBrowserSearchViewFragment)
        }
    }

<<<<<<< HEAD
    private fun setupViewReactionsView() {
        binding.viewReactionsView.setMessage(randomMessage(reactionsSize = 30, ownReactionsSize = 1))
        binding.viewReactionsViewContainer.setOnClickListener {
            findNavController().navigateSafely(R.id.action_componentBrowserHomeFragment_to_componentBrowserViewReactionsFragment)
        }
    }

    private fun setupEditReactionsView() {
        binding.editReactionsView.setMessage(randomMessage(reactionsSize = 30, ownReactionsSize = 2))
        binding.editReactionsViewContainer.setOnClickListener {
            findNavController().navigateSafely(R.id.action_componentBrowserHomeFragment_to_componentBrowserEditReactionsFragment)
=======
    private fun setupMessagePreviewView() {
        binding.messagePreviewView.setMessage(
            Message(
                id = "",
                user = randomUser(),
                createdAt = Date(2020, 7, 15, 14, 22),
                text = "Hello world, how are you doing?",
            )
        )
        binding.messagePreviewContainer.setOnClickListener {
            findNavController().navigateSafely(R.id.action_componentBrowserHomeFragment_to_componentBrowserMessagePreviewViewFragment)
>>>>>>> f3be7e58
        }
    }
}<|MERGE_RESOLUTION|>--- conflicted
+++ resolved
@@ -50,12 +50,9 @@
         setupChannelsHeaderView()
         setupMessagesHeaderView()
         setupSearchView()
-<<<<<<< HEAD
+        setupMessagePreviewView()
         setupViewReactionsView()
         setupEditReactionsView()
-=======
-        setupMessagePreviewView()
->>>>>>> f3be7e58
     }
 
     private fun setupAvatarView() {
@@ -89,7 +86,20 @@
         }
     }
 
-<<<<<<< HEAD
+    private fun setupMessagePreviewView() {
+        binding.messagePreviewView.setMessage(
+            Message(
+                id = "",
+                user = randomUser(),
+                createdAt = Date(2020, 7, 15, 14, 22),
+                text = "Hello world, how are you doing?",
+            )
+        )
+        binding.messagePreviewContainer.setOnClickListener {
+            findNavController().navigateSafely(R.id.action_componentBrowserHomeFragment_to_componentBrowserMessagePreviewViewFragment)
+        }
+    }
+
     private fun setupViewReactionsView() {
         binding.viewReactionsView.setMessage(randomMessage(reactionsSize = 30, ownReactionsSize = 1))
         binding.viewReactionsViewContainer.setOnClickListener {
@@ -101,19 +111,6 @@
         binding.editReactionsView.setMessage(randomMessage(reactionsSize = 30, ownReactionsSize = 2))
         binding.editReactionsViewContainer.setOnClickListener {
             findNavController().navigateSafely(R.id.action_componentBrowserHomeFragment_to_componentBrowserEditReactionsFragment)
-=======
-    private fun setupMessagePreviewView() {
-        binding.messagePreviewView.setMessage(
-            Message(
-                id = "",
-                user = randomUser(),
-                createdAt = Date(2020, 7, 15, 14, 22),
-                text = "Hello world, how are you doing?",
-            )
-        )
-        binding.messagePreviewContainer.setOnClickListener {
-            findNavController().navigateSafely(R.id.action_componentBrowserHomeFragment_to_componentBrowserMessagePreviewViewFragment)
->>>>>>> f3be7e58
         }
     }
 }