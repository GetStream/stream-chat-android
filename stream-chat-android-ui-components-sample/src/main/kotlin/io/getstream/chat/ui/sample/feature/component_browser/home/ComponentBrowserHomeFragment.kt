--- conflicted
+++ resolved
@@ -51,12 +51,9 @@
         setupMessagesHeaderView()
         setupSearchView()
         setupMessagePreviewView()
-<<<<<<< HEAD
-        setupAttachmentGallery()
-=======
         setupViewReactionsView()
         setupEditReactionsView()
->>>>>>> a96b6d25
+        setupAttachmentGallery()
     }
 
     private fun setupAvatarView() {
