package io.getstream.chat.android.client.utils

<<<<<<< HEAD
public class SystemTimeProvider {
    public fun provideTime(): Long = System.currentTimeMillis()
=======
class SystemTimeProvider {
    fun provideCurrentTimeInSeconds() = System.currentTimeMillis() / MILLIS_TO_SECONDS_FACTOR

    companion object {
        private const val MILLIS_TO_SECONDS_FACTOR = 1000L
    }
>>>>>>> 76edbbdf
}<|MERGE_RESOLUTION|>--- conflicted
+++ resolved
@@ -1,14 +1,9 @@
 package io.getstream.chat.android.client.utils
 
-<<<<<<< HEAD
 public class SystemTimeProvider {
-    public fun provideTime(): Long = System.currentTimeMillis()
-=======
-class SystemTimeProvider {
-    fun provideCurrentTimeInSeconds() = System.currentTimeMillis() / MILLIS_TO_SECONDS_FACTOR
+    public fun provideCurrentTimeInSeconds() = System.currentTimeMillis() / MILLIS_TO_SECONDS_FACTOR
 
-    companion object {
-        private const val MILLIS_TO_SECONDS_FACTOR = 1000L
+    private companion object {
+        const val MILLIS_TO_SECONDS_FACTOR = 1000L
     }
->>>>>>> 76edbbdf
 }