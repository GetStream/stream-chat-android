--- conflicted
+++ resolved
@@ -6,13 +6,8 @@
 
 public class AttachmentHelper(private val systemTimeProvider: SystemTimeProvider = SystemTimeProvider()) {
 
-<<<<<<< HEAD
-    public fun hasValidUrl(attachment: Attachment): Boolean {
-        val url = attachment.url?.toHttpUrlOrNull() ?: return false
-=======
-    fun hasValidImageUrl(attachment: Attachment): Boolean {
+    public fun hasValidImageUrl(attachment: Attachment): Boolean {
         val url = attachment.imageUrl?.toHttpUrlOrNull() ?: return false
->>>>>>> 76edbbdf
         if (url.queryParameterNames.contains(QUERY_KEY_NAME_EXPIRES).not()) {
             return true
         }
