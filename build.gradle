// Top-level build file where you can add configuration options common to all sub-projects/modules.

buildscript {
    ext {
        kotlin_version = '1.3.61'
        jacocoVersion = '0.1.4'
        junitVersion = '4.12'
        jupiter_version = '5.5.1'
    }
    repositories {
        google()
        jcenter()

    }
    dependencies {
        classpath 'com.android.tools.build:gradle:3.5.3'
        classpath "org.jetbrains.kotlin:kotlin-gradle-plugin:$kotlin_version"
<<<<<<< HEAD
        classpath "com.dicedmelon.gradle:jacoco-android:$jacocoVersion"
=======
        classpath "com.google.gms:google-services:4.3.2"
>>>>>>> bc03b4a7
        // NOTE: Do not place your application dependencies here; they belong
        // in the individual module build.gradle files
    }
}

allprojects {

    ext {
        releaseSdkVersion = '0.9.6'
    }

    repositories {
        google()
        jcenter()
        maven { url 'https://jitpack.io' }
    }
}

task clean(type: Delete) {
    delete rootProject.buildDir
}<|MERGE_RESOLUTION|>--- conflicted
+++ resolved
@@ -15,11 +15,8 @@
     dependencies {
         classpath 'com.android.tools.build:gradle:3.5.3'
         classpath "org.jetbrains.kotlin:kotlin-gradle-plugin:$kotlin_version"
-<<<<<<< HEAD
+        classpath "com.google.gms:google-services:4.3.2"
         classpath "com.dicedmelon.gradle:jacoco-android:$jacocoVersion"
-=======
-        classpath "com.google.gms:google-services:4.3.2"
->>>>>>> bc03b4a7
         // NOTE: Do not place your application dependencies here; they belong
         // in the individual module build.gradle files
     }
