// Top-level build file where you can add configuration options common to all sub-projects/modules.

task connectedCheck {}
buildscript {
    ext {
        buildToolsVersion = "28.0.3"
        minSdkVersion = 21
        compileSdkVersion = 28
        appCompatVersion = '1.1.0'
        constraintLayoutVersion = '2.0.0-beta2'
        espressoVersion = '3.2.0'
        glideVersion = '4.9.0'
        googleServiceVersion = '4.3.2'
<<<<<<< HEAD
        gradleVersion = '3.5.3'
=======
        androidGradlePluginVersion = '3.5.3'
>>>>>>> 0592640c
        gradlePluginVersion = '2.1'
        crashlyticsVersion = '2.10.1'
        fabricVersion = '1.31.1'
        firebaseMessagingVersion = '20.0.0'
        firebaseCoreVersion = '17.2.0'
        fragmentVersion = '1.1.0-alpha09'
        jacocoVersion = '0.1.4'
        junitVersion = '4.12'
        legacySupportVersion = '1.0.0'
        lifecycleVersion = '2.1.0'
        mannodermausVersion = '1.5.1.0'
        materialVersion = '1.1.0-alpha09'
        retrofitVersion = '2.5.0'
        recyclerViewVersion = '1.0.0'
        runnerVersion = '1.2.0'
        viewPagerVersion = '1.0.0-rc01'
    }

    repositories {
        google()
        jcenter()
        maven {
            url 'https://maven.fabric.io/public'
        }
    }

    dependencies {
        classpath "com.android.tools.build:gradle:$androidGradlePluginVersion"
        classpath "com.github.dcendents:android-maven-gradle-plugin:$gradlePluginVersion"
        classpath "com.google.gms:google-services:$googleServiceVersion"
        classpath "io.fabric.tools:gradle:$fabricVersion"
        classpath "de.mannodermaus.gradle.plugins:android-junit5:$mannodermausVersion"
        classpath "com.dicedmelon.gradle:jacoco-android:$jacocoVersion"
        // NOTE: Do not place your application dependencies here; they belong
        // in the individual module build.gradle files
    }
}


allprojects {

    ext {
        releaseSdkVersion = '3.6.6'
    }

    repositories {
        google()
        jcenter()
        maven { url "https://jitpack.io" }
    }
}

task clean(type: Delete) {
    delete rootProject.buildDir
}<|MERGE_RESOLUTION|>--- conflicted
+++ resolved
@@ -11,11 +11,7 @@
         espressoVersion = '3.2.0'
         glideVersion = '4.9.0'
         googleServiceVersion = '4.3.2'
-<<<<<<< HEAD
-        gradleVersion = '3.5.3'
-=======
         androidGradlePluginVersion = '3.5.3'
->>>>>>> 0592640c
         gradlePluginVersion = '2.1'
         crashlyticsVersion = '2.10.1'
         fabricVersion = '1.31.1'
