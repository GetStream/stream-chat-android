import io.getstream.chat.android.Dependencies
import io.getstream.chat.android.command.unittest.plugin.UnitTestsPlugin

apply plugin: "com.github.ben-manes.versions"
apply plugin: "org.jlleitschuh.gradle.ktlint"
apply plugin: 'io.github.gradle-nexus.publish-plugin'
apply plugin: 'binary-compatibility-validator'
apply plugin: 'org.jetbrains.dokka'
apply from: "${rootDir}/scripts/sample-app-versioner.gradle"
apply plugin: UnitTestsPlugin

buildscript {
    repositories {
        maven { url "https://plugins.gradle.org/m2/" }
        google()
        mavenCentral()
        maven {
            url 'https://developer.huawei.com/repo/'
            content {
                includeGroup("com.huawei.agconnect")
            }
        }
    }

    dependencies {
        classpath Dependencies.androidGradlePlugin
        classpath Dependencies.kotlinGradlePlugin
        classpath Dependencies.googleServicesPlugin
        classpath Dependencies.androidJunit5GradlePlugin
        classpath Dependencies.gitversionerPlugin
        classpath Dependencies.firebaseCrashlyticsPlugin
        classpath Dependencies.ktlintPlugin
        classpath Dependencies.gradleVersionsPlugin
        classpath Dependencies.navigationSafeArgsGradlePlugin
        classpath Dependencies.gradleNexusPublishPlugin
        classpath Dependencies.dokka
        classpath Dependencies.kotlinBinaryValidator
        classpath Dependencies.huaweiPlugin
        classpath Dependencies.shot
<<<<<<< HEAD
        classpath 'org.jetbrains.kotlin:kotlin-gradle-plugin:1.6.0'
=======
        classpath Dependencies.ksp
>>>>>>> ac7a04de
    }
}

allprojects {
    repositories {
        google()
        mavenCentral()
        maven {
            url "https://jitpack.io"
            content {
                includeModule("com.github.chrisbanes", "PhotoView")
                includeModule("com.github.duanhong169", "drawabletoolbox")

                // https://github.com/brianwernick/ExoMedia/issues/723
                includeModule("com.github.brianwernick", "ExoMedia")

                // https://github.com/stfalcon-studio/StfalconImageViewer/issues/69
                includeModule("com.github.stfalcon-studio", "StfalconImageViewer")
            }
        }
    }
}

unitTestDebugScript {
    outputPath = "unit-tests-command.sh"
}

task clean(type: Delete) {
    delete rootProject.buildDir
}

dependencyUpdates {
    rejectVersionIf {
        Dependencies.isStable(it.currentVersion) && Dependencies.isNonStable(it.candidate.version)
    }
}

apiValidation {
    ignoredPackages += [
            'com/getstream/sdk/chat/databinding',
            'io/getstream/chat/android/ui/databinding',
    ]

    ignoredProjects += [
            'stream-chat-android-docs',
            'stream-chat-android-sample',
            'stream-chat-android-ui-components-sample',
            'stream-chat-android-test',
            'stream-chat-android-compose-sample',
    ]

    nonPublicMarkers += [
            'io.getstream.chat.android.core.internal.InternalStreamChatApi',
    ]
}

apply from: "${rootDir}/scripts/publish-root.gradle"<|MERGE_RESOLUTION|>--- conflicted
+++ resolved
@@ -37,11 +37,7 @@
         classpath Dependencies.kotlinBinaryValidator
         classpath Dependencies.huaweiPlugin
         classpath Dependencies.shot
-<<<<<<< HEAD
-        classpath 'org.jetbrains.kotlin:kotlin-gradle-plugin:1.6.0'
-=======
         classpath Dependencies.ksp
->>>>>>> ac7a04de
     }
 }
 
