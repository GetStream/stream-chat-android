--- conflicted
+++ resolved
@@ -1,6 +1,5 @@
 package io.getstream.chat.android.core.poc
 
-import io.getstream.chat.android.core.poc.app.App
 import io.getstream.chat.android.core.poc.library.*
 import io.getstream.chat.android.core.poc.library.api.QueryChannelsResponse
 import io.getstream.chat.android.core.poc.library.events.ChatEvent
@@ -24,28 +23,20 @@
     val apiKey = "api-key"
     val serverErrorCode = 500
 
-    lateinit var app: App
     lateinit var api: ChatApi
-    lateinit var anonymousApi: ChatApi
     lateinit var socket: ChatSocket
     lateinit var client: ChatClient
     lateinit var retrofitApi: RetrofitApi
 
     @Before
     fun before() {
-        app = Mockito.mock(App::class.java)
         api = Mockito.mock(ChatApi::class.java)
-        anonymousApi = Mockito.mock(ChatApi::class.java)
         socket = Mockito.mock(ChatSocket::class.java)
         retrofitApi = Mockito.mock(RetrofitApi::class.java)
-        client = ChatClientImpl(ChatApiImpl(apiKey, retrofitApi, JsonParserImpl(), app), socket)
+        client = ChatClientImpl(ChatApiImpl(apiKey, retrofitApi, JsonParserImpl()), socket)
 
         Mockito.`when`(socket.connect(user, tokenProvider)).thenReturn(SuccessCall(connection))
 
-<<<<<<< HEAD
-        api.anonymousAuth = false
-=======
->>>>>>> 1818919e
         client.setUser(user, tokenProvider)
     }
 
