package io.getstream.chat.android.core.poc.app

import android.app.Application
import com.facebook.stetho.Stetho
import io.getstream.chat.android.core.poc.BuildConfig
import io.getstream.chat.android.core.poc.app.cache.AppDatabase
import io.getstream.chat.android.core.poc.app.common.KeyValue
import io.getstream.chat.android.core.poc.app.repositories.ChannelsRepositoryLive
import io.getstream.chat.android.core.poc.app.repositories.ChannelsRepositoryRx
import io.getstream.chat.android.core.poc.app.repositories.ChannelsRepositorySync
import io.getstream.chat.android.core.poc.library.ChatClient
import io.getstream.chat.android.core.poc.library.ChatClientBuilder
import io.getstream.chat.android.core.poc.library.api.ApiClientOptions
import io.getstream.chat.android.core.poc.library.logger.StreamChatLogger
import io.getstream.chat.android.core.poc.library.logger.StreamLogger
import io.getstream.chat.android.core.poc.library.logger.StreamLoggerHandler
import io.getstream.chat.android.core.poc.library.logger.StreamLoggerLevel

class App : Application() {

<<<<<<< HEAD
    private val apiKey = "d2q3juekvgsf"
    private val apiOptions = ApiClientOptions.Builder()
        .baseURL("chat-us-east-staging.stream-io-api.com")
        .cdnUrl("chat-us-east-staging.stream-io-api.com")
        .timeout(10000)
        .cdnTimeout(10000)
        .build()
=======
    companion object {
        lateinit var client: ChatClient
        lateinit var channelsRepositorySync: ChannelsRepositorySync
        lateinit var channelsRepositoryRx: ChannelsRepositoryRx
        lateinit var channelsRepositoryLive: ChannelsRepositoryLive
        lateinit var db: AppDatabase
        lateinit var cache: ChannelsCache
        lateinit var keyValue: KeyValue
    }

    private lateinit var logger: StreamLogger
>>>>>>> 1818919e

    override fun onCreate() {
        super.onCreate()

<<<<<<< HEAD
        db = AppDatabase.getInstance(this)

        client = ChatClientBuilder(apiKey, apiOptions).build()
=======
        Stetho.initializeWithDefaults(this)

        db = AppDatabase.getInstance(this)

        val apiKey = "d2q3juekvgsf"

        val apiOptions = ApiClientOptions.Builder()
            .baseURL("chat-us-east-staging.stream-io-api.com")
            .cdnUrl("chat-us-east-staging.stream-io-api.com")
            .timeout(10000)
            .cdnTimeout(10000)
            .build()

        setupLogger()

        client = ChatClientBuilder(apiKey, apiOptions, logger).build()
>>>>>>> 1818919e
        keyValue = KeyValue(this)
        cache = ChannelsCache(db.channels())

        channelsRepositorySync = ChannelsRepositorySync(client, cache)
        channelsRepositoryRx = ChannelsRepositoryRx(client, cache)
        channelsRepositoryLive = ChannelsRepositoryLive(client, cache)
    }

    private fun setupLogger() {
        val loggerHandler: StreamLoggerHandler = object : StreamLoggerHandler {
            override fun logT(throwable: Throwable) {
                // display throwable logs here
            }

            override fun logT(className: String, throwable: Throwable) {
                // display throwable logs here
            }

            override fun logI(className: String, message: String) {
                // display info logs here
            }

            override fun logD(className: String, message: String) {
                // display debug logs here
            }

            override fun logW(className: String, message: String) {
                // display warning logs here
            }

            override fun logE(className: String, message: String) {
                // display error logs here
            }
        }

        logger = StreamChatLogger.Builder()
            .loggingLevel(if (BuildConfig.DEBUG) StreamLoggerLevel.ALL else StreamLoggerLevel.NOTHING)
            .setLoggingHandler(loggerHandler)
            .build()
    }
}<|MERGE_RESOLUTION|>--- conflicted
+++ resolved
@@ -18,15 +18,6 @@
 
 class App : Application() {
 
-<<<<<<< HEAD
-    private val apiKey = "d2q3juekvgsf"
-    private val apiOptions = ApiClientOptions.Builder()
-        .baseURL("chat-us-east-staging.stream-io-api.com")
-        .cdnUrl("chat-us-east-staging.stream-io-api.com")
-        .timeout(10000)
-        .cdnTimeout(10000)
-        .build()
-=======
     companion object {
         lateinit var client: ChatClient
         lateinit var channelsRepositorySync: ChannelsRepositorySync
@@ -38,16 +29,10 @@
     }
 
     private lateinit var logger: StreamLogger
->>>>>>> 1818919e
 
     override fun onCreate() {
         super.onCreate()
 
-<<<<<<< HEAD
-        db = AppDatabase.getInstance(this)
-
-        client = ChatClientBuilder(apiKey, apiOptions).build()
-=======
         Stetho.initializeWithDefaults(this)
 
         db = AppDatabase.getInstance(this)
@@ -64,10 +49,8 @@
         setupLogger()
 
         client = ChatClientBuilder(apiKey, apiOptions, logger).build()
->>>>>>> 1818919e
         keyValue = KeyValue(this)
         cache = ChannelsCache(db.channels())
-
         channelsRepositorySync = ChannelsRepositorySync(client, cache)
         channelsRepositoryRx = ChannelsRepositoryRx(client, cache)
         channelsRepositoryLive = ChannelsRepositoryLive(client, cache)
