--- conflicted
+++ resolved
@@ -64,12 +64,8 @@
             .addInterceptor(HttpLoggingInterceptor().apply {
                 level = HttpLoggingInterceptor.Level.BODY
             })
-<<<<<<< HEAD
             .addInterceptor(TokenAuthInterceptor(config, jsonParser))
-=======
-            .addInterceptor(TokenAuthInterceptor(tokenProvider, anonymousAuth, jsonParser))
             .addNetworkInterceptor(StethoInterceptor())
->>>>>>> 1818919e
 
         val builder = Retrofit.Builder()
             .baseUrl(endpoint)
@@ -77,4 +73,6 @@
 
         return jsonParser.configRetrofit(builder).build()
     }
+
+
 }