--- conflicted
+++ resolved
@@ -87,142 +87,12 @@
     }
 
     @Test
-    fun `If is not media attachmentShould add attachments to selected file attachments adapter`() {
+    fun `If is not media Should add attachments to selected file attachments adapter`() {
         val attachment = createAttachmentMetaDataWithAttachment(attachment = createAttachment(type = ModelType.attach_file))
 
         sut.selectAttachment(attachment)
 
         verify(selectedFileAttachmentAdapter).setAttachments(argThat { contains(attachment) })
-    }
-
-    @Test
-    fun `Should clear media selected attachments when setting non media adapter`() {
-        val attachment =
-            createAttachmentMetaDataWithAttachment(attachment = createAttachment(type = ModelType.attach_image))
-        val sut = Fixture().givenSelectedAttachmentsState(setOf(attachment)).please()
-
-        sut.setSelectedAttachmentAdapter(null, false)
-
-        sut.selectedAttachments.isEmpty() shouldBe true
-    }
-
-    @Test
-    fun `Should not clear selected attachments when setting adapter of the same type`() {
-        val attachment =
-            createAttachmentMetaDataWithAttachment(attachment = createAttachment(type = ModelType.attach_image))
-        val sut = Fixture().givenSelectedAttachmentsState(setOf(attachment)).please()
-
-        sut.setSelectedAttachmentAdapter(null, true)
-
-        sut.selectedAttachments.isEmpty() shouldBe false
-    }
-
-    @Test
-    fun `Should set already selected non media attachments when setting non media adapter`() {
-        val attachment =
-            createAttachmentMetaDataWithAttachment(attachment = createAttachment(type = ModelType.attach_file))
-        val sut = Fixture().givenSelectedAttachmentsState(setOf(attachment)).please()
-
-        sut.setSelectedAttachmentAdapter(null, false)
-
-        verify(selectedFileAttachmentAdapter).setAttachments(argThat { contains(attachment) })
-    }
-
-    @Test
-    fun `Should show selected file attachments when setting non media adapter`() {
-        sut.setSelectedAttachmentAdapter(null, false)
-
-        verify(view).showSelectedFileAttachments(selectedFileAttachmentAdapter)
-    }
-
-    @Test
-    fun `Should clear media adapter when setting non media adapter`() {
-        sut.setSelectedAttachmentAdapter(null, false)
-
-        verify(selectedMediaAttachmentAdapter).clear()
-    }
-
-    @Test
-    fun `Should clear non media selected attachments when setting media adapter`() {
-        val attachment =
-            createAttachmentMetaDataWithAttachment(attachment = createAttachment(type = ModelType.attach_file))
-        val sut = Fixture().givenSelectedAttachmentsState(setOf(attachment)).please()
-
-        sut.setSelectedAttachmentAdapter(null, true)
-
-        sut.selectedAttachments.isEmpty() shouldBe true
-    }
-
-    @Test
-    fun `Should set already selected media attachments when setting media adapter`() {
-        val attachment =
-            createAttachmentMetaDataWithAttachment(attachment = createAttachment(type = ModelType.attach_image))
-        val sut = Fixture().givenSelectedAttachmentsState(setOf(attachment)).please()
-
-        sut.setSelectedAttachmentAdapter(null, true)
-
-        verify(selectedMediaAttachmentAdapter).setAttachments(argThat { contains(attachment) })
-    }
-
-    @Test
-    fun `Should show selected media attachments when setting media adapter`() {
-        sut.setSelectedAttachmentAdapter(null, true)
-
-        verify(view).showSelectedMediaAttachments(selectedMediaAttachmentAdapter)
-    }
-
-    @Test
-    fun `Should clear files adapter when setting media adapter`() {
-        sut.setSelectedAttachmentAdapter(null, true)
-
-        verify(selectedFileAttachmentAdapter).clear()
-    }
-
-    @Test
-    fun `Should clear media selected attachments when selecting attachments from Uri list`() {
-        val attachment =
-            createAttachmentMetaDataWithAttachment(attachment = createAttachment(type = ModelType.attach_image))
-        val sut = Fixture().givenSelectedAttachmentsState(setOf(attachment)).please()
-
-        sut.selectAttachmentsFromUriList(emptyList())
-
-        sut.selectedAttachments.isEmpty() shouldBe true
-    }
-
-    @Test
-    fun `Should set already selected non media attachments when selecting attachments from Uri list`() {
-        val attachment =
-            createAttachmentMetaDataWithAttachment(attachment = createAttachment(type = ModelType.attach_file))
-        val sut = Fixture().givenSelectedAttachmentsState(setOf(attachment)).please()
-
-        sut.selectAttachmentsFromUriList(emptyList())
-
-        verify(selectedFileAttachmentAdapter).setAttachments(argThat { contains(attachment) })
-    }
-
-    @Test
-    fun `Should show selected file attachments when selecting attachments from Uri list`() {
-        sut.selectAttachmentsFromUriList(emptyList())
-
-        verify(view).showSelectedFileAttachments(selectedFileAttachmentAdapter)
-    }
-
-    @Test
-    fun `Should clear media adapter when selecting attachments from Uri list`() {
-        sut.selectAttachmentsFromUriList(emptyList())
-
-        verify(selectedMediaAttachmentAdapter).clear()
-    }
-
-    @Test
-    fun `Should csomething when selecting attachments from Uri list`() {
-        val attachment =
-            createAttachmentMetaDataWithAttachment(attachment = createAttachment(type = ModelType.attach_file))
-        val sut = Fixture().givenAttachmentsFromUriState(listOf(attachment)).please()
-        val list = listOf(Uri.parse(""))
-        sut.selectAttachmentsFromUriList(list)
-
-        verify(storageHelper).getAttachmentsFromUriList(any(), eq(list))
     }
 
     @Test
@@ -374,20 +244,6 @@
             return this
         }
 
-<<<<<<< HEAD
-        fun givenSelectedAttachmentsState(selectedAttachments: Set<AttachmentMetaData>): Fixture {
-            attachmentsController.setSelectedAttachments(selectedAttachments)
-=======
-        fun givenFileAttachmentsState(totalFileAttachments: List<AttachmentMetaData>): Fixture {
-            When calling storageHelper.getFileAttachments(
-                any(),
-                any()
-            ) doReturn totalFileAttachments
-            attachmentsController.onClickOpenFileSelectView(mock(), mock())
->>>>>>> 951e4c84
-            return this
-        }
-
         fun givenSelectedAttachmentsState(selectedAttachments: Set<AttachmentMetaData>): Fixture {
             attachmentsController.setSelectedAttachments(selectedAttachments)
             return this
