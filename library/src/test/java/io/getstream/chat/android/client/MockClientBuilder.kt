--- conflicted
+++ resolved
@@ -6,17 +6,14 @@
 import io.getstream.chat.android.client.api.ChatClientConfig
 import io.getstream.chat.android.client.api.models.RetrofitApi
 import io.getstream.chat.android.client.api.models.RetrofitCdnApi
-<<<<<<< HEAD
-import io.getstream.chat.android.client.notifications.NotificationsManager
-import io.getstream.chat.android.client.notifications.StreamNotificationsManager
-=======
 import io.getstream.chat.android.client.events.ConnectedEvent
 import io.getstream.chat.android.client.logger.ChatLogLevel
 import io.getstream.chat.android.client.models.User
 import io.getstream.chat.android.client.notifications.ChatNotifications
 import io.getstream.chat.android.client.notifications.options.ChatNotificationConfig
 import io.getstream.chat.android.client.parser.ChatParserImpl
->>>>>>> 81871779
+import io.getstream.chat.android.client.notifications.NotificationsManager
+import io.getstream.chat.android.client.notifications.StreamNotificationsManager
 import io.getstream.chat.android.client.socket.ChatSocket
 import io.getstream.chat.android.client.utils.observable.JustObservable
 import org.mockito.Mockito
@@ -45,27 +42,12 @@
     lateinit var socket: ChatSocket
     lateinit var retrofitApi: RetrofitApi
     lateinit var retrofitCdnApi: RetrofitCdnApi
-<<<<<<< HEAD
-    lateinit var notificationsManager: NotificationsManager
-=======
     lateinit var notificationsManager: ChatNotifications
->>>>>>> 81871779
 
     private lateinit var client: ChatClient
 
     fun build(): ChatClient {
 
-<<<<<<< HEAD
-        val config = ChatConfig.Builder()
-            .apiKey(apiKey)
-            .token(token)
-            .build()
-        val logger = Mockito.mock(StreamLogger::class.java)
-        notificationsManager = Mockito.mock(NotificationsManager::class.java)
-        socket = Mockito.mock(ChatSocket::class.java)
-        retrofitApi = Mockito.mock(RetrofitApi::class.java)
-        retrofitCdnApi = Mockito.mock(RetrofitCdnApi::class.java)
-=======
         val context = mock(Context::class.java)
 
         val config = ChatClientConfig(
@@ -83,7 +65,6 @@
         retrofitApi = mock(RetrofitApi::class.java)
         retrofitCdnApi = mock(RetrofitCdnApi::class.java)
         notificationsManager = mock(ChatNotifications::class.java)
->>>>>>> 81871779
         api = ChatApiImpl(
             retrofitApi,
             retrofitCdnApi,
@@ -93,11 +74,7 @@
 
         Mockito.`when`(socket.events()).thenReturn(JustObservable(connectedEvent))
 
-<<<<<<< HEAD
-        client = ChatClientImpl(api, socket, config, logger, notificationsManager)
-=======
         client = ChatClientImpl(config, api, socket, notificationsManager)
->>>>>>> 81871779
         client.setUser(user)
 
         return client
