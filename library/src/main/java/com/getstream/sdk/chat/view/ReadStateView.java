package com.getstream.sdk.chat.view;

import android.annotation.SuppressLint;
import android.content.Context;
import android.graphics.Typeface;
import android.util.AttributeSet;
import android.util.TypedValue;
import android.view.Gravity;
import android.widget.RelativeLayout;
import android.widget.TextView;

import com.bumptech.glide.Glide;
import com.getstream.sdk.chat.R;
import com.getstream.sdk.chat.rest.User;
import com.getstream.sdk.chat.rest.response.ChannelUserRead;
import com.getstream.sdk.chat.utils.Utils;
import com.getstream.sdk.chat.utils.roundedImageView.CircularImageView;

import java.util.Collections;
import java.util.List;

public class ReadStateView<STYLE extends BaseStyle> extends RelativeLayout {
    STYLE style;
    boolean isIncoming;
    private List<ChannelUserRead> reads;

    public ReadStateView(Context context) {
        super(context);

    }

    public ReadStateView(Context context, AttributeSet attrs) {
        super(context, attrs);

    }

    public void setReads(List<ChannelUserRead> reads, boolean isIncoming, STYLE style) {
        this.reads = reads;
        this.style = style;
        this.isIncoming = isIncoming;
        init();
    }

    @SuppressLint("ResourceType")
    private void init() {
        removeAllViews();
        if (!style.isShowReadState()
                || reads == null
                || reads.isEmpty()) return;

        // Show the icon of the user who was last to read...
        Collections.sort(reads, (ChannelUserRead o1, ChannelUserRead o2) -> o2.getLastRead().compareTo(o1.getLastRead()));

        User user = reads.get(0).getUser();
        String image = user.getImage();
        // Avatar
        CircularImageView imageView = new CircularImageView(getContext());

        imageView.setPlaceholder(user.getInitials(),
                style.getAvatarBackGroundColor(),
                style.getAvatarInitialTextColor());
        imageView.setPlaceholderTextSize(TypedValue.COMPLEX_UNIT_PX,
                (style.getReadStateTextSize()),
                style.getAvatarInitialTextStyle());
<<<<<<< HEAD

        if (!Utils.isSVGImage(image))
            Glide.with(getContext())
                .load(image)
                .into(imageView);
=======
        if (!Utils.isSVGImage(image))
            Glide.with(getContext())
                    .load(image)
                    .into(imageView);
>>>>>>> c98bd2c5

        RelativeLayout.LayoutParams avatarParams = new RelativeLayout.LayoutParams(
                (style.getReadStateAvatarWidth()),
                (style.getReadStateAvatarHeight()));

        RelativeLayout.LayoutParams textParams = new RelativeLayout.LayoutParams(
                LayoutParams.WRAP_CONTENT,
                (style.getReadStateAvatarHeight()));
        imageView.setId(1);

        if (reads.size() < 2) {
            imageView.setLayoutParams(avatarParams);
            addView(imageView);
            return;
        }
        // Count Text
        TextView textView = new TextView(getContext());
        textView.setText(String.valueOf(reads.size()));
        textView.setTextColor(style.getReadStateTextColor());
        textView.setTextSize(TypedValue.COMPLEX_UNIT_PX, style.getReadStateTextSize());
        textView.setTypeface(Typeface.DEFAULT, style.getReadStateTextStyle());
        textView.setGravity(Gravity.CENTER);
        textView.setId(2);

        if (isIncoming) {
            textParams.addRule(RelativeLayout.RIGHT_OF, imageView.getId());
            textParams.setMarginStart(getContext().getResources().getDimensionPixelOffset(R.dimen.stream_composer_stroke_width));
        } else {
            avatarParams.addRule(RelativeLayout.RIGHT_OF, textView.getId());
            avatarParams.setMarginStart(getContext().getResources().getDimensionPixelOffset(R.dimen.stream_composer_stroke_width));
        }
        imageView.setLayoutParams(avatarParams);
        textView.setLayoutParams(textParams);
        addView(textView);
        addView(imageView);
    }
}<|MERGE_RESOLUTION|>--- conflicted
+++ resolved
@@ -62,18 +62,11 @@
         imageView.setPlaceholderTextSize(TypedValue.COMPLEX_UNIT_PX,
                 (style.getReadStateTextSize()),
                 style.getAvatarInitialTextStyle());
-<<<<<<< HEAD
 
-        if (!Utils.isSVGImage(image))
-            Glide.with(getContext())
-                .load(image)
-                .into(imageView);
-=======
         if (!Utils.isSVGImage(image))
             Glide.with(getContext())
                     .load(image)
                     .into(imageView);
->>>>>>> c98bd2c5
 
         RelativeLayout.LayoutParams avatarParams = new RelativeLayout.LayoutParams(
                 (style.getReadStateAvatarWidth()),
