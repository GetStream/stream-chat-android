package com.getstream.sdk.chat.rest;

import android.text.TextUtils;

import androidx.annotation.Nullable;

import com.getstream.sdk.chat.StreamChat;
import com.getstream.sdk.chat.model.Attachment;
import com.getstream.sdk.chat.model.Reaction;
import com.getstream.sdk.chat.utils.Global;
import com.google.gson.annotations.Expose;
import com.google.gson.annotations.SerializedName;

import java.text.DateFormat;
import java.text.ParseException;
import java.text.SimpleDateFormat;
import java.util.Calendar;
import java.util.Date;
import java.util.List;
import java.util.Map;
import java.util.TimeZone;

/**
 * A message
 */
public class Message {
    @SerializedName("id")
    @Expose
    private String id;

    @SerializedName("text")
    @Expose
    private String text;

    @SerializedName("html")
    @Expose
    private String html;

    @SerializedName("type")
    @Expose
    private String type;

    @SerializedName("user")
    @Expose
    private User user;

    @SerializedName("attachments")
    @Expose
    private List<Attachment> attachments;

    @SerializedName("latest_reactions")
    @Expose
    private List<Reaction> latestReactions;

    @SerializedName("own_reactions")
    @Expose
    private List<Reaction> ownReactions;

    @SerializedName("reply_count")
    @Expose
    private int replyCount;

    @SerializedName("created_at")
    @Expose
    private Date createdAt;

    @SerializedName("updated_at")
    @Expose
    private Date updatedAt;

    @SerializedName("deleted_at")
    @Expose
    private Date deletedAt;

    @SerializedName("mentioned_users")
    @Expose
    private List<User> mentionedUsers;

    @SerializedName("reaction_counts")
    @Expose
    private Map<String, Integer> reactionCounts;

    @SerializedName("parent_id")
    @Expose
    private String parentId;

    @SerializedName("command")
    @Expose
    private String command;

    @SerializedName("command_info")
    @Expose
    private Map<String, String> commandInfo;

    // region Getter & Setter
    public String getId() {
        return id;
    }

    public void setId(String id) {
        this.id = id;
    }

    public void setText(String text) {
        this.text = text;
    }

    public String getText() {
        return text;
    }

    public String getHtml() {
        return html;
    }

    public void setHtml(String html) {
        this.html = html;
    }

    public String getType() {
        return type;
    }

    public void setType(String type) {
        this.type = type;
    }

    public User getUser() {
        return user;
    }

    public void setUser(User user) {
        this.user = user;
    }

    public List<Attachment> getAttachments() {
        return attachments;
    }

    public void setAttachments(List<Attachment> attachments) {
        this.attachments = attachments;
    }

    public List<Reaction> getLatestReactions() {
        return latestReactions;
    }

    public void setLatestReactions(List<Reaction> latestReactions) {
        this.latestReactions = latestReactions;
    }

    public List<Reaction> getOwnReactions() {
        return ownReactions;
    }

    public void setOwnReactions(List<Reaction> ownReactions) {
        this.ownReactions = ownReactions;
    }

    public int getReplyCount() {
        return replyCount;
    }

    public void setReplyCount(int replyCount) {
        this.replyCount = replyCount;
    }


    public List<User> getMentionedUsers() {
        return mentionedUsers;
    }

    public void setMentionedUsers(List<User> mentionedUsers) {
        this.mentionedUsers = mentionedUsers;
    }

    public Map<String, Integer> getReactionCounts() {
        return reactionCounts;
    }

    public void setReactionCounts(Map<String, Integer> reactionCounts) {
        this.reactionCounts = reactionCounts;
    }

    public Date getCreatedAt() {
        return createdAt;
    }

    public void setCreatedAt(Date createdAt) {
        this.createdAt = createdAt;
    }

    public Date getUpdatedAt() {
        return updatedAt;
    }

    public Date getDeletedAt() {
        return deletedAt;
    }

    public String getParentId() {
        return parentId;
    }

    public void setParent_id(String parentId) {
        this.parentId = parentId;
    }

    public String getCommand() {
        return command;
    }

    public void setCommand(String command) {
        this.command = command;
    }

    public Map<String, String> getCommandInfo() {
        return commandInfo;
    }

    public void setCommandInfo(Map<String, String> commandInfo) {
        this.commandInfo = commandInfo;
    }

    // endregion




    @Override
    public boolean equals(@Nullable Object obj) {
        if (getClass() != obj.getClass()) {
            return false;
        }
        // we compare based on the CID
        Message otherMessage = (Message) obj;
        return TextUtils.equals(this.getId(), otherMessage.getId());
    }
    // Additional Params
    private Map<String, Object> extraData;
    private boolean isStartDay = false;
    private boolean isYesterday = false;
    private boolean isToday = false;

    private String date, time;
    private boolean isDelivered = false;

    // region Set Date and Time
    public static void setStartDay(List<Message> messages, @Nullable Message preMessage0) {
        if (messages == null) return;
        if (messages.size() == 0) return;

        Message preMessage = (preMessage0 != null) ? preMessage0 : messages.get(0);
        setFormattedDate(preMessage);
        int startIndex = (preMessage0 != null) ? 0 : 1;
        for (int i = startIndex; i < messages.size(); i++) {
            if (i != startIndex) {
                preMessage = messages.get(i - 1);
            }

            Message message = messages.get(i);
            setFormattedDate(message);
            message.setStartDay(!message.getDate().equals(preMessage.getDate()));
        }
    }

    private static void setFormattedDate(Message message) {
        if (message == null || message.getDate() != null) return;
        Global.messageDateFormat.setTimeZone(TimeZone.getTimeZone("GMT"));

        Calendar smsTime = Calendar.getInstance();
        smsTime.setTimeInMillis(message.getCreatedAt().getTime());

        Calendar now = Calendar.getInstance();

        final String timeFormatString = "h:mm aa";
        final String dateTimeFormatString = "EEEE";

        DateFormat timeFormat = new SimpleDateFormat(timeFormatString, Global.locale);
        DateFormat dateFormat1 = new SimpleDateFormat(dateTimeFormatString, Global.locale);
        DateFormat dateFormat2 = new SimpleDateFormat("MMMM dd yyyy", Global.locale);

        if (now.get(Calendar.DATE) == smsTime.get(Calendar.DATE)) {
            message.setToday(true);
            message.setDate("Today");
        } else if (now.get(Calendar.DATE) - smsTime.get(Calendar.DATE) == 1) {
            message.setYesterday(true);
            message.setDate("Yesterday");
        } else if (now.get(Calendar.WEEK_OF_YEAR) == smsTime.get(Calendar.WEEK_OF_YEAR)) {
            message.setDate(dateFormat1.format(message.getCreatedAt()));
        } else {
            message.setDate(dateFormat2.format(message.getCreatedAt()));
        }
        message.setTime(timeFormat.format(message.getCreatedAt()));
    }

    public static String convertDateToString(Date date) {
        Global.messageDateFormat.setTimeZone(TimeZone.getTimeZone("GMT"));
        String timeStr = Global.messageDateFormat.format(date);
        return timeStr;
    }

    public static boolean isCommandMessage(Message message) {
        return message.getText().startsWith("/");
    }

    // Passed Time
    public static String differentTime(String dateStr) {
        if (TextUtils.isEmpty(dateStr)) return null;
        Date lastActiveDate = null;
        try {
            lastActiveDate = Global.messageDateFormat.parse(dateStr);
        } catch (ParseException e) {
            e.printStackTrace();
            return null;
        }

        Date dateTwo = new Date();
        long timeDiff = Math.abs(lastActiveDate.getTime() - dateTwo.getTime()) / 1000;
        String timeElapsed = TimeElapsed(timeDiff);
        String differTime = "";
        if (timeElapsed.contains("Just now"))
            differTime = "Active: " + timeElapsed;
        else
            differTime = "Active: " + timeElapsed + " ago";

        return differTime;
    }

    public static String TimeElapsed(long seconds) {
        String elapsed;
        if (seconds < 60) {
            elapsed = "Just now";
        } else if (seconds < 60 * 60) {
            int minutes = (int) (seconds / 60);
            elapsed = String.valueOf(minutes) + " " + ((minutes > 1) ? "mins" : "min");
        } else if (seconds < 24 * 60 * 60) {
            int hours = (int) (seconds / (60 * 60));
            elapsed = String.valueOf(hours) + " " + ((hours > 1) ? "hours" : "hour");
        } else {
            int days = (int) (seconds / (24 * 60 * 60));
            elapsed = String.valueOf(days) + " " + ((days > 1) ? "days" : "day");
        }
        return elapsed;
    }

    public boolean isYesterday() {
        return isYesterday;
    }

    public void setYesterday(boolean yesterday) {
        isYesterday = yesterday;
    }

    public boolean isToday() {
        return isToday;
    }

    public void setToday(boolean today) {
        isToday = today;
    }

    public boolean isStartDay() {
        return isStartDay;
    }

    public void setStartDay(boolean startDay) {
        isStartDay = startDay;
    }

    public String getDate() {
        return date;
    }

    public void setDate(String date) {
        this.date = date;
    }

    public String getTime() {
        return time;
    }

    public void setTime(String time) {
        this.time = time;
    }

    public boolean isDelivered() {
        return isDelivered;
    }

    public void setDelivered(boolean delivered) {
        isDelivered = delivered;
    }

<<<<<<< HEAD
    // TODO: this is for ModelView to do
    public boolean isIncoming() {
        return true;
        //        return !this.getUser().getId().equals(StreamChat.getInstance().getUserId());
    }

    public boolean isTheirs() {
        return this.isIncoming();
    }

    public boolean isMine() {
        return !this.isIncoming();
    }
=======
    public String getId() {
        return id;
    }

    public void setId(String id) {
        this.id = id;
    }

    public void setText(String text) {
        this.text = text;
    }

    public String getText() {
        return text;
    }

    public String getHtml() {
        return html;
    }

    public void setHtml(String html) {
        this.html = html;
    }

    public String getType() {
        return type;
    }

    public void setType(String type) {
        this.type = type;
    }

    public User getUser() {
        return user;
    }

    public void setUser(User user) {
        this.user = user;
    }

    public List<Attachment> getAttachments() {
        return attachments;
    }

    public void setAttachments(List<Attachment> attachments) {
        this.attachments = attachments;
    }

    public List<Reaction> getLatestReactions() {
        return latestReactions;
    }

    public void setLatestReactions(List<Reaction> latestReactions) {
        this.latestReactions = latestReactions;
    }

    public List<Reaction> getOwnReactions() {
        return ownReactions;
    }

    public void setOwnReactions(List<Reaction> ownReactions) {
        this.ownReactions = ownReactions;
    }

    public int getReplyCount() {
        return replyCount;
    }

    public void setReplyCount(int replyCount) {
        this.replyCount = replyCount;
    }


    public List<User> getMentionedUsers() {
        return mentionedUsers;
    }

    public void setMentionedUsers(List<User> mentionedUsers) {
        this.mentionedUsers = mentionedUsers;
    }

    public Map<String, Integer> getReactionCounts() {
        return reactionCounts;
    }

    public void setReactionCounts(Map<String, Integer> reactionCounts) {
        this.reactionCounts = reactionCounts;
    }

    public Date getCreatedAt() {
        return createdAt;
    }

    public void setCreatedAt(Date createdAt) {
        this.createdAt = createdAt;
    }

    public Date getUpdatedAt() {
        return updatedAt;
    }

    public Date getDeletedAt() {
        return deletedAt;
    }

    public String getParentId() {
        return parentId;
    }

    public void setParent_id(String parentId) {
        this.parentId = parentId;
    }

    public String getCommand() {
        return command;
    }

    public void setCommand(String command) {
        this.command = command;
    }

    public Map<String, String> getCommandInfo() {
        return commandInfo;
    }

    public void setCommandInfo(Map<String, String> commandInfo) {
        this.commandInfo = commandInfo;
    }

>>>>>>> 8132aa01
}<|MERGE_RESOLUTION|>--- conflicted
+++ resolved
@@ -92,137 +92,7 @@
     @Expose
     private Map<String, String> commandInfo;
 
-    // region Getter & Setter
-    public String getId() {
-        return id;
-    }
-
-    public void setId(String id) {
-        this.id = id;
-    }
-
-    public void setText(String text) {
-        this.text = text;
-    }
-
-    public String getText() {
-        return text;
-    }
-
-    public String getHtml() {
-        return html;
-    }
-
-    public void setHtml(String html) {
-        this.html = html;
-    }
-
-    public String getType() {
-        return type;
-    }
-
-    public void setType(String type) {
-        this.type = type;
-    }
-
-    public User getUser() {
-        return user;
-    }
-
-    public void setUser(User user) {
-        this.user = user;
-    }
-
-    public List<Attachment> getAttachments() {
-        return attachments;
-    }
-
-    public void setAttachments(List<Attachment> attachments) {
-        this.attachments = attachments;
-    }
-
-    public List<Reaction> getLatestReactions() {
-        return latestReactions;
-    }
-
-    public void setLatestReactions(List<Reaction> latestReactions) {
-        this.latestReactions = latestReactions;
-    }
-
-    public List<Reaction> getOwnReactions() {
-        return ownReactions;
-    }
-
-    public void setOwnReactions(List<Reaction> ownReactions) {
-        this.ownReactions = ownReactions;
-    }
-
-    public int getReplyCount() {
-        return replyCount;
-    }
-
-    public void setReplyCount(int replyCount) {
-        this.replyCount = replyCount;
-    }
-
-
-    public List<User> getMentionedUsers() {
-        return mentionedUsers;
-    }
-
-    public void setMentionedUsers(List<User> mentionedUsers) {
-        this.mentionedUsers = mentionedUsers;
-    }
-
-    public Map<String, Integer> getReactionCounts() {
-        return reactionCounts;
-    }
-
-    public void setReactionCounts(Map<String, Integer> reactionCounts) {
-        this.reactionCounts = reactionCounts;
-    }
-
-    public Date getCreatedAt() {
-        return createdAt;
-    }
-
-    public void setCreatedAt(Date createdAt) {
-        this.createdAt = createdAt;
-    }
-
-    public Date getUpdatedAt() {
-        return updatedAt;
-    }
-
-    public Date getDeletedAt() {
-        return deletedAt;
-    }
-
-    public String getParentId() {
-        return parentId;
-    }
-
-    public void setParent_id(String parentId) {
-        this.parentId = parentId;
-    }
-
-    public String getCommand() {
-        return command;
-    }
-
-    public void setCommand(String command) {
-        this.command = command;
-    }
-
-    public Map<String, String> getCommandInfo() {
-        return commandInfo;
-    }
-
-    public void setCommandInfo(Map<String, String> commandInfo) {
-        this.commandInfo = commandInfo;
-    }
-
-    // endregion
+
 
 
 
@@ -392,21 +262,6 @@
         isDelivered = delivered;
     }
 
-<<<<<<< HEAD
-    // TODO: this is for ModelView to do
-    public boolean isIncoming() {
-        return true;
-        //        return !this.getUser().getId().equals(StreamChat.getInstance().getUserId());
-    }
-
-    public boolean isTheirs() {
-        return this.isIncoming();
-    }
-
-    public boolean isMine() {
-        return !this.isIncoming();
-    }
-=======
     public String getId() {
         return id;
     }
@@ -536,5 +391,4 @@
         this.commandInfo = commandInfo;
     }
 
->>>>>>> 8132aa01
 }