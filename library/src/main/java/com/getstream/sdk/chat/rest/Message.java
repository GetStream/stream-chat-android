--- conflicted
+++ resolved
@@ -136,7 +136,131 @@
     private Map<String, String> commandInfo;
     @TypeConverters({MessageStatusConverter.class})
     private MessageStatus status;
-<<<<<<< HEAD
+    // Additional Params
+    @TypeConverters(ExtraDataConverter.class)
+    private HashMap<String, Object> extraData;
+    private boolean isStartDay = false;
+    private boolean isYesterday = false;
+    private boolean isToday = false;
+    private String date, time;
+
+    public Message() {
+        this.setSyncStatus(Sync.SYNCED);
+    }
+
+    // region Set Date and Time
+    public static void setStartDay(List<Message> messages, @Nullable Message preMessage0) {
+        if (messages == null) return;
+        if (messages.size() == 0) return;
+
+        Message preMessage = (preMessage0 != null) ? preMessage0 : messages.get(0);
+        setFormattedDate(preMessage);
+        int startIndex = (preMessage0 != null) ? 0 : 1;
+        for (int i = startIndex; i < messages.size(); i++) {
+            if (i != startIndex) {
+                preMessage = messages.get(i - 1);
+            }
+
+            Message message = messages.get(i);
+            setFormattedDate(message);
+            message.setStartDay(!message.getDate().equals(preMessage.getDate()));
+        }
+    }
+
+    private static void setFormattedDate(Message message) {
+        if (message == null || message.getDate() != null) return;
+        Utils.messageDateFormat.setTimeZone(TimeZone.getTimeZone("GMT"));
+
+        Calendar smsTime = Calendar.getInstance();
+        smsTime.setTimeInMillis(message.getCreatedAt().getTime());
+
+        Calendar now = Calendar.getInstance();
+
+        final String timeFormatString = "h:mm aa";
+        final String dateTimeFormatString = "EEEE";
+
+        DateFormat timeFormat = new SimpleDateFormat(timeFormatString, Utils.locale);
+        DateFormat dateFormat1 = new SimpleDateFormat(dateTimeFormatString, Utils.locale);
+        DateFormat dateFormat2 = new SimpleDateFormat("MMMM dd yyyy", Utils.locale);
+
+        if (now.get(Calendar.DATE) == smsTime.get(Calendar.DATE)) {
+            message.setToday(true);
+            message.setDate("Today");
+        } else if (now.get(Calendar.DATE) - smsTime.get(Calendar.DATE) == 1) {
+            message.setYesterday(true);
+            message.setDate("Yesterday");
+        } else if (now.get(Calendar.WEEK_OF_YEAR) == smsTime.get(Calendar.WEEK_OF_YEAR)) {
+            message.setDate(dateFormat1.format(message.getCreatedAt()));
+        } else {
+            message.setDate(dateFormat2.format(message.getCreatedAt()));
+        }
+        message.setTime(timeFormat.format(message.getCreatedAt()));
+    }
+
+    public static String convertDateToString(Date date) {
+        Utils.messageDateFormat.setTimeZone(TimeZone.getTimeZone("GMT"));
+        String timeStr = Utils.messageDateFormat.format(date);
+        return timeStr;
+    }
+
+    public static boolean isCommandMessage(Message message) {
+        return message.getText().startsWith("/");
+    }
+
+    public static String differentTime(String dateStr) {
+        if (TextUtils.isEmpty(dateStr)) return null;
+        Date lastActiveDate = null;
+        try {
+            lastActiveDate = Utils.messageDateFormat.parse(dateStr);
+        } catch (ParseException e) {
+            e.printStackTrace();
+            return null;
+        }
+
+        Date dateTwo = new Date();
+        long timeDiff = Math.abs(lastActiveDate.getTime() - dateTwo.getTime()) / 1000;
+        String timeElapsed = TimeElapsed(timeDiff);
+        String differTime = "";
+        if (timeElapsed.contains("Just now"))
+            differTime = "Active: " + timeElapsed;
+        else
+            differTime = "Active: " + timeElapsed + " ago";
+
+        return differTime;
+    }
+
+    public static String TimeElapsed(long seconds) {
+        String elapsed;
+        if (seconds < 60) {
+            elapsed = "Just now";
+        } else if (seconds < 60 * 60) {
+            int minutes = (int) (seconds / 60);
+            elapsed = minutes + " " + ((minutes > 1) ? "mins" : "min");
+        } else if (seconds < 24 * 60 * 60) {
+            int hours = (int) (seconds / (60 * 60));
+            elapsed = hours + " " + ((hours > 1) ? "hours" : "hour");
+        } else {
+            int days = (int) (seconds / (24 * 60 * 60));
+            elapsed = days + " " + ((days > 1) ? "days" : "day");
+        }
+        return elapsed;
+    }
+
+    public String getUserID() {
+        return userID;
+    }
+
+    public void setUserID(String userID) {
+        this.userID = userID;
+    }
+
+    public MessageStatus getStatus() {
+        return status;
+    }
+
+    public void setStatus(MessageStatus status) {
+        this.status = status;
+    }
 
     @Override
     public boolean equals(@Nullable Object obj) {
@@ -153,10 +277,7 @@
         if (!Objects.equals(deletedAt, otherMessage.deletedAt)) {
             return false;
         }
-        if (replyCount != otherMessage.replyCount) {
-            return false;
-        }
-        return true;
+        return replyCount == otherMessage.replyCount;
     }
 
     public Message copy() {
@@ -185,178 +306,6 @@
         return clone;
     }
 
-=======
->>>>>>> ca490998
-    // Additional Params
-    @TypeConverters(ExtraDataConverter.class)
-    private HashMap<String, Object> extraData;
-    private boolean isStartDay = false;
-    private boolean isYesterday = false;
-    private boolean isToday = false;
-    private String date, time;
-
-    public Message() {
-        this.setSyncStatus(Sync.SYNCED);
-    }
-
-    // region Set Date and Time
-    public static void setStartDay(List<Message> messages, @Nullable Message preMessage0) {
-        if (messages == null) return;
-        if (messages.size() == 0) return;
-
-        Message preMessage = (preMessage0 != null) ? preMessage0 : messages.get(0);
-        setFormattedDate(preMessage);
-        int startIndex = (preMessage0 != null) ? 0 : 1;
-        for (int i = startIndex; i < messages.size(); i++) {
-            if (i != startIndex) {
-                preMessage = messages.get(i - 1);
-            }
-
-            Message message = messages.get(i);
-            setFormattedDate(message);
-            message.setStartDay(!message.getDate().equals(preMessage.getDate()));
-        }
-    }
-
-    private static void setFormattedDate(Message message) {
-        if (message == null || message.getDate() != null) return;
-        Utils.messageDateFormat.setTimeZone(TimeZone.getTimeZone("GMT"));
-
-        Calendar smsTime = Calendar.getInstance();
-        smsTime.setTimeInMillis(message.getCreatedAt().getTime());
-
-        Calendar now = Calendar.getInstance();
-
-        final String timeFormatString = "h:mm aa";
-        final String dateTimeFormatString = "EEEE";
-
-        DateFormat timeFormat = new SimpleDateFormat(timeFormatString, Utils.locale);
-        DateFormat dateFormat1 = new SimpleDateFormat(dateTimeFormatString, Utils.locale);
-        DateFormat dateFormat2 = new SimpleDateFormat("MMMM dd yyyy", Utils.locale);
-
-        if (now.get(Calendar.DATE) == smsTime.get(Calendar.DATE)) {
-            message.setToday(true);
-            message.setDate("Today");
-        } else if (now.get(Calendar.DATE) - smsTime.get(Calendar.DATE) == 1) {
-            message.setYesterday(true);
-            message.setDate("Yesterday");
-        } else if (now.get(Calendar.WEEK_OF_YEAR) == smsTime.get(Calendar.WEEK_OF_YEAR)) {
-            message.setDate(dateFormat1.format(message.getCreatedAt()));
-        } else {
-            message.setDate(dateFormat2.format(message.getCreatedAt()));
-        }
-        message.setTime(timeFormat.format(message.getCreatedAt()));
-    }
-
-    public static String convertDateToString(Date date) {
-        Utils.messageDateFormat.setTimeZone(TimeZone.getTimeZone("GMT"));
-        String timeStr = Utils.messageDateFormat.format(date);
-        return timeStr;
-    }
-
-    public static boolean isCommandMessage(Message message) {
-        return message.getText().startsWith("/");
-    }
-
-    public static String differentTime(String dateStr) {
-        if (TextUtils.isEmpty(dateStr)) return null;
-        Date lastActiveDate = null;
-        try {
-            lastActiveDate = Utils.messageDateFormat.parse(dateStr);
-        } catch (ParseException e) {
-            e.printStackTrace();
-            return null;
-        }
-
-        Date dateTwo = new Date();
-        long timeDiff = Math.abs(lastActiveDate.getTime() - dateTwo.getTime()) / 1000;
-        String timeElapsed = TimeElapsed(timeDiff);
-        String differTime = "";
-        if (timeElapsed.contains("Just now"))
-            differTime = "Active: " + timeElapsed;
-        else
-            differTime = "Active: " + timeElapsed + " ago";
-
-        return differTime;
-    }
-
-    public static String TimeElapsed(long seconds) {
-        String elapsed;
-        if (seconds < 60) {
-            elapsed = "Just now";
-        } else if (seconds < 60 * 60) {
-            int minutes = (int) (seconds / 60);
-            elapsed = minutes + " " + ((minutes > 1) ? "mins" : "min");
-        } else if (seconds < 24 * 60 * 60) {
-            int hours = (int) (seconds / (60 * 60));
-            elapsed = hours + " " + ((hours > 1) ? "hours" : "hour");
-        } else {
-            int days = (int) (seconds / (24 * 60 * 60));
-            elapsed = days + " " + ((days > 1) ? "days" : "day");
-        }
-        return elapsed;
-    }
-
-    public String getUserID() {
-        return userID;
-    }
-
-    public void setUserID(String userID) {
-        this.userID = userID;
-    }
-
-    public MessageStatus getStatus() {
-        return status;
-    }
-
-    public void setStatus(MessageStatus status) {
-        this.status = status;
-    }
-
-    @Override
-    public boolean equals(@Nullable Object obj) {
-        if (getClass() != obj.getClass()) {
-            return false;
-        }
-        Message otherMessage = (Message) obj;
-        if (!TextUtils.equals(this.getId(), otherMessage.getId())) {
-            return false;
-        }
-        if (!Objects.equals(updatedAt, otherMessage.updatedAt)) {
-            return false;
-        }
-        if (!Objects.equals(deletedAt, otherMessage.deletedAt)) {
-            return false;
-        }
-        return replyCount == otherMessage.replyCount;
-    }
-
-    public Message copy() {
-        Message clone = new Message();
-        clone.id = id;
-        clone.text = text;
-        clone.html = html;
-        clone.type = type;
-        clone.user = user;
-        clone.attachments = attachments;
-        clone.latestReactions = latestReactions;
-        clone.ownReactions = ownReactions;
-        clone.replyCount = replyCount;
-        clone.createdAt = new Date(createdAt.getTime());
-        if (updatedAt != null) {
-            clone.updatedAt = new Date(updatedAt.getTime());
-        }
-        if (deletedAt != null) {
-            clone.deletedAt = new Date(deletedAt.getTime());
-        }
-        clone.mentionedUsers = mentionedUsers;
-        clone.parentId = parentId;
-        clone.command = command;
-        clone.commandInfo = commandInfo;
-        clone.status = status;
-        return clone;
-    }
-
     public void preStorage() {
         this.userID = this.getUser().getId();
     }
