--- conflicted
+++ resolved
@@ -135,24 +135,12 @@
         clone.ownReactions = ownReactions;
         clone.replyCount = replyCount;
         clone.createdAt = new Date(createdAt.getTime());
-<<<<<<< HEAD
         if (updatedAt != null) {
             clone.updatedAt = new Date(updatedAt.getTime());
         }
-
         if (deletedAt != null) {
             clone.deletedAt = new Date(deletedAt.getTime());
         }
-=======
-        try {
-            clone.updatedAt = new Date(updatedAt.getTime());
-        }catch (Exception e){}
-
-        try {
-            clone.deletedAt = new Date(deletedAt.getTime());
-        }catch (Exception e){}
-
->>>>>>> d25dbfd8
         clone.mentionedUsers = mentionedUsers;
         clone.parentId = parentId;
         clone.command = command;
