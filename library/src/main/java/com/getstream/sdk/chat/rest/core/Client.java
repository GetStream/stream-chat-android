--- conflicted
+++ resolved
@@ -189,7 +189,6 @@
         }
     }
 
-<<<<<<< HEAD
     public Storage storage() {
         return Storage.getStorage(getContext(), this.offlineStorage);
     }
@@ -198,8 +197,6 @@
         this(apiKey, new ApiClientOptions(), null);
     }
 
-=======
->>>>>>> 514b7ca3
     public String getApiKey() {
         return apiKey;
     }
