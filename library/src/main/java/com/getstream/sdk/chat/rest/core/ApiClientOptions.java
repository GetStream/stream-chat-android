--- conflicted
+++ resolved
@@ -18,31 +18,6 @@
         this(defaultURL, defaultTimeout);
     }
 
-<<<<<<< HEAD
-    public static class Builder {
-        private ApiClientOptions options;
-
-        public Builder() {
-            this.options = new ApiClientOptions();
-        }
-
-        public Builder Timeout(int timeout) {
-            options.timeout = timeout;
-            return this;
-        }
-
-        public Builder BaseURL(String baseURL) {
-            options.baseURL = baseURL;
-            return this;
-        }
-
-        public ApiClientOptions build() {
-            return options;
-        }
-    }
-
-=======
->>>>>>> ca490998
     public String getHttpURL() {
         return "https://" + baseURL + "/";
     }
@@ -54,8 +29,6 @@
     public int getTimeout() {
         return timeout;
     }
-<<<<<<< HEAD
-=======
 
     public static class Builder {
         private ApiClientOptions options;
@@ -78,5 +51,4 @@
             return options;
         }
     }
->>>>>>> ca490998
 }