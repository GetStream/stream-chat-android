package com.getstream.sdk.chat.view.activity;

import android.content.Intent;
import android.os.Bundle;
import android.util.Log;
import android.view.View;
import android.webkit.*;
import android.widget.ProgressBar;

import com.getstream.sdk.chat.R;
import com.getstream.sdk.chat.StreamChat;
import com.getstream.sdk.chat.rest.core.Client;
import com.getstream.sdk.chat.utils.Utils;

import androidx.appcompat.app.AppCompatActivity;

/**
 * An Activity showing attachments such as PDF and Office documents.
 */
public class AttachmentDocumentActivity extends AppCompatActivity {
    private final static String TAG = AttachmentDocumentActivity.class.getSimpleName();

    WebView webView;
    ProgressBar progressBar;

    int reloadCount = 0;
    final int maxReloadCount = 5;

    @Override
    protected void onCreate(Bundle savedInstanceState) {
        super.onCreate(savedInstanceState);
        setContentView(R.layout.stream_activity_attachment_document);
        webView = findViewById(R.id.webView);
        progressBar = findViewById(R.id.progressBar);
        configUIs();
        init();
    }

    private void init() {
        Intent intent = getIntent();
        String filePath = intent.getStringExtra("url");
        loadDocument(filePath);
    }

    private void configUIs() {
        // WebView
        webView.getSettings().setJavaScriptEnabled(true);
        webView.getSettings().setLoadWithOverviewMode(true);
        webView.getSettings().setUseWideViewPort(true);
        webView.getSettings().setBuiltInZoomControls(true);
        webView.getSettings().setPluginState(WebSettings.PluginState.ON);
        webView.setWebViewClient(new AppWebViewClients());
    }

    /**
     * Load document as url
     *
     * @param url document url
     */
    public void loadDocument(String url) {
        progressBar.setVisibility(View.VISIBLE);

        if (StreamChat.isConnected()) {
            Client client = StreamChat.getInstance(this);
            webView.loadUrl("https://docs.google.com/gview?embedded=true&url=" + client.getUploadStorage().signFileUrl(url));
        } else {
            finish();
        }
    }

    private class AppWebViewClients extends WebViewClient {
        @Override
        public boolean shouldOverrideUrlLoading(WebView view, String url) {
            view.loadUrl(StreamChat.getInstance(AttachmentDocumentActivity.this).getUploadStorage().signFileUrl(url));
            return true;
        }

        @Override
        public void onPageFinished(WebView view, String url) {
            if (view.getTitle().equals("")) {
                if (reloadCount < maxReloadCount) {
                    view.reload();
                    reloadCount++;
                } else {
                    progressBar.setVisibility(View.GONE);
                    String errorMsg = AttachmentDocumentActivity.this.getString(R.string.stream_attachment_load_failed_unknown);
                    Utils.showMessage(AttachmentDocumentActivity.this, errorMsg);
                }
            } else {
                progressBar.setVisibility(View.GONE);
            }
        }

        @Override
<<<<<<< HEAD
        public void onReceivedError(WebView view, WebResourceRequest request, WebResourceError error){
            if (error == null){
                StreamChat.getLogger().logE(this,"The load failed due to an unknown error.");
=======
        public void onReceivedError(WebView view, WebResourceRequest request, WebResourceError error) {
            if (error == null) {
                Log.e(TAG, "The load failed due to an unknown error.");
>>>>>>> f7e63990
                return;
            }

            StreamChat.getLogger().logE(this, error.toString());
            Utils.showMessage(AttachmentDocumentActivity.this, error.toString());
        }
    }
}<|MERGE_RESOLUTION|>--- conflicted
+++ resolved
@@ -92,19 +92,12 @@
         }
 
         @Override
-<<<<<<< HEAD
         public void onReceivedError(WebView view, WebResourceRequest request, WebResourceError error){
+          StreamChat.getLogger().logE(this,"The load failed due to an unknown error: " + error);
             if (error == null){
-                StreamChat.getLogger().logE(this,"The load failed due to an unknown error.");
-=======
-        public void onReceivedError(WebView view, WebResourceRequest request, WebResourceError error) {
-            if (error == null) {
-                Log.e(TAG, "The load failed due to an unknown error.");
->>>>>>> f7e63990
                 return;
             }
 
-            StreamChat.getLogger().logE(this, error.toString());
             Utils.showMessage(AttachmentDocumentActivity.this, error.toString());
         }
     }
