package com.getstream.sdk.chat.view.messageinput

import android.net.Uri
import android.view.View
import androidx.core.view.isVisible
import com.getstream.sdk.chat.adapter.FileAttachmentSelectedAdapter
import com.getstream.sdk.chat.adapter.MediaAttachmentAdapter
import com.getstream.sdk.chat.adapter.MediaAttachmentSelectedAdapter
import com.getstream.sdk.chat.databinding.StreamViewMessageInputBinding
import com.getstream.sdk.chat.enums.MessageInputType
import com.getstream.sdk.chat.enums.label
import com.getstream.sdk.chat.infrastructure.DispatchersProvider
import com.getstream.sdk.chat.model.AttachmentMetaData
import com.getstream.sdk.chat.utils.PermissionChecker
import com.getstream.sdk.chat.utils.StorageHelper
import com.getstream.sdk.chat.utils.exhaustive
import com.getstream.sdk.chat.view.PreviewMessageView
import io.getstream.chat.android.client.models.Command
import io.getstream.chat.android.client.models.Member
import io.getstream.chat.android.client.models.Message
import io.getstream.chat.android.client.models.User
import io.getstream.chat.android.client.models.name
import java.io.File
import java.util.regex.Pattern
import kotlin.properties.Delegates

private val COMMAND_PATTERN = Pattern.compile("^/[a-z]*$")
private val MENTION_PATTERN = Pattern.compile("^(.* )?@([a-zA-Z]+[0-9]*)*$")

internal class MessageInputController(
    private val binding: StreamViewMessageInputBinding,
    private val view: MessageInputView,
    private val style: MessageInputStyle
) {

    private val storageHelper = StorageHelper()

    internal val attachmentsController =
        AttachmentsController(
            this,
            PermissionChecker(),
            storageHelper,
            DispatchersProvider(),
            view,
            MediaAttachmentAdapter(),
            MediaAttachmentSelectedAdapter(),
            FileAttachmentSelectedAdapter(emptyList(), true),
            style.isShowAttachmentButton
        )

    private var messageInputType: MessageInputType? = null
    internal var members: List<Member> = listOf()
    internal var channelCommands: List<Command> = listOf()
    internal var inputMode: InputMode by Delegates.observable(InputMode.Normal as InputMode) { _, _, newValue ->
        when (newValue) {
            is InputMode.Normal -> configureNormalInputMode()
            is InputMode.Thread -> configureThreadInputMode()
            is InputMode.Edit -> configureEditInputMode(newValue.oldMessage)
        }.exhaustive
    }

    private fun configureThreadInputMode() {
        binding.vPreviewMessage.isVisible = false
        binding.ivOpenAttach.isVisible = style.isShowAttachmentButton
        binding.cbSendAlsoToChannel.isVisible = true
        binding.cbSendAlsoToChannel.isChecked = false
    }

    private fun configureNormalInputMode() {
        binding.vPreviewMessage.isVisible = false
        binding.ivOpenAttach.isVisible = style.isShowAttachmentButton
        binding.cbSendAlsoToChannel.isVisible = false
    }

    private fun configureEditInputMode(message: Message) {
        binding.vPreviewMessage.setMessage(message, PreviewMessageView.Mode.EDIT)
        binding.vPreviewMessage.onCloseClick = {
            inputMode = InputMode.Normal
            binding.messageTextInput.setText("")
        }
        binding.messageTextInput.setText(message.text)
        binding.vPreviewMessage.isVisible = true
        binding.ivOpenAttach.isVisible = false
        binding.cbSendAlsoToChannel.isVisible = false
    }

    internal fun onSendMessageClick(message: String) = when (val im = inputMode) {
        is InputMode.Normal -> sendNormalMessage(message)
        is InputMode.Thread -> sendToThread(im.parentMessage, message)
        is InputMode.Edit -> editMessage(im.oldMessage, message).also {
            inputMode = InputMode.Normal
        }
    }

    private fun sendNormalMessage(message: String) =
        when (attachmentsController.selectedAttachments.isEmpty()) {
            true -> view.sendTextMessage(message)
            false -> view.sendAttachments(
                message,
                attachmentsController.selectedAttachments.map {
                    storageHelper.getCachedFileFromUri(
                        view.context,
                        it
                    )
                }
            )
        }

    private fun sendToThread(parentMessage: Message, message: String) =
        when (attachmentsController.selectedAttachments.isEmpty()) {
            true -> view.sendToThread(parentMessage, message, binding.cbSendAlsoToChannel.isChecked)
            false -> view.sendToThreadWithAttachments(
                parentMessage,
                message,
                binding.cbSendAlsoToChannel.isChecked,
                attachmentsController.selectedAttachments.map {
                    storageHelper.getCachedFileFromUri(
                        view.context,
                        it
                    )
                }
            )
        }

    private fun editMessage(message: Message, messageText: String) {
        view.editMessage(message, messageText)
    }

    internal fun onClickCloseAttachmentSelectionMenu() {
        messageInputType = null
        attachmentsController.onClickCloseAttachmentSelectionMenu()
    }

    internal fun onClickOpenAttachmentSelectionMenu(type: MessageInputType) {
        attachmentsController.onClickOpenAttachmentSelectionMenu()
        when (type) {
            MessageInputType.EDIT_MESSAGE -> Unit
            MessageInputType.ADD_FILE -> binding.clAddFile.visibility = View.VISIBLE
            MessageInputType.UPLOAD_MEDIA, MessageInputType.UPLOAD_FILE -> {
                binding.clSelectPhoto.visibility = View.VISIBLE
                attachmentsController.configAttachmentButtonVisible(false)
            }
            MessageInputType.COMMAND, MessageInputType.MENTION ->
                binding.btnClose.visibility =
                    View.GONE
        }
        binding.tvTitle.text = type.label
    }

    internal fun configSendButtonEnableState() {
<<<<<<< HEAD
        if (!StringUtility.isEmptyTextMessage(binding.messageTextInput.text.toString())) {
            binding.sendButton.isVisible = true
=======
        if (!binding.messageTextInput.text.toString().isNullOrBlank()) {
            binding.activeMessageSend = true
>>>>>>> e166dd2b
        } else {
            binding.sendButton.isVisible = attachmentsController.selectedAttachments.isNotEmpty()
        }
    }

    internal fun initSendMessage() {
        binding.messageTextInput.setText("")
        attachmentsController.clearState()
        onClickCloseAttachmentSelectionMenu()
    }

    internal fun onFileCaptured(file: File) {
        attachmentsController.selectAttachmentFromCamera(AttachmentMetaData(file))
    }

    internal fun onFilesSelected(uriList: List<Uri>) {
        attachmentsController.selectAttachmentsFromUriList(uriList)
    }

    internal fun checkCommandsOrMentions(inputMessage: String) {
        when {
            inputMessage.isCommandMessage() -> {
                view.showSuggestedCommand(channelCommands.matchName(inputMessage.removePrefix("/")))
            }
            inputMessage.isMentionMessage() -> {
                view.showSuggestedMentions(members.matchUserName(inputMessage.substringAfterLast("@")))
            }
            else -> {
                cleanSuggestion()
            }
        }
    }

    private fun cleanSuggestion() {
        view.showSuggestedMentions(listOf())
        view.showSuggestedCommand(listOf())
    }

    internal fun onCommandSelected(command: Command) {
        view.messageText = "/${command.name} "
    }

    internal fun onUserSelected(currentMessage: String, user: User) {
        view.messageText = "${currentMessage.substringBeforeLast("@")}@${user.name} "
    }

    fun getSelectedAttachments() = attachmentsController.selectedAttachments
    fun onClickOpenMediaSelectView() {
        messageInputType = MessageInputType.UPLOAD_MEDIA
        attachmentsController.onClickOpenMediaSelectView(messageInputType!!)
        onClickOpenAttachmentSelectionMenu(messageInputType!!)
    }

    fun onCameraClick() = attachmentsController.onCameraClick()
    fun setSelectedAttachments(attachments: Set<AttachmentMetaData>) =
        attachmentsController.setSelectedAttachments(attachments)
}

internal sealed class InputMode {
    object Normal : InputMode()
    data class Thread(val parentMessage: Message) : InputMode()
    data class Edit(val oldMessage: Message) : InputMode()
}

private fun String.isCommandMessage() = COMMAND_PATTERN.matcher(this).find()
private fun String.isMentionMessage() = MENTION_PATTERN.matcher(this).find()
private fun List<Command>.matchName(namePattern: String) =
    filter { it.name.startsWith(namePattern) }

private fun List<Member>.matchUserName(namePattern: String): List<User> = map { it.user }
    .filter { it.name.contains(namePattern, true) }<|MERGE_RESOLUTION|>--- conflicted
+++ resolved
@@ -148,13 +148,8 @@
     }
 
     internal fun configSendButtonEnableState() {
-<<<<<<< HEAD
-        if (!StringUtility.isEmptyTextMessage(binding.messageTextInput.text.toString())) {
+        if (!binding.messageTextInput.text.toString().isNullOrBlank()) {
             binding.sendButton.isVisible = true
-=======
-        if (!binding.messageTextInput.text.toString().isNullOrBlank()) {
-            binding.activeMessageSend = true
->>>>>>> e166dd2b
         } else {
             binding.sendButton.isVisible = attachmentsController.selectedAttachments.isNotEmpty()
         }
