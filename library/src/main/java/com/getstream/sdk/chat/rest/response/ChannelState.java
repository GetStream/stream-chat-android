package com.getstream.sdk.chat.rest.response;

import android.text.TextUtils;
import android.util.Log;

import androidx.annotation.NonNull;
import androidx.annotation.Nullable;
import androidx.room.Embedded;
import androidx.room.Entity;
import androidx.room.Ignore;
import androidx.room.PrimaryKey;
import androidx.room.RoomWarnings;
import androidx.room.TypeConverters;

import com.getstream.sdk.chat.model.Channel;
import com.getstream.sdk.chat.model.Member;
import com.getstream.sdk.chat.model.ModelType;
import com.getstream.sdk.chat.model.Watcher;
import com.getstream.sdk.chat.rest.Message;
import com.getstream.sdk.chat.rest.User;
import com.getstream.sdk.chat.rest.core.Client;
import com.getstream.sdk.chat.storage.Sync;
import com.getstream.sdk.chat.storage.converter.ChannelUserReadListConverter;
import com.getstream.sdk.chat.storage.converter.MemberListConverter;
import com.google.gson.annotations.Expose;
import com.google.gson.annotations.SerializedName;

import org.jetbrains.annotations.NotNull;

import java.util.ArrayList;
import java.util.Collections;
import java.util.Date;
import java.util.HashMap;
import java.util.List;
import java.util.Map;

@Entity(tableName = "stream_channel_state")
@SuppressWarnings(RoomWarnings.PRIMARY_KEY_FROM_EMBEDDED_IS_DROPPED)
public class ChannelState {

    private static final String TAG = ChannelState.class.getSimpleName();

    @PrimaryKey
    @NonNull
    private String cid;

    // ignore since we always embed the channel state in the channel
    @Ignore
    @SerializedName("channel")
    @Expose
    private Channel channel;

    // messages are stored separately
    @Ignore
    @SerializedName("messages")
    @Expose
    private List<Message> messages;

    @Embedded(prefix = "last_message_")
    private Message lastMessage;

    @SerializedName("read")
    @Expose
    @TypeConverters({ChannelUserReadListConverter.class})
    private List<ChannelUserRead> reads;

    @SerializedName("members")
    @Expose
    @TypeConverters({MemberListConverter.class})
    private List<Member> members;

    @Ignore
    @SerializedName("watchers")
    @Expose
    private List<Watcher> watchers;

    @Ignore
    @SerializedName("watcher_count")
    private int watcherCount;

    @Ignore
    private Date lastKnownActiveWatcher;

    public ChannelState() {
        this(null);
    }

    public ChannelState(Channel channel) {
        this.channel = channel;
        if (channel == null || channel.getChannelState() == null) {
            messages = new ArrayList<>();
            reads = new ArrayList<>();
            members = new ArrayList<>();
        } else {
            messages = channel.getChannelState().messages;
            reads = channel.getChannelState().reads;
            members = channel.getChannelState().members;
        }
    }

    // endregion

    @NonNull
    public String getCid() {
        return cid;
    }

    public void setCid(@NonNull String cid) {
        this.cid = cid;
    }

    public List<Watcher> getWatchers() {
        if (watchers == null) {
            return new ArrayList<>();
        }
        return watchers;
    }

    public void preStorage() {

        this.cid = this.channel.getCid();
        this.lastMessage = this.computeLastMessage();
    }

    public int getWatcherCount() {
        return watcherCount;
    }

    public void setWatcherCount(int watcherCount) {
        this.watcherCount = watcherCount;
    }

    private Date getLastKnownActiveWatcher() {
        if (lastKnownActiveWatcher == null) {
            lastKnownActiveWatcher = new Date(0);
        }
        return lastKnownActiveWatcher;
    }

    public ChannelState copy() {
        ChannelState clone = new ChannelState(channel);
        clone.reads = new ArrayList<>();
        for (ChannelUserRead read : getReads()) {
            clone.reads.add(new ChannelUserRead(read.getUser(), read.getLastRead()));
        }
        clone.setLastMessage(getLastMessage());
        return clone;
    }

    public synchronized void addWatcher(Watcher watcher) {
        if (watchers == null) {
            watchers = new ArrayList<>();
        }
        watchers.remove(watcher);
        watchers.add(watcher);
    }

    public void removeWatcher(Watcher watcher) {
        if (watchers == null) {
            watchers = new ArrayList<>();
        }
        if (watcher.getUser().getLastActive().after(getLastKnownActiveWatcher())) {
            lastKnownActiveWatcher = watcher.getUser().getLastActive();
        }
        watchers.remove(watcher);
    }

    public void addOrUpdateMember(@NotNull Member member) {
        if (members == null) {
            members = new ArrayList<>();
        }
        int index = members.indexOf(member);
        if (index >= 0) {
            members.set(index, member);
        } else {
            members.add(member);
        }
    }

    public void removeMemberById(@NotNull String userId) {
        if (members != null) {
            for (Member member : members) {
                if (member.getUserId().equals(userId)) {
                    members.remove(member);
                }
            }
        }
    }

    public List<User> getOtherUsers() {
        List<User> users = new ArrayList<>();

        if (members != null) {
            for (Member m : members) {
                if (!channel.getClient().fromCurrentUser(m)) {
                    users.add(channel.getClient().getState().getUser(m.getUser().getId()));
                }
            }
        }

        if (watchers != null) {
            for (Watcher w : watchers) {
                if (!channel.getClient().fromCurrentUser(w)) {
                    users.add(channel.getClient().getState().getUser(w.getUser().getId()));
                }
            }
        }

        return users;
    }

    public String getOldestMessageId() {

        // TODO: we should ignore messages that haven't been sent yet
        Message message = getOldestMessage();
        if (message == null) {
            return null;
        }
        return message.getId();
    }

    // last time the channel had a message from another user or (when more recent) the time a watcher was last active
    public Date getLastActive() {
        Date lastActive = channel.getCreatedAt();
        if (lastActive == null) lastActive = new Date();
        if (getLastKnownActiveWatcher().after(lastActive)) {
            lastActive = getLastKnownActiveWatcher();
        }
        Message message = getLastMessageFromOtherUser();
        if (message != null) {
            if (message.getCreatedAt().after(lastActive)) {
                lastActive = message.getCreatedAt();
            }
        }
        for (Watcher watcher : getWatchers()) {
            if (watcher.getUser() == null || watcher.getUser().getLastActive() == null)
                continue;
            if (lastActive.before(watcher.getUser().getLastActive())) {
                if (channel.getClient().fromCurrentUser(watcher)) continue;
                lastActive = watcher.getUser().getLastActive();
            }
        }
        return lastActive;
    }

    public String getChannelNameOrMembers() {
        String channelName;

        Log.i(TAG, "Channel name is" + channel.getName() + channel.getCid());
        if (!TextUtils.isEmpty(channel.getName())) {
            channelName = channel.getName();
        } else {
            List<User> users = this.getOtherUsers();
            List<User> top3 = users.subList(0, Math.min(3, users.size()));
            List<String> usernames = new ArrayList<>();
            for (User u : top3) {
                if(u == null) continue;
                usernames.add(u.getName());
            }

            channelName = TextUtils.join(", ", usernames);
            if (users.size() > 3) {
                channelName += "...";
            }
        }
        return channelName;
    }

    public Channel getChannel() {
        return channel;
    }

    public void setChannel(Channel channel) {
        this.channel = channel;
    }

    private Message getOldestMessage() {
        if (messages == null) {
            return null;
        }
        for (Message m : messages) {
            if (m.getSyncStatus() == Sync.SYNCED) {
                return m;
            }
        }
        return null;
    }

    public List<Message> getMessages() {
        if (messages == null) {
            return new ArrayList<>();
        }
        for (Message m : messages) {
            m.setCid(getCid());
        }
        return messages;
    }

    public void setMessages(List<Message> messages) {
        this.messages = messages;
    }

    public List<ChannelUserRead> getReads() {
        if (reads == null) {
            reads = new ArrayList<>();
        }
        return reads;
    }

    public void setReads(List<ChannelUserRead> reads) {
        this.reads = reads;
    }

    public Map<String, ChannelUserRead> getReadsByUser() {
        Map<String, ChannelUserRead> readsByUser = new HashMap<>();
        for (ChannelUserRead r : getReads()) {
            readsByUser.put(r.getUserId(), r);
        }
        return readsByUser;
    }

    public synchronized List<ChannelUserRead> getLastMessageReads() {
        Message lastMessage = this.getLastMessage();
        List<ChannelUserRead> readLastMessage = new ArrayList<>();
        if (reads == null || lastMessage == null) return readLastMessage;
        Client client = this.getChannel().getClient();
        String userID = client.getUserId();
        for (ChannelUserRead r : reads) {
            if (r.getUserId().equals(userID))
                continue;
            if (r.getLastRead().compareTo(lastMessage.getCreatedAt()) > -1) {
                readLastMessage.add(r);
            }
        }

        // sort the reads
        Collections.sort(readLastMessage, (ChannelUserRead o1, ChannelUserRead o2) -> o1.getLastRead().compareTo(o2.getLastRead()));
        return readLastMessage;
    }

    public List<Member> getMembers() {
        if (members == null) {
            return new ArrayList<>();
        }
        return members;
    }

    public void setMembers(List<Member> members) {
        this.members = members;
    }

    @Nullable
    public Message getLastMessage() {
        if (lastMessage == null) {
            lastMessage = computeLastMessage();
        }
        return lastMessage;
    }

<<<<<<< HEAD
    public void setLastMessage(Message lastMessage) {
        if (lastMessage == null) return;
=======
    public void setLastMessage(@Nullable  Message lastMessage) {

        if(lastMessage == null) return;

>>>>>>> bd484325
        if (lastMessage.getDeletedAt() != null){
            this.lastMessage = computeLastMessage();
            return;
        }
        this.lastMessage = lastMessage;
    }

    @Nullable
    public Message computeLastMessage() {
        Message lastMessage = null;
        List<Message> messages = getMessages();
        for (int i = messages.size() - 1; i >= 0; i--) {
            Message message = messages.get(i);
            if (message.getDeletedAt() == null && message.getType().equals(ModelType.message_regular)) {
                lastMessage = message;
                break;
            }
        }
        Message.setStartDay(Collections.singletonList(lastMessage), null);

        return lastMessage;
    }

    private Message getLastMessageFromOtherUser() {
        Message lastMessage = null;
        try {
            List<Message> messages = getMessages();
            for (int i = messages.size() - 1; i >= 0; i--) {
                Message message = messages.get(i);
                if (message.getDeletedAt() == null && !channel.getClient().fromCurrentUser(message)) {
                    lastMessage = message;
                    break;
                }
            }
            Message.setStartDay(Collections.singletonList(lastMessage), null);
        } catch (Exception e) {
            e.printStackTrace();
        }
        return lastMessage;
    }

    public User getLastReader() {
        if (this.reads == null || this.reads.isEmpty()) return null;
        User lastReadUser = null;
        for (int i = reads.size() - 1; i >= 0; i--) {
            ChannelUserRead channelUserRead = reads.get(i);
            if (!channel.getClient().fromCurrentUser(channelUserRead)) {
                lastReadUser = channelUserRead.getUser();
                break;
            }
        }
        return lastReadUser;
    }

    private void addOrUpdateMessage(Message newMessage) {
        for (int i = messages.size() - 1; i >= 0; i--) {
            if (messages.get(i).getId().equals(newMessage.getId())) {
                messages.set(i, newMessage);
                return;
            }
            if (messages.get(i).getCreatedAt().before(newMessage.getCreatedAt())) {
                messages.add(newMessage);
                return;
            }
        }
    }

    public void addMessageSorted(Message message) {
        List<Message> diff = new ArrayList<>();
        diff.add(message);
        addMessagesSorted(diff);
        setLastMessage(message);
    }

    private void addMessagesSorted(List<Message> messages) {
        for (Message m : messages) {
            if (m.getParentId() == null) {
                addOrUpdateMessage(m);
            }
        }
    }

    public void init(ChannelState incoming) {
        reads = incoming.reads;
        watcherCount = incoming.watcherCount;

        if (watcherCount > 1) {
            lastKnownActiveWatcher = new Date();
        }

        if (incoming.messages != null) {
            addMessagesSorted(incoming.messages);
        }

        if (incoming.watchers != null) {
            for (Watcher watcher : incoming.watchers) {
                addWatcher(watcher);
            }
        }

        if (incoming.members != null) {
            members = new ArrayList<>(incoming.members);
        }
        // TODO: merge with incoming.reads
    }

    public int getCurrentUserUnreadMessageCount() {
        Client client = this.getChannel().getClient();
        String userID = client.getUserId();
        return this.getUnreadMessageCount(userID);
    }

    private int getUnreadMessageCount(String userId) {
        int unreadMessageCount = 0;
        if (this.reads == null || this.reads.isEmpty()) return unreadMessageCount;

        Date lastReadDate = getReadDateOfChannelLastMessage(userId);
        if (lastReadDate == null) return unreadMessageCount;
        for (int i = messages.size() - 1; i >= 0; i--) {
            Message message = messages.get(i);
            if (message.getUser().getId().equals(userId)) continue;
            if (message.getDeletedAt() != null) continue;
            if (message.getCreatedAt().getTime() > lastReadDate.getTime())
                unreadMessageCount++;
        }
        return unreadMessageCount;
    }

    public Date getReadDateOfChannelLastMessage(String userId) {
        if (this.reads == null || this.reads.isEmpty()) return null;
        Date lastReadDate = null;
        try {
            for (int i = reads.size() - 1; i >= 0; i--) {
                ChannelUserRead channelUserRead = reads.get(i);
                if (channelUserRead.getUser().getId().equals(userId)) {
                    lastReadDate = channelUserRead.getLastRead();
                    break;
                }
            }
        } catch (Exception e) {
            e.printStackTrace();
        }

        return lastReadDate;
    }

    public void setReadDateOfChannelLastMessage(User user, Date readDate) {
        for (int i = 0; i < getReads().size(); i++) {
            ChannelUserRead current = reads.get(i);
            if (current.getUserId().equals(user.getId())) {
                reads.remove(i);
                current.setLastRead(readDate);
                reads.add(current);
                return;
            }
        }
        ChannelUserRead channelUserRead = new ChannelUserRead(user, readDate);
        reads.add(channelUserRead);
    }

    // if user read the last message returns true, else false.
    public boolean readLastMessage() {
        Client client = this.getChannel().getClient();
        String userID = client.getUserId();
        Date myReadDate = getReadDateOfChannelLastMessage(userID);
        if (myReadDate == null) {
            return false;
        } else if (getLastMessage() == null) {
            return true;
        } else return myReadDate.getTime() > getLastMessage().getCreatedAt().getTime();
    }
}
<|MERGE_RESOLUTION|>--- conflicted
+++ resolved
@@ -357,15 +357,8 @@
         return lastMessage;
     }
 
-<<<<<<< HEAD
-    public void setLastMessage(Message lastMessage) {
-        if (lastMessage == null) return;
-=======
     public void setLastMessage(@Nullable  Message lastMessage) {
-
         if(lastMessage == null) return;
-
->>>>>>> bd484325
         if (lastMessage.getDeletedAt() != null){
             this.lastMessage = computeLastMessage();
             return;
