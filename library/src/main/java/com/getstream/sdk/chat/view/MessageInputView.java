--- conflicted
+++ resolved
@@ -475,22 +475,14 @@
         if (attachment.getType().equals(ModelType.attach_file)) {
             String fileType = attachment.getMime_type();
             if (fileType.equals(ModelType.attach_mime_mov) ||
-<<<<<<< HEAD
-                    fileType.equals(ModelType.attach_mime_mp4))
-                messageInputController.onClickOpenSelectMediaView(null, message.getAttachments());
-            else
-                messageInputController.onClickOpenSelectFileView(null, message.getAttachments());
-=======
                     fileType.equals(ModelType.attach_mime_mp4)) {
                 messageInputController.onClickOpenSelectMediaView(message.getAttachments());
             } else {
                 messageInputController.onClickOpenSelectFileView(message.getAttachments());
             }
->>>>>>> 1f15bc6f
         } else {
             messageInputController.onClickOpenSelectMediaView(message.getAttachments());
         }
-        message.setAttachments(null);
     }
     // endregion
 
