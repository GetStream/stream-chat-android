package com.getstream.sdk.chat.view;

import android.Manifest;
import android.app.Activity;
import android.content.Context;
import android.content.Intent;
import android.content.pm.PackageManager;
import android.net.Uri;
import android.os.Bundle;
import android.os.StrictMode;
import android.text.Editable;
import android.text.TextUtils;
import android.util.AttributeSet;
import android.util.TypedValue;
import android.view.KeyEvent;
import android.view.LayoutInflater;
import android.view.View;
import android.widget.EditText;
import android.widget.RelativeLayout;

import androidx.annotation.NonNull;
import androidx.annotation.Nullable;
import androidx.core.os.BuildCompat;
import androidx.core.view.inputmethod.InputConnectionCompat;
import androidx.core.view.inputmethod.InputContentInfoCompat;
import androidx.lifecycle.LifecycleOwner;
import androidx.recyclerview.widget.GridLayoutManager;
import androidx.recyclerview.widget.LinearLayoutManager;
import androidx.recyclerview.widget.RecyclerView;

import com.getstream.sdk.chat.R;
import com.getstream.sdk.chat.StreamChat;
import com.getstream.sdk.chat.databinding.StreamViewMessageInputBinding;
import com.getstream.sdk.chat.enums.InputType;
import com.getstream.sdk.chat.enums.MessageInputType;
import com.getstream.sdk.chat.interfaces.MessageInputManager;
import com.getstream.sdk.chat.model.Attachment;
import com.getstream.sdk.chat.model.ModelType;
import com.getstream.sdk.chat.rest.Message;
import com.getstream.sdk.chat.rest.interfaces.MessageCallback;
import com.getstream.sdk.chat.rest.response.MessageResponse;
import com.getstream.sdk.chat.storage.Sync;
import com.getstream.sdk.chat.style.FontsManager;
import com.getstream.sdk.chat.utils.Constant;
import com.getstream.sdk.chat.utils.TextViewUtils;
import com.getstream.sdk.chat.utils.CaptureController;
import com.getstream.sdk.chat.utils.GifEditText;
import com.getstream.sdk.chat.utils.GridSpacingItemDecoration;
import com.getstream.sdk.chat.utils.MessageInputController;
import com.getstream.sdk.chat.utils.PermissionChecker;
import com.getstream.sdk.chat.utils.Utils;
import com.getstream.sdk.chat.viewmodel.ChannelViewModel;

import net.yslibrary.android.keyboardvisibilityevent.KeyboardVisibilityEvent;

import java.io.File;
import java.util.ArrayList;
import java.util.Arrays;
import java.util.Date;
import java.util.List;


/**
 * Rich Message Input View component, allows you to:
 * - type messages
 * - run slash commands
 * - emoticons
 * - file uploads
 * - send typing events
 * <p>
 * The view is made reusable by allowing
 * - Customization via attrs/style
 * - Data binding
 */
public class MessageInputView extends RelativeLayout {

    /**
     * Tag for logging purposes
     */
    final String TAG = MessageInputView.class.getSimpleName();

    private StreamViewMessageInputBinding binding;
    /**
     * Styling class for the MessageInput
     */
    private MessageInputStyle style;
    /** Fired when a message is sent */
    private MessageInputManager messageInputManager;
    /** Permission Request listener */
    private PermissionRequestListener permissionRequestListener;
    /** Camera view listener */
    private OpenCameraViewListener openCameraViewListener;
    /**
     * The viewModel for handling typing etc.
     */
    protected ChannelViewModel viewModel;
    protected EditText editText;

    private MessageInputController messageInputController;

    // region constructor
    public MessageInputView(Context context, AttributeSet attrs) {
        super(context, attrs);
        parseAttr(context, attrs);
        binding = initBinding(context);
        editText = binding.etMessage;
        applyStyle();
    }
    // endregion

    // region init
    private StreamViewMessageInputBinding initBinding(Context context) {
        LayoutInflater inflater = LayoutInflater.from(context);
        return StreamViewMessageInputBinding.inflate(inflater, this, true);
    }

    private void parseAttr(Context context, @Nullable AttributeSet attrs) {
        style = new MessageInputStyle(context, attrs);
    }

    public void setViewModel(ChannelViewModel viewModel, LifecycleOwner lifecycleOwner) {
        this.viewModel = viewModel;
        binding.setLifecycleOwner(lifecycleOwner);
        init();
        observeUIs(lifecycleOwner);
    }

    private void init() {
        binding.setActiveMessageSend(false);
        configOnClickListener();
        configInputEditText();
        configAttachmentUI();
        onBackPressed();
        setKeyboardEventListener();
    }

    private void applyStyle() {
        // Attachment Button
        binding.ivOpenAttach.setVisibility(style.isShowAttachmentButton() ? VISIBLE : GONE);
        binding.ivOpenAttach.setImageDrawable(style.getAttachmentButtonIcon(false));
        binding.ivOpenAttach.getLayoutParams().width = style.getAttachmentButtonWidth();
        binding.ivOpenAttach.getLayoutParams().height = style.getAttachmentButtonHeight();
        // Send Button
        binding.ivSend.setImageDrawable(style.getInputButtonIcon(false));
        binding.ivSend.getLayoutParams().width = style.getInputButtonWidth();
        binding.ivSend.getLayoutParams().height = style.getInputButtonHeight();
        // Input Background
        binding.llComposer.setBackground(style.getInputBackground());
        // Input Text
<<<<<<< HEAD
        editText.setTextSize(TypedValue.COMPLEX_UNIT_PX, style.getInputTextSize());
        editText.setHint(style.getInputHint());
        editText.setTextColor(style.getInputTextColor());
        editText.setHintTextColor(style.getInputHintColor());
        editText.setTypeface(Typeface.DEFAULT, style.getInputTextStyle());
=======
        style.inputText.apply(binding.etMessage);

        style.inputBackgroundText.apply(binding.tvTitle);
        style.inputBackgroundText.apply(binding.tvCommand);
        style.inputBackgroundText.apply(binding.tvUploadPhotoVideo);
        style.inputBackgroundText.apply(binding.tvUploadFile);
        style.inputBackgroundText.apply(binding.tvUploadCamera);
>>>>>>> 2251a370
    }

    private void configOnClickListener(){
        binding.ivSend.setOnClickListener(view -> onSendMessage());
        binding.ivOpenAttach.setOnClickListener(view -> {
            binding.setIsAttachFile(true);
            messageInputController.onClickOpenBackGroundView(MessageInputType.ADD_FILE);
            if (!PermissionChecker.isGrantedCameraPermissions(getContext())
                    && permissionRequestListener != null
                    && !style.passedPermissionCheck())
                permissionRequestListener.openPermissionRequest();
        });
    }

    private void configInputEditText(){
        editText.setOnFocusChangeListener((View view, boolean hasFocus)-> {
            viewModel.setInputType(hasFocus ? InputType.SELECT : InputType.DEFAULT);
            if (hasFocus) {
                Utils.showSoftKeyboard((Activity) getContext());
            } else
                Utils.hideSoftKeyboard((Activity) getContext());
        });

<<<<<<< HEAD
        EditTextUtils.afterTextChanged(editText, this::keyStroke);
        if (editText instanceof GifEditText)
            ((GifEditText)editText).setCallback(this::sendGiphyFromKeyboard);
    }

    private void keyStroke(Editable editable){
        if (editable.toString().length() > 0)
            viewModel.keystroke();
=======
        TextViewUtils.afterTextChanged(binding.etMessage, editable -> {
            String messageText = getMessageText();
            Log.i(TAG, "Length is " + editable.length());
            if (messageText.length() > 0) {
                viewModel.keystroke();
            }
            // detect commands
            messageInputController.checkCommand(messageText);
            String s_ = messageText.replaceAll("\\s+","");
            if (TextUtils.isEmpty(s_))
                binding.setActiveMessageSend(false);
            else
                binding.setActiveMessageSend(messageText.length() != 0);
        });
>>>>>>> 2251a370

        if (!editText.equals(binding.etMessage)) return;

        String messageText = getMessageText();
        // detect commands
        messageInputController.checkCommand(messageText);
        String s_ = messageText.replaceAll("\\s+","");
        if (TextUtils.isEmpty(s_))
            binding.setActiveMessageSend(false);
        else
            binding.setActiveMessageSend(messageText.length() != 0);
    }

    private void configMessageInputBackground(LifecycleOwner lifecycleOwner){
        if (!editText.equals(binding.etMessage)) return;

        viewModel.getInputType().observe(lifecycleOwner, inputType -> {
            switch (inputType) {
                case DEFAULT:
                    binding.llComposer.setBackground(style.getInputBackground());
                    binding.ivOpenAttach.setImageDrawable(style.getAttachmentButtonIcon(false));
                    binding.ivSend.setImageDrawable(style.getInputButtonIcon(viewModel.isEditing()));
                    break;
                case SELECT:
                    binding.llComposer.setBackground(style.getInputSelectedBackground());
                    binding.ivOpenAttach.setImageDrawable(style.getAttachmentButtonIcon(true));
                    binding.ivSend.setImageDrawable(style.getInputButtonIcon(false));
                    break;
                case EDIT:
                    binding.llComposer.setBackground(style.getInputEditBackground());
                    binding.ivOpenAttach.setImageDrawable(style.getAttachmentButtonIcon(true));
                    binding.ivSend.setImageDrawable(style.getInputButtonIcon(true));
                    messageInputController.onClickOpenBackGroundView(MessageInputType.EDIT_MESSAGE);
                    break;
            }
        });
    }

    private void configAttachmentUI() {
        // TODO: make the attachment UI into it's own view and allow you to change it.
        messageInputController = new MessageInputController(getContext(), binding, this.viewModel, style,  ()-> {
            if (binding.ivSend.isEnabled()) return;
            for (Attachment attachment : messageInputController.getSelectedAttachments())
                if (!attachment.config.isUploaded())
                    return;

            onSendMessage();
        });
        binding.rvMedia.setLayoutManager(new GridLayoutManager(getContext(), 4, RecyclerView.VERTICAL, false));
        binding.rvMedia.hasFixedSize();
        binding.rvComposer.setLayoutManager(new GridLayoutManager(getContext(), 1, LinearLayoutManager.HORIZONTAL, false));
        int spanCount = 4;  // 4 columns
        int spacing = 2;    // 1 px
        boolean includeEdge = false;
        binding.rvMedia.addItemDecoration(new GridSpacingItemDecoration(spanCount, spacing, includeEdge));
        binding.btnClose.setOnClickListener(v -> {
            messageInputController.onClickCloseBackGroundView();
            if (viewModel.isEditing()) {
                initSendMessage();
                clearFocus();
            }
        });

        binding.llMedia.setOnClickListener(v -> messageInputController.onClickOpenSelectMediaView(v, null));

        binding.llCamera.setOnClickListener(v -> {
            if (!PermissionChecker.isGrantedCameraPermissions(getContext())) {
                PermissionChecker.showPermissionSettingDialog(getContext(), getContext().getString(R.string.stream_camera_permission_message));
                return;
            }
            Utils.setButtonDelayEnable(v);
            messageInputController.onClickCloseBackGroundView();
            Intent takePictureIntent = CaptureController.getTakePictureIntent(getContext());
            Intent takeVideoIntent = CaptureController.getTakeVideoIntent(getContext());
            Intent chooserIntent = Intent.createChooser(takePictureIntent, getContext().getString(R.string.stream_input_camera_title));
            chooserIntent.putExtra(Intent.EXTRA_INITIAL_INTENTS, new Intent[]{takeVideoIntent});
            StrictMode.VmPolicy.Builder builder = new StrictMode.VmPolicy.Builder();
            StrictMode.setVmPolicy(builder.build());
            if (this.openCameraViewListener != null)
                openCameraViewListener.openCameraView(chooserIntent, Constant.CAPTURE_IMAGE_REQUEST_CODE);
        });
        binding.llFile.setOnClickListener(v -> messageInputController.onClickOpenSelectFileView(v, null));
    }

    private void onBackPressed() {
        setFocusableInTouchMode(true);
        requestFocus();
        setOnKeyListener((View v, int keyCode, KeyEvent event) -> {
            if (event.getAction() == KeyEvent.ACTION_UP && keyCode == KeyEvent.KEYCODE_BACK) {
                if (viewModel.isThread()) {
                    viewModel.initThread();
                    initSendMessage();
                    return true;
                }
                if (viewModel.isEditing()) {
                    messageInputController.onClickCloseBackGroundView();
                    initSendMessage();
                    return true;
                }
                if (!TextUtils.isEmpty(getMessageText())) {
                    initSendMessage();
                    return true;
                }

                if (binding.clTitle.getVisibility() == VISIBLE) {
                    messageInputController.onClickCloseBackGroundView();
                    initSendMessage();
                    return true;
                }

                return false;
            }
            return false;
        });
    }

    private void setKeyboardEventListener(){
        KeyboardVisibilityEvent.setEventListener(
                (Activity) getContext(), (boolean isOpen) -> {
                    if (!isOpen) {
                        editText.clearFocus();
                        onBackPressed();
                    }
                });
    }

    public void setEnabled(boolean enabled) {
        editText.setEnabled(true);
    }

    public void clearFocus() {
        editText.clearFocus();
    }

    public String getMessageText() {
        return editText.getText().toString();
    }

    public void setMessageText(String t) {
        editText.setText(t);
    }
    // endregion

    // region observe
    private void observeUIs(LifecycleOwner lifecycleOwner) {
        configMessageInputBackground(lifecycleOwner);
        viewModel.getEditMessage().observe(lifecycleOwner, this::editMessage);
        viewModel.getMessageListScrollUp().observe(lifecycleOwner, messageListScrollup -> {
            if (messageListScrollup)
                Utils.hideSoftKeyboard((Activity) getContext());
        });
        viewModel.getThreadParentMessage().observe(lifecycleOwner, threadParentMessage -> {
            if (threadParentMessage == null) {
                initSendMessage();
                Utils.hideSoftKeyboard((Activity) getContext());
            }
        });
    }
    // endregion

    // region send message
    /**
     Prepare message takes the message input string and returns a message object
     You can overwrite this method in case you want to attach more custom properties to the message
     */
    private void onSendMessage(Message message, MessageCallback callback) {
        if (isEdit())
            viewModel.editMessage(message, callback);
        else
            viewModel.sendMessage(message, callback);
    }

    protected void onSendMessage(){
        Message message = isEdit() ? getEditMessage(): new Message(getMessageText());
        onSendMessage(isEdit() ? prepareEditMessage(message) : prepareNewMessage(message));
    }

    protected void onSendMessage(Message message) {
        binding.ivSend.setEnabled(false);
        onSendMessage(message, new MessageCallback() {
            @Override
            public void onSuccess(MessageResponse response) {
                if (messageInputManager != null)
                    messageInputManager.onSendMessageSuccess(response.getMessage());
                initSendMessage();
                if (isEdit()) clearFocus();
            }

            @Override
            public void onError(String errMsg, int errCode) {
                if (messageInputManager != null)
                    messageInputManager.onSendMessageError(errMsg);
                Utils.showMessage(getContext(), errMsg);
                initSendMessage();
                if (isEdit()) clearFocus();
            }
        });
    }

    private void initSendMessage() {
        messageInputController.initSendMessage();
        viewModel.setEditMessage(null);
        editText.setText("");
        binding.ivSend.setEnabled(true);
    }

    /**
     Prepare message takes the message input string and returns a message object
     You can overwrite this method in case you want to attach more custom properties to the message
     */
    protected Message prepareNewMessage(Message message) {
        // Check file uploading
        message.setAttachments(messageInputController.getSelectedAttachments());
        if (messageInputController.isUploadingFile()){
            String clientSideID = viewModel.getChannel().getClient().generateMessageID();
            message.setId(clientSideID);
            message.setCreatedAt(new Date());
            message.setSyncStatus(Sync.LOCAL_UPDATE_PENDING);
            message.setAttachments(null);
        }
        return message;
    }

    protected Message prepareEditMessage(Message message) {
        message.setText(getMessageText());
        List<Attachment>newAttachments = messageInputController.getSelectedAttachments();
        if (newAttachments != null
                && !newAttachments.isEmpty()){
            List<Attachment>attachments = message.getAttachments();
            for (Attachment attachment : newAttachments){
                if (attachments == null)
                    attachments = new ArrayList<>();
                if (attachments.contains(attachment)) continue;
                attachments.add(attachment);
            }
            message.setAttachments(attachments);
        }
        return message;
    }

    protected Message getEditMessage(){
        return viewModel.getEditMessage().getValue();
    }
    // endregion

    // region send giphy from keyboard
    private boolean sendGiphyFromKeyboard(InputContentInfoCompat inputContentInfo,
                                       int flags, Bundle opts){
        if (BuildCompat.isAtLeastQ()
                && (flags & InputConnectionCompat.INPUT_CONTENT_GRANT_READ_URI_PERMISSION) != 0) {
            try {
                inputContentInfo.requestPermission();
            } catch (Exception e) {
                return false;
            }
        }
        if (inputContentInfo.getLinkUri() == null) return false;

        String url = inputContentInfo.getLinkUri().toString();
        Attachment attachment = new Attachment();
        attachment.setThumbURL(url);
        attachment.setTitleLink(url);
        attachment.setTitle(inputContentInfo.getDescription().getLabel().toString());
        attachment.setType(ModelType.attach_giphy);
        messageInputController.setSelectedAttachments(Arrays.asList(attachment));
        editText.setText("");
        onSendMessage();
        return true;
    }
    // endregion

    protected boolean isEdit(){
        return viewModel.isEditing();
    }
    // region edit message
    protected void editMessage(Message message) {
        if (message == null) return;

        // Set Text to Inputbox
        editText.requestFocus();
        if (!TextUtils.isEmpty(message.getText())) {
            editText.setText(message.getText());
            editText.setSelection(editText.getText().length());
        }

        if (!editText.equals(binding.etMessage)) return;

        // Set Attachments to Inputbox
        if (message.getAttachments() == null
                || message.getAttachments().isEmpty()
                || message.getAttachments().get(0).getType().equals(ModelType.attach_giphy)
                || message.getAttachments().get(0).getType().equals(ModelType.attach_unknown))
            return;

        for (Attachment attachment : message.getAttachments())
            attachment.config.setUploaded(true);

        Attachment attachment = message.getAttachments().get(0);
        if (attachment.getType().equals(ModelType.attach_file)) {
            String fileType = attachment.getMime_type();
            if (fileType.equals(ModelType.attach_mime_mov) ||
                    fileType.equals(ModelType.attach_mime_mp4)) {
                messageInputController.onClickOpenSelectMediaView(null, message.getAttachments());
            } else {
                messageInputController.onClickOpenSelectFileView(null, message.getAttachments());
            }
        } else {
            messageInputController.onClickOpenSelectMediaView(null, message.getAttachments());
        }
    }
    // endregion

    // region permission check
    public void captureMedia(int requestCode, int resultCode, Intent data) {
        if (requestCode == Constant.CAPTURE_IMAGE_REQUEST_CODE && resultCode == Activity.RESULT_OK) {
            File imageFile = CaptureController.getCaptureFile(true);
            File vieoFile = CaptureController.getCaptureFile(false);
            if (imageFile == null && vieoFile == null) {
                Utils.showMessage(getContext(), getContext().getString(R.string.stream_take_photo_failed));
                return;
            }
            if (imageFile != null && imageFile.length() > 0) {
                messageInputController.progressCapturedMedia(imageFile, true);
                updateGallery(imageFile);
            }else if (vieoFile != null && vieoFile.length() > 0) {
                messageInputController.progressCapturedMedia(vieoFile, false);
                updateGallery(vieoFile);
            }else
                Utils.showMessage(getContext(), getContext().getString(R.string.stream_take_photo_failed));
        }
    }

    private void updateGallery(File outputFile){
        final Intent scanIntent = new Intent(Intent.ACTION_MEDIA_SCANNER_SCAN_FILE);
        final Uri contentUri = Uri.fromFile(outputFile);
        scanIntent.setData(contentUri);
        getContext().sendBroadcast(scanIntent);
    }
    /*Used for handling requestPermissionsResult*/
    public void permissionResult(int requestCode, @NonNull String[] permissions,
                                 @NonNull int[] grantResults) {
        if (requestCode == Constant.PERMISSIONS_REQUEST) {
            boolean storageGranted  = true, cameraGranted = true;
            String permission; int grantResult;
            for (int i = 0; i < permissions.length; i++) {
                permission = permissions[i];
                grantResult = grantResults[i];
                if (permission.equals(Manifest.permission.CAMERA)){
                    cameraGranted = grantResult == PackageManager.PERMISSION_GRANTED;
                }else if(grantResult != PackageManager.PERMISSION_GRANTED) {
                    storageGranted = false;
                }
            }

            if (storageGranted && cameraGranted) {
                messageInputController.onClickOpenBackGroundView(MessageInputType.ADD_FILE);
                style.setCheckPermissions(true);
            }else {
                String message;
                if (!storageGranted && !cameraGranted) {
                    message = getContext().getString(R.string.stream_both_permissions_message);
                } else if (!cameraGranted) {
                    style.setCheckPermissions(true);
                    message = getContext().getString(R.string.stream_camera_permission_message);
                } else {
                    style.setCheckPermissions(true);
                    message = getContext().getString(R.string.stream_storage_permission_message);
                }
                PermissionChecker.showPermissionSettingDialog(getContext(), message);
            }
            messageInputController.configPermissions();
        }
    }

    // endregion

    // region listeners
    protected void setMessageInputManager(MessageInputManager manager) {
        this.messageInputManager = manager;
    }

    public void setPermissionRequestListener(PermissionRequestListener l) {
        this.permissionRequestListener = l;
    }

    public void setOpenCameraViewListener(OpenCameraViewListener l) {
        this.openCameraViewListener = l;
    }

    /**
     * This interface is called when you add an attachment
     */
    public interface AttachmentListener {
        void onAddAttachments();
    }
    /**
     * Interface for Permission request
     */
    public interface PermissionRequestListener {
        void openPermissionRequest();
    }
    /**
     * Interface for opening the camera view
     */
    public interface OpenCameraViewListener {
        void openCameraView(Intent intent, int REQUEST_CODE);
    }

    // endregion
}<|MERGE_RESOLUTION|>--- conflicted
+++ resolved
@@ -11,7 +11,6 @@
 import android.text.Editable;
 import android.text.TextUtils;
 import android.util.AttributeSet;
-import android.util.TypedValue;
 import android.view.KeyEvent;
 import android.view.LayoutInflater;
 import android.view.View;
@@ -29,7 +28,6 @@
 import androidx.recyclerview.widget.RecyclerView;
 
 import com.getstream.sdk.chat.R;
-import com.getstream.sdk.chat.StreamChat;
 import com.getstream.sdk.chat.databinding.StreamViewMessageInputBinding;
 import com.getstream.sdk.chat.enums.InputType;
 import com.getstream.sdk.chat.enums.MessageInputType;
@@ -40,7 +38,6 @@
 import com.getstream.sdk.chat.rest.interfaces.MessageCallback;
 import com.getstream.sdk.chat.rest.response.MessageResponse;
 import com.getstream.sdk.chat.storage.Sync;
-import com.getstream.sdk.chat.style.FontsManager;
 import com.getstream.sdk.chat.utils.Constant;
 import com.getstream.sdk.chat.utils.TextViewUtils;
 import com.getstream.sdk.chat.utils.CaptureController;
@@ -147,21 +144,12 @@
         // Input Background
         binding.llComposer.setBackground(style.getInputBackground());
         // Input Text
-<<<<<<< HEAD
-        editText.setTextSize(TypedValue.COMPLEX_UNIT_PX, style.getInputTextSize());
-        editText.setHint(style.getInputHint());
-        editText.setTextColor(style.getInputTextColor());
-        editText.setHintTextColor(style.getInputHintColor());
-        editText.setTypeface(Typeface.DEFAULT, style.getInputTextStyle());
-=======
-        style.inputText.apply(binding.etMessage);
-
+        style.inputText.apply(editText);
         style.inputBackgroundText.apply(binding.tvTitle);
         style.inputBackgroundText.apply(binding.tvCommand);
         style.inputBackgroundText.apply(binding.tvUploadPhotoVideo);
         style.inputBackgroundText.apply(binding.tvUploadFile);
         style.inputBackgroundText.apply(binding.tvUploadCamera);
->>>>>>> 2251a370
     }
 
     private void configOnClickListener(){
@@ -185,8 +173,7 @@
                 Utils.hideSoftKeyboard((Activity) getContext());
         });
 
-<<<<<<< HEAD
-        EditTextUtils.afterTextChanged(editText, this::keyStroke);
+        TextViewUtils.afterTextChanged(editText, this::keyStroke);
         if (editText instanceof GifEditText)
             ((GifEditText)editText).setCallback(this::sendGiphyFromKeyboard);
     }
@@ -194,22 +181,6 @@
     private void keyStroke(Editable editable){
         if (editable.toString().length() > 0)
             viewModel.keystroke();
-=======
-        TextViewUtils.afterTextChanged(binding.etMessage, editable -> {
-            String messageText = getMessageText();
-            Log.i(TAG, "Length is " + editable.length());
-            if (messageText.length() > 0) {
-                viewModel.keystroke();
-            }
-            // detect commands
-            messageInputController.checkCommand(messageText);
-            String s_ = messageText.replaceAll("\\s+","");
-            if (TextUtils.isEmpty(s_))
-                binding.setActiveMessageSend(false);
-            else
-                binding.setActiveMessageSend(messageText.length() != 0);
-        });
->>>>>>> 2251a370
 
         if (!editText.equals(binding.etMessage)) return;
 
