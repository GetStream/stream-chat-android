package com.getstream.sdk.chat.view;

import android.Manifest;
import android.app.Activity;
import android.content.ContentValues;
import android.content.Context;
import android.content.Intent;
import android.content.pm.PackageManager;
import android.graphics.Typeface;
import android.net.Uri;
import android.os.Build;
import android.os.Bundle;
import android.os.Handler;
import android.provider.MediaStore;
import android.text.Editable;
import android.text.TextUtils;
import android.text.TextWatcher;
import android.util.AttributeSet;
import android.util.Log;
import android.util.TypedValue;
import android.view.KeyEvent;
import android.view.LayoutInflater;
import android.view.View;
import android.widget.RelativeLayout;

import androidx.annotation.NonNull;
import androidx.annotation.Nullable;
import androidx.core.os.BuildCompat;
import androidx.core.view.inputmethod.InputConnectionCompat;
import androidx.core.view.inputmethod.InputContentInfoCompat;
import androidx.lifecycle.LifecycleOwner;
import androidx.recyclerview.widget.GridLayoutManager;
import androidx.recyclerview.widget.LinearLayoutManager;
import androidx.recyclerview.widget.RecyclerView;

import com.getstream.sdk.chat.R;
import com.getstream.sdk.chat.databinding.StreamViewMessageInputBinding;
import com.getstream.sdk.chat.enums.InputType;
import com.getstream.sdk.chat.enums.MessageInputType;
import com.getstream.sdk.chat.model.Attachment;
import com.getstream.sdk.chat.model.ModelType;
import com.getstream.sdk.chat.rest.Message;
import com.getstream.sdk.chat.rest.interfaces.MessageCallback;
import com.getstream.sdk.chat.rest.response.MessageResponse;
import com.getstream.sdk.chat.storage.Sync;
import com.getstream.sdk.chat.utils.Constant;
import com.getstream.sdk.chat.utils.GridSpacingItemDecoration;
import com.getstream.sdk.chat.utils.MessageInputClient;
import com.getstream.sdk.chat.utils.Utils;
import com.getstream.sdk.chat.viewmodel.ChannelViewModel;

import net.yslibrary.android.keyboardvisibilityevent.KeyboardVisibilityEvent;

import java.io.File;
import java.util.ArrayList;
import java.util.Arrays;
<<<<<<< HEAD
import java.util.Date;
=======
import java.util.List;
>>>>>>> 167bd408


/**
 * Rich Message Input View component, allows you to:
 * - type messages
 * - run slash commands
 * - emoticons
 * - file uploads
 * - send typing events
 * <p>
 * The view is made reusable by allowing
 * - Customization via attrs/style
 * - Data binding
 */
public class MessageInputView extends RelativeLayout
        implements View.OnClickListener, TextWatcher, View.OnFocusChangeListener {

    /**
     * Tag for logging purposes
     */
    final String TAG = MessageInputView.class.getSimpleName();
    /** Store the image if you take a picture */
    Uri imageUri;
    /** If you are allowed to scroll up or not */
    boolean lockScrollUp = false;

    private StreamViewMessageInputBinding binding;
    /**
     * Styling class for the MessageInput
     */
    private MessageInputStyle style;
    /** Fired when a message is sent */
    private SendMessageListener sendMessageListener;
    /** Permission Request listener */
    private PermissionRequestListener permissionRequestListener;
    /** Camera view listener */
    private OpenCameraViewListener openCameraViewListener;

    /**
     * The viewModel for handling typing etc.
     */
    private ChannelViewModel viewModel;
    // TODO Rename, totally not clear what this does
    private MessageInputClient messageInputClient;

    /*The pendingMessage for uploading File*/
    private Message pendingMessage;

    public MessageInputView(Context context) {
        super(context);
        binding = initBinding(context);
    }

    public MessageInputView(Context context, AttributeSet attrs) {
        super(context, attrs);
        parseAttr(context, attrs);
        binding = initBinding(context);
        applyStyle();
    }

    private StreamViewMessageInputBinding initBinding(Context context) {
        LayoutInflater inflater = LayoutInflater.from(context);
        return StreamViewMessageInputBinding.inflate(inflater, this, true);
    }

    private void parseAttr(Context context, @Nullable AttributeSet attrs) {
        style = new MessageInputStyle(context, attrs);
    }

    public void setViewModel(ChannelViewModel viewModel, LifecycleOwner lifecycleOwner) {
        this.viewModel = viewModel;
        binding.setLifecycleOwner(lifecycleOwner);
        init();
        observeUIs(lifecycleOwner);
    }

    private void applyStyle() {
        // Attachment Button
        binding.ivOpenAttach.setVisibility(style.showAttachmentButton() ? VISIBLE : GONE);
        binding.ivOpenAttach.setImageDrawable(style.getAttachmentButtonIcon(false));
        binding.ivOpenAttach.getLayoutParams().width = style.getAttachmentButtonWidth();
        binding.ivOpenAttach.getLayoutParams().height = style.getAttachmentButtonHeight();
        // Send Button
        binding.ivSend.setImageDrawable(style.getInputButtonIcon(false));
        binding.ivSend.getLayoutParams().width = style.getInputButtonWidth();
        binding.ivSend.getLayoutParams().height = style.getInputButtonHeight();
        // Input Background
        binding.llComposer.setBackground(style.getInputBackground());
        // Input Text
        binding.etMessage.setTextSize(TypedValue.COMPLEX_UNIT_PX, style.getInputTextSize());
        binding.etMessage.setHint(style.getInputHint());
        binding.etMessage.setTextColor(style.getInputTextColor());
        binding.etMessage.setHintTextColor(style.getInputHintColor());
        binding.etMessage.setTypeface(Typeface.DEFAULT, style.getInputTextStyle());
    }

    private void init() {
        binding.setActiveMessageSend(false);
        binding.ivSend.setOnClickListener(this);
        binding.ivOpenAttach.setOnClickListener(this);
        binding.etMessage.setOnFocusChangeListener(this);
        binding.etMessage.addTextChangedListener(this);
        binding.etMessage.setCallback((InputContentInfoCompat inputContentInfo,
                                       int flags, Bundle opts) -> {
            if (BuildCompat.isAtLeastQ()
                    && (flags & InputConnectionCompat.INPUT_CONTENT_GRANT_READ_URI_PERMISSION) != 0) {
                try {
                    inputContentInfo.requestPermission();
                } catch (Exception e) {
                    return false;
                }
            }
            if (inputContentInfo.getLinkUri() == null)
                return false;

            String url = inputContentInfo.getLinkUri().toString();
            Log.d(TAG, "getLinkUri:" + url);
            Attachment attachment = new Attachment();
            attachment.setThumbURL(url);
            attachment.setTitleLink(url);
            attachment.setTitle(inputContentInfo.getDescription().getLabel().toString());
            attachment.setType(ModelType.attach_giphy);
            messageInputClient.setSelectedAttachments(Arrays.asList(attachment));
            binding.etMessage.setText("");
            onSendMessage();
            return true;
        });

        onBackPressed();
        initAttachmentUI();
        KeyboardVisibilityEvent.setEventListener(
                (Activity) getContext(), (boolean isOpen) -> {
                    if (!isOpen) {
                        binding.etMessage.clearFocus();
                        onBackPressed();
                    }
                });
    }

    private void onBackPressed() {
        setFocusableInTouchMode(true);
        requestFocus();
        setOnKeyListener((View v, int keyCode, KeyEvent event) -> {
            if (event.getAction() == KeyEvent.ACTION_UP && keyCode == KeyEvent.KEYCODE_BACK) {
                if (viewModel.isThread()) {
                    viewModel.initThread();
                    initSendMessage();
                    return true;
                }
                if (viewModel.isEditing()) {
                    messageInputClient.onClickCloseBackGroundView();
                    initSendMessage();
                    return true;
                }
                if (!TextUtils.isEmpty(binding.etMessage.getText().toString())) {
                    initSendMessage();
                    return true;
                }

                if (binding.clTitle.getVisibility() == VISIBLE) {
                    messageInputClient.onClickCloseBackGroundView();
                    initSendMessage();
                    return true;
                }

                return false;
            }
            return false;
        });
    }

    private void observeUIs(LifecycleOwner lifecycleOwner) {
        viewModel.getInputType().observe(lifecycleOwner, inputType -> {
            switch (inputType) {
                case DEFAULT:
                    binding.llComposer.setBackground(style.getInputBackground());
                    binding.ivOpenAttach.setImageDrawable(style.getAttachmentButtonIcon(false));
                    binding.ivSend.setImageDrawable(style.getInputButtonIcon(viewModel.isEditing()));
                    break;
                case SELECT:
                    binding.llComposer.setBackground(style.getInputSelectedBackground());
                    binding.ivOpenAttach.setImageDrawable(style.getAttachmentButtonIcon(true));
                    binding.ivSend.setImageDrawable(style.getInputButtonIcon(false));
                    break;
                case EDIT:
                    binding.llComposer.setBackground(style.getInputEditBackground());
                    binding.ivOpenAttach.setImageDrawable(style.getAttachmentButtonIcon(true));
                    binding.ivSend.setImageDrawable(style.getInputButtonIcon(true));
                    messageInputClient.onClickOpenBackGroundView(MessageInputType.EDIT_MESSAGE);
                    break;
            }
        });

        viewModel.getEditMessage().observe(lifecycleOwner, this::editMessage);
        viewModel.getMessageListScrollUp().observe(lifecycleOwner, messageListScrollup -> {
            if (messageListScrollup && !lockScrollUp)
                Utils.hideSoftKeyboard((Activity) getContext());
        });
        viewModel.getThreadParentMessage().observe(lifecycleOwner, threadParentMessage -> {
            if (threadParentMessage == null) {
                initSendMessage();
                Utils.hideSoftKeyboard((Activity) getContext());
            }
        });
    }

    // Edit
    private void editMessage(Message message) {
        if (message == null) {
            return;
        }

        binding.etMessage.requestFocus();
        if (!TextUtils.isEmpty(message.getText())) {
            binding.etMessage.setText(message.getText());
            binding.etMessage.setSelection(binding.etMessage.getText().length());
        }
        if (message.getAttachments() != null && !message.getAttachments().isEmpty()) {
            for (Attachment attachment : message.getAttachments())
                attachment.config.setUploaded(true);

            if (message.getAttachments().get(0).getType().equals(ModelType.attach_file)) {
                String fileType = message.getAttachments().get(0).getMime_type();
                if (fileType.equals(ModelType.attach_mime_mov) ||
                        fileType.equals(ModelType.attach_mime_mp4)) {
                    messageInputClient.onClickOpenSelectMediaView(null, message.getAttachments());
                } else {
                    messageInputClient.onClickOpenSelectFileView(null, message.getAttachments());
                }
            } else {
                if (!message.getAttachments().get(0).getType().equals(ModelType.attach_giphy))
                    messageInputClient.onClickOpenSelectMediaView(null, message.getAttachments());
            }
        }
    }

    private void initAttachmentUI() {
        // TODO: make the attachment UI into it's own view and allow you to change it.
        messageInputClient = new MessageInputClient(getContext(), binding, this.viewModel, style, ()-> {
            if (binding.ivSend.isEnabled()) return;
            for (Attachment attachment : messageInputClient.getSelectedAttachments())
                if (!attachment.config.isUploaded())
                    return;

            onSendMessage();
        });
        binding.rvMedia.setLayoutManager(new GridLayoutManager(getContext(), 4, RecyclerView.VERTICAL, false));
        binding.rvMedia.hasFixedSize();
        binding.rvComposer.setLayoutManager(new GridLayoutManager(getContext(), 1, LinearLayoutManager.HORIZONTAL, false));
        int spanCount = 4;  // 4 columns
        int spacing = 2;    // 1 px
        boolean includeEdge = false;
        binding.rvMedia.addItemDecoration(new GridSpacingItemDecoration(spanCount, spacing, includeEdge));
        binding.tvClose.setOnClickListener(v -> {
            messageInputClient.onClickCloseBackGroundView();
            if (viewModel.isEditing()) {
                initSendMessage();
                clearFocus();
            }
        });

        binding.llMedia.setOnClickListener(v -> messageInputClient.onClickOpenSelectMediaView(v, null));

        binding.llCamera.setOnClickListener(v -> {
            Utils.setButtonDelayEnable(v);
            messageInputClient.onClickCloseBackGroundView();

            Intent takePictureIntent = new Intent(MediaStore.ACTION_IMAGE_CAPTURE);
            ContentValues values = new ContentValues();
            values.put(MediaStore.Images.Media.TITLE, "New Picture");
            values.put(MediaStore.Images.Media.DESCRIPTION, "From your Camera");
            imageUri = getContext().getContentResolver().insert(
                    MediaStore.Images.Media.EXTERNAL_CONTENT_URI, values);
            takePictureIntent.putExtra(MediaStore.EXTRA_OUTPUT, imageUri);

            Intent takeVideoIntent = new Intent(MediaStore.ACTION_VIDEO_CAPTURE);
            Intent chooserIntent = Intent.createChooser(takePictureIntent, "Capture Image or Video");
            chooserIntent.putExtra(Intent.EXTRA_INITIAL_INTENTS, new Intent[]{takeVideoIntent});

            if (this.openCameraViewListener != null)
                openCameraViewListener.openCameraView(chooserIntent, Constant.CAPTURE_IMAGE_REQUEST_CODE);
        });
        binding.llFile.setOnClickListener(v -> messageInputClient.onClickOpenSelectFileView(v, null));
    }

    // endregion
    public void captureMedia(int requestCode, int resultCode, Intent data) {
        if (requestCode == Constant.CAPTURE_IMAGE_REQUEST_CODE && resultCode == Activity.RESULT_OK) {
            if (data == null) {
                File file = null;
                try {
                    String path = imageUri.getPath();
                    file = new File(path);
                } catch (Exception e) {
                    e.printStackTrace();
                    clearInsertedMediaStore();
                }
                if (file != null) {
                    messageInputClient.progressCapturedMedia(getContext(), imageUri, true);
                    imageUri = null;
                }
                return;
            }
            try {
                Uri uri = data.getData();
                if (uri == null) {
                    if (imageUri != null)
                        messageInputClient.progressCapturedMedia(getContext(), imageUri, true);
                    imageUri = null;
                } else {
                    messageInputClient.progressCapturedMedia(getContext(), uri, false);
                    clearInsertedMediaStore();
                }
            } catch (Exception e) {
                e.printStackTrace();
                clearInsertedMediaStore();
            }
        }else{
            clearInsertedMediaStore();
        }
    }

    private void clearInsertedMediaStore(){
        if (imageUri != null)
            getContext().getContentResolver().delete(imageUri, null, null);
        imageUri = null;
    }
    /*Used for handling requestPermissionsResult*/
    public void permissionResult(int requestCode, @NonNull String[] permissions,
                                 @NonNull int[] grantResults) {
        if (requestCode == Constant.PERMISSIONS_REQUEST) {
            boolean granted = true;
            for (int i = 0; i < permissions.length; i++) {
                String permission = permissions[i];
                int grantResult = grantResults[i];
                if (!permission.equals(Manifest.permission.CAMERA)
                        && grantResult != PackageManager.PERMISSION_GRANTED) {
                    granted = false;
                    break;
                }
            }

//            style.setShowAttachmentButton(granted);
            if (granted)
                messageInputClient.onClickOpenBackGroundView(MessageInputType.ADD_FILE);
            else
                binding.ivOpenAttach.setVisibility(GONE);

        }
    }

    private boolean isGrantedPermissions() {
        if (Build.VERSION.SDK_INT >= Build.VERSION_CODES.M) {
            int hasStoragePermission = getContext().checkSelfPermission(Manifest.permission.WRITE_EXTERNAL_STORAGE);
            int hasReadPermission = getContext().checkSelfPermission(Manifest.permission.READ_EXTERNAL_STORAGE);
            int hasCameraPermission = getContext().checkSelfPermission(Manifest.permission.CAMERA);
            return (hasStoragePermission == PackageManager.PERMISSION_GRANTED)
                    && (hasReadPermission == PackageManager.PERMISSION_GRANTED)
                    && (hasCameraPermission == PackageManager.PERMISSION_GRANTED);
        } else
            return true;
    }

    public Message getEditMessage() {
        return viewModel.getEditMessage().getValue();
    }

    public void setEnabled(boolean enabled) {
        binding.etMessage.setEnabled(true);
    }

    public void clearFocus() {
        binding.etMessage.clearFocus();
    }

    public boolean requestInputFocus() {
        return binding.etMessage.requestFocus();
    }

    public String getMessageText() {
        return binding.etMessage.getText().toString();
    }

    public void setMessageText(String t) {
        binding.etMessage.setText(t);
    }

    @Override
    public void onClick(View v) {
        int id = v.getId();
        if (id == R.id.iv_send) {
            this.onSendMessage();
        } else if (id == R.id.iv_openAttach) {
            binding.setIsAttachFile(true);
            if (style.isPermissionSet() || isGrantedPermissions())
                messageInputClient.onClickOpenBackGroundView(MessageInputType.ADD_FILE);
            else if(permissionRequestListener != null)
                permissionRequestListener.openPermissionRequest();
        }
    }

    @Override
    public void beforeTextChanged(CharSequence s, int start, int count, int after) {
        //noop
    }

    @Override
    public void onTextChanged(CharSequence s, int start, int before, int count) {
        //noop
    }

    @Override
    public void afterTextChanged(Editable s) {
        String messageText = this.getMessageText();
        Log.i(TAG, "Length is " + s.length());
        if (messageText.length() > 0) {
            viewModel.keystroke();
        }
        // detect commands
        messageInputClient.checkCommand(messageText);
        String s_ = messageText.replaceAll("\\s+","");
        if (TextUtils.isEmpty(s_))
            binding.setActiveMessageSend(false);
        else
            binding.setActiveMessageSend(messageText.length() != 0);
    }

    @Override
    public void onFocusChange(View v, boolean hasFocus) {
        viewModel.setInputType(hasFocus ? InputType.SELECT : InputType.DEFAULT);
        if (hasFocus) {
            lockScrollUp = true;
            new Handler().postDelayed(() -> lockScrollUp = false, 500);
            Utils.showSoftKeyboard((Activity) getContext());
        } else
            Utils.hideSoftKeyboard((Activity) getContext());
    }

    /**
     Prepare message takes the message input string and returns a message object
     You can overwrite this method in case you want to attach more custom properties to the message
     */
    public Message prepareMessage(String input) {
        Message m = new Message();
        m.setText(input);
        m.setAttachments(messageInputClient.getSelectedAttachments());
        // set the thread id if we are viewing a thread
        if (viewModel.isThread())
            m.setParentId(viewModel.getThreadParentMessage().getValue().getId());
        // set the current user
        m.setUser(viewModel.client().getUser());
        // Check file uploading
        if (messageInputClient.isUploadingFile()){
            String clientSideID = viewModel.getChannel().getClient().generateMessageID();
            m.setId(clientSideID);
            m.setCreatedAt(new Date());
            m.setSyncStatus(Sync.LOCAL_UPDATE_PENDING);
            m.setAttachments(null);
        }
        return m;
    }

    private void onSendMessage() {
        String input = binding.etMessage.getText().toString();
        boolean isEdit = viewModel.isEditing();
        binding.ivSend.setEnabled(false);
        if (isEdit) {
<<<<<<< HEAD
            Message m = getEditMessage();
            m.setText(input);
            m.setAttachments(messageInputClient.getSelectedAttachments());
            if (messageInputClient.isUploadingFile()){
                m.setSyncStatus(Sync.LOCAL_UPDATE_PENDING);
                m.setAttachments(null);
            }

            viewModel.editMessage(m, new MessageCallback() {
=======
            Message message = getEditMessage();
            message.setText(input);
            List<Attachment>newAttachments = messageInputClient.getSelectedAttachments();
            if (newAttachments != null
                    && !newAttachments.isEmpty()){
                List<Attachment>attachments = message.getAttachments();
                for (Attachment attachment : newAttachments){
                    if (attachments == null)
                        attachments = new ArrayList<>();
                    attachments.add(attachment);
                }
                message.setAttachments(attachments);
            }

            viewModel.getChannel().updateMessage(message,  new MessageCallback() {
>>>>>>> 167bd408
                @Override
                public void onSuccess(MessageResponse response) {
                    initSendMessage();
                    binding.ivSend.setEnabled(true);
                    Utils.hideSoftKeyboard((Activity) getContext());
                    clearFocus();
                }

                @Override
                public void onError(String errMsg, int errCode) {
                    initSendMessage();
                    binding.ivSend.setEnabled(true);
                    Utils.hideSoftKeyboard((Activity) getContext());
                    clearFocus();
                }
            });
        } else {
            Message m = prepareMessage(input);
            viewModel.sendMessage(m, new MessageCallback() {
                @Override
                public void onSuccess(MessageResponse response) {
                    binding.ivSend.setEnabled(true);
                    initSendMessage();
                    if (sendMessageListener != null)
                        sendMessageListener.onSendMessageSuccess(response.getMessage());
                }

                @Override
                public void onError(String errMsg, int errCode) {
                    initSendMessage();
                    binding.ivSend.setEnabled(true);
                    if (sendMessageListener != null) {
                        sendMessageListener.onSendMessageError(errMsg);
                    } else {
                        Utils.showMessage(getContext(), errMsg);
                    }
                }
            });
        }

    }

    private void initSendMessage() {
        messageInputClient.initSendMessage();
        viewModel.setEditMessage(null);
        binding.etMessage.setText("");
    }

    // region Set Listeners
    public void setOnSendMessageListener(SendMessageListener l) {
        this.sendMessageListener = l;
    }

    public void setPermissionRequestListener(PermissionRequestListener l) {
        this.permissionRequestListener = l;
    }

    public void setOpenCameraViewListener(OpenCameraViewListener l) {
        this.openCameraViewListener = l;
    }


    // region Listeners

    /**
     * Used for listening to the sendMessage event
     */
    public interface SendMessageListener {
        void onSendMessageSuccess(Message message);
        void onSendMessageError(String errMsg);

    }

    /**
     * This interface is called when you add an attachment
     */
    public interface AttachmentListener {
        void onAddAttachments();
    }
    /**
     * Interface for Permission request
     */
    public interface PermissionRequestListener {
        void openPermissionRequest();
    }
    /**
     * Interface for opening the camera view
     */
    public interface OpenCameraViewListener {
        void openCameraView(Intent intent, int REQUEST_CODE);
    }

    // endregion
}<|MERGE_RESOLUTION|>--- conflicted
+++ resolved
@@ -54,11 +54,9 @@
 import java.io.File;
 import java.util.ArrayList;
 import java.util.Arrays;
-<<<<<<< HEAD
 import java.util.Date;
-=======
 import java.util.List;
->>>>>>> 167bd408
+
 
 
 /**
@@ -526,17 +524,6 @@
         boolean isEdit = viewModel.isEditing();
         binding.ivSend.setEnabled(false);
         if (isEdit) {
-<<<<<<< HEAD
-            Message m = getEditMessage();
-            m.setText(input);
-            m.setAttachments(messageInputClient.getSelectedAttachments());
-            if (messageInputClient.isUploadingFile()){
-                m.setSyncStatus(Sync.LOCAL_UPDATE_PENDING);
-                m.setAttachments(null);
-            }
-
-            viewModel.editMessage(m, new MessageCallback() {
-=======
             Message message = getEditMessage();
             message.setText(input);
             List<Attachment>newAttachments = messageInputClient.getSelectedAttachments();
@@ -551,8 +538,7 @@
                 message.setAttachments(attachments);
             }
 
-            viewModel.getChannel().updateMessage(message,  new MessageCallback() {
->>>>>>> 167bd408
+            viewModel.editMessage(message, new MessageCallback() {
                 @Override
                 public void onSuccess(MessageResponse response) {
                     initSendMessage();
