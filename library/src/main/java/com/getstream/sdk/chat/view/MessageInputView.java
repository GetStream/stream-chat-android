--- conflicted
+++ resolved
@@ -29,6 +29,7 @@
 import androidx.recyclerview.widget.LinearLayoutManager;
 import androidx.recyclerview.widget.RecyclerView;
 
+import com.getstream.sdk.chat.R;
 import com.getstream.sdk.chat.databinding.StreamViewMessageInputBinding;
 import com.getstream.sdk.chat.enums.InputType;
 import com.getstream.sdk.chat.enums.MessageInputType;
@@ -160,9 +161,10 @@
         );
         binding.ivOpenAttach.setOnClickListener(view -> {
             binding.setIsAttachFile(true);
-            if (style.isPermissionSet() || isGrantedPermissions())
-                messageInputController.onClickOpenBackGroundView(MessageInputType.ADD_FILE);
-            else if(permissionRequestListener != null)
+            messageInputController.onClickOpenBackGroundView(MessageInputType.ADD_FILE);
+            if (!PermissionChecker.isGrantedCameraPermissions(getContext())
+                    && permissionRequestListener != null
+                    && !style.passedPermissionCheck())
                 permissionRequestListener.openPermissionRequest();
         });
     }
@@ -215,10 +217,13 @@
             }
         });
 
-<<<<<<< HEAD
         binding.llMedia.setOnClickListener(v -> messageInputController.onClickOpenSelectMediaView(v, null));
 
         binding.llCamera.setOnClickListener(v -> {
+            if (!PermissionChecker.isGrantedCameraPermissions(getContext())) {
+                PermissionChecker.showPermissionSettingDialog(getContext(), getContext().getString(R.string.stream_camera_permission_message));
+                return;
+            }
             Utils.setButtonDelayEnable(v);
             messageInputController.onClickCloseBackGroundView();
 
@@ -238,18 +243,6 @@
                 openCameraViewListener.openCameraView(chooserIntent, Constant.CAPTURE_IMAGE_REQUEST_CODE);
         });
         binding.llFile.setOnClickListener(v -> messageInputController.onClickOpenSelectFileView(v, null));
-=======
-
-        onBackPressed();
-        initAttachmentUI();
-        KeyboardVisibilityEvent.setEventListener(
-                (Activity) getContext(), (boolean isOpen) -> {
-                    if (!isOpen) {
-                        binding.etMessage.clearFocus();
-                        onBackPressed();
-                    }
-                });
->>>>>>> 1cb409aa
     }
 
     private void onBackPressed() {
@@ -422,17 +415,6 @@
         binding.etMessage.setText("");
     }
 
-    public Message prepareMessage(String input) {
-        Message m = new Message();
-        m.setText(input);
-        m.setAttachments(messageInputController.getSelectedAttachments());
-        // set the thread id if we are viewing a thread
-        if (viewModel.isThread())
-            m.setParentId(viewModel.getThreadParentMessage().getValue().getId());
-        // set the current user
-        m.setUser(viewModel.client().getUser());
-        return m;
-    }
     // endregion
 
     // region send giphy from keyboard
@@ -495,60 +477,10 @@
         }
     }
 
-<<<<<<< HEAD
     // endregion
 
     // region permission check
     // TODO: the name of this method is weird (progres..)? perhaps captureMedia?
-=======
-    private void initAttachmentUI() {
-        // TODO: make the attachment UI into it's own view and allow you to change it.
-        messageInputController = new MessageInputController(getContext(), binding, this.viewModel, style);
-        binding.rvMedia.setLayoutManager(new GridLayoutManager(getContext(), 4, RecyclerView.VERTICAL, false));
-        binding.rvMedia.hasFixedSize();
-        binding.rvComposer.setLayoutManager(new GridLayoutManager(getContext(), 1, LinearLayoutManager.HORIZONTAL, false));
-        int spanCount = 4;  // 4 columns
-        int spacing = 2;    // 1 px
-        boolean includeEdge = false;
-        binding.rvMedia.addItemDecoration(new GridSpacingItemDecoration(spanCount, spacing, includeEdge));
-        binding.tvClose.setOnClickListener(v -> {
-            messageInputController.onClickCloseBackGroundView();
-            if (viewModel.isEditing()) {
-                initSendMessage();
-                clearFocus();
-            }
-        });
-
-        binding.llMedia.setOnClickListener(v -> messageInputController.onClickOpenSelectMediaView(v, null));
-
-        binding.llCamera.setOnClickListener(v -> {
-            if (!PermissionChecker.isGrantedCameraPermissions(getContext())) {
-                PermissionChecker.showPermissionSettingDialog(getContext(), getContext().getString(R.string.stream_camera_permission_message));
-                return;
-            }
-            Utils.setButtonDelayEnable(v);
-            messageInputController.onClickCloseBackGroundView();
-
-            Intent takePictureIntent = new Intent(MediaStore.ACTION_IMAGE_CAPTURE);
-            ContentValues values = new ContentValues();
-            values.put(MediaStore.Images.Media.TITLE, "New Picture");
-            values.put(MediaStore.Images.Media.DESCRIPTION, "From your Camera");
-            imageUri = getContext().getContentResolver().insert(
-                    MediaStore.Images.Media.EXTERNAL_CONTENT_URI, values);
-            takePictureIntent.putExtra(MediaStore.EXTRA_OUTPUT, imageUri);
-
-            Intent takeVideoIntent = new Intent(MediaStore.ACTION_VIDEO_CAPTURE);
-            Intent chooserIntent = Intent.createChooser(takePictureIntent, "Capture Image or Video");
-            chooserIntent.putExtra(Intent.EXTRA_INITIAL_INTENTS, new Intent[]{takeVideoIntent});
-
-            if (this.openCameraViewListener != null)
-                openCameraViewListener.openCameraView(chooserIntent, Constant.CAPTURE_IMAGE_REQUEST_CODE);
-        });
-        binding.llFile.setOnClickListener(v -> messageInputController.onClickOpenSelectFileView(v, null));
-    }
-
-    // endregion
->>>>>>> 1cb409aa
     public void captureMedia(int requestCode, int resultCode, Intent data) {
         if (requestCode == Constant.CAPTURE_IMAGE_REQUEST_CODE && resultCode == Activity.RESULT_OK) {
             if (data == null) {
@@ -615,98 +547,9 @@
         }
     }
 
-<<<<<<< HEAD
-    private boolean isGrantedPermissions() {
-        if (Build.VERSION.SDK_INT >= Build.VERSION_CODES.M) {
-            int hasStoragePermission = getContext().checkSelfPermission(Manifest.permission.WRITE_EXTERNAL_STORAGE);
-            int hasReadPermission = getContext().checkSelfPermission(Manifest.permission.READ_EXTERNAL_STORAGE);
-            int hasCameraPermission = getContext().checkSelfPermission(Manifest.permission.CAMERA);
-            return (hasStoragePermission == PackageManager.PERMISSION_GRANTED)
-                    && (hasReadPermission == PackageManager.PERMISSION_GRANTED)
-                    && (hasCameraPermission == PackageManager.PERMISSION_GRANTED);
-        } else
-            return true;
-    }
     // endregion
 
     // region listeners
-=======
-    public Message getEditMessage() {
-        return viewModel.getEditMessage().getValue();
-    }
-
-    public void setEnabled(boolean enabled) {
-        binding.etMessage.setEnabled(true);
-    }
-
-    public void clearFocus() {
-        binding.etMessage.clearFocus();
-    }
-
-    public boolean requestInputFocus() {
-        return binding.etMessage.requestFocus();
-    }
-
-    public String getMessageText() {
-        return binding.etMessage.getText().toString();
-    }
-
-    public void setMessageText(String t) {
-        binding.etMessage.setText(t);
-    }
-
-    @Override
-    public void onClick(View v) {
-        int id = v.getId();
-        if (id == R.id.iv_send) {
-            this.onSendMessage(binding.etMessage.getText().toString(), viewModel.isEditing());
-        } else if (id == R.id.iv_openAttach) {
-            binding.setIsAttachFile(true);
-            messageInputController.onClickOpenBackGroundView(MessageInputType.ADD_FILE);
-            if (!PermissionChecker.isGrantedCameraPermissions(getContext())
-                    && permissionRequestListener != null
-                    && !style.passedPermissionCheck())
-                permissionRequestListener.openPermissionRequest();
-        }
-    }
-
-    @Override
-    public void beforeTextChanged(CharSequence s, int start, int count, int after) {
-        //noop
-    }
-
-    @Override
-    public void onTextChanged(CharSequence s, int start, int before, int count) {
-        //noop
-    }
-
-    @Override
-    public void afterTextChanged(Editable s) {
-        String messageText = this.getMessageText();
-        Log.i(TAG, "Length is " + s.length());
-        if (messageText.length() > 0) {
-            viewModel.keystroke();
-        }
-        // detect commands
-        messageInputController.checkCommand(messageText);
-        String s_ = messageText.replaceAll("\\s+","");
-        if (TextUtils.isEmpty(s_))
-            binding.setActiveMessageSend(false);
-        else
-            binding.setActiveMessageSend(messageText.length() != 0);
-    }
-
-    @Override
-    public void onFocusChange(View v, boolean hasFocus) {
-        viewModel.setInputType(hasFocus ? InputType.SELECT : InputType.DEFAULT);
-        if (hasFocus) {
-            lockScrollUp = true;
-            new Handler().postDelayed(() -> lockScrollUp = false, 500);
-            Utils.showSoftKeyboard((Activity) getContext());
-        } else
-            Utils.hideSoftKeyboard((Activity) getContext());
-    }
-
     /**
      Prepare message takes the message input string and returns a message object
      You can overwrite this method in case you want to attach more custom properties to the message
@@ -723,70 +566,7 @@
         return m;
     }
 
-    private void onSendMessage(String input, boolean isEdit) {
-        binding.ivSend.setEnabled(false);
-
-        if (isEdit) {
-            Message message = getEditMessage();
-            message.setText(input);
-            List<Attachment>newAttachments = messageInputController.getSelectedAttachments();
-            if (newAttachments != null
-                    && !newAttachments.isEmpty()){
-                List<Attachment>attachments = message.getAttachments();
-                for (Attachment attachment : newAttachments){
-                    if (attachments == null)
-                        attachments = new ArrayList<>();
-                    attachments.add(attachment);
-                }
-                message.setAttachments(attachments);
-            }
-
-            viewModel.getChannel().updateMessage(message,  new MessageCallback() {
-                @Override
-                public void onSuccess(MessageResponse response) {
-                    initSendMessage();
-                    binding.ivSend.setEnabled(true);
-                    clearFocus();
-                }
-
-                @Override
-                public void onError(String errMsg, int errCode) {
-                    initSendMessage();
-                    binding.ivSend.setEnabled(true);
-                    clearFocus();
-                }
-            });
-        } else {
-            Message m = prepareMessage(input);
-            viewModel.sendMessage(m, new MessageCallback() {
-                @Override
-                public void onSuccess(MessageResponse response) {
-                    binding.ivSend.setEnabled(true);
-                    initSendMessage();
-                    if (sendMessageListener != null)
-                        sendMessageListener.onSendMessageSuccess(response.getMessage());
-                }
-
-                @Override
-                public void onError(String errMsg, int errCode) {
-                    initSendMessage();
-                    binding.ivSend.setEnabled(true);
-                    if (sendMessageListener != null) {
-                        sendMessageListener.onSendMessageError(errMsg);
-                    } else {
-                        Utils.showMessage(getContext(), errMsg);
-                    }
-                }
-            });
-        }
-    }
-
-    private void initSendMessage() {
-        messageInputController.initSendMessage();
-        viewModel.setEditMessage(null);
-        binding.etMessage.setText("");
-    }
->>>>>>> 1cb409aa
+
 
     public void setOnSendMessageListener(SendMessageListener l) {
         this.sendMessageListener = l;
