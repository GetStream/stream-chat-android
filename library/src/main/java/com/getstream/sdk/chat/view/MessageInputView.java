package com.getstream.sdk.chat.view;

import android.Manifest;
import android.app.Activity;
import android.content.ContentValues;
import android.content.Context;
import android.content.Intent;
import android.content.pm.PackageManager;
import android.graphics.Typeface;
import android.net.Uri;
import android.os.Build;
import android.os.Bundle;
import android.provider.MediaStore;
import android.text.TextUtils;
import android.util.AttributeSet;
import android.util.Log;
import android.util.TypedValue;
import android.view.KeyEvent;
import android.view.LayoutInflater;
import android.view.View;
import android.widget.RelativeLayout;

import androidx.annotation.NonNull;
import androidx.annotation.Nullable;
import androidx.core.os.BuildCompat;
import androidx.core.view.inputmethod.InputConnectionCompat;
import androidx.core.view.inputmethod.InputContentInfoCompat;
import androidx.lifecycle.LifecycleOwner;
import androidx.recyclerview.widget.GridLayoutManager;
import androidx.recyclerview.widget.LinearLayoutManager;
import androidx.recyclerview.widget.RecyclerView;

import com.getstream.sdk.chat.databinding.StreamViewMessageInputBinding;
import com.getstream.sdk.chat.enums.InputType;
import com.getstream.sdk.chat.enums.MessageInputType;
import com.getstream.sdk.chat.model.Attachment;
import com.getstream.sdk.chat.model.ModelType;
import com.getstream.sdk.chat.rest.Message;
import com.getstream.sdk.chat.rest.interfaces.MessageCallback;
import com.getstream.sdk.chat.rest.response.MessageResponse;
import com.getstream.sdk.chat.utils.Constant;
import com.getstream.sdk.chat.utils.EditTextUtils;
import com.getstream.sdk.chat.utils.GridSpacingItemDecoration;
import com.getstream.sdk.chat.utils.MessageInputController;
import com.getstream.sdk.chat.utils.Utils;
import com.getstream.sdk.chat.viewmodel.ChannelViewModel;

import net.yslibrary.android.keyboardvisibilityevent.KeyboardVisibilityEvent;

import java.io.File;
import java.util.ArrayList;
import java.util.Arrays;
import java.util.List;


/**
 * Rich Message Input View component, allows you to:
 * - type messages
 * - run slash commands
 * - emoticons
 * - file uploads
 * - send typing events
 * <p>
 * The view is made reusable by allowing
 * - Customization via attrs/style
 * - Data binding
 */
public class MessageInputView extends RelativeLayout {

    /**
     * Tag for logging purposes
     */
    final String TAG = MessageInputView.class.getSimpleName();
    /** Store the image if you take a picture */
    Uri imageUri;
    /** If you are allowed to scroll up or not */
    boolean lockScrollUp = false;

    private StreamViewMessageInputBinding binding;
    /**
     * Styling class for the MessageInput
     */
    private MessageInputStyle style;
    /** Fired when a message is sent */
    private SendMessageListener sendMessageListener;
    /** Permission Request listener */
    private PermissionRequestListener permissionRequestListener;
    /** Camera view listener */
    private OpenCameraViewListener openCameraViewListener;
    /**
     * The viewModel for handling typing etc.
     */
    private ChannelViewModel viewModel;
    
    private MessageInputController messageInputController;

    // region constructor
    public MessageInputView(Context context) {
        super(context);
        binding = initBinding(context);
    }

    public MessageInputView(Context context, AttributeSet attrs) {
        super(context, attrs);
        parseAttr(context, attrs);
        binding = initBinding(context);
        applyStyle();
    }
    // endregion

    // region init
    private StreamViewMessageInputBinding initBinding(Context context) {
        LayoutInflater inflater = LayoutInflater.from(context);
        return StreamViewMessageInputBinding.inflate(inflater, this, true);
    }

    private void parseAttr(Context context, @Nullable AttributeSet attrs) {
        style = new MessageInputStyle(context, attrs);
    }

    public void setViewModel(ChannelViewModel viewModel, LifecycleOwner lifecycleOwner) {
        this.viewModel = viewModel;
        binding.setLifecycleOwner(lifecycleOwner);
        init();
        observeUIs(lifecycleOwner);
    }

    private void init() {
        binding.setActiveMessageSend(false);
        configOnClickListener();
        configInputEditText();
        configAttachmentUI();
        onBackPressed();
        setKeyboardEventListener();
    }

    private void applyStyle() {
        // Attachment Button
        binding.ivOpenAttach.setVisibility(style.showAttachmentButton() ? VISIBLE : GONE);
        binding.ivOpenAttach.setImageDrawable(style.getAttachmentButtonIcon(false));
        binding.ivOpenAttach.getLayoutParams().width = style.getAttachmentButtonWidth();
        binding.ivOpenAttach.getLayoutParams().height = style.getAttachmentButtonHeight();
        // Send Button
        binding.ivSend.setImageDrawable(style.getInputButtonIcon(false));
        binding.ivSend.getLayoutParams().width = style.getInputButtonWidth();
        binding.ivSend.getLayoutParams().height = style.getInputButtonHeight();
        // Input Background
        binding.llComposer.setBackground(style.getInputBackground());
        // Input Text
        binding.etMessage.setTextSize(TypedValue.COMPLEX_UNIT_PX, style.getInputTextSize());
        binding.etMessage.setHint(style.getInputHint());
        binding.etMessage.setTextColor(style.getInputTextColor());
        binding.etMessage.setHintTextColor(style.getInputHintColor());
        binding.etMessage.setTypeface(Typeface.DEFAULT, style.getInputTextStyle());
    }

    private void configOnClickListener(){
        binding.ivSend.setOnClickListener(view ->
                onSendMessage(binding.etMessage.getText().toString(), viewModel.isEditing())
        );
        binding.ivOpenAttach.setOnClickListener(view -> {
            binding.setIsAttachFile(true);
            if (style.isPermissionSet() || isGrantedPermissions())
                messageInputController.onClickOpenBackGroundView(MessageInputType.ADD_FILE);
            else if(permissionRequestListener != null)
                permissionRequestListener.openPermissionRequest();
        });
    }

    private void configInputEditText(){
        binding.etMessage.setOnFocusChangeListener((View view, boolean hasFocus)-> {
            viewModel.setInputType(hasFocus ? InputType.SELECT : InputType.DEFAULT);
            if (hasFocus) {
                lockScrollUp = true;
                postDelayed(() -> lockScrollUp = false, 500);
                Utils.showSoftKeyboard((Activity) getContext());
            } else
                Utils.hideSoftKeyboard((Activity) getContext());
        });

        EditTextUtils.afterTextChanged(binding.etMessage, editable -> {
            String messageText = getMessageText();
            Log.i(TAG, "Length is " + editable.length());
            if (messageText.length() > 0) {
                viewModel.keystroke();
            }
            // detect commands
            messageInputController.checkCommand(messageText);
            String s_ = messageText.replaceAll("\\s+","");
            if (TextUtils.isEmpty(s_))
                binding.setActiveMessageSend(false);
            else
                binding.setActiveMessageSend(messageText.length() != 0);
        });

        binding.etMessage.setCallback(this::sendGiphyFromKeyboard);
    }


    private void configAttachmentUI() {
        // TODO: make the attachment UI into it's own view and allow you to change it.
        messageInputController = new MessageInputController(getContext(), binding, this.viewModel, style);
        binding.rvMedia.setLayoutManager(new GridLayoutManager(getContext(), 4, RecyclerView.VERTICAL, false));
        binding.rvMedia.hasFixedSize();
        binding.rvComposer.setLayoutManager(new GridLayoutManager(getContext(), 1, LinearLayoutManager.HORIZONTAL, false));
        int spanCount = 4;  // 4 columns
        int spacing = 2;    // 1 px
        boolean includeEdge = false;
        binding.rvMedia.addItemDecoration(new GridSpacingItemDecoration(spanCount, spacing, includeEdge));
        binding.tvClose.setOnClickListener(v -> {
            messageInputController.onClickCloseBackGroundView();
            if (viewModel.isEditing()) {
                initSendMessage();
                clearFocus();
            }
        });

        binding.llMedia.setOnClickListener(v -> messageInputController.onClickOpenSelectMediaView(v, null));

        binding.llCamera.setOnClickListener(v -> {
            Utils.setButtonDelayEnable(v);
            messageInputController.onClickCloseBackGroundView();

            Intent takePictureIntent = new Intent(MediaStore.ACTION_IMAGE_CAPTURE);
            ContentValues values = new ContentValues();
            values.put(MediaStore.Images.Media.TITLE, "New Picture");
            values.put(MediaStore.Images.Media.DESCRIPTION, "From your Camera");
            imageUri = getContext().getContentResolver().insert(
                    MediaStore.Images.Media.EXTERNAL_CONTENT_URI, values);
            takePictureIntent.putExtra(MediaStore.EXTRA_OUTPUT, imageUri);

            Intent takeVideoIntent = new Intent(MediaStore.ACTION_VIDEO_CAPTURE);
            Intent chooserIntent = Intent.createChooser(takePictureIntent, "Capture Image or Video");
            chooserIntent.putExtra(Intent.EXTRA_INITIAL_INTENTS, new Intent[]{takeVideoIntent});

            if (this.openCameraViewListener != null)
                openCameraViewListener.openCameraView(chooserIntent, Constant.CAPTURE_IMAGE_REQUEST_CODE);
        });
        binding.llFile.setOnClickListener(v -> messageInputController.onClickOpenSelectFileView(v, null));
    }

    private void onBackPressed() {
        setFocusableInTouchMode(true);
        requestFocus();
        setOnKeyListener((View v, int keyCode, KeyEvent event) -> {
            if (event.getAction() == KeyEvent.ACTION_UP && keyCode == KeyEvent.KEYCODE_BACK) {
                if (viewModel.isThread()) {
                    viewModel.initThread();
                    initSendMessage();
                    return true;
                }
                if (viewModel.isEditing()) {
                    messageInputController.onClickCloseBackGroundView();
                    initSendMessage();
                    return true;
                }
                if (!TextUtils.isEmpty(binding.etMessage.getText().toString())) {
                    initSendMessage();
                    return true;
                }

                if (binding.clTitle.getVisibility() == VISIBLE) {
                    messageInputController.onClickCloseBackGroundView();
                    initSendMessage();
                    return true;
                }

                return false;
            }
            return false;
        });
    }

    private void setKeyboardEventListener(){
        KeyboardVisibilityEvent.setEventListener(
                (Activity) getContext(), (boolean isOpen) -> {
                    if (!isOpen) {
                        binding.etMessage.clearFocus();
                        onBackPressed();
                    }
                });
    }

    public Message getEditMessage() {
        return viewModel.getEditMessage().getValue();
    }

    public void setEnabled(boolean enabled) {
        binding.etMessage.setEnabled(true);
    }

    public void clearFocus() {
        binding.etMessage.clearFocus();
    }

    public String getMessageText() {
        return binding.etMessage.getText().toString();
    }

    public void setMessageText(String t) {
        binding.etMessage.setText(t);
    }
    // endregion

    // region observe
    private void observeUIs(LifecycleOwner lifecycleOwner) {
        viewModel.getInputType().observe(lifecycleOwner, inputType -> {
            switch (inputType) {
                case DEFAULT:
                    binding.llComposer.setBackground(style.getInputBackground());
                    binding.ivOpenAttach.setImageDrawable(style.getAttachmentButtonIcon(false));
                    binding.ivSend.setImageDrawable(style.getInputButtonIcon(viewModel.isEditing()));
                    break;
                case SELECT:
                    binding.llComposer.setBackground(style.getInputSelectedBackground());
                    binding.ivOpenAttach.setImageDrawable(style.getAttachmentButtonIcon(true));
                    binding.ivSend.setImageDrawable(style.getInputButtonIcon(false));
                    break;
                case EDIT:
                    binding.llComposer.setBackground(style.getInputEditBackground());
                    binding.ivOpenAttach.setImageDrawable(style.getAttachmentButtonIcon(true));
                    binding.ivSend.setImageDrawable(style.getInputButtonIcon(true));
                    messageInputController.onClickOpenBackGroundView(MessageInputType.EDIT_MESSAGE);
                    break;
            }
        });

        viewModel.getEditMessage().observe(lifecycleOwner, this::editMessage);
        viewModel.getMessageListScrollUp().observe(lifecycleOwner, messageListScrollup -> {
            if (messageListScrollup && !lockScrollUp)
                Utils.hideSoftKeyboard((Activity) getContext());
        });
        viewModel.getThreadParentMessage().observe(lifecycleOwner, threadParentMessage -> {
            if (threadParentMessage == null) {
                initSendMessage();
                Utils.hideSoftKeyboard((Activity) getContext());
            }
        });
    }
    // endregion

    // region send message
    /**
     Prepare message takes the message input string and returns a message object
     You can overwrite this method in case you want to attach more custom properties to the message
     */

    private void onSendMessage(String input, boolean isEdit) {
        binding.ivSend.setEnabled(false);

        if (isEdit) {
            Message message = getEditMessage();
            message.setText(input);
            List<Attachment>newAttachments = messageInputController.getSelectedAttachments();
            if (newAttachments != null
                    && !newAttachments.isEmpty()){
                List<Attachment>attachments = message.getAttachments();
                for (Attachment attachment : newAttachments){
                    if (attachments == null)
                        attachments = new ArrayList<>();
                    attachments.add(attachment);
                }
                message.setAttachments(attachments);
            }

            viewModel.getChannel().updateMessage(message,  new MessageCallback() {
                @Override
                public void onSuccess(MessageResponse response) {
                    initSendMessage();
                    binding.ivSend.setEnabled(true);
                    clearFocus();
                }

                @Override
                public void onError(String errMsg, int errCode) {
                    initSendMessage();
                    binding.ivSend.setEnabled(true);
                    clearFocus();
                }
            });
        } else {
            Message m = prepareMessage(input);
            viewModel.sendMessage(m, new MessageCallback() {
                @Override
                public void onSuccess(MessageResponse response) {
                    binding.ivSend.setEnabled(true);
                    initSendMessage();
                    if (sendMessageListener != null)
                        sendMessageListener.onSendMessageSuccess(response.getMessage());
                }

                @Override
                public void onError(String errMsg, int errCode) {
                    initSendMessage();
                    binding.ivSend.setEnabled(true);
                    if (sendMessageListener != null) {
                        sendMessageListener.onSendMessageError(errMsg);
                    } else {
                        Utils.showMessage(getContext(), errMsg);
                    }
                }
            });
        }
    }

    private void initSendMessage() {
        messageInputController.initSendMessage();
        viewModel.setEditMessage(null);
        binding.etMessage.setText("");
    }

    public Message prepareMessage(String input) {
        Message m = new Message();
        m.setStatus(null);
        m.setText(input);
        m.setAttachments(messageInputController.getSelectedAttachments());
        // set the thread id if we are viewing a thread
        if (viewModel.isThread())
            m.setParentId(viewModel.getThreadParentMessage().getValue().getId());
        // set the current user
        m.setUser(viewModel.client().getUser());
        return m;
    }
    // endregion

    // region send giphy from keyboard
    private boolean sendGiphyFromKeyboard(InputContentInfoCompat inputContentInfo,
                                       int flags, Bundle opts){
        if (BuildCompat.isAtLeastQ()
                && (flags & InputConnectionCompat.INPUT_CONTENT_GRANT_READ_URI_PERMISSION) != 0) {
            try {
                inputContentInfo.requestPermission();
            } catch (Exception e) {
                return false;
            }
        }
        if (inputContentInfo.getLinkUri() == null) return false;

        String url = inputContentInfo.getLinkUri().toString();
        Attachment attachment = new Attachment();
        attachment.setThumbURL(url);
        attachment.setTitleLink(url);
        attachment.setTitle(inputContentInfo.getDescription().getLabel().toString());
        attachment.setType(ModelType.attach_giphy);
        messageInputController.setSelectedAttachments(Arrays.asList(attachment));
        onSendMessage("", viewModel.isEditing());
        return true;
    }
    // endregion

    // region edit message
    private void editMessage(Message message) {
        if (message == null) return;
        // Set Text to Inputbox
        binding.etMessage.requestFocus();
        if (!TextUtils.isEmpty(message.getText())) {
            binding.etMessage.setText(message.getText());
            binding.etMessage.setSelection(binding.etMessage.getText().length());
        }

        // Set Attachments to Inputbox

        if (message.getAttachments() == null
                || message.getAttachments().isEmpty()
                || message.getAttachments().get(0).getType().equals(ModelType.attach_giphy)
                || message.getAttachments().get(0).getType().equals(ModelType.attach_unknown))
            return;

        for (Attachment attachment : message.getAttachments())
            attachment.config.setUploaded(true);

        Attachment attachment = message.getAttachments().get(0);
        if (attachment.getType().equals(ModelType.attach_file)) {
            String fileType = attachment.getMime_type();
            if (fileType.equals(ModelType.attach_mime_mov) ||
                    fileType.equals(ModelType.attach_mime_mp4)) {
                messageInputController.onClickOpenSelectMediaView(null, message.getAttachments());
            } else {
                messageInputController.onClickOpenSelectFileView(null, message.getAttachments());
            }
        } else {
            messageInputController.onClickOpenSelectMediaView(null, message.getAttachments());
        }
    }

    // endregion

    // region permission check
    // TODO: the name of this method is weird (progres..)? perhaps captureMedia?
    public void captureMedia(int requestCode, int resultCode, Intent data) {
        if (requestCode == Constant.CAPTURE_IMAGE_REQUEST_CODE && resultCode == Activity.RESULT_OK) {
            if (data == null) {
                File file = null;
                try {
                    String path = imageUri.getPath();
                    file = new File(path);
                } catch (Exception e) {
                    e.printStackTrace();
                }
                if (file != null) {
                    messageInputController.progressCapturedMedia(getContext(), imageUri, true);
                    imageUri = null;
                }
                return;
            }
            try {
                Uri uri = data.getData();
                if (uri == null) {
                    if (imageUri != null)
                        messageInputController.progressCapturedMedia(getContext(), imageUri, true);
                    imageUri = null;
                } else {
                    messageInputController.progressCapturedMedia(getContext(), uri, false);
                }
            } catch (Exception e) {
                e.printStackTrace();
            }
        }
    }
    /*Used for handling requestPermissionsResult*/
    public void permissionResult(int requestCode, @NonNull String[] permissions,
                                 @NonNull int[] grantResults) {
        if (requestCode == Constant.PERMISSIONS_REQUEST) {
            boolean granted = true;
            for (int i = 0; i < permissions.length; i++) {
                String permission = permissions[i];
                int grantResult = grantResults[i];
                if (!permission.equals(Manifest.permission.CAMERA)
                        && grantResult != PackageManager.PERMISSION_GRANTED) {
                    granted = false;
                    break;
                }
            }

            style.setShowAttachmentButton(granted);
            if (granted)
                messageInputController.onClickOpenBackGroundView(MessageInputType.ADD_FILE);
            else
                binding.ivOpenAttach.setVisibility(GONE);

        }
    }

    private boolean isGrantedPermissions() {
        if (Build.VERSION.SDK_INT >= Build.VERSION_CODES.M) {
            int hasStoragePermission = getContext().checkSelfPermission(Manifest.permission.WRITE_EXTERNAL_STORAGE);
            int hasReadPermission = getContext().checkSelfPermission(Manifest.permission.READ_EXTERNAL_STORAGE);
            int hasCameraPermission = getContext().checkSelfPermission(Manifest.permission.CAMERA);
            return (hasStoragePermission == PackageManager.PERMISSION_GRANTED)
                    && (hasReadPermission == PackageManager.PERMISSION_GRANTED)
                    && (hasCameraPermission == PackageManager.PERMISSION_GRANTED);
        } else
            return true;
    }
    // endregion

<<<<<<< HEAD
    // region listeners
=======
    public Message getEditMessage() {
        return viewModel.getEditMessage().getValue();
    }

    public void setEnabled(boolean enabled) {
        binding.etMessage.setEnabled(true);
    }

    public void clearFocus() {
        binding.etMessage.clearFocus();
    }

    public boolean requestInputFocus() {
        return binding.etMessage.requestFocus();
    }

    public String getMessageText() {
        return binding.etMessage.getText().toString();
    }

    public void setMessageText(String t) {
        binding.etMessage.setText(t);
    }

    @Override
    public void onClick(View v) {
        int id = v.getId();
        if (id == R.id.iv_send) {
            this.onSendMessage(binding.etMessage.getText().toString(), viewModel.isEditing());
        } else if (id == R.id.iv_openAttach) {
            binding.setIsAttachFile(true);
            if (style.isPermissionSet() || isGrantedPermissions())
                messageInputController.onClickOpenBackGroundView(MessageInputType.ADD_FILE);
            else if(permissionRequestListener != null)
                permissionRequestListener.openPermissionRequest();
        }
    }

    @Override
    public void beforeTextChanged(CharSequence s, int start, int count, int after) {
        //noop
    }

    @Override
    public void onTextChanged(CharSequence s, int start, int before, int count) {
        //noop
    }

    @Override
    public void afterTextChanged(Editable s) {
        String messageText = this.getMessageText();
        Log.i(TAG, "Length is " + s.length());
        if (messageText.length() > 0) {
            viewModel.keystroke();
        }
        // detect commands
        messageInputController.checkCommand(messageText);
        String s_ = messageText.replaceAll("\\s+","");
        if (TextUtils.isEmpty(s_))
            binding.setActiveMessageSend(false);
        else
            binding.setActiveMessageSend(messageText.length() != 0);
    }

    @Override
    public void onFocusChange(View v, boolean hasFocus) {
        viewModel.setInputType(hasFocus ? InputType.SELECT : InputType.DEFAULT);
        if (hasFocus) {
            lockScrollUp = true;
            new Handler().postDelayed(() -> lockScrollUp = false, 500);
            Utils.showSoftKeyboard((Activity) getContext());
        } else
            Utils.hideSoftKeyboard((Activity) getContext());
    }

    /**
     Prepare message takes the message input string and returns a message object
     You can overwrite this method in case you want to attach more custom properties to the message
     */
    public Message prepareMessage(String input) {
        Message m = new Message();
        m.setText(input);
        m.setAttachments(messageInputController.getSelectedAttachments());
        // set the thread id if we are viewing a thread
        if (viewModel.isThread())
            m.setParentId(viewModel.getThreadParentMessage().getValue().getId());
        // set the current user
        m.setUser(viewModel.client().getUser());
        return m;
    }

    private void onSendMessage(String input, boolean isEdit) {
        binding.ivSend.setEnabled(false);

        if (isEdit) {
            Message message = getEditMessage();
            message.setText(input);
            List<Attachment>newAttachments = messageInputController.getSelectedAttachments();
            if (newAttachments != null
                    && !newAttachments.isEmpty()){
                List<Attachment>attachments = message.getAttachments();
                for (Attachment attachment : newAttachments){
                    if (attachments == null)
                        attachments = new ArrayList<>();
                    attachments.add(attachment);
                }
                message.setAttachments(attachments);
            }

            viewModel.getChannel().updateMessage(message,  new MessageCallback() {
                @Override
                public void onSuccess(MessageResponse response) {
                    initSendMessage();
                    binding.ivSend.setEnabled(true);
                    clearFocus();
                }

                @Override
                public void onError(String errMsg, int errCode) {
                    initSendMessage();
                    binding.ivSend.setEnabled(true);
                    clearFocus();
                }
            });
        } else {
            Message m = prepareMessage(input);
            viewModel.sendMessage(m, new MessageCallback() {
                @Override
                public void onSuccess(MessageResponse response) {
                    binding.ivSend.setEnabled(true);
                    initSendMessage();
                    if (sendMessageListener != null)
                        sendMessageListener.onSendMessageSuccess(response.getMessage());
                }

                @Override
                public void onError(String errMsg, int errCode) {
                    initSendMessage();
                    binding.ivSend.setEnabled(true);
                    if (sendMessageListener != null) {
                        sendMessageListener.onSendMessageError(errMsg);
                    } else {
                        Utils.showMessage(getContext(), errMsg);
                    }
                }
            });
        }
    }

    private void initSendMessage() {
        messageInputController.initSendMessage();
        viewModel.setEditMessage(null);
        binding.etMessage.setText("");
    }

    // region Set Listeners
>>>>>>> b42f8db0
    public void setOnSendMessageListener(SendMessageListener l) {
        this.sendMessageListener = l;
    }

    public void setPermissionRequestListener(PermissionRequestListener l) {
        this.permissionRequestListener = l;
    }

    public void setOpenCameraViewListener(OpenCameraViewListener l) {
        this.openCameraViewListener = l;
    }

    /**
     * Used for listening to the sendMessage event
     */
    public interface SendMessageListener {
        void onSendMessageSuccess(Message message);
        void onSendMessageError(String errMsg);
    }

    /**
     * This interface is called when you add an attachment
     */
    public interface AttachmentListener {
        void onAddAttachments();
    }
    /**
     * Interface for Permission request
     */
    public interface PermissionRequestListener {
        void openPermissionRequest();
    }
    /**
     * Interface for opening the camera view
     */
    public interface OpenCameraViewListener {
        void openCameraView(Intent intent, int REQUEST_CODE);
    }

    // endregion
}<|MERGE_RESOLUTION|>--- conflicted
+++ resolved
@@ -411,7 +411,6 @@
 
     public Message prepareMessage(String input) {
         Message m = new Message();
-        m.setStatus(null);
         m.setText(input);
         m.setAttachments(messageInputController.getSelectedAttachments());
         // set the thread id if we are viewing a thread
@@ -554,166 +553,8 @@
     }
     // endregion
 
-<<<<<<< HEAD
     // region listeners
-=======
-    public Message getEditMessage() {
-        return viewModel.getEditMessage().getValue();
-    }
-
-    public void setEnabled(boolean enabled) {
-        binding.etMessage.setEnabled(true);
-    }
-
-    public void clearFocus() {
-        binding.etMessage.clearFocus();
-    }
-
-    public boolean requestInputFocus() {
-        return binding.etMessage.requestFocus();
-    }
-
-    public String getMessageText() {
-        return binding.etMessage.getText().toString();
-    }
-
-    public void setMessageText(String t) {
-        binding.etMessage.setText(t);
-    }
-
-    @Override
-    public void onClick(View v) {
-        int id = v.getId();
-        if (id == R.id.iv_send) {
-            this.onSendMessage(binding.etMessage.getText().toString(), viewModel.isEditing());
-        } else if (id == R.id.iv_openAttach) {
-            binding.setIsAttachFile(true);
-            if (style.isPermissionSet() || isGrantedPermissions())
-                messageInputController.onClickOpenBackGroundView(MessageInputType.ADD_FILE);
-            else if(permissionRequestListener != null)
-                permissionRequestListener.openPermissionRequest();
-        }
-    }
-
-    @Override
-    public void beforeTextChanged(CharSequence s, int start, int count, int after) {
-        //noop
-    }
-
-    @Override
-    public void onTextChanged(CharSequence s, int start, int before, int count) {
-        //noop
-    }
-
-    @Override
-    public void afterTextChanged(Editable s) {
-        String messageText = this.getMessageText();
-        Log.i(TAG, "Length is " + s.length());
-        if (messageText.length() > 0) {
-            viewModel.keystroke();
-        }
-        // detect commands
-        messageInputController.checkCommand(messageText);
-        String s_ = messageText.replaceAll("\\s+","");
-        if (TextUtils.isEmpty(s_))
-            binding.setActiveMessageSend(false);
-        else
-            binding.setActiveMessageSend(messageText.length() != 0);
-    }
-
-    @Override
-    public void onFocusChange(View v, boolean hasFocus) {
-        viewModel.setInputType(hasFocus ? InputType.SELECT : InputType.DEFAULT);
-        if (hasFocus) {
-            lockScrollUp = true;
-            new Handler().postDelayed(() -> lockScrollUp = false, 500);
-            Utils.showSoftKeyboard((Activity) getContext());
-        } else
-            Utils.hideSoftKeyboard((Activity) getContext());
-    }
-
-    /**
-     Prepare message takes the message input string and returns a message object
-     You can overwrite this method in case you want to attach more custom properties to the message
-     */
-    public Message prepareMessage(String input) {
-        Message m = new Message();
-        m.setText(input);
-        m.setAttachments(messageInputController.getSelectedAttachments());
-        // set the thread id if we are viewing a thread
-        if (viewModel.isThread())
-            m.setParentId(viewModel.getThreadParentMessage().getValue().getId());
-        // set the current user
-        m.setUser(viewModel.client().getUser());
-        return m;
-    }
-
-    private void onSendMessage(String input, boolean isEdit) {
-        binding.ivSend.setEnabled(false);
-
-        if (isEdit) {
-            Message message = getEditMessage();
-            message.setText(input);
-            List<Attachment>newAttachments = messageInputController.getSelectedAttachments();
-            if (newAttachments != null
-                    && !newAttachments.isEmpty()){
-                List<Attachment>attachments = message.getAttachments();
-                for (Attachment attachment : newAttachments){
-                    if (attachments == null)
-                        attachments = new ArrayList<>();
-                    attachments.add(attachment);
-                }
-                message.setAttachments(attachments);
-            }
-
-            viewModel.getChannel().updateMessage(message,  new MessageCallback() {
-                @Override
-                public void onSuccess(MessageResponse response) {
-                    initSendMessage();
-                    binding.ivSend.setEnabled(true);
-                    clearFocus();
-                }
-
-                @Override
-                public void onError(String errMsg, int errCode) {
-                    initSendMessage();
-                    binding.ivSend.setEnabled(true);
-                    clearFocus();
-                }
-            });
-        } else {
-            Message m = prepareMessage(input);
-            viewModel.sendMessage(m, new MessageCallback() {
-                @Override
-                public void onSuccess(MessageResponse response) {
-                    binding.ivSend.setEnabled(true);
-                    initSendMessage();
-                    if (sendMessageListener != null)
-                        sendMessageListener.onSendMessageSuccess(response.getMessage());
-                }
-
-                @Override
-                public void onError(String errMsg, int errCode) {
-                    initSendMessage();
-                    binding.ivSend.setEnabled(true);
-                    if (sendMessageListener != null) {
-                        sendMessageListener.onSendMessageError(errMsg);
-                    } else {
-                        Utils.showMessage(getContext(), errMsg);
-                    }
-                }
-            });
-        }
-    }
-
-    private void initSendMessage() {
-        messageInputController.initSendMessage();
-        viewModel.setEditMessage(null);
-        binding.etMessage.setText("");
-    }
-
-    // region Set Listeners
->>>>>>> b42f8db0
+
     public void setOnSendMessageListener(SendMessageListener l) {
         this.sendMessageListener = l;
     }
