package com.getstream.sdk.chat.adapter;

import android.content.Context;
import android.graphics.drawable.Drawable;
import android.text.TextUtils;
import android.util.Log;
import android.util.TypedValue;
import android.view.View;
import android.view.ViewGroup;
import android.widget.AdapterView;
import android.widget.ListView;
import android.widget.TextView;

import androidx.constraintlayout.widget.ConstraintLayout;

import com.bumptech.glide.Glide;
import com.getstream.sdk.chat.R;
import com.getstream.sdk.chat.StreamChat;
import com.getstream.sdk.chat.model.Attachment;
import com.getstream.sdk.chat.model.ModelType;
import com.getstream.sdk.chat.utils.TextViewUtils;
import com.getstream.sdk.chat.utils.roundedImageView.PorterShapeImageView;
import com.getstream.sdk.chat.view.MessageListView;
import com.getstream.sdk.chat.view.MessageListViewStyle;

import java.util.ArrayList;
import java.util.List;

public class AttachmentViewHolder extends BaseAttachmentViewHolder {

    final String TAG = AttachmentViewHolder.class.getSimpleName();
    // Attachment
    private ConstraintLayout cl_attachment_media;
    private PorterShapeImageView iv_media_thumb;
    private ListView lv_attachment_file;
    private TextView tv_media_title, tv_media_play, tv_media_des;

    public AttachmentViewHolder(int resId, ViewGroup parent) {
        super(resId, parent);
        // Attach
        cl_attachment_media = itemView.findViewById(R.id.cl_attachment_media);
        iv_media_thumb = itemView.findViewById(R.id.iv_media_thumb);
        lv_attachment_file = itemView.findViewById(R.id.lv_attachment_file);
        tv_media_title = itemView.findViewById(R.id.tv_media_title);
        tv_media_play = itemView.findViewById(R.id.tv_media_play);
        tv_media_des = itemView.findViewById(R.id.tv_media_des);
    }

    @Override
    public void bind(Context context,
                     MessageListItem messageListItem,
                     Attachment attachment,
                     MessageListViewStyle style,
                     MessageListView.AttachmentClickListener clickListener,
                     MessageListView.MessageLongClickListener longClickListener) {

        super.bind(context, messageListItem, attachment, style, clickListener, longClickListener);
        applyStyle();
        configAttachment();
    }

    private void configAttachment() {

        boolean hasFile = false;
        boolean hasMedia = false;
        for (Attachment attachment : message.getAttachments()) {
            if (attachment.getType().equals(ModelType.attach_unknown)) continue;
            if (attachment.getType().equals(ModelType.attach_file)) {
                hasFile = true;
            } else {
                hasMedia = true;
            }
        }

        if (hasMedia) {
            cl_attachment_media.setVisibility(View.VISIBLE);
            configMediaAttach();
        } else {
            cl_attachment_media.setVisibility(View.GONE);
        }

        if (hasFile) {
            lv_attachment_file.setVisibility(View.VISIBLE);
            configFileAttach();
        } else {
            lv_attachment_file.setVisibility(View.GONE);
        }

        if (!hasMedia && !hasFile) {
            iv_media_thumb.setVisibility(View.GONE);
            if (!TextUtils.isEmpty(attachment.getTitle())) {
                cl_attachment_media.setVisibility(View.VISIBLE);
                tv_media_title.setVisibility(View.VISIBLE);
                tv_media_title.setText(attachment.getTitle());
            }else
                tv_media_title.setVisibility(View.GONE);

            if (!TextUtils.isEmpty(attachment.getText())) {
                cl_attachment_media.setVisibility(View.VISIBLE);
                tv_media_des.setVisibility(View.VISIBLE);
                tv_media_des.setText(attachment.getText());
            }else
                tv_media_des.setVisibility(View.GONE);
        }
    }

    private void configImageThumbBackground() {
        Drawable background = getBubbleHelper().getDrawableForAttachment(message, getMessageListItem().isMine(), getMessageListItem().getPositions(), attachment);
        iv_media_thumb.setShape(context, background);
    }

    private void configAttachViewBackground(View view) {
<<<<<<< HEAD
        view.setBackground(style.getMessageBubbleDrawable(getMessageListItem().isMine()));
=======
        Drawable background;
        if (getMessageListItem().isMine()) {
            background = context.getDrawable(style.getMessageBubbleDrawableMine());
        } else {
            background = context.getDrawable(style.getMessageBubbleDrawableTheirs());
        }
        view.setBackground(background);
>>>>>>> b68bfc94
    }


    private void configFileAttach() {
        configAttachViewBackground(lv_attachment_file);
        List<Attachment> attachments = new ArrayList<>();
        for (Attachment attachment : message.getAttachments()) {
            if (attachment.getType().equals(ModelType.attach_unknown)) continue;
            if (attachment.getType().equals(ModelType.attach_file)) {
                attachments.add(attachment);
            }
        }
        AttachmentListAdapter attachAdapter = new AttachmentListAdapter(context, attachments, false, false);

        lv_attachment_file.setAdapter(attachAdapter);
        lv_attachment_file.setOnItemClickListener((AdapterView<?> parent, View view,
                                                   int position, long id) -> {
            Log.d(TAG, "Attach onMessageClick: " + position);
            triggerClick();


        });
        lv_attachment_file.setOnItemLongClickListener((AdapterView<?> parent, View view, int position_, long id) -> {
            triggerLongClick();
            return true;
        });

        float height = context.getResources().getDimension(R.dimen.stream_attach_file_height);
        ConstraintLayout.LayoutParams params = (ConstraintLayout.LayoutParams) lv_attachment_file.getLayoutParams();
        params.height = (int) height * attachments.size();
        lv_attachment_file.setLayoutParams(params);
    }

    private void configMediaAttach() {
        List<Attachment> attachments = new ArrayList<>();
        for (Attachment attachment : message.getAttachments()) {
            if (attachment.getType().equals(ModelType.attach_unknown)) continue;
            if (!attachment.getType().equals(ModelType.attach_file)) {
                attachments.add(attachment);
            }
        }

        final String type = attachments.get(0).getType();

        String attachUrl = attachments.get(0).getImageURL();
        if (attachments.get(0).getType().equals(ModelType.attach_image)) {
            attachUrl = attachments.get(0).getImageURL();
        } else if (attachments.get(0).getType().equals(ModelType.attach_giphy)) {
            attachUrl = attachments.get(0).getThumbURL();
        } else if (attachments.get(0).getType().equals(ModelType.attach_video)) {
            attachUrl = attachments.get(0).getThumbURL();
        } else {
            if (attachUrl == null) attachUrl = attachments.get(0).getImage();
        }
        if (TextUtils.isEmpty(attachUrl)) {
            cl_attachment_media.setVisibility(View.GONE);
            return;
        }
        cl_attachment_media.setVisibility(View.VISIBLE);
        configAttachViewBackground(cl_attachment_media);
        configImageThumbBackground();

        // Set Click Listener
        cl_attachment_media.setOnClickListener(this);


        cl_attachment_media.setOnLongClickListener((View v) -> {
            this.triggerLongClick();
            return true;
        });
        if (!attachUrl.contains("https:"))
            attachUrl = "https:" + attachUrl;
        Glide.with(context)
                .load(StreamChat.getInstance(context).getUploadStorage().signGlideUrl(attachUrl))
                .into(iv_media_thumb);
        if (!message.getType().equals(ModelType.message_ephemeral))
            tv_media_title.setText(attachments.get(0).getTitle());
        tv_media_des.setText(attachments.get(0).getText());

        if (TextUtils.isEmpty(attachments.get(0).getText()))
            tv_media_des.setVisibility(View.GONE);
        else
            tv_media_des.setVisibility(View.VISIBLE);

        if (TextUtils.isEmpty(attachments.get(0).getTitle()))
            tv_media_title.setVisibility(View.GONE);
        else
            tv_media_title.setVisibility(View.VISIBLE);

        if (type.equals(ModelType.attach_video))
            tv_media_play.setVisibility(View.VISIBLE);
        else
            tv_media_play.setVisibility(View.GONE);
    }

    private void triggerLongClick() {
        if (this.getLongClickListener() != null) {
            this.getLongClickListener().onMessageLongClick(message);
        }
    }

    private void triggerClick() {
        if (this.getClickListener() != null) {
            this.getClickListener().onAttachmentClick(message, attachment);
        }
    }

    private void applyStyle() {
<<<<<<< HEAD
        tv_media_title.setTextSize(TypedValue.COMPLEX_UNIT_PX, style.getAttachmentTitleTextSize());
        tv_media_title.setTextColor(style.getAttachmentTitleTextColor());
        TextViewUtils.setCustomTextFont(tv_media_title, style.getAttachmentTitleTextFontPath(), style.getAttachmentTitleTextStyle(), context);

        tv_media_des.setTextSize(TypedValue.COMPLEX_UNIT_PX, style.getAttachmentDescriptionTextSize());
        tv_media_des.setTextColor(style.getAttachmentDescriptionTextColor());
        TextViewUtils.setCustomTextFont(tv_media_des, style.getAttachmentDescriptionTextFontPath(), style.getAttachmentDescriptionTextStyle(), context);
=======
        boolean isMine = getMessageListItem().isMine();
        tv_media_title.setTextSize(TypedValue.COMPLEX_UNIT_PX, style.getAttachmentTitleTextSize(isMine));
        tv_media_title.setTextColor(style.getAttachmentTitleTextColor(isMine));
        tv_media_title.setTypeface(Typeface.DEFAULT_BOLD, style.getAttachmentTitleTextStyle(isMine));

        tv_media_des.setTextSize(TypedValue.COMPLEX_UNIT_PX, style.getAttachmentDescriptionTextSize(isMine));
        tv_media_des.setTextColor(style.getAttachmentDescriptionTextColor(isMine));
        tv_media_des.setTypeface(Typeface.DEFAULT_BOLD, style.getAttachmentDescriptionTextStyle(isMine));
>>>>>>> b68bfc94
    }
}<|MERGE_RESOLUTION|>--- conflicted
+++ resolved
@@ -110,9 +110,7 @@
     }
 
     private void configAttachViewBackground(View view) {
-<<<<<<< HEAD
-        view.setBackground(style.getMessageBubbleDrawable(getMessageListItem().isMine()));
-=======
+
         Drawable background;
         if (getMessageListItem().isMine()) {
             background = context.getDrawable(style.getMessageBubbleDrawableMine());
@@ -120,7 +118,6 @@
             background = context.getDrawable(style.getMessageBubbleDrawableTheirs());
         }
         view.setBackground(background);
->>>>>>> b68bfc94
     }
 
 
@@ -229,23 +226,13 @@
     }
 
     private void applyStyle() {
-<<<<<<< HEAD
-        tv_media_title.setTextSize(TypedValue.COMPLEX_UNIT_PX, style.getAttachmentTitleTextSize());
-        tv_media_title.setTextColor(style.getAttachmentTitleTextColor());
-        TextViewUtils.setCustomTextFont(tv_media_title, style.getAttachmentTitleTextFontPath(), style.getAttachmentTitleTextStyle(), context);
-
-        tv_media_des.setTextSize(TypedValue.COMPLEX_UNIT_PX, style.getAttachmentDescriptionTextSize());
-        tv_media_des.setTextColor(style.getAttachmentDescriptionTextColor());
-        TextViewUtils.setCustomTextFont(tv_media_des, style.getAttachmentDescriptionTextFontPath(), style.getAttachmentDescriptionTextStyle(), context);
-=======
         boolean isMine = getMessageListItem().isMine();
         tv_media_title.setTextSize(TypedValue.COMPLEX_UNIT_PX, style.getAttachmentTitleTextSize(isMine));
         tv_media_title.setTextColor(style.getAttachmentTitleTextColor(isMine));
-        tv_media_title.setTypeface(Typeface.DEFAULT_BOLD, style.getAttachmentTitleTextStyle(isMine));
+        TextViewUtils.setCustomTextFont(tv_media_title, style.getAttachmentTitleTextFontPath(), style.getAttachmentTitleTextStyle(isMine), context);
 
         tv_media_des.setTextSize(TypedValue.COMPLEX_UNIT_PX, style.getAttachmentDescriptionTextSize(isMine));
         tv_media_des.setTextColor(style.getAttachmentDescriptionTextColor(isMine));
-        tv_media_des.setTypeface(Typeface.DEFAULT_BOLD, style.getAttachmentDescriptionTextStyle(isMine));
->>>>>>> b68bfc94
+        TextViewUtils.setCustomTextFont(tv_media_des, style.getAttachmentDescriptionTextFontPath(), style.getAttachmentDescriptionTextStyle(isMine), context);
     }
 }