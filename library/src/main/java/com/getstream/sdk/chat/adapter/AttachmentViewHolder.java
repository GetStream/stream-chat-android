--- conflicted
+++ resolved
@@ -227,18 +227,7 @@
     }
 
     private void applyStyle() {
-<<<<<<< HEAD
         style.attachmentTitleText.apply(tv_media_title);
         style.attachmentDescriptionText.apply(tv_media_des);
-=======
-        boolean isMine = getMessageListItem().isMine();
-        tv_media_title.setTextSize(TypedValue.COMPLEX_UNIT_PX, style.getAttachmentTitleTextSize(isMine));
-        tv_media_title.setTextColor(style.getAttachmentTitleTextColor(isMine));
-        TextViewUtils.setCustomTextFont(tv_media_title, style.getAttachmentTitleTextFontPath(), style.getAttachmentTitleTextStyle(isMine), context);
-
-        tv_media_des.setTextSize(TypedValue.COMPLEX_UNIT_PX, style.getAttachmentDescriptionTextSize(isMine));
-        tv_media_des.setTextColor(style.getAttachmentDescriptionTextColor(isMine));
-        TextViewUtils.setCustomTextFont(tv_media_des, style.getAttachmentDescriptionTextFontPath(), style.getAttachmentDescriptionTextStyle(isMine), context);
->>>>>>> ce68ccde
     }
 }