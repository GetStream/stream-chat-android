--- conflicted
+++ resolved
@@ -1,11 +1,7 @@
 package com.getstream.sdk.chat.utils;
 
 import android.os.Handler;
-<<<<<<< HEAD
-import android.text.TextUtils;
-=======
 import android.os.Looper;
->>>>>>> a8801ea7
 import android.util.Log;
 
 import androidx.annotation.NonNull;
@@ -23,11 +19,7 @@
 
 import java.text.SimpleDateFormat;
 import java.util.ArrayList;
-<<<<<<< HEAD
-import java.util.Arrays;
-=======
 import java.util.HashMap;
->>>>>>> a8801ea7
 import java.util.List;
 import java.util.Map;
 
@@ -37,8 +29,6 @@
     private static final String TAG = MessageListItemLiveData.class.getSimpleName();
 
     private MutableLiveData<List<Message>> messages;
-    private MutableLiveData<List<Message>> loadMoreMessages;
-    private MutableLiveData<Message> upsertMessage;
     private MutableLiveData<List<User>> typing;
     private MutableLiveData<Map<String, ChannelUserRead>> reads;
 
@@ -50,17 +40,12 @@
     private Boolean hasNewMessages;
     private String lastMessageID;
 
-    List<MessageListItem> merged = new ArrayList<>();
 
     public MessageListItemLiveData(User currentUser,
                                    MutableLiveData<List<Message>> messages,
-                                   MutableLiveData<List<Message>> loadMoreMessages,
-                                   MutableLiveData<Message> upsertMessage,
                                    MutableLiveData<List<User>> typing,
                                    MutableLiveData<Map<String, ChannelUserRead>> reads) {
         this.messages = messages;
-        this.loadMoreMessages = loadMoreMessages;
-        this.upsertMessage = upsertMessage;
         this.currentUser = currentUser;
         this.typing = typing;
         this.reads = reads;
@@ -77,14 +62,8 @@
         isLoadingMore = loading;
     }
 
-<<<<<<< HEAD
-    private void broadcastValue() {
-        merged.clear();
-        merged.addAll(messageEntities);
-=======
     private synchronized void broadcastValue() {
         List<MessageListItem> merged = new ArrayList<>();
->>>>>>> a8801ea7
 
         for (MessageListItem i: messageEntities) {
             merged.add(i.copy());
@@ -94,7 +73,7 @@
         // TODO replace with more efficient approach
         // remove the old read state
         for (MessageListItem i : merged) {
-            if (!i.getMessageReadBy().isEmpty()) {
+            if (i.getMessageReadBy().size() != 0) {
                 i.removeMessageReadBy();
             }
         }
@@ -106,10 +85,6 @@
             if (entry.getValue().getUser().getId().equals(currentUser.getId())) {
                 continue;
             }
-<<<<<<< HEAD
-
-=======
->>>>>>> a8801ea7
             for (int i = merged.size(); i-- > 0; ) {
                 MessageListItem e = merged.get(i);
                 ChannelUserRead userRead = entry.getValue();
@@ -132,14 +107,6 @@
 
         merged.addAll(typingEntities);
         MessageListItemWrapper wrapper = new MessageListItemWrapper(isLoadingMore, hasNewMessages, merged);
-<<<<<<< HEAD
-        wrapper.setTyping(typingEntities.size() > 0);
-        setValue(wrapper);
-        // isLoadingMore is only true once...
-        if (isLoadingMore) {
-            this.setIsLoadingMore(false);
-        }
-=======
 
         // run setValue on main thread now that the whole computation is done
         new Handler(Looper.getMainLooper()).post(() -> {
@@ -148,7 +115,6 @@
                 this.setIsLoadingMore(false);
             }
         });
->>>>>>> a8801ea7
     }
 
     private boolean isSameDay(Message a, Message b) {
@@ -160,97 +126,73 @@
     public void observe(@NonNull LifecycleOwner owner,
                         @NonNull Observer<? super MessageListItemWrapper> observer) {
         super.observe(owner, observer);
-        // message observe
-        this.messages.observe(owner, messages -> {
-            init();
-            progressNewMessages(messages, false);
-        });
-        // upsertMessage observe
-        this.upsertMessage.observe(owner, message -> {
-            if (message == null || message.getId() == null) return;
+        this.reads.observe(owner, reads -> {
             hasNewMessages = false;
-<<<<<<< HEAD
-
-            int index = this.messages.getValue().indexOf(message);
-            if (index != -1) {
-                MessageListItem messageListItem = getMessageItemFromMessage(message);
-                if (messageListItem != null) {
-                    MessageListItem messageListItem_ = new MessageListItem(message, messageListItem.getPositions(), messageListItem.isMine());
-                    messages.getValue().set(index, message);
-                    // refactor previous Message's Position
-                    Message previousMessage, nextMessage;
-                    previousMessage = (index > 0) ? this.messages.getValue().get(index - 1) : null;
-                    nextMessage = (index < this.messages.getValue().size() - 1) ? this.messages.getValue().get(index + 1) : null;
-                    messageListItem_.setPositions(setPositions(previousMessage, message, nextMessage));
-                    setPreviousMessagePosition(previousMessage, nextMessage, message.getUserId());
-                    messageEntities.set(this.messageEntities.indexOf(messageListItem), messageListItem_);
-                    broadcastValue();
-                } else {
-                    progressNewMessages(Arrays.asList(message), false);
-                }
-            } else {
-                progressNewMessages(Arrays.asList(message), false);
-            }
-=======
             if (reads == null) {
                 reads = new HashMap<>();
             }
             readsByUser = reads;
             Log.i(TAG, "broadcast because reads changed");
             broadcastValue();
->>>>>>> a8801ea7
-        });
-        // reads observe
-        this.reads.observe(owner, reads -> {
+        });
+        this.messages.observe(owner, messages -> {
+            if (messages == null || messages.size() == 0) return;
+            // update based on messages
             hasNewMessages = false;
-            if (reads == null) {
-                reads = new ArrayList<>();
-            }
-            listReads = reads;
-            // Check Current User read state
-            if (!listReads.isEmpty() && listReads.get(listReads.size() -1).getUserId().equals(currentUser.getId()))
-                return;
-
-            // Update last two Items
-            if (messages.getValue() == null || messages.getValue().isEmpty()) return;
-            Message lastMessage = messages.getValue().get(messages.getValue().size() - 1);
-            MessageListItem lastItem = getMessageItemFromMessage(lastMessage);
-
-            Message previousMessage;
-            MessageListItem previousItem = null;
-
-            try {
-                previousMessage = messages.getValue().get(messages.getValue().size() - 2);
-                previousItem = getMessageItemFromMessage(previousMessage);
-            }catch (Exception e){}
-
-            if (lastItem != null) {
-                MessageListItem lastItem_ = new MessageListItem(lastItem.getMessage(), lastItem.getPositions(), lastItem.isMine());
-                messageEntities.set(this.messageEntities.indexOf(lastItem), lastItem_);
-            }
-            if (previousItem != null) {
-                MessageListItem previousItem_ = new MessageListItem(previousItem.getMessage(), previousItem.getPositions(), previousItem.isMine());
-                messageEntities.set(this.messageEntities.indexOf(previousItem), previousItem_);
-            }
-            // Delay
-            new Handler().postDelayed(this::broadcastValue, 200);
-
-<<<<<<< HEAD
-=======
+            String newlastMessageID = messages.get(messages.size() -1).getId();
+            if (!newlastMessageID.equals(lastMessageID)) {
+                hasNewMessages = true;
+            }
+            lastMessageID = newlastMessageID;
+            List<MessageListItem> entities = new ArrayList<MessageListItem>();
+            // iterate over messages and stick in the date entities
+            Message previousMessage = null;
+            int size = messages.size();
+            int topIndex = Math.max(0, size -1);
+            for (int i = 0; i < size; i++) {
+                Message message = messages.get(i);
+                Message nextMessage = null;
+                if (i +1 <= topIndex){
+                    nextMessage = messages.get(i+1);
+                }
+
+                // determine if the message is written by the current user
+                Boolean mine = message.getUser().equals(currentUser);
+                // determine the position (top, middle, bottom)
+                User user = message.getUser();
+                List<MessageViewHolderFactory.Position> positions = new ArrayList<MessageViewHolderFactory.Position>();
+                if (previousMessage == null || !previousMessage.getUser().equals(user)) {
+                    positions.add(MessageViewHolderFactory.Position.TOP);
+                }
+
+                if (nextMessage == null || !nextMessage.getUser().equals(user)) {
+                    positions.add(MessageViewHolderFactory.Position.BOTTOM);
+                }
+
+                if (previousMessage != null && nextMessage != null) {
+                    if (previousMessage.getUser().equals(user) && nextMessage.getUser().equals(user)) {
+                        positions.add(MessageViewHolderFactory.Position.MIDDLE);
+                    }
+                }
+                // date separator
+                if (previousMessage != null && !isSameDay(previousMessage, message)) {
+                    entities.add(new MessageListItem(message.getCreatedAt()));
+                }
+
+                MessageListItem messageListItem = new MessageListItem(message,positions, mine);
+                entities.add(messageListItem);
+                // set the previous message for the next iteration
+                previousMessage = message;
+            }
+
             this.messageEntities = entities;
             Log.i(TAG, "broadcast because messages changed");
             broadcastValue();
->>>>>>> a8801ea7
-        });
-        // loadMore observe
-        this.loadMoreMessages.observe(owner, messages ->
-                progressNewMessages(messages, true)
-        );
-        // typing observe
+        });
         this.typing.observe(owner, users -> {
             // update
             hasNewMessages = false;
-            List<MessageListItem> typingEntities = new ArrayList<>();
+            List<MessageListItem> typingEntities = new ArrayList<MessageListItem>();
             if (users.size() > 0) {
                 MessageListItem messageListItem = new MessageListItem(users);
                 typingEntities.add(messageListItem);
@@ -259,156 +201,7 @@
             Log.i(TAG, "broadcast because typing changed");
             broadcastValue();
         });
-    }
-    private void init(){
-        this.messageEntities.clear();
-        this.typingEntities.clear();
-        this.listReads.clear();
-    }
-
-    public void progressNewMessages(List<Message> messages, boolean isLoadMoreMessages) {
-
-        if (messages == null || messages.isEmpty()) return;
-        // update based on messages
-        hasNewMessages = false;
-        String newlastMessageID = messages.get(messages.size() - 1).getId();
-        if (!newlastMessageID.equals(lastMessageID)) {
-            hasNewMessages = true;
-        }
-        lastMessageID = newlastMessageID;
-
-        Message previousMessage = null;
-        int size = messages.size();
-        int topIndex = Math.max(0, size - 1);
-
-        if (messages.size() == 1) {
-            int index = this.messages.getValue().indexOf(messages.get(0));
-            if (index != -1) {
-                try {
-                    previousMessage = this.messages.getValue().get(index - 1);
-                }catch (Exception e){
-                }
-
-            }
-        }
-
-        isLoadingMore = isLoadMoreMessages;
-        if (isLoadMoreMessages) {
-            hasNewMessages = true;
-        }
-
-        for (int i = 0; i < size; i++) {
-            Message message = messages.get(i);
-            Message nextMessage = null;
-            if (i + 1 <= topIndex) {
-                nextMessage = messages.get(i + 1);
-            }
-            if (isLoadMoreMessages) {
-                previousMessage = null;
-                if (i + 1 <= messages.size() - 1)
-                    previousMessage = messages.get(i + 1);
-
-
-                if (i == 0) {
-                    nextMessage = this.messages.getValue().get(0);
-                    setNextMessagePosition(message.getUserId(), nextMessage);
-                } else
-                    nextMessage = messages.get(i - 1);
-            }
-            // determine if the message is written by the current user
-            boolean mine = message.getUser().equals(currentUser);
-            // set Delivered
-            if (mine && nextMessage != null)
-                message.setDelivered(true);
-
-            // determine the position (top, middle, bottom)
-            setPositions(previousMessage, message, nextMessage);
-            setPreviousMessagePosition(previousMessage, nextMessage, message.getUserId());
-
-
-            MessageListItem messageListItem = new MessageListItem(message,
-                    setPositions(previousMessage, message, nextMessage),
-                    mine);
-
-            if (isLoadMoreMessages) {
-                this.messages.getValue().add(0, message);
-                this.messageEntities.add(0, messageListItem);
-                // date separator
-                if (previousMessage != null && !isSameDay(previousMessage, message))
-                    this.messageEntities.add(0, new MessageListItem(message.getCreatedAt()));
-
-            } else {
-                // date separator
-                if (previousMessage != null && !isSameDay(previousMessage, message))
-                    this.messageEntities.add(new MessageListItem(message.getCreatedAt()));
-
-                this.messageEntities.add(messageListItem);
-            }
-            // set the previous message for the next iteration
-            previousMessage = message;
-        }
-        broadcastValue();
-    }
-
-    private List<MessageViewHolderFactory.Position> setPositions(Message previousMessage, Message message, Message nextMessage) {
-        List<MessageViewHolderFactory.Position> positions = new ArrayList<>();
-        if (previousMessage == null || !previousMessage.getUser().equals(message.getUser())) {
-            positions.add(MessageViewHolderFactory.Position.TOP);
-        }
-
-        if (nextMessage == null || !nextMessage.getUser().equals(message.getUser())) {
-            positions.add(MessageViewHolderFactory.Position.BOTTOM);
-        }
-
-        if (previousMessage != null && nextMessage != null) {
-            if (previousMessage.getUser().equals(message.getUser()) && nextMessage.getUser().equals(message.getUser())) {
-                positions.add(MessageViewHolderFactory.Position.MIDDLE);
-            }
-        }
-        return positions;
-    }
-
-    private void setPreviousMessagePosition(Message previousMessage, Message nextMessage, String useId) {
-        if (previousMessage != null && nextMessage == null) {
-            if (TextUtils.isEmpty(useId)) return;
-            if (previousMessage.getUserId() == null) return;
-
-            if (!previousMessage.getUserId().equals(useId)) return;
-            int index = this.messages.getValue().indexOf(previousMessage);
-            if (index == -1) return;
-
-            MessageListItem messageListItem = getMessageItemFromMessage(previousMessage);
-            if (messageListItem == null) return;
-
-            messageListItem.getPositions().remove(MessageViewHolderFactory.Position.BOTTOM);
-            messageListItem.getPositions().add(MessageViewHolderFactory.Position.MIDDLE);
-            MessageListItem messageListItem_ = new MessageListItem(previousMessage, messageListItem.getPositions(), messageListItem.isMine());
-            messageEntities.set(messageEntities.indexOf(messageListItem), messageListItem_);
-        }
-    }
-
-    private void setNextMessagePosition(String useId, Message nextMessage) {
-        if (nextMessage == null) return;
-        if (nextMessage.getUserId() == null) return;
-        if (TextUtils.isEmpty(useId)) return;
-        if (!nextMessage.getUserId().equals(useId)) return;
-
-        int index = this.messages.getValue().indexOf(nextMessage);
-        if (index == -1) return;
-        MessageListItem messageListItem = getMessageItemFromMessage(nextMessage);
-        if (messageListItem == null) return;
-        messageListItem.getPositions().remove(MessageViewHolderFactory.Position.TOP);
-        MessageListItem messageListItem_ = new MessageListItem(nextMessage, messageListItem.getPositions(), messageListItem.isMine());
-        messageEntities.set(messageEntities.indexOf(messageListItem), messageListItem_);
-    }
-
-    private MessageListItem getMessageItemFromMessage(Message message) {
-        for (MessageListItem item : this.messageEntities) {
-            if (item.getMessage() == null || TextUtils.isEmpty(item.getMessage().getId())) continue;
-            if (item.getMessage().getId().equals(message.getId()))
-                return item;
-        }
-        return null;
+
     }
 
     public Boolean getHasNewMessages() {
