package com.getstream.sdk.chat.adapter;

import android.annotation.SuppressLint;
import android.content.Context;
import android.content.Intent;
import android.graphics.Color;
import android.graphics.Typeface;
import android.graphics.drawable.Drawable;
import android.net.Uri;
import android.text.TextUtils;
import android.util.Log;
import android.util.TypedValue;
import android.view.MotionEvent;
import android.view.View;
import android.view.ViewGroup;
import android.widget.ImageView;
import android.widget.LinearLayout;
import android.widget.ProgressBar;
import android.widget.TextView;

import androidx.annotation.DimenRes;
import androidx.annotation.IdRes;
import androidx.constraintlayout.widget.ConstraintLayout;
import androidx.constraintlayout.widget.ConstraintSet;
import androidx.core.graphics.drawable.DrawableCompat;
import androidx.recyclerview.widget.LinearLayoutManager;
import androidx.recyclerview.widget.RecyclerView;

import com.getstream.sdk.chat.MarkdownImpl;
import com.getstream.sdk.chat.R;
import com.getstream.sdk.chat.StreamChat;
import com.getstream.sdk.chat.model.Attachment;
import com.getstream.sdk.chat.model.ModelType;
import com.getstream.sdk.chat.rest.Message;
import com.getstream.sdk.chat.rest.response.ChannelState;
import com.getstream.sdk.chat.rest.response.ChannelUserRead;
import com.getstream.sdk.chat.storage.Sync;
import com.getstream.sdk.chat.utils.StringUtility;
import com.getstream.sdk.chat.utils.Utils;
import com.getstream.sdk.chat.view.AttachmentListView;
import com.getstream.sdk.chat.view.AvatarGroupView;
import com.getstream.sdk.chat.view.MessageListView;
import com.getstream.sdk.chat.view.MessageListViewStyle;
import com.getstream.sdk.chat.view.ReadStateView;

import java.util.Arrays;
import java.util.List;

import top.defaults.drawabletoolbox.DrawableBuilder;

import static com.getstream.sdk.chat.enums.Dates.TODAY;
import static com.getstream.sdk.chat.enums.Dates.YESTERDAY;

public class MessageListItemViewHolder extends BaseMessageListItemViewHolder {

    final String TAG = MessageListItemViewHolder.class.getSimpleName();
    @DimenRes
    int avatarWidth;
    private TextView tv_text;
    private RecyclerView rv_reaction;
    private LinearLayout ll_send_failed;
    private TextView tv_failed_text, tv_failed_des;
    private AvatarGroupView<MessageListViewStyle> avatar;
    private ImageView iv_tail;
    private TextView tv_reaction_space;
    private TextView tv_gap_header, tv_gap_sameUser, tv_gap_reaction, tv_gap_media_file, tv_gap_attach;
    private TextView tv_username, tv_messagedate;
    // Delivered Indicator
    private ReadStateView<MessageListViewStyle> read_state;
    private ProgressBar pb_deliver;
    private ImageView iv_deliver;
    private AttachmentListView alv_attachments;
    // Replay
    private ConstraintLayout cl_reply;
    private ImageView iv_reply;
    private TextView tv_reply;
    private RecyclerView.LayoutManager mLayoutManager;
    private MessageViewHolderFactory viewHolderFactory;
    private ChannelState channelState;
    private MessageListView.MessageClickListener messageClickListener;
    private MessageListView.MessageLongClickListener messageLongClickListener;
    private MessageListView.AttachmentClickListener attachmentClickListener;
    private MessageListView.ReactionViewClickListener reactionViewClickListener;
    private MessageListView.UserClickListener userClickListener;
    private MessageListView.ReadStateClickListener readStateClickListener;

    private int position;
    private Context context;
    private Message message;
    private MessageListItem messageListItem;
    private MessageListViewStyle style;
    private MarkdownImpl.MarkdownListener markdownListener;
    private MessageListView.GiphySendListener giphySendListener;
    private List<MessageViewHolderFactory.Position> positions;
    private ConstraintSet set;

    public MessageListItemViewHolder(int resId, ViewGroup viewGroup) {
        super(resId, viewGroup);

        rv_reaction = itemView.findViewById(R.id.rv_reaction);
        iv_tail = itemView.findViewById(R.id.iv_tail);
        tv_reaction_space = itemView.findViewById(R.id.tv_reaction_space);

        tv_text = itemView.findViewById(R.id.tv_text);

        ll_send_failed = itemView.findViewById(R.id.ll_send_failed);
        tv_failed_des = itemView.findViewById(R.id.tv_failed_des);
        tv_failed_text = itemView.findViewById(R.id.tv_failed_text);
        avatar = itemView.findViewById(R.id.avatar);

        cl_reply = itemView.findViewById(R.id.cl_reply);
        iv_reply = itemView.findViewById(R.id.iv_reply);
        tv_reply = itemView.findViewById(R.id.tv_reply);

        tv_username = itemView.findViewById(R.id.tv_username);
        tv_messagedate = itemView.findViewById(R.id.tv_messagedate);

        tv_gap_header = itemView.findViewById(R.id.tv_gap_header);
        tv_gap_sameUser = itemView.findViewById(R.id.tv_gap_sameUser);
        tv_gap_reaction = itemView.findViewById(R.id.tv_gap_reaction);
        tv_gap_media_file = itemView.findViewById(R.id.tv_gap_media_file);
        tv_gap_attach = itemView.findViewById(R.id.tv_gap_attach);

        alv_attachments = itemView.findViewById(R.id.attachmentview);

        read_state = itemView.findViewById(R.id.read_state);
        pb_deliver = itemView.findViewById(R.id.pb_deliver);
        iv_deliver = itemView.findViewById(R.id.iv_deliver);

        mLayoutManager = new LinearLayoutManager(context, LinearLayoutManager.HORIZONTAL, false);
        rv_reaction.setLayoutManager(mLayoutManager);
        rv_reaction.setHasFixedSize(true);
    }

    @Override
    public void bind(Context context,
                     ChannelState channelState,
                     MessageListItem messageListItem,
                     int position) {

        // set binding
        this.context = context;
        this.channelState = channelState;
        this.position = position;

        this.messageListItem = messageListItem;
        this.message = messageListItem.getMessage();
        this.positions = messageListItem.getPositions();
        this.set = new ConstraintSet();
        init();
    }

    // region Init
    private void init() {
        // Configure UIs
        configSendFailed();
        configMessageText();
        configAttachmentView();
        configReactionView();
        configReplyView();
        configDeliveredIndicator();
        configReadIndicator();
        // apply position related style tweaks
        configPositionsStyle();
        // Configure Layout Params
        configMarginStartEnd();
        configParamsMessageText();
        configParamsUserAvatar();

        configParamsReactionSpace();
        configParamsReactionTail();
        configParamsReactionRecycleView();
        configParamsMessageDate();
        configParamsReply();
        configParamsReadIndicator();
    }


    public void setStyle(MessageListViewStyle style) {
        this.style = style;
        avatarWidth = style.getAvatarWidth();
    }

    public void setMarkdownListener(MarkdownImpl.MarkdownListener markdownListener) {
        this.markdownListener = markdownListener;
    }

    public void setMessageClickListener(MessageListView.MessageClickListener messageClickListener) {
        this.messageClickListener = messageClickListener;
    }

    public void setMessageLongClickListener(MessageListView.MessageLongClickListener messageLongClickListener) {
        this.messageLongClickListener = messageLongClickListener;
    }

    public void setAttachmentClickListener(MessageListView.AttachmentClickListener attachmentClickListener) {
        this.attachmentClickListener = attachmentClickListener;
    }

    public void setReactionViewClickListener(MessageListView.ReactionViewClickListener reactionViewClickListener) {
        this.reactionViewClickListener = reactionViewClickListener;
    }

    public void setUserClickListener(MessageListView.UserClickListener userClickListener) {
        this.userClickListener = userClickListener;
    }

    public void setReadStateClickListener(MessageListView.ReadStateClickListener readStateClickListener) {
        this.readStateClickListener = readStateClickListener;
    }

    public void setGiphySendListener(MessageListView.GiphySendListener giphySendListener) {
        this.giphySendListener = giphySendListener;
    }

    // endregion

    // region Config
    private void configPositionsStyle() {
        // TOP position has a rounded top left corner and extra spacing
        // BOTTOM position shows the user avatar & message time
        tv_gap_header.setVisibility(View.GONE);
        tv_gap_sameUser.setVisibility(View.VISIBLE);
        // TOP
        if (positions.contains(MessageViewHolderFactory.Position.TOP)) {
            // extra spacing
            tv_gap_header.setVisibility(View.VISIBLE);
            tv_gap_sameUser.setVisibility(View.GONE);
        }
        // BOTTOM
        if (positions.contains(MessageViewHolderFactory.Position.BOTTOM)) {
            // show the date and user initials for the bottom message
            tv_username.setVisibility(View.VISIBLE);
            tv_messagedate.setVisibility(View.VISIBLE);
            avatar.setVisibility(View.VISIBLE);

            if (messageListItem.isTheirs()) {
                tv_username.setVisibility(View.VISIBLE);
                tv_username.setText(message.getUser().getName());
            } else {
                tv_username.setVisibility(View.GONE);
            }
            avatar.setUser(message.getUser(), style);
            avatar.setOnClickListener(view -> {
                if (userClickListener != null)
                    userClickListener.onUserClick(message.getUser());
            });

            if (message.getDate() == null) Message.setStartDay(Arrays.asList(message), null);
            if (message.getDate().equals(TODAY.label) || message.getDate().equals(YESTERDAY.label))
                tv_messagedate.setText(message.getTime());
            else
                tv_messagedate.setText(message.getDate() + ", " + message.getTime());
        } else {
            tv_username.setVisibility(View.GONE);
            tv_messagedate.setVisibility(View.GONE);
            avatar.setVisibility(View.GONE);
        }

        // Attach Gap
        tv_gap_attach.setVisibility(alv_attachments.getVisibility());
        if (alv_attachments.getVisibility() == View.VISIBLE && TextUtils.isEmpty(message.getText()))
            tv_gap_attach.setVisibility(View.GONE);

        // Reaction Gap
        tv_gap_reaction.setVisibility(rv_reaction.getVisibility());

        // ONLY_FOR_DEBUG
        if (false) {
            tv_gap_header.setBackgroundResource(R.color.stream_gap_header);
            tv_gap_sameUser.setBackgroundResource(R.color.stream_gap_message);
            try {
                tv_gap_media_file.setBackgroundResource(R.color.stream_gap_media_file);
            } catch (Exception e) {
            }
            tv_gap_attach.setBackgroundResource(R.color.stream_gap_attach);
            tv_gap_reaction.setBackgroundResource(R.color.stream_gap_reaction);
        }
    }

    private void configDeliveredIndicator() {
        iv_deliver.setVisibility(View.GONE);
        pb_deliver.setVisibility(View.GONE);

        if (isDeletedOrFailedMessage()
                || message == null
                || channelState.getLastMessage() == null
                || TextUtils.isEmpty(message.getId())
                || !messageListItem.getPositions().contains(MessageViewHolderFactory.Position.BOTTOM)
                || !messageListItem.getMessageReadBy().isEmpty()
                || !messageListItem.isMine()
                || message.getCreatedAt().getTime() < channelState.getLastMessage().getCreatedAt().getTime()
                || message.getType().equals(ModelType.message_ephemeral)
                || isThread()
                || isEphemeral())
            return;

        switch (message.getSyncStatus()) {
            case Sync.LOCAL_ONLY:
                pb_deliver.setVisibility(View.VISIBLE);
                iv_deliver.setVisibility(View.GONE);
                break;
            case Sync.SYNCED:
                pb_deliver.setVisibility(View.GONE);
                iv_deliver.setVisibility(View.VISIBLE);
                break;
            case Sync.IN_MEMORY: // Same as LOCAL_FAILED
            case Sync.LOCAL_FAILED:
                pb_deliver.setVisibility(View.GONE);
                iv_deliver.setVisibility(View.GONE);
                break;
        }
    }

    private void configReadIndicator() {
        List<ChannelUserRead> readBy = messageListItem.getMessageReadBy();
        if (isDeletedOrFailedMessage()
                || readBy.isEmpty()
                || isThread()
                || isEphemeral()) {
            read_state.setVisibility(View.GONE);
            return;
        }
        read_state.setVisibility(View.VISIBLE);
        read_state.setReads(readBy, messageListItem.isTheirs(), style);
        read_state.setOnClickListener(view -> {
            if (readStateClickListener != null)
                readStateClickListener.onReadStateClick(readBy);
        });
    }

    private void configSendFailed() {
        if (message.getSyncStatus() == Sync.LOCAL_FAILED
                || message.getType().equals(ModelType.message_error)) {
            ll_send_failed.setVisibility(View.VISIBLE);
            tv_failed_text.setText(message.getText());
            // Set Style
            tv_failed_text.setTextSize(TypedValue.COMPLEX_UNIT_PX, style.getMessageTextSizeMine());
            tv_failed_text.setTextColor(style.getMessageTextColorMine());
            tv_failed_text.setTypeface(Typeface.DEFAULT, style.getMessageTextStyleMine());

            int failedDes = TextUtils.isEmpty(message.getCommand()) ? R.string.stream_message_failed_send : R.string.stream_message_invalid_command;
            tv_failed_des.setText(context.getResources().getText(failedDes));
            Drawable background = getBubbleHelper().getDrawableForMessage(messageListItem.getMessage(), messageListItem.isMine(), messageListItem.getPositions());
            ll_send_failed.setBackground(background);

            ll_send_failed.setOnClickListener(view -> {
                if (!StreamChat.getInstance(context).isConnected()) return;
                if (messageClickListener != null)
                    messageClickListener.onMessageClick(message, position);
            });
        } else {
            ll_send_failed.setVisibility(View.GONE);
        }
    }

    boolean isLongClick = false;
    @SuppressLint("ClickableViewAccessibility")
    private void configMessageText() {
        if (message.getSyncStatus() == Sync.LOCAL_FAILED
                || message.getType().equals(ModelType.message_error)
                || (TextUtils.isEmpty(message.getText()) && message.getDeletedAt() == null)) {
            tv_text.setVisibility(View.GONE);
            return;
        }

        tv_text.setVisibility(View.VISIBLE);
        // Set Text
        if (markdownListener != null)
            markdownListener.setText(tv_text, StringUtility.getDeletedOrMentionedText(message));
        else
            MarkdownImpl.getInstance(context).setMarkdown(tv_text, StringUtility.getDeletedOrMentionedText(message));
        // Deleted Message
        if (message.getDeletedAt() != null) {
            // background
            tv_text.setBackgroundResource(0);
            // style
            tv_text.setTextSize(TypedValue.COMPLEX_UNIT_PX, context.getResources().getDimensionPixelSize(R.dimen.stream_message_deleted_text_font_size));
            tv_text.setTextColor(context.getResources().getColor(R.color.stream_gray_dark));
            return;
        }
        // background
        if (StringUtility.isEmoji(message.getText())) {
            tv_text.setBackgroundResource(0);
        } else {
            Drawable background;
            if (message.getAttachments() != null && !message.getAttachments().isEmpty())
                background = getBubbleHelper().getDrawableForMessage(messageListItem.getMessage(), messageListItem.isMine(), Arrays.asList(MessageViewHolderFactory.Position.MIDDLE));
            else
                background = getBubbleHelper().getDrawableForMessage(messageListItem.getMessage(), messageListItem.isMine(), messageListItem.getPositions());

            tv_text.setBackground(background);
        }
        // set style
        if (messageListItem.isMine()) {
            tv_text.setTextSize(TypedValue.COMPLEX_UNIT_PX, style.getMessageTextSizeMine());
            tv_text.setTextColor(style.getMessageTextColorMine());
            tv_text.setTypeface(Typeface.DEFAULT, style.getMessageTextStyleMine());
        } else {
            tv_text.setTextSize(TypedValue.COMPLEX_UNIT_PX, style.getMessageTextSizeTheirs());
            tv_text.setTextColor(style.getMessageTextColorTheirs());
            tv_text.setTypeface(Typeface.DEFAULT, style.getMessageTextStyleTheirs());
        }
        // Set Click Listener
        tv_text.setOnClickListener(view -> {
            Log.i(TAG, "onMessageClick: " + position);
            if (messageClickListener != null) {
                messageClickListener.onMessageClick(message, position);
            }
        });

        tv_text.setOnLongClickListener(view -> {
            isLongClick = true;
            if (this.messageLongClickListener != null)
                this.messageLongClickListener.onMessageLongClick(message);
            return true;
        });

        tv_text.setMovementMethod(new Utils.TextViewLinkHandler() {
            @Override
            public void onLinkClick(String url) {
                if (isLongClick){
                    isLongClick = false;
                    return;
                }
                Intent browserIntent = new Intent(Intent.ACTION_VIEW, Uri.parse(StreamChat.getInstance(context).getUploadStorage().signFileUrl(url)));
                context.startActivity(browserIntent);
            }
        });
    }


    private void configAttachmentView() {
        if (isDeletedOrFailedMessage()
                || this.message.getAttachments() == null
                || this.message.getAttachments().isEmpty()) {
            alv_attachments.setVisibility(View.GONE);
            return;
        }

        alv_attachments.setVisibility(View.VISIBLE);
        alv_attachments.setViewHolderFactory(viewHolderFactory);
        alv_attachments.setStyle(style);
        alv_attachments.setGiphySendListener(giphySendListener);
        alv_attachments.setEntity(this.messageListItem);
        alv_attachments.setBubbleHelper(this.getBubbleHelper());
        alv_attachments.setAttachmentClickListener(attachmentClickListener);
        alv_attachments.setLongClickListener(messageLongClickListener);

        for (Attachment attachment : message.getAttachments()) {
            if (!TextUtils.isEmpty(attachment.getText())
                    || !TextUtils.isEmpty(attachment.getTitle())) {
                Drawable background = getBubbleHelper().getDrawableForMessage(messageListItem.getMessage(), messageListItem.isMine(), messageListItem.getPositions());
                alv_attachments.setBackground(background);
                return;
            }
        }
        alv_attachments.setBackgroundResource(0);
    }

    @SuppressLint("ClickableViewAccessibility")
    private void configReactionView() {
        if (isDeletedOrFailedMessage()
                || !style.isReactionEnabled()
                || !channelState.getChannel().getConfig().isReactionsEnabled()
                || message.getReactionCounts() == null
                || message.getReactionCounts().size() == 0) {
            rv_reaction.setVisibility(View.GONE);
            iv_tail.setVisibility(View.GONE);
            tv_reaction_space.setVisibility(View.GONE);
            return;
        }
        configStyleReactionView();
        rv_reaction.setVisibility(View.VISIBLE);
        iv_tail.setVisibility(View.VISIBLE);
        tv_reaction_space.setVisibility(View.VISIBLE);
        rv_reaction.setAdapter(new ReactionListItemAdapter(context,
                message.getReactionCounts(),
                channelState.getChannel().getReactionTypes(),
                style));
        rv_reaction.setOnTouchListener((View v, MotionEvent event) -> {
            if (event.getAction() == MotionEvent.ACTION_UP)
                reactionViewClickListener.onReactionViewClick(message);
            return false;
        });
    }

    private void configReplyView() {
        int replyCount = message.getReplyCount();
        if (!style.isThreadEnabled()
                || !channelState.getChannel().getConfig().isRepliesEnabled()
                || isDeletedOrFailedMessage()
<<<<<<< HEAD
                || (position == 0 && TextUtils.isEmpty(message.getId()))
                || message.getReplyCount() == 0
=======
                || (position == 0 && message.isThreadParent())
                || replyCount == 0
>>>>>>> ed9412e1
                || isThread()) {
            cl_reply.setVisibility(View.GONE);
            return;
        }

        cl_reply.setVisibility(View.VISIBLE);
        tv_reply.setText(tv_reply.getContext().getResources().getQuantityString(R.plurals.stream_reply_count, replyCount, replyCount));

        cl_reply.setOnClickListener(view -> {
            if (messageClickListener != null)
                messageClickListener.onMessageClick(message, position);
        });
    }


    // endregion

    // region Layout Params
    private void configMarginStartEnd() {
        configMarginStartEnd_(tv_text);
        configMarginStartEnd_(alv_attachments);
        configMarginStartEnd_(ll_send_failed);
        configMarginStartEnd_(cl_reply);
        configMarginStartEnd_(tv_username);
        configMarginStartEnd_(tv_messagedate);
    }

    private void configMarginStartEnd_(View view) {
        ConstraintLayout.LayoutParams params = (ConstraintLayout.LayoutParams) view.getLayoutParams();
        if (view.equals(tv_username)) {
            params.leftMargin = Utils.dpToPx(10 + 5) + avatarWidth;
            view.setLayoutParams(params);
            return;
        }
        if (view.equals(tv_messagedate)) {
            params.rightMargin = Utils.dpToPx(15 + 5) + avatarWidth;
            view.setLayoutParams(params);
            return;
        }
        params.leftMargin = Utils.dpToPx(10 + 5) + avatarWidth;
        params.rightMargin = Utils.dpToPx(15 + 5) + avatarWidth;
        view.setLayoutParams(params);
    }

    private void configParamsMessageText() {
        if (tv_text.getVisibility() != View.VISIBLE) return;
        ConstraintLayout.LayoutParams params = (ConstraintLayout.LayoutParams) tv_text.getLayoutParams();
        if (messageListItem.isTheirs()) {
            params.horizontalBias = 0f;
        } else {
            params.horizontalBias = 1f;
        }
        tv_text.setLayoutParams(params);
    }

    private void configParamsMessageDate() {
        if (tv_messagedate.getVisibility() != View.VISIBLE) return;
        ConstraintLayout.LayoutParams params = (ConstraintLayout.LayoutParams) tv_messagedate.getLayoutParams();
        if (messageListItem.isTheirs()) {
            params.horizontalBias = 0f;
        } else {
            params.horizontalBias = 1f;
        }
        tv_messagedate.setLayoutParams(params);
    }

    private void configParamsReactionSpace() {
        if (iv_tail.getVisibility() != View.VISIBLE) return;
        set.clone((ConstraintLayout) itemView);
        set.clear(R.id.tv_reaction_space, ConstraintSet.START);
        set.clear(R.id.tv_reaction_space, ConstraintSet.END);
        set.applyTo((ConstraintLayout) itemView);

        @IdRes int layoutId;
        if (this.message.getAttachments() == null || this.message.getAttachments().isEmpty()) {
            layoutId = tv_text.getId();
        } else {
            layoutId = alv_attachments.getId();
        }

        ConstraintLayout.LayoutParams params = (ConstraintLayout.LayoutParams) tv_reaction_space.getLayoutParams();
        if (messageListItem.isMine())
            params.endToStart = layoutId;
        else
            params.startToEnd = layoutId;
        tv_reaction_space.setLayoutParams(params);
        rv_reaction.post(() -> {
            params.width = rv_reaction.getHeight() / 3;
            tv_reaction_space.setLayoutParams(params);
        });
    }

    private void configParamsReactionTail() {
        if (iv_tail.getVisibility() != View.VISIBLE) return;
        set.clone((ConstraintLayout) itemView);
        set.clear(R.id.iv_tail, ConstraintSet.START);
        set.clear(R.id.iv_tail, ConstraintSet.END);
        set.applyTo((ConstraintLayout) itemView);

        ConstraintLayout.LayoutParams params = (ConstraintLayout.LayoutParams) iv_tail.getLayoutParams();
        if (messageListItem.isMine())
            params.startToStart = tv_reaction_space.getId();
        else
            params.endToEnd = tv_reaction_space.getId();
        rv_reaction.post(() -> {
            params.height = rv_reaction.getHeight();
            params.width = rv_reaction.getHeight();
            params.topMargin = rv_reaction.getHeight() / 3;
            iv_tail.setLayoutParams(params);
        });
    }

    private void configParamsReactionRecycleView() {
        if (rv_reaction.getVisibility() != View.VISIBLE) return;
        rv_reaction.setVisibility(View.INVISIBLE);
        iv_tail.setVisibility(View.INVISIBLE);
        rv_reaction.post(() -> {
            if (rv_reaction.getVisibility() == View.GONE) return;
            set.clone((ConstraintLayout) itemView);
            set.clear(R.id.rv_reaction, ConstraintSet.START);
            set.clear(R.id.rv_reaction, ConstraintSet.END);
            set.applyTo((ConstraintLayout) itemView);

            ConstraintLayout.LayoutParams params = (ConstraintLayout.LayoutParams) rv_reaction.getLayoutParams();
            if (this.message.getAttachments() == null || this.message.getAttachments().isEmpty()) {
                @DimenRes
                int reactionMargin = context.getResources().getDimensionPixelSize(R.dimen.stream_reaction_margin);
                if (tv_text.getWidth() + reactionMargin < rv_reaction.getWidth()) {
                    if (messageListItem.isMine())
                        params.endToEnd = R.id.tv_text;
                    else
                        params.startToStart = R.id.tv_text;
                } else {
                    if (messageListItem.isMine())
                        params.startToStart = R.id.tv_reaction_space;
                    else
                        params.endToEnd = R.id.tv_reaction_space;
                }
            } else {
                if (messageListItem.isMine())
                    params.startToStart = R.id.tv_reaction_space;
                else
                    params.endToEnd = R.id.tv_reaction_space;
            }
            rv_reaction.setLayoutParams(params);
            rv_reaction.setVisibility(View.VISIBLE);
            iv_tail.setVisibility(View.VISIBLE);
            configParamsReadIndicator();
        });
    }

    private void configParamsUserAvatar() {
        if (avatar.getVisibility() != View.VISIBLE) return;
        ConstraintLayout.LayoutParams params = (ConstraintLayout.LayoutParams) avatar.getLayoutParams();
        int marginStart = (int) context.getResources().getDimension(R.dimen.stream_message_avatar_margin);
        if (messageListItem.isTheirs()) {
            params.startToStart = ConstraintLayout.LayoutParams.PARENT_ID;
            params.setMarginStart(marginStart);
            params.setMarginEnd(0);
            params.horizontalBias = 0f;
        } else {
            marginStart = Utils.dpToPx(15);
            params.setMarginStart(0);
            params.setMarginEnd(marginStart);
            params.horizontalBias = 1f;
        }
        avatar.setLayoutParams(params);
    }

    private void configParamsReply() {
        if (cl_reply.getVisibility() != View.VISIBLE) return;
        // Clear Constraint
        set.clone(cl_reply);
        set.clear(R.id.tv_reply, ConstraintSet.START);
        set.clear(R.id.tv_reply, ConstraintSet.END);
        set.clear(R.id.iv_reply, ConstraintSet.START);
        set.clear(R.id.iv_reply, ConstraintSet.END);
        set.applyTo(cl_reply);

        ConstraintLayout.LayoutParams params = (ConstraintLayout.LayoutParams) cl_reply.getLayoutParams();
        ConstraintLayout.LayoutParams paramsArrow = (ConstraintLayout.LayoutParams) iv_reply.getLayoutParams();
        ConstraintLayout.LayoutParams paramsText = (ConstraintLayout.LayoutParams) tv_reply.getLayoutParams();

        // Set Constraint
        if (messageListItem.isTheirs()) {
            iv_reply.setBackgroundResource(R.drawable.stream_ic_reply_incoming);
            params.horizontalBias = 0f;
            paramsText.endToEnd = cl_reply.getId();
            paramsArrow.startToStart = cl_reply.getId();
            paramsText.startToEnd = iv_reply.getId();
        } else {
            iv_reply.setBackgroundResource(R.drawable.stream_ic_reply_outgoing);
            params.horizontalBias = 1f;
            paramsArrow.endToEnd = cl_reply.getId();
            paramsText.startToStart = cl_reply.getId();
            paramsArrow.startToEnd = tv_reply.getId();
        }
        cl_reply.setLayoutParams(params);
        iv_reply.setLayoutParams(paramsArrow);
        tv_reply.setLayoutParams(paramsText);
    }

    public void configParamsReadIndicator() {
        if (read_state.getVisibility() != View.VISIBLE) return;

        set.clone((ConstraintLayout) itemView);
        set.clear(R.id.read_state, ConstraintSet.START);
        set.clear(R.id.read_state, ConstraintSet.END);
        set.clear(R.id.read_state, ConstraintSet.BOTTOM);
        set.applyTo((ConstraintLayout) itemView);

        ConstraintLayout.LayoutParams params = (ConstraintLayout.LayoutParams) read_state.getLayoutParams();

        @IdRes int layoutId;
        if (this.message.getAttachments() == null || this.message.getAttachments().isEmpty()) {
            layoutId = tv_text.getId();
        } else {
            layoutId = alv_attachments.getId();
        }

        if (messageListItem.isMine())
            params.endToStart = layoutId;
        else
            params.startToEnd = layoutId;

        params.bottomToBottom = layoutId;
        params.leftMargin = Utils.dpToPx(8);
        params.rightMargin = Utils.dpToPx(8);
        read_state.setLayoutParams(params);
    }

    private void configStyleReactionView() {
        if (style.getReactionViewBgDrawable() == -1) {
            rv_reaction.setBackground(new DrawableBuilder()
                    .rectangle()
                    .rounded()
                    .solidColor(style.getReactionViewBgColor())
                    .solidColorPressed(Color.LTGRAY)
                    .build());

            if (messageListItem.isMine())
                iv_tail.setImageDrawable(context.getResources().getDrawable(R.drawable.stream_tail_outgoing));
            else
                iv_tail.setImageDrawable(context.getResources().getDrawable(R.drawable.stream_tail_incoming));

            DrawableCompat.setTint(iv_tail.getDrawable(), style.getReactionViewBgColor());
        } else {
            int drawable = style.getReactionViewBgDrawable();
            rv_reaction.setBackground(context.getDrawable(drawable));
            iv_tail.setVisibility(View.GONE);
        }
    }

    public void setViewHolderFactory(MessageViewHolderFactory viewHolderFactory) {
        this.viewHolderFactory = viewHolderFactory;
    }

    private boolean isDeletedOrFailedMessage() {
        return message.getDeletedAt() != null
                || message.getSyncStatus() == Sync.LOCAL_FAILED
                || message.getType().equals(ModelType.message_error);
    }

    private boolean isThread(){
        return !(message == null || TextUtils.isEmpty(message.getParentId()));
    }

    private boolean isEphemeral() {
        return (message != null
                && message.getType().equals(ModelType.message_ephemeral));
    }
}<|MERGE_RESOLUTION|>--- conflicted
+++ resolved
@@ -490,13 +490,9 @@
         if (!style.isThreadEnabled()
                 || !channelState.getChannel().getConfig().isRepliesEnabled()
                 || isDeletedOrFailedMessage()
-<<<<<<< HEAD
                 || (position == 0 && TextUtils.isEmpty(message.getId()))
-                || message.getReplyCount() == 0
-=======
                 || (position == 0 && message.isThreadParent())
                 || replyCount == 0
->>>>>>> ed9412e1
                 || isThread()) {
             cl_reply.setVisibility(View.GONE);
             return;
