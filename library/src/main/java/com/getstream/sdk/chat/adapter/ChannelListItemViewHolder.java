package com.getstream.sdk.chat.adapter;

import android.annotation.SuppressLint;
import android.content.Context;
import android.graphics.Color;
import android.graphics.Typeface;
import android.os.Handler;
import android.text.TextUtils;
import android.util.TypedValue;
import android.view.View;
import android.widget.ImageView;
import android.widget.TextView;

import androidx.annotation.IdRes;
import androidx.annotation.NonNull;
import androidx.core.graphics.drawable.DrawableCompat;

import com.getstream.sdk.chat.R;
import com.getstream.sdk.chat.model.Attachment;
import com.getstream.sdk.chat.model.Channel;
import com.getstream.sdk.chat.model.ModelType;
import com.getstream.sdk.chat.rest.Message;
import com.getstream.sdk.chat.rest.User;
import com.getstream.sdk.chat.rest.response.ChannelState;
import com.getstream.sdk.chat.rest.response.ChannelUserRead;
import com.getstream.sdk.chat.utils.StringUtility;
import com.getstream.sdk.chat.utils.Utils;
import com.getstream.sdk.chat.view.AvatarGroupView;
import com.getstream.sdk.chat.view.ChannelListView;
import com.getstream.sdk.chat.view.ChannelListViewStyle;
import com.getstream.sdk.chat.view.ReadStateView;

import java.text.SimpleDateFormat;
import java.util.List;

public class ChannelListItemViewHolder extends BaseChannelListItemViewHolder {

    static final SimpleDateFormat dateFormat = new SimpleDateFormat("MMM d");

    private TextView tv_name, tv_last_message, tv_date, tv_click;
    private ReadStateView<ChannelListViewStyle> read_state;
    private AvatarGroupView<ChannelListViewStyle> avatarGroupView;
    private ImageView iv_attachment_type;

    private Context context;

    private ChannelListView.UserClickListener userClickListener;
    private ChannelListView.ChannelClickListener channelClickListener;
    private ChannelListView.ChannelClickListener channelLongClickListener;
    private ChannelListViewStyle style;

    public ChannelListItemViewHolder(@NonNull View itemView) {
        super(itemView);
        findReferences();
    }


    public void setUserClickListener(ChannelListView.UserClickListener l) {
        userClickListener = l;
    }

    public void setChannelClickListener(ChannelListView.ChannelClickListener l) {
        channelClickListener = l;
    }

    public void setChannelLongClickListener(ChannelListView.ChannelClickListener l) {
        channelLongClickListener = l;
    }

    private void findReferences() {
        tv_name = itemView.findViewById(R.id.tv_name);
        tv_last_message = itemView.findViewById(R.id.tv_last_message);
        iv_attachment_type = itemView.findViewById(R.id.iv_attachment_type);
        tv_date = itemView.findViewById(R.id.tv_date);

        tv_click = itemView.findViewById(R.id.tv_click);
        avatarGroupView = itemView.findViewById(R.id.avatar_group);
        read_state = itemView.findViewById(R.id.read_state);
    }

    public void setStyle(ChannelListViewStyle style) {
        this.style = style;
        tv_date.setTextColor(style.getDateTextColor());
        tv_date.setTextSize(TypedValue.COMPLEX_UNIT_PX, style.getDateTextSize());
        tv_name.setTextSize(TypedValue.COMPLEX_UNIT_PX, style.getTitleTextSize());
        tv_last_message.setTextSize(TypedValue.COMPLEX_UNIT_PX, style.getMessageTextSize());
    }

    @Override
    public void bind(Context context, @NonNull ChannelState channelState, int position) {

        // setup the click listeners and the markdown builder
        this.context = context;

        // the UI depends on the
        // - lastMessage
        // - unread count
        // - read state for this channel

        // set the channel name
        configChannelName(channelState);
        // set the data for the avatar
        configAvatarView(channelState);
        // set the lastMessage
        configLastMessage(channelState);
        // set last message date
        configLastMessageDate(channelState);
        // read indicators
        configReadState(channelState);
        // set Click listeners
        configClickListeners(channelState);
        // apply style
        applyStyle(channelState);
    }

    // set the channel name
    private void configChannelName(ChannelState channelState){
        String channelName = channelState.getChannelNameOrMembers();
        tv_name.setText((!TextUtils.isEmpty(channelName)? channelName : style.getChannelWithoutNameText()));
    }

    private void configAvatarView(ChannelState channelState){
        Channel channel = channelState.getChannel();
        List<User> otherUsers = channelState.getOtherUsers();
        avatarGroupView.setChannelAndLastActiveUsers(channelState.getChannel(), otherUsers, style);
        // click listeners
        avatarGroupView.setOnClickListener(view -> {
            // if there is 1 user
            if (otherUsers.size() == 1 && this.userClickListener != null) {
                this.userClickListener.onUserClick(otherUsers.get(0));
            } else if (this.channelClickListener != null) {
                this.channelClickListener.onClick(channel);
            }
        });
    }

    @SuppressLint("ResourceType")
    private void configLastMessage(ChannelState channelState){
        Message lastMessage = channelState.getLastMessage();
        iv_attachment_type.setVisibility(View.GONE);

<<<<<<< HEAD
        if (lastMessage != null) {
            // set the lastMessage and last messageDate
            StreamChat.markwonInstance.setMarkdown(tv_last_message, StringUtility.getDeletedOrMentionedText(lastMessage));
=======
        if (lastMessage == null){
            tv_last_message.setText("");
            return;
        }
        // set Markwon
        if (!TextUtils.isEmpty(lastMessage.getText())) {
            if (markwon == null)
                markwon = Markwon.builder(context)
                        .usePlugin(CorePlugin.create())
                        .usePlugin(LinkifyPlugin.create())
                        .build();
            markwon.setMarkdown(tv_last_message, StringUtility.getDeletedOrMentionedText(lastMessage));
            return;
        }
>>>>>>> 04e784fd

        if (lastMessage.getAttachments().isEmpty()){
            tv_last_message.setText("");
            return;
        }

        Attachment attachment = lastMessage.getAttachments().get(0);
        if (attachment.getType() == null)
            return;

        iv_attachment_type.setVisibility(View.VISIBLE);

        String lastMessageText;
        @IdRes int attachmentType;

        switch (attachment.getType()) {
            case ModelType.attach_image:
                lastMessageText = context.getResources().getString(R.string.stream_last_message_attachment_photo);
                attachmentType = R.drawable.stream_ic_image;
                break;
            case ModelType.attach_file:
                if (attachment.getMime_type() != null && attachment.getMime_type().contains("video")){
                    lastMessageText = context.getResources().getString(R.string.stream_last_message_attachment_video);
                    attachmentType = R.drawable.stream_ic_video;
                }else{
                    lastMessageText = !TextUtils.isEmpty(attachment.getTitle()) ? attachment.getTitle() : attachment.getFallback();
                    attachmentType = R.drawable.stream_ic_file;
                }
                break;
            case ModelType.attach_giphy:
                lastMessageText = context.getResources().getString(R.string.stream_last_message_attachment_giphy);
                attachmentType = R.drawable.stream_ic_gif;
                break;
            default:
                lastMessageText = !TextUtils.isEmpty(attachment.getTitle()) ? attachment.getTitle() : attachment.getFallback();
                attachmentType = R.drawable.stream_ic_file;
                break;
        }

        tv_last_message.setText(lastMessageText);
        iv_attachment_type.setImageDrawable(context.getDrawable(attachmentType));
    }

    private void configLastMessageDate(ChannelState channelState){
        Message lastMessage = channelState.getLastMessage();
        if (lastMessage == null) {
            tv_date.setText("");
            return;
        }

        if (lastMessage.isToday())
            tv_date.setText(lastMessage.getTime());
        else
            tv_date.setText(dateFormat.format(lastMessage.getCreatedAt()));
    }

    private void configReadState(ChannelState channelState){
        List<ChannelUserRead> lastMessageReads = channelState.getLastMessageReads();
        read_state.setReads(lastMessageReads, true, style);
    }

    private void configClickListeners(ChannelState channelState){
        Channel channel = channelState.getChannel();
        tv_click.setOnClickListener(view -> {
            Utils.setButtonDelayEnable(view);
            tv_click.setBackgroundColor(Color.parseColor("#14000000"));
            new Handler().postDelayed(() -> tv_click.setBackgroundColor(0), 500);
            if (this.channelClickListener != null) {
                this.channelClickListener.onClick(channel);
            }

        });

        tv_click.setOnLongClickListener(view -> {
            if (this.channelLongClickListener != null) {
                this.channelLongClickListener.onClick(channel);
            }
            return true;
        });
    }

    private void applyStyle(ChannelState channelState){
        Message lastMessage = channelState.getLastMessage();
        Channel channel = channelState.getChannel();
        boolean outgoing = (lastMessage != null && lastMessage.getUserId().equals(channel.getClient().getUserId()));
        if (channelState.readLastMessage() || outgoing)
            applyReadStyle();
        else
            applyUnreadStyle();
    }

    private void applyReadStyle() {
        // channel name
        tv_name.setTextColor(style.getTitleTextColor());
        tv_name.setTypeface(Typeface.DEFAULT, style.getTitleTextStyle());
        // last messsage
        tv_last_message.setTypeface(Typeface.DEFAULT, style.getMessageTextStyle());
        tv_last_message.setTextColor(style.getMessageTextColor());
        // last Message Attachment Type
        if (iv_attachment_type.getDrawable() != null)
            DrawableCompat.setTint(iv_attachment_type.getDrawable(), style.getMessageTextColor());
    }

    private void applyUnreadStyle() {
        // channel name
        tv_name.setTextColor(style.getUnreadTitleTextColor());
        tv_name.setTypeface(Typeface.DEFAULT, style.getUnreadTitleTextStyle());
        // last message
        tv_last_message.setTypeface(Typeface.DEFAULT, style.getUnreadMessageTextStyle());
        tv_last_message.setTextColor(style.getUnreadMessageTextColor());
        // last Message Attachment Type
        if (iv_attachment_type.getDrawable() != null)
            DrawableCompat.setTint(iv_attachment_type.getDrawable(), style.getUnreadMessageTextColor());
    }

}<|MERGE_RESOLUTION|>--- conflicted
+++ resolved
@@ -16,6 +16,7 @@
 import androidx.core.graphics.drawable.DrawableCompat;
 
 import com.getstream.sdk.chat.R;
+import com.getstream.sdk.chat.StreamChat;
 import com.getstream.sdk.chat.model.Attachment;
 import com.getstream.sdk.chat.model.Channel;
 import com.getstream.sdk.chat.model.ModelType;
@@ -138,27 +139,15 @@
     private void configLastMessage(ChannelState channelState){
         Message lastMessage = channelState.getLastMessage();
         iv_attachment_type.setVisibility(View.GONE);
-
-<<<<<<< HEAD
-        if (lastMessage != null) {
-            // set the lastMessage and last messageDate
-            StreamChat.markwonInstance.setMarkdown(tv_last_message, StringUtility.getDeletedOrMentionedText(lastMessage));
-=======
         if (lastMessage == null){
             tv_last_message.setText("");
             return;
         }
-        // set Markwon
+
         if (!TextUtils.isEmpty(lastMessage.getText())) {
-            if (markwon == null)
-                markwon = Markwon.builder(context)
-                        .usePlugin(CorePlugin.create())
-                        .usePlugin(LinkifyPlugin.create())
-                        .build();
-            markwon.setMarkdown(tv_last_message, StringUtility.getDeletedOrMentionedText(lastMessage));
-            return;
-        }
->>>>>>> 04e784fd
+            StreamChat.markwonInstance.setMarkdown(tv_last_message, StringUtility.getDeletedOrMentionedText(lastMessage));
+            return;
+        }
 
         if (lastMessage.getAttachments().isEmpty()){
             tv_last_message.setText("");
