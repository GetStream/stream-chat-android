--- conflicted
+++ resolved
@@ -196,16 +196,7 @@
                 lastMessageText = !TextUtils.isEmpty(attachment.getTitle()) ? attachment.getTitle() : attachment.getFallback();
                 attachmentType = R.drawable.stream_ic_file;
                 break;
-
-<<<<<<< HEAD
-        boolean outgoing = (lastMessage != null && lastMessage.getUserId().equals(channel.getClient().getUserId()));
-        if (channelState.readLastMessage() || outgoing)
-            applyReadStyle();
-        else
-            applyUnreadStyle();
-=======
-        }
->>>>>>> b2c59925
+        }
 
         tv_last_message.setText(lastMessageText);
         iv_attachment_type.setImageDrawable(context.getDrawable(attachmentType));
@@ -250,7 +241,10 @@
     }
 
     private void applyStyle(ChannelState channelState){
-        if (channelState.readLastMessage())
+        Message lastMessage = channelState.getLastMessage();
+        Channel channel = channelState.getChannel();
+        boolean outgoing = (lastMessage != null && lastMessage.getUserId().equals(channel.getClient().getUserId()));
+        if (channelState.readLastMessage() || outgoing)
             applyReadStyle();
         else
             applyUnreadStyle();
