package com.getstream.sdk.chat;

import android.content.Context;
import android.graphics.Color;
import android.graphics.drawable.Drawable;
import android.text.TextUtils;

import com.getstream.sdk.chat.adapter.MessageViewHolderFactory;
import com.getstream.sdk.chat.model.Attachment;
import com.getstream.sdk.chat.model.ModelType;
import com.getstream.sdk.chat.rest.Message;
import com.getstream.sdk.chat.storage.Sync;
import com.getstream.sdk.chat.view.MessageListView;
import com.getstream.sdk.chat.view.MessageListViewStyle;

import java.util.List;

import top.defaults.drawabletoolbox.DrawableBuilder;

public class DefaultBubbleHelper {
    private static int topLeftRadius, topRightRadius, bottomRightRadius, bottomLeftRadius;
    private static int bgColor, strokeColor, strokeWidth;

    public static MessageListView.BubbleHelper initDefaultBubbleHelper(MessageListViewStyle style, Context context) {
        return new MessageListView.BubbleHelper() {
            @Override
            public Drawable getDrawableForMessage(Message message, Boolean mine, List<MessageViewHolderFactory.Position> positions) {
                if (mine) {
                    if (style.getMessageBubbleDrawableMine() != null)
                        return style.getMessageBubbleDrawableMine();

                    configParamsMine(style);
                    if (isDefaultBubble(style, context))
                        applyStyleDefaultMine(positions, context);

                    // set background for Failed or Error message
                    if (message.getSyncStatus() == Sync.LOCAL_FAILED
                            || message.getType().equals(ModelType.message_error))
                        bgColor = context.getResources().getColor(R.color.stream_message_failed);
                } else {
                    if (style.getMessageBubbleDrawableTheirs() != null)
                        return style.getMessageBubbleDrawableTheirs();

                    configParamsTheirs(style);
                    if (isDefaultBubble(style, context))
                        applyStyleDefaultTheirs(positions, context);
                }
                return getBubbleDrawable();
            }

            @Override
            public Drawable getDrawableForAttachment(Message message, Boolean mine, List<MessageViewHolderFactory.Position> positions, Attachment attachment) {
                if (attachment == null
                        || attachment.getType().equals(ModelType.attach_unknown))
                    return null;

                if (mine) {
                    if (style.getMessageBubbleDrawableMine() != null)
                        return style.getMessageBubbleDrawableMine();

                    configParamsMine(style);
                    if (isDefaultBubble(style, context)) {
                        applyStyleDefaultMine(positions, context);
                        // set corner radius if the attachment has title or description
                        if (!TextUtils.isEmpty(attachment.getTitle()) && !attachment.getType().equals(ModelType.attach_file))
                            bottomRightRadius = bottomLeftRadius = 0;
                        // set corner radius if message has multi attachments
                        if (message.getAttachments().indexOf(attachment) > 0)
                            topRightRadius = context.getResources().getDimensionPixelSize(R.dimen.stream_message_corner_radius2);
                    }
                } else {
                    if (style.getMessageBubbleDrawableTheirs() != null)
                        return style.getMessageBubbleDrawableTheirs();

                    configParamsTheirs(style);
                    if (isDefaultBubble(style, context)) {
                        applyStyleDefaultTheirs(positions, context);
                        // set corner radius if the attachment has title or description
                        if (!TextUtils.isEmpty(attachment.getTitle()) && !attachment.getType().equals(ModelType.attach_file))
                            bottomRightRadius = bottomLeftRadius = 0;
                        // set corner radius if message has multi attachments
                        if (message.getAttachments().indexOf(attachment) > 0)
                            topLeftRadius = context.getResources().getDimensionPixelSize(R.dimen.stream_message_corner_radius2);
                    }
                }
<<<<<<< HEAD
=======
                // set background color when attachment type is not file
                if (!attachment.getType().equals(ModelType.attach_file))
                    bgColor = Color.WHITE;
>>>>>>> 262b1706
                return getBubbleDrawable();
            }

            @Override
            public Drawable getDrawableForAttachmentDescription(Message message, Boolean mine, List<MessageViewHolderFactory.Position> positions) {
                if (mine) {
                    configParamsMine(style);
                    if (isDefaultBubble(style, context))
                        applyStyleDefaultMine(positions, context);
                } else {
                    if (style.getMessageBubbleDrawableTheirs() != null)
                        return style.getMessageBubbleDrawableTheirs();
                    configParamsTheirs(style);
                    if (isDefaultBubble(style, context))
                        applyStyleDefaultTheirs(positions, context);
                }
                topLeftRadius = topRightRadius = 0;
                return getBubbleDrawable();
            }
        };
    }

    private static void configParamsMine(MessageListViewStyle style) {
        bgColor = style.getMessageBackgroundColorMine();
        strokeColor = style.getMessageBorderColorMine();
        strokeWidth = style.getMessageBorderWidthMine();
        topLeftRadius = style.getMessageTopLeftCornerRadiusMine();
        topRightRadius = style.getMessageTopRightCornerRadiusMine();
        bottomRightRadius = style.getMessageBottomRightCornerRadiusMine();
        bottomLeftRadius = style.getMessageBottomLeftCornerRadiusMine();
    }

    private static void configParamsTheirs(MessageListViewStyle style) {
        bgColor = style.getMessageBackgroundColorTheirs();
        strokeColor = style.getMessageBorderColorTheirs();
        strokeWidth = style.getMessageBorderWidthTheirs();
        topLeftRadius = style.getMessageTopLeftCornerRadiusTheirs();
        topRightRadius = style.getMessageTopRightCornerRadiusTheirs();
        bottomRightRadius = style.getMessageBottomRightCornerRadiusTheirs();
        bottomLeftRadius = style.getMessageBottomLeftCornerRadiusTheirs();
    }

    private static void applyStyleDefaultMine(List<MessageViewHolderFactory.Position> positions, Context context) {
        topLeftRadius = context.getResources().getDimensionPixelSize(R.dimen.stream_message_corner_radius1);
        bottomLeftRadius = context.getResources().getDimensionPixelSize(R.dimen.stream_message_corner_radius1);
        if (positions.contains(MessageViewHolderFactory.Position.TOP)) {
            topRightRadius = context.getResources().getDimensionPixelSize(R.dimen.stream_message_corner_radius1);
            bottomRightRadius = context.getResources().getDimensionPixelSize(R.dimen.stream_message_corner_radius2);
        } else {
            topRightRadius = context.getResources().getDimensionPixelSize(R.dimen.stream_message_corner_radius2);
            bottomRightRadius = context.getResources().getDimensionPixelSize(R.dimen.stream_message_corner_radius2);
        }
    }

    private static void applyStyleDefaultTheirs(List<MessageViewHolderFactory.Position> positions, Context context) {
        topRightRadius = context.getResources().getDimensionPixelSize(R.dimen.stream_message_corner_radius1);
        bottomRightRadius = context.getResources().getDimensionPixelSize(R.dimen.stream_message_corner_radius1);
        if (positions.contains(MessageViewHolderFactory.Position.TOP)) {
            topLeftRadius = context.getResources().getDimensionPixelSize(R.dimen.stream_message_corner_radius1);
            bottomLeftRadius = context.getResources().getDimensionPixelSize(R.dimen.stream_message_corner_radius2);
        } else {
            topLeftRadius = context.getResources().getDimensionPixelSize(R.dimen.stream_message_corner_radius2);
            bottomLeftRadius = context.getResources().getDimensionPixelSize(R.dimen.stream_message_corner_radius2);
        }
    }

    private static boolean isDefaultBubble(MessageListViewStyle style, Context context) {
        return (style.getMessageTopLeftCornerRadiusMine() == context.getResources().getDimensionPixelSize(R.dimen.stream_message_corner_radius1)) &&
                (style.getMessageTopRightCornerRadiusMine() == context.getResources().getDimensionPixelSize(R.dimen.stream_message_corner_radius1)) &&
                (style.getMessageBottomRightCornerRadiusMine() == context.getResources().getDimensionPixelSize(R.dimen.stream_message_corner_radius2)) &&
                (style.getMessageBottomLeftCornerRadiusMine() == context.getResources().getDimensionPixelSize(R.dimen.stream_message_corner_radius1)) &&
                (style.getMessageTopLeftCornerRadiusTheirs() == context.getResources().getDimensionPixelSize(R.dimen.stream_message_corner_radius1)) &&
                (style.getMessageTopRightCornerRadiusTheirs() == context.getResources().getDimensionPixelSize(R.dimen.stream_message_corner_radius1)) &&
                (style.getMessageBottomRightCornerRadiusTheirs() == context.getResources().getDimensionPixelSize(R.dimen.stream_message_corner_radius1)) &&
                (style.getMessageBottomLeftCornerRadiusTheirs() == context.getResources().getDimensionPixelSize(R.dimen.stream_message_corner_radius2));
    }

    private static Drawable getBubbleDrawable() {
        return new DrawableBuilder()
                .rectangle()
                .strokeColor(strokeColor)
                .strokeWidth(strokeWidth)
                .solidColor(bgColor)
                .cornerRadii(topLeftRadius, topRightRadius, bottomRightRadius, bottomLeftRadius)
                .build();
    }
}<|MERGE_RESOLUTION|>--- conflicted
+++ resolved
@@ -1,7 +1,6 @@
 package com.getstream.sdk.chat;
 
 import android.content.Context;
-import android.graphics.Color;
 import android.graphics.drawable.Drawable;
 import android.text.TextUtils;
 
@@ -83,12 +82,6 @@
                             topLeftRadius = context.getResources().getDimensionPixelSize(R.dimen.stream_message_corner_radius2);
                     }
                 }
-<<<<<<< HEAD
-=======
-                // set background color when attachment type is not file
-                if (!attachment.getType().equals(ModelType.attach_file))
-                    bgColor = Color.WHITE;
->>>>>>> 262b1706
                 return getBubbleDrawable();
             }
 
