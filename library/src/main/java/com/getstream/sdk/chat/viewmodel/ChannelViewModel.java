package com.getstream.sdk.chat.viewmodel;

import android.app.Application;
import android.util.Log;

import androidx.lifecycle.AndroidViewModel;
import androidx.lifecycle.LiveData;
import androidx.lifecycle.MutableLiveData;
import androidx.lifecycle.Transformations;

import com.getstream.sdk.chat.StreamChat;
import com.getstream.sdk.chat.enums.InputType;
import com.getstream.sdk.chat.enums.Pagination;
import com.getstream.sdk.chat.model.Channel;
import com.getstream.sdk.chat.model.Event;
import com.getstream.sdk.chat.rest.Message;
import com.getstream.sdk.chat.rest.User;
import com.getstream.sdk.chat.rest.core.ChatChannelEventHandler;
import com.getstream.sdk.chat.rest.core.Client;
import com.getstream.sdk.chat.rest.interfaces.MessageCallback;
import com.getstream.sdk.chat.rest.interfaces.QueryChannelCallback;
import com.getstream.sdk.chat.rest.request.ChannelQueryRequest;
import com.getstream.sdk.chat.rest.response.ChannelState;
import com.getstream.sdk.chat.rest.response.ChannelUserRead;
import com.getstream.sdk.chat.rest.response.MessageResponse;
import com.getstream.sdk.chat.utils.Constant;
import com.getstream.sdk.chat.utils.MessageListItemLiveData;
import com.getstream.sdk.chat.view.MessageInputView;

import java.util.ArrayList;
import java.util.Date;
import java.util.HashMap;
import java.util.List;
import java.util.Map;
import java.util.concurrent.Callable;
import java.util.concurrent.atomic.AtomicBoolean;
import java.util.concurrent.atomic.AtomicInteger;

import static java.util.UUID.randomUUID;

/*
 * - store the channel data
 * - load more data
 * -
 */
public class ChannelViewModel extends AndroidViewModel implements MessageInputView.SendMessageListener {
    private static final String TAG = ChannelViewModel.class.getSimpleName();

    private Channel channel;
    private Looper looper;
    private Map<String, Event> typingState;

    private int channelSubscriptionId = 0;
    private AtomicBoolean initialized;
    private AtomicBoolean isLoading;
    private AtomicBoolean isLoadingMore;
    private boolean reachedEndOfPagination;
    private Date lastMarkRead;

    @Override
    protected void onCleared() {
        super.onCleared();

        if (looper != null) {
            looper.interrupt();
        }

        if (channelSubscriptionId != 0) {
            channel.removeEventHandler(channelSubscriptionId);
        }
    }

    private MutableLiveData<Boolean> loading;
    private MutableLiveData<Boolean> loadingMore;
    private MutableLiveData<Boolean> failed;
    private MutableLiveData<ChannelState> channelState;
    private LazyQueryChannelLiveData<List<Message>> messages;
    private LiveData<Boolean> anyOtherUsersOnline;
    private LiveData<Number> watcherCount;
    private MutableLiveData<Boolean> hasNewMessages;
    private LazyQueryChannelLiveData<List<User>> typingUsers;
    private LazyQueryChannelLiveData<List<ChannelUserRead>> reads;
    private MutableLiveData<InputType> inputType;
    private MessageListItemLiveData entities;

    public Channel getChannel() {
        return channel;
    }

    public Client client(){
        return StreamChat.getInstance(getApplication());
    }

    public ChannelViewModel(Application application, Channel channel) {
        super(application);
        this.channel = channel;

        initialized = new AtomicBoolean(false);
        isLoading = new AtomicBoolean(false);
        isLoadingMore = new AtomicBoolean(false);
        reachedEndOfPagination = false;

        loading = new MutableLiveData<>(false);
        loadingMore = new MutableLiveData<>(false);
        failed = new MutableLiveData<>(false);
        inputType = new MutableLiveData<>(InputType.DEFAULT);
        hasNewMessages = new MutableLiveData<>(false);


        messages = new LazyQueryChannelLiveData<>();
        messages.viewModel = this;
        messages.setValue(channel.getChannelState().getMessages());

        typingUsers = new LazyQueryChannelLiveData<>();
        typingUsers.viewModel = this;
        typingUsers.setValue(new ArrayList<>());

        reads = new LazyQueryChannelLiveData<>();
        reads.viewModel = this;
        reads.setValue(channel.getChannelState().getReads());

        entities = new MessageListItemLiveData(client().getUser(), messages, typingUsers, reads);
        reads.setValue(channel.getChannelState().getReads());

        typingState = new HashMap<>();

        channelState = new MutableLiveData<>(channel.getChannelState());
        watcherCount = Transformations.map(channelState, ChannelState::getWatcherCount);
        anyOtherUsersOnline = Transformations.map(watcherCount, count -> count != null && count.intValue() > 1);

        Callable<Void> markRead = () -> {
            channel.markRead();
            return null;
        };
        looper = new Looper(markRead);
        looper.start();

        initEventHandlers();
    }

    // region Getter

    public LiveData<ChannelState> getChannelState() {
        return channelState;
    }

    public LiveData<List<Message>> getMessages() {
        return messages;
    }

    public LiveData<Boolean> getLoading() {
        return loading;
    }

    public LiveData<Boolean> getLoadingMore() {
        return loadingMore;
    }

    public LiveData<List<ChannelUserRead>> getReads() {
        return reads;
    }

    public LiveData<Number> getWatcherCount() {
        return watcherCount;
    }

    public LiveData<Boolean> getFailed() {
        return failed;
    }

    public LiveData<Boolean> getAnyOtherUsersOnline() {
        return anyOtherUsersOnline;
    }

    public LiveData<InputType> getInputType() {
        return inputType;
    }

    public LiveData<List<User>> getTypingUsers() {
        return typingUsers;
    }

    // endregion

    private boolean setLoading(){
        if (isLoading.compareAndSet(false, true)) {
            loading.postValue(true);
            return true;
        }
        return false;
    }

    private void setLoadingDone(){
        if (isLoading.compareAndSet(true, false))
            loading.postValue(false);
    }

    private boolean setLoadingMore(){
        if (isLoadingMore.compareAndSet(false, true)) {
            loadingMore.postValue(true);
            return true;
        }
        return false;
    }

    private void setLoadingMoreDone(){
        if (isLoadingMore.compareAndSet(true, false))
            loadingMore.postValue(false);
    }

    public void setInputType(InputType inputType) {
        this.inputType.postValue(inputType);
    }

    public void markLastMessageRead() {
        // this prevents infinite loops with mark read commands
        Message message = this.channel.getChannelState().getLastMessage();
        if (lastMarkRead == null || message.getCreatedAt().getTime() > lastMarkRead.getTime()) {
            looper.markRead();
            lastMarkRead = message.getCreatedAt();
        }
    }

    private void initEventHandlers() {
        channelSubscriptionId = channel.addEventHandler(new ChatChannelEventHandler() {
            @Override
            public void onMessageNew(Event event) {
                upsertMessage(event.getMessage());
                channelState.postValue(channel.getChannelState());
            }

            @Override
            public void onUserWatchingStart(Event event) {
                channelState.postValue(event.getChannel().getChannelState());
            }

            @Override
            public void onUserWatchingStop(Event event) {
                channelState.postValue(event.getChannel().getChannelState());
            }

            @Override
            public void onChannelUpdated(Event event) {
                channelState.postValue(event.getChannel().getChannelState());
            }

            @Override
            public void onMessageUpdated(Event event) {
                updateMessage(event.getMessage());
            }

            @Override
            public void onMessageDeleted(Event event) {
                deleteMessage(event.getMessage());
            }

            @Override
            public void onMessageRead(Event event) {
                Log.i(TAG, "Message read by " + event.getUser().getId());
                List<ChannelUserRead> readsCopy = new ArrayList<>();
                for (ChannelUserRead r : reads.getValue()) {
                    if (!r.getUser().equals(event.getUser())) {
                        readsCopy.add(r);
                    }
                }
                ChannelUserRead newRead = new ChannelUserRead();
                newRead.setUser(event.getUser());
                newRead.setLastRead(event.getCreatedAt());
                readsCopy.add(newRead);
                reads.postValue(readsCopy);
            }

            @Override
            public void onReactionNew(Event event) {
                updateMessage(event.getMessage());
            }

            @Override
            public void onReactionDeleted(Event event) {
                updateMessage(event.getMessage());
            }

            @Override
            public void onTypingStart(Event event) {
                if (client().fromCurrentUser(event)) return;
                User user = event.getUser();
                typingState.put(user.getId(), event);
                typingUsers.postValue(getCleanedTypingUsers());
            }

            @Override
            public void onTypingStop(Event event) {
                if (client().fromCurrentUser(event)) return;
                User user = event.getUser();
                typingState.remove(user.getId());
                typingUsers.postValue(getCleanedTypingUsers());
            }
        });
    }

    private boolean upsertMessage(Message message) {
        // doesn't touch the message order, since message.created_at can't change
        Log.d(TAG,"messages Count:" + messages.getValue().size());
        List<Message> messagesCopy = messages.getValue();
        int index = messagesCopy.indexOf(message);
        Boolean updated = index != -1;
        if (updated) {
            messagesCopy.set(index, message);
        } else {
            messagesCopy.add(message);
        }
        Log.d(TAG,"New messages Count:" + messagesCopy.size());
        messages.postValue(messagesCopy);
        Log.d(TAG,"New messages Count:" + messages.getValue().size());
        return updated;
    }

    private boolean updateMessage(Message message) {
        // doesn't touch the message order, since message.created_at can't change
        List<Message> messagesCopy = messages.getValue();
        int index = messagesCopy.indexOf(message);
        boolean updated = index != -1;
        if (updated) {
            messagesCopy.set(index, message);
            messages.postValue(messagesCopy);
        }
        return updated;
    }

    private boolean deleteMessage(Message message) {
        List<Message> messagesCopy = messages.getValue();
        boolean removed = messagesCopy.remove(message);
        messages.postValue(messagesCopy);
        return removed;
    }

    private void addMessage(Message message) {
        Log.d(TAG,"Add Message");
        List<Message> messagesCopy = messages.getValue();
        messagesCopy.add(message);
        messages.postValue(messagesCopy);
    }

    private void addMessages(List<Message> newMessages) {
        Log.d(TAG,"Add Messages");
        List<Message> messagesCopy = messages.getValue();
        if (messagesCopy == null) {
            messagesCopy = new ArrayList<>();
        }

        // iterate in reverse-order since newMessages is assumed to be ordered by created_at DESC
        for (int i = newMessages.size() - 1; i >= 0; i--) {
            Message message = newMessages.get(i);
            int index = messagesCopy.indexOf(message);
            if (index == -1) {
                messagesCopy.add(0, message);
            } else {
                messagesCopy.set(index, message);
            }
        }
        messages.postValue(messagesCopy);
    }

    private void channelLoadingDone() {
        initialized.set(true);
        setLoadingDone();
        channelState.postValue(channel.getChannelState());
    }

    private void queryChannel() {
        int limit = 10; // Constant.DEFAULT_LIMIT
        if (!setLoading()) return;

        ChannelQueryRequest request = new ChannelQueryRequest().withMessages(limit);

        channel.query(
<<<<<<< HEAD
                request,
                new QueryChannelCallback() {
                    @Override
                    public void onSuccess(ChannelState response) {
                        initialized.set(true);
                        setLoadingDone();
                        if (response.getMessages().size() < limit) {
                            reachedEndOfPagination = true;
                        }
                        addMessages(response.getMessages());
                        channelState.postValue(channel.getChannelState());
                    }

                    @Override
                    public void onError(String errMsg, int errCode) {
                        initialized.set(true);
                        setLoadingDone();
                    }
=======
            request,
            new QueryChannelCallback() {
                @Override
                public void onSuccess(ChannelState response) {
                    if (response.getMessages().size() < limit) {
                        reachedEndOfPagination = true;
                    }
                    addMessages(response.getMessages());
                    channelLoadingDone();
                }

                @Override
                public void onError(String errMsg, int errCode) {
                    channelLoadingDone();
>>>>>>> 62acdf9a
                }
        );
    }

    public void loadMore() {
        if (isLoading.get()) {
            Log.i(TAG, "already loading, skip loading more");
            return;
        }
        if (reachedEndOfPagination) {
            Log.i(TAG, "already reached end of pagination, skip loading more");
            return;
        }
        if (!setLoadingMore()) {
            Log.i(TAG, "already loading next page, skip loading more");
            return;
        }

        Log.i(TAG, String.format("Loading %d more messages, oldest message is %s", Constant.DEFAULT_LIMIT,  channel.getChannelState().getOldestMessageId()));

        ChannelQueryRequest request = new ChannelQueryRequest().withMessages(Pagination.LESS_THAN, channel.getChannelState().getOldestMessageId(), Constant.DEFAULT_LIMIT);

        channel.query(
                request,
                new QueryChannelCallback() {
                    @Override
                    public void onSuccess(ChannelState response) {
                        List<Message> newMessages = new ArrayList<>(response.getMessages());
                        // used to modify the scroll behaviour...
                        entities.setIsLoadingMore(true);
                        addMessages(newMessages);
                        if (newMessages.size() < Constant.DEFAULT_LIMIT)
                            reachedEndOfPagination = true;
                        setLoadingMoreDone();
                        loadingMore.setValue(false);
                    }

                    @Override
                    public void onError(String errMsg, int errCode) {
                        loadingMore.setValue(false);
                        setLoadingMoreDone();
                    }
                }
        );
    }

    @Override
    public void onSendMessage(Message message, MessageCallback callback) {
        Log.i(TAG, "onSendMessage handler called at viewmodel level");
        // immediately add the message
        message.setUser(client().getUser());
        message.setCreatedAt(new Date());
        message.setType("regular");
        String clientSideID = client().getUserId() + "-" + randomUUID().toString();
        message.setId(clientSideID);
        addMessage(message);

        // afterwards send the request
        channel.sendMessage(message,
                new MessageCallback() {
                    @Override
                    public void onSuccess(MessageResponse response) {
                        callback.onSuccess(response);
                        Message responseMessage = response.getMessage();
                        Log.i(TAG, "onSuccess event for sending the message");
                    }

                    @Override
                    public void onError(String errMsg, int errCode) {
                        callback.onError(errMsg, errCode);
                        //binding.messageInput.setEnabled(true);
                    }
                });
    }


    public MessageListItemLiveData getEntities() {
        return entities;
    }

    private List<User> getCleanedTypingUsers() {
        List<User> users = new ArrayList<>();
        long now = new Date().getTime();
        for (Event event: typingState.values()){
            // constants
            long TYPING_TIMEOUT = 10000;
            if (now - event.getCreatedAt().getTime() < TYPING_TIMEOUT) {
                users.add(event.getUser());
            }
        }
        return users;
    }

    /**
     * Cleans up the typing state by removing typing users that did not send
     * typing.stop event for long time
     */
    private void cleanupTypingUsers() {
        List<User> prev = typingUsers.getValue();
        List<User> cleaned = getCleanedTypingUsers();
        if (prev != null && cleaned != null && prev.size() != cleaned.size()) {
            typingUsers.postValue(getCleanedTypingUsers());
        }
    }

    public MutableLiveData<Boolean> getHasNewMessages() {
        return hasNewMessages;
    }

    public void setHasNewMessages(Boolean hasNewMessages) {
        this.hasNewMessages.postValue(hasNewMessages);
    }

    /**
     * Service thread to keep state neat and clean. Ticks twice per second
     */
    class Looper extends Thread {
        private Callable<Void> markReadFn;
        private AtomicInteger pendingMarkReadRequests;

        public Looper(Callable<Void> markReadFn) {
            this.markReadFn = markReadFn;
            pendingMarkReadRequests = new AtomicInteger(0);
        }

        public void markRead(){
            pendingMarkReadRequests.incrementAndGet();
        }

        private void throttledMarkRead() {
            int pendingCalls = pendingMarkReadRequests.get();
            if (pendingCalls == 0) {
                return;
            }
            try {
                markReadFn.call();
            } catch (Exception e) {
                Log.e(TAG, e.getLocalizedMessage());
            }
            pendingMarkReadRequests.compareAndSet(pendingCalls, 0);
        }

        public void run() {
            while (!Thread.currentThread().isInterrupted()) {
                cleanupTypingUsers();
                throttledMarkRead();

                try {
                    Thread.sleep(500);
                } catch (InterruptedException e) {
                    break;
                }
            }
        }
    }

    class LazyQueryChannelLiveData<T> extends MutableLiveData<T> {

        protected ChannelViewModel viewModel;

        @Override
        protected void onActive() {
            super.onActive();
            if (viewModel.initialized.compareAndSet(false, true)) {
                if (channel.getChannelState().getLastMessage() == null) {
                    viewModel.queryChannel();
                } else {
                    channelLoadingDone();
                }
            }
        }
    }
}<|MERGE_RESOLUTION|>--- conflicted
+++ resolved
@@ -374,26 +374,6 @@
         ChannelQueryRequest request = new ChannelQueryRequest().withMessages(limit);
 
         channel.query(
-<<<<<<< HEAD
-                request,
-                new QueryChannelCallback() {
-                    @Override
-                    public void onSuccess(ChannelState response) {
-                        initialized.set(true);
-                        setLoadingDone();
-                        if (response.getMessages().size() < limit) {
-                            reachedEndOfPagination = true;
-                        }
-                        addMessages(response.getMessages());
-                        channelState.postValue(channel.getChannelState());
-                    }
-
-                    @Override
-                    public void onError(String errMsg, int errCode) {
-                        initialized.set(true);
-                        setLoadingDone();
-                    }
-=======
             request,
             new QueryChannelCallback() {
                 @Override
@@ -408,8 +388,8 @@
                 @Override
                 public void onError(String errMsg, int errCode) {
                     channelLoadingDone();
->>>>>>> 62acdf9a
-                }
+
+                }}
         );
     }
 
