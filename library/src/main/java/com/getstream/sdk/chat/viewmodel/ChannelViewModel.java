package com.getstream.sdk.chat.viewmodel;

import android.app.Application;
import android.util.Log;

import androidx.annotation.Nullable;
import androidx.lifecycle.AndroidViewModel;
import androidx.lifecycle.LiveData;
import androidx.lifecycle.MutableLiveData;
import androidx.lifecycle.Transformations;

import com.getstream.sdk.chat.LifecycleHandler;
import com.getstream.sdk.chat.StreamChat;
import com.getstream.sdk.chat.StreamLifecycleObserver;
import com.getstream.sdk.chat.enums.EventType;
import com.getstream.sdk.chat.enums.GiphyAction;
import com.getstream.sdk.chat.enums.InputType;
import com.getstream.sdk.chat.enums.MessageStatus;
import com.getstream.sdk.chat.enums.Pagination;
import com.getstream.sdk.chat.model.Channel;
import com.getstream.sdk.chat.model.Event;
import com.getstream.sdk.chat.model.ModelType;
import com.getstream.sdk.chat.rest.Message;
import com.getstream.sdk.chat.rest.User;
import com.getstream.sdk.chat.rest.core.ChatChannelEventHandler;
import com.getstream.sdk.chat.rest.core.ChatEventHandler;
import com.getstream.sdk.chat.rest.core.Client;
import com.getstream.sdk.chat.rest.interfaces.EventCallback;
import com.getstream.sdk.chat.rest.interfaces.GetRepliesCallback;
import com.getstream.sdk.chat.rest.interfaces.MessageCallback;
import com.getstream.sdk.chat.rest.interfaces.QueryChannelCallback;
import com.getstream.sdk.chat.rest.request.ChannelQueryRequest;
import com.getstream.sdk.chat.rest.request.SendActionRequest;
import com.getstream.sdk.chat.rest.response.ChannelState;
import com.getstream.sdk.chat.rest.response.ChannelUserRead;
import com.getstream.sdk.chat.rest.response.EventResponse;
import com.getstream.sdk.chat.rest.response.GetRepliesResponse;
import com.getstream.sdk.chat.rest.response.MessageResponse;
import com.getstream.sdk.chat.storage.Storage;
import com.getstream.sdk.chat.utils.Constant;
import com.getstream.sdk.chat.utils.MessageListItemLiveData;
import com.getstream.sdk.chat.view.MessageInputView;

import java.util.ArrayList;
import java.util.Date;
import java.util.HashMap;
import java.util.List;
import java.util.Map;
import java.util.concurrent.Callable;
import java.util.concurrent.atomic.AtomicBoolean;
import java.util.concurrent.atomic.AtomicInteger;

import static java.util.UUID.randomUUID;

/*
 * - store the channel data
 * - load more data
 * -
 */
public class ChannelViewModel extends AndroidViewModel implements MessageInputView.SendMessageListener, LifecycleHandler {
    private static final String TAG = ChannelViewModel.class.getSimpleName();

    private Channel channel;
    private Looper looper;
    private Map<String, Event> typingState;

    private int channelSubscriptionId = 0;
    private int threadParentPosition = 0;
    private AtomicBoolean initialized;
    private AtomicBoolean isLoading;
    private AtomicBoolean isLoadingMore;
    private boolean reachedEndOfPagination;
    private boolean reachedEndOfPaginationThread;
    private Date lastMarkRead;

    private Date lastKeystrokeAt;

    private MutableLiveData<Boolean> loading;
    private MutableLiveData<Boolean> messageListScrollUp;
    private MutableLiveData<Boolean> loadingMore;
    private MutableLiveData<Boolean> failed;
    private MutableLiveData<Message> editMessage;
    private MutableLiveData<Message> threadParentMessage;
    private MutableLiveData<ChannelState> channelState;
    private LazyQueryChannelLiveData<List<Message>> messages;
    private LazyQueryChannelLiveData<List<Message>> threadMessages;
    private LiveData<Boolean> anyOtherUsersOnline;
    private LiveData<Number> watcherCount;
    private MutableLiveData<Boolean> hasNewMessages;
    private LazyQueryChannelLiveData<List<User>> typingUsers;
    private LazyQueryChannelLiveData<Map<String, ChannelUserRead>> reads;
    private MutableLiveData<InputType> inputType;
    private MessageListItemLiveData entities;

    public Channel getChannel() {
        return channel;
    }

    public Client client(){
        return StreamChat.getInstance(getApplication());
    }

    public ChannelViewModel(Application application, Channel channel) {
        super(application);
        this.channel = channel;

        initialized = new AtomicBoolean(false);
        isLoading = new AtomicBoolean(false);
        isLoadingMore = new AtomicBoolean(false);
        reachedEndOfPagination = false;

        loading = new MutableLiveData<>(false);
        threadParentMessage = new MutableLiveData<>(null);
        messageListScrollUp = new MutableLiveData<>(false);
        loadingMore = new MutableLiveData<>(false);
        failed = new MutableLiveData<>(false);
        inputType = new MutableLiveData<>(InputType.DEFAULT);
        hasNewMessages = new MutableLiveData<>(false);

        messages = new LazyQueryChannelLiveData<>();
        messages.viewModel = this;
        messages.setValue(channel.getChannelState().getMessages());

<<<<<<< HEAD
        threadMessages = new LazyQueryChannelLiveData<>();
        threadMessages.viewModel = this;
        threadMessages.setValue(null);
=======
        // fetch offline messages
        client().storage().selectChannelState(channel.getCid(), new Storage.OnQueryListener<ChannelState>() {
            @Override
            public void onSuccess(ChannelState channelState) {
                Log.i(TAG, "Read messages from local cache...");
                if (channelState != null) {
                    messages.setValue(channelState.getMessages());
                }
            }

            @Override
            public void onFailure(Exception e) {
                // TODO
            }
        });

>>>>>>> e77f9090

        typingUsers = new LazyQueryChannelLiveData<>();
        typingUsers.viewModel = this;
        typingUsers.setValue(new ArrayList<>());

        reads = new LazyQueryChannelLiveData<>();
        reads.viewModel = this;
        reads.setValue(channel.getChannelState().getReadsByUser());

        entities = new MessageListItemLiveData(client().getUser(), messages, threadMessages, typingUsers, reads);
        reads.setValue(channel.getChannelState().getReadsByUser());

        typingState = new HashMap<>();
        editMessage = new MutableLiveData<>();

        channelState = new MutableLiveData<>(channel.getChannelState());
        watcherCount = Transformations.map(channelState, ChannelState::getWatcherCount);
        anyOtherUsersOnline = Transformations.map(watcherCount, count -> count != null && count.intValue() > 1);

        Callable<Void> markRead = () -> {
            channel.markRead();
            return null;
        };
        looper = new Looper(markRead);
        looper.start();

        new StreamLifecycleObserver(this);
        initEventHandlers();
        setupConnectionRecovery();
    }

    // region Getter

    public LiveData<ChannelState> getChannelState() {
        return channelState;
    }

    public LiveData<List<Message>> getMessages() {
        return isThread() ? threadMessages : messages;
    }

    public LiveData<Boolean> getLoading() {
        return loading;
    }

    public LiveData<Boolean> getLoadingMore() {
        return loadingMore;
    }

    public LiveData<Map<String, ChannelUserRead>> getReads() {
        return reads;
    }

    public LiveData<Number> getWatcherCount() {
        return watcherCount;
    }

    public LiveData<Boolean> getFailed() {
        return failed;
    }

    public LiveData<Boolean> getAnyOtherUsersOnline() {
        return anyOtherUsersOnline;
    }

    public LiveData<InputType> getInputType() {
        return inputType;
    }

    public LiveData<List<User>> getTypingUsers() {
        return typingUsers;
    }

    public LiveData<Message> getEditMessage() {
        return editMessage;
    }

    public void setEditMessage(Message editMessage) {
        this.editMessage.postValue(editMessage);
    }

    public LiveData<Boolean> getMessageListScrollUp() {
        return messageListScrollUp;
    }

    public void setMessageListScrollUp(Boolean messageListScrollUp) {
        this.messageListScrollUp.postValue(messageListScrollUp);
    }

    // region Thread
    public LiveData<Message> getThreadParentMessage() {
        return threadParentMessage;
    }

    public void setThreadParentMessage(Message threadParentMessage_) {
        configThread(threadParentMessage_);
        threadParentMessage.postValue(threadParentMessage_);
    }

    public int getThreadParentPosition() {
        return threadParentPosition;
    }

    public void setThreadParentPosition(int threadParentPosition) {
        if (isThread()) return;
        this.threadParentPosition = threadParentPosition;
    }

    public boolean isThread(){
        return threadParentMessage.getValue() != null;
    }

    private void configThread(Message threadParentMessage_){
        if (threadParentMessage_.getReplyCount() == 0) {
            reachedEndOfPaginationThread = true;
            threadMessages.postValue(new ArrayList<Message>(){
                {
                    add(threadParentMessage_);
                }
            });
        } else {
            channel.getReplies(threadParentMessage_.getId(), String.valueOf(10), null, new GetRepliesCallback() {
                @Override
                public void onSuccess(GetRepliesResponse response) {
                    List<Message> newMessages = new ArrayList<>(response.getMessages());
                    newMessages.add(0, threadParentMessage_);
                    reachedEndOfPaginationThread = newMessages.size() < 10;
                    threadMessages.postValue(newMessages);
                }

                @Override
                public void onError(String errMsg, int errCode) {

                }
            });
        }
    }

    public void initThread(){
        threadParentMessage.postValue(null);
        threadMessages.postValue(null);
        messages.postValue(channel.getChannelState().getMessages());
        reachedEndOfPaginationThread = false;
    }

    private String getThreadOldestMessageId(){
        List<Message> messages = threadMessages.getValue();
        if (messages != null && messages.size() > 1)
            return threadMessages.getValue().get(1).getId();
        return null;
    }
    // endregion

    // endregion

    private boolean setLoading(){
        if (isLoading.compareAndSet(false, true)) {
            loading.postValue(true);
            return true;
        }
        return false;
    }

    private void setLoadingDone(){
        if (isLoading.compareAndSet(true, false))
            loading.postValue(false);
    }

    private boolean setLoadingMore(){
        if (isLoadingMore.compareAndSet(false, true)) {
            loadingMore.postValue(true);
            return true;
        }
        return false;
    }

    private void setLoadingMoreDone(){
        if (isLoadingMore.compareAndSet(true, false))
            loadingMore.postValue(false);
    }

    public void setInputType(InputType inputType) {
        this.inputType.postValue(inputType);
    }

    public void markLastMessageRead() {
        // this prevents infinite loops with mark read commands
        Message message = this.channel.getChannelState().getLastMessage();
        if (lastMarkRead == null || message.getCreatedAt().getTime() > lastMarkRead.getTime()) {
            looper.markRead();
            lastMarkRead = message.getCreatedAt();
        }
    }

    private void initEventHandlers() {
        channelSubscriptionId = channel.addEventHandler(new ChatChannelEventHandler() {
            @Override
            public void onMessageNew(Event event) {
                upsertMessage(event.getMessage());
                channelState.postValue(channel.getChannelState());
            }

            @Override
            public void onUserWatchingStart(Event event) {
                channelState.postValue(channel.getChannelState());
            }

            @Override
            public void onUserWatchingStop(Event event) {
                channelState.postValue(channel.getChannelState());
            }

            @Override
            public void onChannelUpdated(Event event) {
                channelState.postValue(channel.getChannelState());
            }

            @Override
            public void onMessageUpdated(Event event) {
                updateMessage(event.getMessage());
            }

            @Override
            public void onMessageDeleted(Event event) {
                deleteMessage(event.getMessage());
            }

            @Override
            public void onMessageRead(Event event) {
                Log.i(TAG, "Message read by " + event.getUser().getId());
                reads.postValue(channel.getChannelState().getReadsByUser());
            }

            @Override
            public void onReactionNew(Event event) {
                updateMessage(event.getMessage());
            }

            @Override
            public void onReactionDeleted(Event event) {
                updateMessage(event.getMessage());
            }

            @Override
            public void onTypingStart(Event event) {
                if (client().fromCurrentUser(event)) return;
                User user = event.getUser();
                typingState.put(user.getId(), event);
                typingUsers.postValue(getCleanedTypingUsers());
            }

            @Override
            public void onTypingStop(Event event) {
                if (client().fromCurrentUser(event)) return;
                User user = event.getUser();
                typingState.remove(user.getId());
                typingUsers.postValue(getCleanedTypingUsers());
            }
        });
    }

    private void replaceMessage(Message oldMessage, Message newMessage) {
        List<Message> messagesCopy = messages.getValue();
        int index = messagesCopy.indexOf(oldMessage);
        if (index != -1) {
            // Failed Message Progress
            if (oldMessage.getStatus() == MessageStatus.FAILED){
                messagesCopy.remove(oldMessage);
                messagesCopy.add(newMessage);
            }else{
                messagesCopy.set(index, newMessage);
            }
            messages.postValue(messagesCopy);
        }
    }

    private void upsertMessage(Message message) {
        // doesn't touch the message order, since message.created_at can't change
        Log.d(TAG, "messages Count:" + messages.getValue().size());
        List<Message> messagesCopy = getMessages().getValue();

        Log.d(TAG, "New messages Count:" + messagesCopy.size());

        if (message.getType().equals(ModelType.message_reply)) {
            if (!isThread()
                    || !message.getParentId().equals(threadParentMessage.getValue().getId()))
                return;

            for (int i = 0; i < threadMessages.getValue().size(); i++) {
                if (message.getId().equals(threadMessages.getValue().get(i).getId())) {
                    messagesCopy.set(i, message);
                    threadMessages.postValue(messagesCopy);
                    return;
                }
            }

            messagesCopy.add(message);
            threadMessages.postValue(messagesCopy);
        } else {
            int index = messagesCopy.indexOf(message);
            if (index != -1) {
                messagesCopy.set(index, message);
            } else {
                messagesCopy.add(message);
            }
            messages.postValue(messagesCopy);
        }

//        Log.d(TAG,"New messages Count:" + messages.getValue().size());

    }

    private boolean updateMessage(Message message) {
        // doesn't touch the message order, since message.created_at can't change
        List<Message> messagesCopy = getMessages().getValue();
        boolean updated = false;
        if (message.getType().equals(ModelType.message_reply)) {
            if (!isThread()
                    || !message.getParentId().equals(threadParentMessage.getValue().getId()))
                return updated;

            for (int i = 0; i < threadMessages.getValue().size(); i++) {
                if (message.getId().equals(threadMessages.getValue().get(i).getId())) {
                    messagesCopy.set(i, message);
                    threadMessages.postValue(messagesCopy);
                    updated = true;
                    break;
                }
            }
        } else {
            int index = messagesCopy.indexOf(message);
            updated = index != -1;
            if (updated) {
                messagesCopy.set(index, message);
                messages.postValue(messagesCopy);
            }
            Log.d(TAG, "updateMessage:" + updated);
        }
        return updated;
    }

    private void updateFailedMessage(Message message) {
        // doesn't touch the message order, since message.created_at can't change
        List<Message> messagesCopy = messages.getValue();
        int index = messagesCopy.indexOf(message);
        boolean updated = index != -1;
        if (updated) {
            String clientSideID = client().getUserId() + "-" + randomUUID().toString();
            message.setId(clientSideID);
            messagesCopy.set(index, message);
            messages.postValue(messagesCopy);
        }
    }

    private void shuffleGiphy(Message oldMessage, Message message) {
        List<Message> messagesCopy = messages.getValue();
        int index = messagesCopy.indexOf(oldMessage);
        if (index != -1) {
            messagesCopy.set(index, message);
            messages.postValue(messagesCopy);
        }
    }

    private void cancelGiphy(Message message) {
        // doesn't touch the message order, since message.created_at can't change
        List<Message> messagesCopy = messages.getValue();
        int index = messagesCopy.indexOf(message);
        if (index != -1) {
            messagesCopy.remove(message);
            messages.postValue(messagesCopy);
        }
    }

    private boolean deleteMessage(Message message) {
        List<Message> messagesCopy = getMessages().getValue();
        if (message.getType().equals(ModelType.message_reply)) {
            if (!isThread()
                    || !message.getParentId().equals(threadParentMessage.getValue().getId()))
                return false;

            for (int i = 0; i < threadMessages.getValue().size(); i++) {
                if (message.getId().equals(threadMessages.getValue().get(i).getId())) {
                    messagesCopy.remove(i);
                    threadMessages.postValue(messagesCopy);
                    return true;
                }
            }
            return false;
        }else{
            boolean removed = messagesCopy.remove(message);
            messages.postValue(messagesCopy);
            return removed;
        }
    }

    private void addMessage(Message message) {
        List<Message> messagesCopy = getMessages().getValue();
        messagesCopy.add(message);
        if (isThread())
            threadMessages.postValue(messagesCopy);
        else
            messages.postValue(messagesCopy);

    }



    private void addMessages(List<Message> newMessages) {
        List<Message> messagesCopy = messages.getValue();
        if (messagesCopy == null) {
            messagesCopy = new ArrayList<>();
        }



        // iterate in reverse-order since newMessages is assumed to be ordered by created_at DESC
        for (int i = newMessages.size() - 1; i >= 0; i--) {
            Message message = newMessages.get(i);
            int index = messagesCopy.indexOf(message);

            if (index == -1) {
                messagesCopy.add(0, message);
            } else {
                messagesCopy.set(index, message);
            }
        }
        messages.postValue(messagesCopy);
    }

    private void channelLoadingDone() {
        initialized.set(true);
        setLoadingDone();
        channelState.postValue(channel.getChannelState());
    }

    private void queryChannel() {
        int limit = 10; // Constant.DEFAULT_LIMIT
        if (!setLoading()) return;

        ChannelQueryRequest request = new ChannelQueryRequest().withMessages(limit);

        channel.query(
                request,
                new QueryChannelCallback() {
                    @Override
                    public void onSuccess(ChannelState response) {
                        if (response.getMessages().size() < limit) {
                            reachedEndOfPagination = true;
                        }
                        addMessages(response.getMessages());
                        channelLoadingDone();
                    }

                    @Override
                    public void onError(String errMsg, int errCode) {
                        channelLoadingDone();

                    }}
        );
    }

    public void loadMore() {
        if (!client().isConnected()) {
            return;
        }

        if (isLoading.get()) {
            Log.i(TAG, "already loading, skip loading more");
            return;
        }

        if (!setLoadingMore()) {
            Log.i(TAG, "already loading next page, skip loading more");
            return;
        }

        Log.i(TAG, String.format("Loading %d more messages, oldest message is %s", Constant.DEFAULT_LIMIT,  channel.getChannelState().getOldestMessageId()));
        if (isThread()){
            if (reachedEndOfPaginationThread) {
                Log.i(TAG, "already reached end of pagination, skip loading more");
                setLoadingMoreDone();
                return;
            }

            channel.getReplies(threadParentMessage.getValue().getId(), String.valueOf(Constant.DEFAULT_LIMIT), getThreadOldestMessageId(), new GetRepliesCallback() {
                @Override
                public void onSuccess(GetRepliesResponse response) {
                    entities.setIsLoadingMore(true);
                    List<Message> newMessages = new ArrayList<>(response.getMessages());
                    List<Message> messagesCopy = threadMessages.getValue();
                    for (int i = newMessages.size() - 1; i > -1; i--)
                        messagesCopy.add(1, newMessages.get(i));

                    threadMessages.postValue(messagesCopy);
                    reachedEndOfPaginationThread = newMessages.size() < Constant.DEFAULT_LIMIT;
                    setLoadingMoreDone();
                }

                @Override
                public void onError(String errMsg, int errCode) {
                    setLoadingMoreDone();
                }
            });
        } else {

            if (reachedEndOfPagination) {
                Log.i(TAG, "already reached end of pagination, skip loading more");
                setLoadingMoreDone();
                return;
            }
            ChannelQueryRequest request = new ChannelQueryRequest().withMessages(Pagination.LESS_THAN, channel.getChannelState().getOldestMessageId(), Constant.DEFAULT_LIMIT);

            channel.query(
                    request,
                    new QueryChannelCallback() {
                        @Override
                        public void onSuccess(ChannelState response) {
                            List<Message> newMessages = new ArrayList<>(response.getMessages());
                            // used to modify the scroll behaviour...
                            entities.setIsLoadingMore(true);
                            addMessages(newMessages);
                            if (newMessages.size() < Constant.DEFAULT_LIMIT)
                                reachedEndOfPagination = true;
                            setLoadingMoreDone();
                        }

                        @Override
                        public void onError(String errMsg, int errCode) {
                            setLoadingMoreDone();
                        }
                    }
            );
        }
    }

    @Override
    public void onSendMessage(final Message message, @Nullable final MessageCallback callback) {
        // send typing.stop immediately
        stopTyping();

        if (message.getStatus() == null) {
            message.setUser(client().getUser());
            // TODO: this should be set to last message + 1 just to be sure we don't have clock skew bugs
            // TODO: Thierry: That doesn't make sense to me
            message.setCreatedAt(new Date());
            message.setType("regular");
            if (isThread())
                message.setParentId(threadParentMessage.getValue().getId());
            message.setStatus(client().isConnected() ? MessageStatus.SENDING : MessageStatus.FAILED);
            String clientSideID = client().getUserId() + "-" + randomUUID().toString();
            message.setId(clientSideID);
            message.preStorage();
            client().storage().insertMessageForChannel(channel, message);
            addMessage(message);
        }

        if (!client().isConnected()) {
            if (callback != null)
                callback.onError("no internet", -1);
            return;
        }

        // afterwards send the request
        channel.sendMessage(message,
                new MessageCallback() {
                    @Override
                    public void onSuccess(MessageResponse response) {
                        replaceMessage(message, response.getMessage());
                        if (callback != null)
                            callback.onSuccess(response);
                    }

                    @Override
                    public void onError(String errMsg, int errCode) {
                        Message clone = message.copy();
                        clone.setStatus(MessageStatus.FAILED);
                        updateFailedMessage(clone);
                        if (callback != null)
                            callback.onError(errMsg, errCode);
                    }
                });
    }

    public void sendGiphy(Message message, GiphyAction action) {
        Map<String, String> map = new HashMap<>();
        switch (action){
            case SEND:
                map.put("image_action", ModelType.action_send);
                break;
            case SHUFFLE:
                map.put("image_action", ModelType.action_shuffle);
                break;
            case CANCEL:
                cancelGiphy(message);
                return;
        }

        SendActionRequest request = new SendActionRequest(getChannel().getId(),
                message.getId(),
                ModelType.channel_messaging,
                map);
        channel.sendAction(message.getId(), request, new MessageCallback() {
            @Override
            public void onSuccess(MessageResponse response) {
                if (action == GiphyAction.SHUFFLE)
                    shuffleGiphy(message, response.getMessage());
            }

            @Override
            public void onError(String errMsg, int errCode) {
                Log.d(TAG, errMsg);
            }
        });
    }

    public MessageListItemLiveData getEntities() {
        return entities;
    }

    private List<User> getCleanedTypingUsers() {
        List<User> users = new ArrayList<>();
        long now = new Date().getTime();
        for (Event event: typingState.values()){
            // constants
            long TYPING_TIMEOUT = 10000;
            if (now - event.getCreatedAt().getTime() < TYPING_TIMEOUT) {
                users.add(event.getUser());
            }
        }
        return users;
    }

    /**
     * Cleans up the typing state by removing typing users that did not send
     * typing.stop event for long time
     */
    private void cleanupTypingUsers() {
        List<User> prev = typingUsers.getValue();
        List<User> cleaned = getCleanedTypingUsers();
        if (prev != null && cleaned != null && prev.size() != cleaned.size()) {
            typingUsers.postValue(getCleanedTypingUsers());
        }
    }

    public MutableLiveData<Boolean> getHasNewMessages() {
        return hasNewMessages;
    }

    public void setHasNewMessages(Boolean hasNewMessages) {
        this.hasNewMessages.postValue(hasNewMessages);
    }

    @Override
    public void resume() {
        setLoading();
    }

    @Override
    public void stopped() {

    }

    @Override
    protected void onCleared() {
        super.onCleared();

        if (looper != null) {
            looper.interrupt();
        }

        if (channelSubscriptionId != 0) {
            channel.removeEventHandler(channelSubscriptionId);
        }
    }

    private void setupConnectionRecovery(){
        client().addEventHandler(new ChatEventHandler() {
            @Override
            public void onConnectionRecovered(Event event) {
                addMessages(channel.getChannelState().getMessages());
                channelLoadingDone();
            }
        });
    }

    public synchronized void keystroke() {
        if (lastKeystrokeAt == null || (new Date().getTime() - lastKeystrokeAt.getTime() > 3000)) {
            lastKeystrokeAt = new Date();
            channel.sendEvent(EventType.TYPING_START, new EventCallback() {
                @Override
                public void onSuccess(EventResponse response) {
                }

                @Override
                public void onError(String errMsg, int errCode) {
                }
            });
        }
    }

    public synchronized void stopTyping() {
        if (lastKeystrokeAt == null) return;
        lastKeystrokeAt = null;
        channel.sendEvent(EventType.TYPING_STOP, new EventCallback() {
            @Override
            public void onSuccess(EventResponse response) {
            }

            @Override
            public void onError(String errMsg, int errCode) {
            }
        });
    }

    /**
     * Service thread to keep state neat and clean. Ticks twice per second
     */
    class Looper extends Thread {
        private Callable<Void> markReadFn;
        private AtomicInteger pendingMarkReadRequests;

        Looper(Callable<Void> markReadFn) {
            this.markReadFn = markReadFn;
            pendingMarkReadRequests = new AtomicInteger(0);
        }

        void markRead(){
            pendingMarkReadRequests.incrementAndGet();
        }

        private void sendStoppedTyping(){

            // typing did not start quit
            if (lastKeystrokeAt == null) {
                return;
            }

            long timeSinceLastKeystroke = new Date().getTime() - lastKeystrokeAt.getTime();

            if (timeSinceLastKeystroke > 5000) {
                stopTyping();
            }
        }

        private void throttledMarkRead() {
            int pendingCalls = pendingMarkReadRequests.get();
            if (pendingCalls == 0) {
                return;
            }
            try {
                markReadFn.call();
            } catch (Exception e) {
                Log.e(TAG, e.getLocalizedMessage());
            }
            pendingMarkReadRequests.compareAndSet(pendingCalls, 0);
        }

        public void run() {
            while (!Thread.currentThread().isInterrupted()) {
                cleanupTypingUsers();
                throttledMarkRead();
                sendStoppedTyping();

                try {
                    Thread.sleep(500);
                } catch (InterruptedException e) {
                    break;
                }
            }
        }
    }

    class LazyQueryChannelLiveData<T> extends MutableLiveData<T> {

        protected ChannelViewModel viewModel;

        @Override
        protected void onActive() {
            super.onActive();
            if (viewModel.initialized.compareAndSet(false, true)) {
                if (channel.getChannelState().getLastMessage() == null) {
                    viewModel.queryChannel();
                } else {
                    channelLoadingDone();
                }
            }
        }
    }
}<|MERGE_RESOLUTION|>--- conflicted
+++ resolved
@@ -121,11 +121,10 @@
         messages.viewModel = this;
         messages.setValue(channel.getChannelState().getMessages());
 
-<<<<<<< HEAD
         threadMessages = new LazyQueryChannelLiveData<>();
         threadMessages.viewModel = this;
         threadMessages.setValue(null);
-=======
+
         // fetch offline messages
         client().storage().selectChannelState(channel.getCid(), new Storage.OnQueryListener<ChannelState>() {
             @Override
@@ -141,8 +140,6 @@
                 // TODO
             }
         });
-
->>>>>>> e77f9090
 
         typingUsers = new LazyQueryChannelLiveData<>();
         typingUsers.viewModel = this;
