package com.getstream.sdk.chat.viewmodel;

import android.app.Application;
import android.text.TextUtils;
import android.util.Log;

import androidx.annotation.NonNull;
import androidx.annotation.Nullable;
import androidx.lifecycle.AndroidViewModel;
import androidx.lifecycle.LiveData;
import androidx.lifecycle.MutableLiveData;
import androidx.lifecycle.Transformations;

import com.getstream.sdk.chat.LifecycleHandler;
import com.getstream.sdk.chat.StreamChat;
import com.getstream.sdk.chat.StreamLifecycleObserver;
import com.getstream.sdk.chat.enums.GiphyAction;
import com.getstream.sdk.chat.enums.InputType;
import com.getstream.sdk.chat.enums.Pagination;
import com.getstream.sdk.chat.model.Channel;
import com.getstream.sdk.chat.model.Event;
import com.getstream.sdk.chat.model.ModelType;
import com.getstream.sdk.chat.rest.Message;
import com.getstream.sdk.chat.rest.User;
import com.getstream.sdk.chat.rest.core.ChatChannelEventHandler;
import com.getstream.sdk.chat.rest.core.ChatEventHandler;
import com.getstream.sdk.chat.rest.core.Client;
import com.getstream.sdk.chat.rest.interfaces.CompletableCallback;
import com.getstream.sdk.chat.rest.interfaces.EventCallback;
import com.getstream.sdk.chat.rest.interfaces.GetRepliesCallback;
import com.getstream.sdk.chat.rest.interfaces.MessageCallback;
import com.getstream.sdk.chat.rest.interfaces.QueryChannelCallback;
import com.getstream.sdk.chat.rest.interfaces.QueryWatchCallback;
import com.getstream.sdk.chat.rest.request.ChannelQueryRequest;
import com.getstream.sdk.chat.rest.request.ChannelWatchRequest;
import com.getstream.sdk.chat.rest.request.SendActionRequest;
import com.getstream.sdk.chat.rest.response.ChannelState;
import com.getstream.sdk.chat.rest.response.ChannelUserRead;
import com.getstream.sdk.chat.rest.response.CompletableResponse;
import com.getstream.sdk.chat.rest.response.EventResponse;
import com.getstream.sdk.chat.rest.response.GetRepliesResponse;
import com.getstream.sdk.chat.rest.response.MessageResponse;
import com.getstream.sdk.chat.storage.OnQueryListener;
import com.getstream.sdk.chat.storage.Sync;
import com.getstream.sdk.chat.utils.Constant;
import com.getstream.sdk.chat.utils.MessageListItemLiveData;
import com.getstream.sdk.chat.utils.ResultCallback;

import org.jetbrains.annotations.NotNull;

import java.util.ArrayList;
import java.util.Date;
import java.util.HashMap;
import java.util.List;
import java.util.Map;
import java.util.concurrent.Callable;
import java.util.concurrent.atomic.AtomicBoolean;
import java.util.concurrent.atomic.AtomicInteger;

import static com.getstream.sdk.chat.storage.Sync.LOCAL_ONLY;
import static java.util.UUID.randomUUID;

/*
 * - store the channel data
 * - load more data
 * -
 */
public class ChannelViewModel extends AndroidViewModel implements LifecycleHandler {

    private static final String TAG = ChannelViewModel.class.getSimpleName();

    public void setChannel(Channel channel) {
        this.channel = channel;

        // fetch offline messages
        client().getStorage().selectChannelState(channel.getCid(), new OnQueryListener<ChannelState>() {
            @Override
            public void onSuccess(ChannelState channelState) {
                Log.i(TAG, "Read messages from local cache...");
                if (channelState != null) {
                    messages.setValue(channelState.getMessages());
                }
            }

            @Override
            public void onFailure(Exception e) {
                Log.w(TAG, String.format("Failed to read channel state from offline storage, error %s", e.toString()));
            }
        });

        reads.setValue(channel.getChannelState().getReadsByUser());
        messages.setValue(channel.getChannelState().getMessages());
        reads.setValue(channel.getChannelState().getReadsByUser());
        channelState = new MutableLiveData<>(channel.getChannelState());
        watcherCount = Transformations.map(channelState, ChannelState::getWatcherCount);
        anyOtherUsersOnline = Transformations.map(watcherCount, count -> count != null && count.intValue() > 1);
        lastCurrentUserUnreadMessageCount = channel.getChannelState().getCurrentUserUnreadMessageCount();
        currentUserUnreadMessageCount = new MutableLiveData<>(lastCurrentUserUnreadMessageCount);

        initEventHandlers();
    }

    private Channel channel;
    private Looper looper;
    private Map<String, Event> typingState;

    private int channelSubscriptionId = 0;
    private int threadParentPosition = 0;
    private AtomicBoolean initialized;
    private AtomicBoolean isLoading;
    private AtomicBoolean isLoadingMore;
    private boolean reachedEndOfPagination;
    private boolean reachedEndOfPaginationThread;
    private Date lastMarkRead;

    public MutableLiveData<Number> getCurrentUserUnreadMessageCount() {
        return currentUserUnreadMessageCount;
    }

    private MutableLiveData<Number> currentUserUnreadMessageCount;
    private Integer lastCurrentUserUnreadMessageCount;
    private MutableLiveData<Boolean> loading;
    private MutableLiveData<Boolean> messageListScrollUp;
    private MutableLiveData<Boolean> loadingMore;
    private MutableLiveData<Boolean> failed;
    private MutableLiveData<Message> editMessage;
    private MutableLiveData<Message> threadParentMessage;
    private MutableLiveData<ChannelState> channelState;
    private LazyQueryChannelLiveData<List<Message>> messages;
    private LazyQueryChannelLiveData<List<Message>> threadMessages;
    private LiveData<Boolean> anyOtherUsersOnline;
    private LiveData<Number> watcherCount;
    private MutableLiveData<Boolean> hasNewMessages;
    private LazyQueryChannelLiveData<List<User>> typingUsers;
    private LazyQueryChannelLiveData<Map<String, ChannelUserRead>> reads;
    private MutableLiveData<InputType> inputType;
    private MessageListItemLiveData entities;
    private boolean enableMarkRead; // Used to prevent automatic mark reading messages.

    public ChannelViewModel(@NonNull Application application) {
        super(application);

        Log.d(TAG, "instance created");

        initialized = new AtomicBoolean(false);
        isLoading = new AtomicBoolean(false);
        isLoadingMore = new AtomicBoolean(false);
        reachedEndOfPagination = false;

        loading = new MutableLiveData<>(false);
        threadParentMessage = new MutableLiveData<>(null);
        messageListScrollUp = new MutableLiveData<>(false);
        loadingMore = new MutableLiveData<>(false);
        failed = new MutableLiveData<>(false);
        inputType = new MutableLiveData<>(InputType.DEFAULT);
        hasNewMessages = new MutableLiveData<>(false);


        messages = new LazyQueryChannelLiveData<>();
        messages.viewModel = this;

        threadMessages = new LazyQueryChannelLiveData<>();
        threadMessages.viewModel = this;
        threadMessages.setValue(null);

        typingUsers = new LazyQueryChannelLiveData<>();
        typingUsers.viewModel = this;
        typingUsers.setValue(new ArrayList<>());

        reads = new LazyQueryChannelLiveData<>();
        reads.viewModel = this;

        entities = new MessageListItemLiveData(client().getUser(), messages, threadMessages, typingUsers, reads);

        typingState = new HashMap<>();
        editMessage = new MutableLiveData<>();

        enableMarkRead = true;

        Callable<Void> markRead = () -> {
            channel.markRead(new EventCallback() {
                @Override
                public void onSuccess(EventResponse response) {
                    Log.d(TAG, "Marked read message");
                }

                @Override
                public void onError(String errMsg, int errCode) {
                    Log.e(TAG, errMsg);
                }
            });
            return null;
        };
        looper = new Looper(markRead);
        looper.start();

        new StreamLifecycleObserver(this);

        setupConnectionRecovery();
    }

    public ChannelViewModel(Application application, Channel channel) {
        this(application);
        setChannel(channel);

    }

    public Channel getChannel() {
        return channel;
    }

    public Client client() {
        return StreamChat.getInstance(getApplication());
    }

    // region Getter

    public LiveData<ChannelState> getChannelState() {
        return channelState;
    }

    public LiveData<List<Message>> getMessages() {
        return isThread() ? threadMessages : messages;
    }

    public LiveData<Boolean> getLoading() {
        return loading;
    }

    public LiveData<Boolean> getLoadingMore() {
        return loadingMore;
    }

    public LiveData<Map<String, ChannelUserRead>> getReads() {
        return reads;
    }

    public LiveData<Number> getWatcherCount() {
        return watcherCount;
    }

    public LiveData<Boolean> getFailed() {
        return failed;
    }

    public LiveData<Boolean> getAnyOtherUsersOnline() {
        return anyOtherUsersOnline;
    }

    public LiveData<InputType> getInputType() {
        return inputType;
    }

    public void setInputType(InputType inputType) {
        if (inputType == InputType.SELECT && isEditing()) {
            this.inputType.postValue(InputType.EDIT);
            return;
        }
        this.inputType.postValue(inputType);
    }

    public LiveData<List<User>> getTypingUsers() {
        return typingUsers;
    }

    public LiveData<Message> getEditMessage() {
        return editMessage;
    }

    public void setEditMessage(Message editMessage) {
        this.editMessage.postValue(editMessage);
    }

    public LiveData<Boolean> getMessageListScrollUp() {
        return messageListScrollUp;
    }

    public void setMessageListScrollUp(Boolean messageListScrollUp) {
        this.messageListScrollUp.postValue(messageListScrollUp);
    }

    public boolean isEditing() {
        return getEditMessage().getValue() != null;
    }

    // region Thread
    public LiveData<Message> getThreadParentMessage() {
        return threadParentMessage;
    }

    public void setThreadParentMessage(Message threadParentMessage_) {
        threadParentMessage.postValue(threadParentMessage_);
        configThread(threadParentMessage_);
    }

    public int getThreadParentPosition() {
        return threadParentPosition;
    }

    public void setThreadParentPosition(int threadParentPosition) {
        if (isThread()) return;
        this.threadParentPosition = threadParentPosition;
    }

    public boolean isThread() {
        return threadParentMessage.getValue() != null;
    }

    private void configThread(Message threadParentMessage_) {
        // Create New message for Parent Message
        Message message = threadParentMessage_.copy();
        message.setId("");
        message.setThreadParent(true);

        if (threadParentMessage_.getReplyCount() == 0) {
            reachedEndOfPaginationThread = true;
            threadMessages.postValue(new ArrayList<Message>() {
                {
                    add(message);
                }
            });
        } else {
            channel.getReplies(threadParentMessage_.getId(), 30, null, new GetRepliesCallback() {
                @Override
                public void onSuccess(GetRepliesResponse response) {
                    List<Message> newMessages = new ArrayList<>(response.getMessages());
                    newMessages.add(0, message);
                    reachedEndOfPaginationThread = newMessages.size() < 30 + 1;
                    threadMessages.postValue(newMessages);
                }

                @Override
                public void onError(String errMsg, int errCode) {

                }
            });
        }
    }

    public void initThread() {
        threadParentMessage.postValue(null);
        threadMessages.postValue(null);
        messages.postValue(channel.getChannelState().getMessages());
        reachedEndOfPaginationThread = false;
    }
    // endregion

    // endregion

    private String getThreadOldestMessageId() {
        List<Message> messages = threadMessages.getValue();
        if (messages != null && messages.size() > 1)
            return threadMessages.getValue().get(1).getId();
        return "";
    }

    private boolean setLoading() {
        if (isLoading.compareAndSet(false, true)) {
            loading.postValue(true);
            return true;
        }
        return false;
    }

    private void setLoadingDone() {
        if (isLoading.compareAndSet(true, false))
            loading.postValue(false);
    }

    private boolean setLoadingMore() {
        if (isLoadingMore.compareAndSet(false, true)) {
            loadingMore.postValue(true);
            return true;
        }
        return false;
    }

    private void setLoadingMoreDone() {
        if (isLoadingMore.compareAndSet(true, false))
            loadingMore.postValue(false);
    }

    public void markLastMessageRead() {
        // this prevents infinite loops with mark read commands
        Message message = this.channel.getChannelState().getLastMessage();
        if (message == null || !isEnableMarkRead() || message.getUserId().equals(client().getUserId())) {
            return;
        }
        if (lastMarkRead == null || message.getCreatedAt().getTime() > lastMarkRead.getTime()) {
            looper.markRead();
            lastMarkRead = message.getCreatedAt();
        }
    }

    private boolean isEnableMarkRead() {
        return enableMarkRead;
    }

    public void setEnableMarkRead(boolean enableMarkRead) {
        this.enableMarkRead = enableMarkRead;
    }

    /**
     * bans a user from this channel
     *
     * @param targetUserId the ID of the user to ban
     * @param reason       the reason the ban was created.
     * @param timeout      the timeout in minutes until the ban is automatically expired
     * @param callback     the result callback
     */
    public void banUser(@NotNull String targetUserId, @Nullable String reason,
                        @Nullable Integer timeout, @Nullable ResultCallback<Void, String> callback) {
        channel.banUser(targetUserId, reason, timeout, new CompletableCallback() {
            @Override
            public void onSuccess(CompletableResponse response) {
                if (callback != null)
                    callback.onSuccess(null);
            }

            @Override
            public void onError(String errMsg, int errCode) {
                Log.e(TAG, errMsg);
                if (callback != null)
                    callback.onError(errMsg);
            }
        });
    }

    /**
     * removes the ban for a user on this channel
     *
     * @param targetUserId the ID of the user to remove the ban
     * @param callback     the result callback
     */
    public void unBanUser(@NotNull String targetUserId, @Nullable ResultCallback<Void, String> callback) {
        channel.unBanUser(targetUserId, new CompletableCallback() {
            @Override
            public void onSuccess(CompletableResponse response) {
                if (callback != null)
                    callback.onSuccess(null);
            }

            @Override
            public void onError(String errMsg, int errCode) {
                Log.e(TAG, errMsg);
                if (callback != null)
                    callback.onError(errMsg);
            }
        });
    }

    private void initEventHandlers() {
        channelSubscriptionId = channel.addEventHandler(new ChatChannelEventHandler() {
            @Override
            public void onMessageNew(Event event) {
                upsertMessage(event.getMessage());
                channelState.postValue(channel.getChannelState());
                if (channel.getChannelState().getCurrentUserUnreadMessageCount() != lastCurrentUserUnreadMessageCount ) {
                    lastCurrentUserUnreadMessageCount = channel.getChannelState().getCurrentUserUnreadMessageCount();
                    currentUserUnreadMessageCount.postValue(lastCurrentUserUnreadMessageCount);
                }

            }

            @Override
            public void onUserWatchingStart(Event event) {
                channelState.postValue(channel.getChannelState());
            }

            @Override
            public void onUserWatchingStop(Event event) {
                channelState.postValue(channel.getChannelState());
            }

            @Override
            public void onChannelUpdated(Event event) {
                channelState.postValue(channel.getChannelState());
            }

            @Override
            public void onMessageUpdated(Event event) {
                updateMessage(event.getMessage());
            }

            @Override
            public void onMessageDeleted(Event event) {
                deleteMessage(event.getMessage());
            }

            @Override
            public void onMessageRead(Event event) {
                Log.i(TAG, "Message read by " + event.getUser().getId());
                reads.postValue(channel.getChannelState().getReadsByUser());
                if (channel.getChannelState().getCurrentUserUnreadMessageCount() != lastCurrentUserUnreadMessageCount ) {
                    lastCurrentUserUnreadMessageCount = channel.getChannelState().getCurrentUserUnreadMessageCount();
                    currentUserUnreadMessageCount.postValue(lastCurrentUserUnreadMessageCount);
                }
            }

            @Override
            public void onReactionNew(Event event) {
                updateMessage(event.getMessage());
            }

            @Override
            public void onReactionDeleted(Event event) {
                updateMessage(event.getMessage());
            }

            @Override
            public void onTypingStart(Event event) {
                if (client().fromCurrentUser(event)) return;
                User user = event.getUser();
                typingState.put(user.getId(), event);
                typingUsers.postValue(getCleanedTypingUsers());
            }

            @Override
            public void onTypingStop(Event event) {
                if (client().fromCurrentUser(event)) return;
                User user = event.getUser();
                typingState.remove(user.getId());
                typingUsers.postValue(getCleanedTypingUsers());
            }

            @Override
            public void onMemberAdded(Event event) {
                channelState.postValue(channel.getChannelState());
            }

            @Override
            public void onMemberRemoved(Event event) {
                channelState.postValue(channel.getChannelState());
            }

            @Override
            public void onMemberUpdated(Event event) {
                channelState.postValue(channel.getChannelState());
            }
        });
    }

    private void replaceMessage(Message oldMessage, Message newMessage) {
        List<Message> messagesCopy = getMessages().getValue();
        for (int i = messagesCopy.size() - 1; i >= 0; i--) {
            if (oldMessage.getId().equals(messagesCopy.get(i).getId())) {
                if (oldMessage.getSyncStatus() == Sync.LOCAL_FAILED) {
                    messagesCopy.remove(oldMessage);
                } else {
                    messagesCopy.set(i, newMessage);
                }
                if (isThread())
                    threadMessages.postValue(messagesCopy);
                else
                    messages.postValue(messagesCopy);

                break;
            }
        }
    }

    private void upsertMessage(Message message) {
        // doesn't touch the message order, since message.created_at can't change
        if (message.getType().equals(ModelType.message_reply)
                || !TextUtils.isEmpty(message.getParentId())) {
            if (!isThread()
                    || !message.getParentId().equals(threadParentMessage.getValue().getId()))
                return;

            List<Message> messagesCopy = threadMessages.getValue();
            for (int i = 0; i < threadMessages.getValue().size(); i++) {
                if (message.getId().equals(threadMessages.getValue().get(i).getId())) {
                    messagesCopy.set(i, message);
                    threadMessages.postValue(messagesCopy);
                    return;
                }
            }

            messagesCopy.add(message);
            threadMessages.postValue(messagesCopy);
        } else {
            List<Message> messagesCopy = messages.getValue();
            int index = messagesCopy.indexOf(message);
            if (index != -1) {
                messagesCopy.set(index, message);
            } else {
                messagesCopy.add(message);
            }
            messages.postValue(messagesCopy);
            markLastMessageRead();
        }
    }

    private boolean updateMessage(Message message) {
        // doesn't touch the message order, since message.created_at can't change
        List<Message> messagesCopy = getMessages().getValue();
        boolean updated = false;
        if (message.getType().equals(ModelType.message_reply)
                || !TextUtils.isEmpty(message.getParentId())) {
            if (!isThread()
                    || !message.getParentId().equals(threadParentMessage.getValue().getId()))
                return updated;

            for (int i = 0; i < threadMessages.getValue().size(); i++) {
                if (message.getId().equals(threadMessages.getValue().get(i).getId())) {
                    messagesCopy.set(i, message);
                    threadMessages.postValue(messagesCopy);
                    updated = true;
                    break;
                }
            }
        } else {
            int index = messagesCopy.indexOf(message);
            updated = index != -1;
            if (updated) {
                messagesCopy.set(index, message);
                messages.postValue(messagesCopy);
            }

//            if (isThread() && threadParentMessage.getValue().getId().equals(message.getId())) {
//                messagesCopy.set(0, message);
//                threadMessages.postValue(messagesCopy);
//            }
            Log.d(TAG, "updateMessage:" + updated);
        }
        return updated;
    }

    private void updateFailedMessage(Message message) {
        // doesn't touch the message order, since message.created_at can't change
        List<Message> messagesCopy = messages.getValue();
        int index = messagesCopy.indexOf(message);
        boolean updated = index != -1;
        if (updated) {
            String clientSideID = client().getUserId() + "-" + randomUUID().toString();
            message.setId(clientSideID);
            messagesCopy.set(index, message);
            messages.postValue(messagesCopy);
        }
    }

    private void shuffleGiphy(Message oldMessage, Message message) {
        List<Message> messagesCopy = getMessages().getValue();
        int index = messagesCopy.indexOf(oldMessage);
        if (index != -1) {
            messagesCopy.set(index, message);
            if (isThread())
                threadMessages.postValue(messagesCopy);
            else
                messages.postValue(messagesCopy);
        }
    }


    private boolean deleteMessage(Message message) {
        List<Message> messagesCopy = getMessages().getValue();
        for (int i = 0; i < messagesCopy.size(); i++) {
            if (message.getId().equals(messagesCopy.get(i).getId())) {
                messagesCopy.remove(i);
                if (isThread()) {
                    if (i == 0)
                        initThread();
                    else
                        threadMessages.postValue(messagesCopy);
                } else
                    messages.postValue(messagesCopy);

                return true;
            }
        }
        return false;
    }

    private void checkErrorOrPendingMessage(){
        boolean hasErrorOrPendingMessage = false;
        List<Message> messagesCopy = getMessages().getValue();
        for (int i = 0; i < messagesCopy.size(); i++) {
            Message message = getMessages().getValue().get(i);
            if (message.getType().equals(ModelType.message_error) || message.getSyncStatus() == Sync.LOCAL_UPDATE_PENDING) {
                messagesCopy.remove(i);
                hasErrorOrPendingMessage = true;
            }
        }
        if (!hasErrorOrPendingMessage) return;

        if (isThread()) {
            threadMessages.postValue(messagesCopy);
        } else
            messages.postValue(messagesCopy);
    }

    private void checkFailedMessage(Message message){
        if (message.getSyncStatus() != Sync.LOCAL_FAILED)
            return;

        List<Message> messagesCopy = getMessages().getValue();
        for (int i = 0; i < messagesCopy.size(); i++) {
            if (message.getId().equals(messagesCopy.get(i).getId())) {
                messagesCopy.remove(message);
                if (isThread())
                    threadMessages.postValue(messagesCopy);
                else
                    messages.postValue(messagesCopy);
                break;
            }
        }
    }

    private void addMessage(Message message) {
        List<Message> messagesCopy = getMessages().getValue();
        messagesCopy.add(message);
        if (isThread())
            threadMessages.postValue(messagesCopy);
        else
            messages.postValue(messagesCopy);

    }


    private void addMessages(List<Message> newMessages) {
        List<Message> messagesCopy = messages.getValue();
        if (messagesCopy == null) {
            messagesCopy = new ArrayList<>();
        }

        // iterate in reverse-order since newMessages is assumed to be ordered by created_at DESC
        for (int i = newMessages.size() - 1; i >= 0; i--) {
            Message message = newMessages.get(i);
            int index = messagesCopy.indexOf(message);

            if (index == -1) {
                messagesCopy.add(0, message);
            } else {
                messagesCopy.set(index, message);
            }
        }
        messages.postValue(messagesCopy);
    }

    private void channelLoadingDone() {
        initialized.set(true);
        setLoadingDone();
        channelState.postValue(channel.getChannelState());
    }

    public MessageListItemLiveData getEntities() {
        return entities;
    }

    private List<User> getCleanedTypingUsers() {
        List<User> users = new ArrayList<>();
        long now = new Date().getTime();
        for (Event event : typingState.values()) {
            // constants
            long TYPING_TIMEOUT = 10000;
            if (now - event.getReceivedAt().getTime() < TYPING_TIMEOUT) {
                users.add(event.getUser());
            }
        }
        return users;
    }

    public MutableLiveData<Boolean> getHasNewMessages() {
        return hasNewMessages;
    }

    public void setHasNewMessages(Boolean hasNewMessages) {
        this.hasNewMessages.postValue(hasNewMessages);
    }

    @Override
    public void resume() {
        Log.d(TAG, "resume");
//        if (channel != null && channel.isInitialized())
//            setLoading();
    }

    @Override
    public void stopped() {
        Log.d(TAG, "stopped");
    }

    @Override
    protected void onCleared() {
        super.onCleared();

        Log.d(TAG, "onCleared");

        if (looper != null) {
            looper.interrupt();
        }

        if (channelSubscriptionId != 0) {
            channel.removeEventHandler(channelSubscriptionId);
        }
    }

    private void setupConnectionRecovery() {
        client().addEventHandler(new ChatEventHandler() {
            @Override
            public void onConnectionRecovered(Event event) {
                addMessages(channel.getChannelState().getMessages());
                channelLoadingDone();
            }
        });
    }

    /**
     * watches channel
     *
     * @param callback the result callback
     */
    public void watchChannel(QueryWatchCallback callback) {
        int limit = 10; // Constant.DEFAULT_LIMIT
        if (!setLoading()) return;

        ChannelWatchRequest request = new ChannelWatchRequest().withMessages(limit);
        channel.watch(request, new QueryWatchCallback() {
            @Override
            public void onSuccess(ChannelState response) {
                reachedEndOfPagination = response.getMessages().size() < 10;
                addMessages(response.getMessages());
                channelLoadingDone();
                callback.onSuccess(response);
            }

            @Override
            public void onError(String errMsg, int errCode) {
                channelLoadingDone();
                callback.onError(errMsg, errCode);
            }
        });
    }

    public void watchChannel() {
        watchChannel(new QueryWatchCallback() {
            @Override
            public void onSuccess(ChannelState response) {

            }

            @Override
            public void onError(String errMsg, int errCode) {
                Log.e(TAG, errMsg);
            }
        });
    }

    /**
     * loads more messages, use this to load a previous page
     *
     * @param callback the result callback
     */
    public void loadMore(ResultCallback<Object, String> callback) {
        if (!client().isConnected()) {
            Log.i(TAG, "connection failed.");
            return;
        }

        if (isLoading.get()) {
            Log.i(TAG, "already loading, skip loading more");
            return;
        }

        if (!setLoadingMore()) {
            Log.i(TAG, "already loading next page, skip loading more");
            return;
        }

        Log.i(TAG, String.format("Loading %d more messages, oldest message is %s", Constant.DEFAULT_LIMIT, channel.getChannelState().getOldestMessageId()));
        if (isThread()) {
            if (reachedEndOfPaginationThread) {
                setLoadingMoreDone();
                Log.i(TAG, "already reached end of pagination, skip loading more");
                return;
            }

            if (threadParentMessage.getValue() == null) {
                setLoadingMoreDone();
                Log.i(TAG, "Can't find thread parent message.");
                return;
            }

            channel.getReplies(threadParentMessage.getValue().getId(),
                    Constant.DEFAULT_LIMIT,
                    getThreadOldestMessageId(),
                    new GetRepliesCallback() {
                        @Override
                        public void onSuccess(GetRepliesResponse response) {
                            entities.setIsLoadingMore(true);
                            List<Message> newMessages = new ArrayList<>(response.getMessages());
                            List<Message> messagesCopy = threadMessages.getValue();
                            for (int i = newMessages.size() - 1; i > -1; i--)
                                messagesCopy.add(1, newMessages.get(i));

                            threadMessages.postValue(messagesCopy);
                            reachedEndOfPaginationThread = newMessages.size() < Constant.DEFAULT_LIMIT;
                            setLoadingMoreDone();
                            callback.onSuccess(response);
                        }

                        @Override
                        public void onError(String errMsg, int errCode) {
                            setLoadingMoreDone();
                            callback.onError(errMsg);
                        }
                    });
        } else {
            if (reachedEndOfPagination) {
                setLoadingMoreDone();
                Log.i(TAG, "already reached end of pagination, skip loading more");
                return;
            }

            ChannelQueryRequest request = new ChannelQueryRequest().
                    withMessages(Pagination.LESS_THAN,
                            channel.getChannelState().getOldestMessageId(),
                            Constant.DEFAULT_LIMIT);

            channel.query(
                    request,
                    new QueryChannelCallback() {
                        @Override
                        public void onSuccess(ChannelState response) {
//                            reachedEndOfPagination = response.getMessages().size() < Constant.DEFAULT_LIMIT;
                            reachedEndOfPagination = response.getMessages().isEmpty();
                            List<Message> newMessages = new ArrayList<>(response.getMessages());
                            // used to modify the scroll behaviour...
                            entities.setIsLoadingMore(true);
                            addMessages(newMessages);
                            setLoadingMoreDone();
                            callback.onSuccess(response);
                        }

                        @Override
                        public void onError(String errMsg, int errCode) {
                            setLoadingMoreDone();
                            callback.onError(errMsg);
                        }
                    }
            );
        }
    }

    public void loadMore() {
        loadMore(new ResultCallback<Object, String>() {
            @Override
            public void onSuccess(Object response) {

            }

            @Override
            public void onError(String s) {
                Log.e(TAG, s);
            }
        });
    }

    /**
     * sends message
     *
     * @param message  the Message sent
     * @param callback the result callback
     */
    public void sendMessage(Message message, MessageCallback callback) {
        if (message.getSyncStatus() == LOCAL_ONLY) {
            return;
        }
        // Check Error or Pending Messages
        checkErrorOrPendingMessage();
        // Check Failed Message
        checkFailedMessage(message);
        // stop typing
        stopTyping();
        // Check uploading file
        if (message.getSyncStatus() == Sync.LOCAL_UPDATE_PENDING){
            addMessage(message);
            return;
        }
        if (message.getSyncStatus() == Sync.IN_MEMORY) {
            // insert the message into local storage
<<<<<<< HEAD
            client().storage().insertMessageForChannel(channel, message);
=======
            client().getStorage().insertMessageForChannel(channel, message);

>>>>>>> 2882d99b
            // add the message here
            addMessage(message);
        }

        // afterwards send the request
        channel.sendMessage(message,
                new MessageCallback() {
                    @Override
                    public void onSuccess(MessageResponse response) {
                        replaceMessage(message, response.getMessage());
                        callback.onSuccess(response);
                    }

                    @Override
                    public void onError(String errMsg, int errCode) {
                        Message clone = message.copy();

                        updateFailedMessage(clone);
                        callback.onError(errMsg, errCode);
                    }
                });
    }

    public void sendMessage(Message message) {
        sendMessage(message, new MessageCallback() {
            @Override
            public void onSuccess(MessageResponse response) {

            }

            @Override
            public void onError(String errMsg, int errCode) {
                Log.e(TAG, errMsg);
            }
        });
    }

    /**
     * Edit message
     *
     * @param message  the Message sent
     * @param callback the result callback
     */
    public void editMessage(Message message, @NonNull MessageCallback callback) {
        if (message.getSyncStatus() == Sync.LOCAL_UPDATE_PENDING){
            replaceMessage(message, message);
            return;
        }

        // Check Error or Pending Messages
        checkErrorOrPendingMessage();

        channel.updateMessage(message, callback);
    }

    public void editMessage(Message message) {
        editMessage(message, new MessageCallback() {
            @Override
            public void onSuccess(MessageResponse response) {

            }

            @Override
            public void onError(String errMsg, int errCode) {
                Log.e(TAG, errMsg);
            }
        });
    }
    /**
     * sendGiphy - Send giphy with shuffle and cancel.
     *
     * @param message  the message that has giphy attachment
     * @param action   the giphy send, shuffle and cancel
     * @param callback the result callback
     */
    public void sendGiphy(Message message,
                          GiphyAction action,
                          MessageCallback callback) {
        Map<String, String> map = new HashMap<>();
        switch (action) {
            case SEND:
                map.put("image_action", ModelType.action_send);
                break;
            case SHUFFLE:
                map.put("image_action", ModelType.action_shuffle);
                break;
            case CANCEL:
                List<Message> messagesCopy = getMessages().getValue();
                int index = messagesCopy.indexOf(message);
                if (index != -1) {
                    messagesCopy.remove(message);
                    if (isThread())
                        threadMessages.postValue(messagesCopy);
                    else
                        messages.postValue(messagesCopy);
                }
                return;
        }

        SendActionRequest request = new SendActionRequest(getChannel().getId(),
                message.getId(),
                ModelType.channel_messaging,
                map);
        channel.sendAction(message.getId(), request, new MessageCallback() {
            @Override
            public void onSuccess(MessageResponse response) {
                if (action == GiphyAction.SHUFFLE)
                    shuffleGiphy(message, response.getMessage());
                callback.onSuccess(response);
            }

            @Override
            public void onError(String errMsg, int errCode) {
                callback.onError(errMsg, errCode);
            }
        });
    }

    public void sendGiphy(Message message, GiphyAction action) {
        sendGiphy(message, action, new MessageCallback() {
            @Override
            public void onSuccess(MessageResponse response) {

            }

            @Override
            public void onError(String errMsg, int errCode) {
                Log.e(TAG, errMsg);
            }
        });
    }

    /**
     * keystroke - First of the typing.start and typing.stop events based on the users keystrokes.
     * Call this on every keystroke
     *
     * @param callback the result callback
     */
    public synchronized void keystroke(EventCallback callback) {
        if (isThread()) return;
        channel.keystroke(callback);
    }

    public synchronized void keystroke() {
        keystroke(new EventCallback() {
            @Override
            public void onSuccess(EventResponse response) {

            }

            @Override
            public void onError(String errMsg, int errCode) {
                Log.e(TAG, errMsg);
            }
        });
    }

    /**
     * stopTyping - Sets last typing to null and sends the typing.stop event
     *
     * @param callback the result callback
     */

    public synchronized void stopTyping(EventCallback callback) {
        if (isThread()) return;
        channel.stopTyping(callback);
    }

    public synchronized void stopTyping() {
        stopTyping(new EventCallback() {
            @Override
            public void onSuccess(EventResponse response) {

            }

            @Override
            public void onError(String errMsg, int errCode) {
                Log.e(TAG, errMsg);
            }
        });
    }

    /**
     * Cleans up the typing state by removing typing users that did not send
     * typing.stop event for long time
     */
    private void cleanupTypingUsers() {
        List<User> prev = typingUsers.getValue();
        List<User> cleaned = getCleanedTypingUsers();
        if (prev != null && cleaned != null && prev.size() != cleaned.size()) {
            typingUsers.postValue(getCleanedTypingUsers());
        }
    }

    /**
     * Service thread to keep state neat and clean. Ticks twice per second
     */
    class Looper extends Thread {
        private Callable<Void> markReadFn;
        private AtomicInteger pendingMarkReadRequests;

        Looper(Callable<Void> markReadFn) {
            this.markReadFn = markReadFn;
            pendingMarkReadRequests = new AtomicInteger(0);
        }

        void markRead() {
            pendingMarkReadRequests.incrementAndGet();
        }

        private void sendStoppedTyping() {

            // typing did not start, quit
            if (channel == null || channel.getLastStartTypingEvent() == null) {
                return;
            }

            // if we didn't press a key for more than 5 seconds send the stopTyping event
            long timeSinceLastKeystroke = new Date().getTime() - channel.getLastKeystrokeAt().getTime();

            // TODO: this should be a config value on the client or channel object...
            if (timeSinceLastKeystroke > 5000) {
                stopTyping();
            }
        }

        private void throttledMarkRead() {
            int pendingCalls = pendingMarkReadRequests.get();
            if (pendingCalls == 0) {
                return;
            }
            try {
                markReadFn.call();
            } catch (Exception e) {
                Log.e(TAG, e.getLocalizedMessage());
            }
            pendingMarkReadRequests.compareAndSet(pendingCalls, 0);
        }

        public void run() {
            while (!Thread.currentThread().isInterrupted()) {
                cleanupTypingUsers();
                throttledMarkRead();
                sendStoppedTyping();

                try {
                    Thread.sleep(500);
                } catch (InterruptedException e) {
                    break;
                }
            }
        }
    }

    class LazyQueryChannelLiveData<T> extends MutableLiveData<T> {

        protected ChannelViewModel viewModel;

        @Override
        protected void onActive() {
            super.onActive();
            if (viewModel.initialized.compareAndSet(false, true)) {
                if (channel.isInitialized()) {
                    channelLoadingDone();
                } else {
                    viewModel.watchChannel();
                }
            }
        }
    }
}<|MERGE_RESOLUTION|>--- conflicted
+++ resolved
@@ -979,12 +979,7 @@
         }
         if (message.getSyncStatus() == Sync.IN_MEMORY) {
             // insert the message into local storage
-<<<<<<< HEAD
-            client().storage().insertMessageForChannel(channel, message);
-=======
             client().getStorage().insertMessageForChannel(channel, message);
-
->>>>>>> 2882d99b
             // add the message here
             addMessage(message);
         }
