--- conflicted
+++ resolved
@@ -173,13 +173,7 @@
         subscriptionId = client().addEventHandler(new ChatEventHandler() {
 
             @Override
-<<<<<<< HEAD
-            public void onNotificationMessageNew(Event event) {
-                Channel channel = client().getChannelByCid(event.getCid());
-                if (channel == null) return;
-=======
             public void onNotificationMessageNew(Channel channel, Event event) {
->>>>>>> 5687df13
                 Message lastMessage = channel.getChannelState().getLastMessage();
                 Log.i(TAG, "onMessageNew Event: Received a new message with text: " + event.getMessage().getText());
                 Log.i(TAG, "onMessageNew State: Last message is: " + lastMessage.getText());
@@ -188,13 +182,7 @@
             }
 
             @Override
-<<<<<<< HEAD
-            public void onMessageNew(Event event) {
-                Channel channel = client().getChannelByCid(event.getCid());
-                if (channel == null) return;
-=======
             public void onMessageNew(Channel channel, Event event) {
->>>>>>> 5687df13
                 Message lastMessage = channel.getChannelState().getLastMessage();
                 Log.i(TAG, "onMessageNew Event: Received a new message with text: " + event.getMessage().getText());
                 Log.i(TAG, "onMessageNew State: Last message is: " + lastMessage.getText());
@@ -213,27 +201,12 @@
             }
 
             @Override
-<<<<<<< HEAD
-            public void onMessageRead(Event event) {
-                Log.i(TAG, "Event: Message read by user " + event.getUser().getName());
-                Channel channel = client().getChannelByCid(event.getCid());
-                if (channel == null) return;
-=======
             public void onMessageRead(Channel channel, Event event) {
->>>>>>> 5687df13
                 List<ChannelUserRead> reads = channel.getChannelState().getLastMessageReads();
                 if (reads.size() > 0) {
                     Log.i(TAG, "State: Message read by user " + reads.get(0).getUser().getName());
                 }
-<<<<<<< HEAD
-                updateChannel(event.getChannel(),false);
-            }
-            @Override
-            public void onUserWatchingStart(Event event){
-                Channel channel = client().getChannelByCid(event.getCid());
-=======
                 updateChannel(channel,false);
->>>>>>> 5687df13
             }
         });
     }
