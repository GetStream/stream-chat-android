package com.getstream.sdk.chat.viewmodel;

import android.app.Application;
import android.os.Handler;
import android.util.Log;

import androidx.annotation.NonNull;
import androidx.lifecycle.AndroidViewModel;
import androidx.lifecycle.LiveData;
import androidx.lifecycle.MutableLiveData;

import com.getstream.sdk.chat.LifecycleHandler;
import com.getstream.sdk.chat.StreamChat;
import com.getstream.sdk.chat.StreamLifecycleObserver;
import com.getstream.sdk.chat.enums.FilterObject;
import com.getstream.sdk.chat.enums.QuerySort;
import com.getstream.sdk.chat.model.Channel;
import com.getstream.sdk.chat.model.Event;
import com.getstream.sdk.chat.rest.Message;
import com.getstream.sdk.chat.rest.core.ChatEventHandler;
import com.getstream.sdk.chat.rest.core.Client;
import com.getstream.sdk.chat.rest.interfaces.QueryChannelListCallback;
import com.getstream.sdk.chat.rest.request.QueryChannelsRequest;
import com.getstream.sdk.chat.rest.response.ChannelState;
import com.getstream.sdk.chat.rest.response.ChannelUserRead;
import com.getstream.sdk.chat.rest.response.QueryChannelsResponse;
import com.getstream.sdk.chat.storage.Storage;

import java.util.ArrayList;
import java.util.List;
import java.util.concurrent.atomic.AtomicBoolean;


public class ChannelListViewModel extends AndroidViewModel implements LifecycleHandler {
    private final String TAG = ChannelListViewModel.class.getSimpleName();

    private LazyQueryChannelLiveData<List<Channel>> channels;
    private MutableLiveData<Boolean> loading;
    private MutableLiveData<Boolean> loadingMore;

    private FilterObject filter;
    private QuerySort sort;

    private boolean reachedEndOfPagination;
    private AtomicBoolean initialized;
    private AtomicBoolean isLoading;
    private AtomicBoolean isLoadingMore;
    private boolean queryChannelDone;
    private int pageSize;
    private int subscriptionId = 0;
    private int recoverySubscriptionId = 0;
    private StreamLifecycleObserver lifecycleObserver;
    private Handler retryLooper;

    public LiveData<List<Channel>> getChannels() {
        return channels;
    }
    public LiveData<Boolean> getLoading() {
        return loading;
    }
    public LiveData<Boolean> getLoadingMore() {
        return loadingMore;
    }
    public void setChannelsPageSize(int pageSize) {
        this.pageSize = pageSize;
    }

    @Override
    protected void onCleared() {
        super.onCleared();
        if (subscriptionId != 0) {
            client().removeEventHandler(subscriptionId);
        }
        if (recoverySubscriptionId != 0) {
            client().removeEventHandler(recoverySubscriptionId);
        }
    }

    private boolean setLoading(){
        if (isLoading.compareAndSet(false, true)) {
            loading.postValue(true);
            return true;
        }
        return false;
    }

    private void setLoadingDone(){
        if (isLoading.compareAndSet(true, false))
            loading.postValue(false);
    }

    private boolean setLoadingMore(){
        if (isLoadingMore.compareAndSet(false, true)) {
            loadingMore.postValue(true);
            return true;
        }
        return false;
    }

    private void setLoadingMoreDone(){
        if (isLoadingMore.compareAndSet(true, false))
            loadingMore.postValue(false);
    }

    public void setChannelFilter(FilterObject filter) {
        if (initialized.get()) {
            Log.e(TAG, "setChannelFilter on an already initialized channel list is a no-op, make sure to set filters *before* consuming channels or create a new ChannelListViewModel if you need a different query");
            return;
        }
        this.filter = filter;
    }

    public void setChannelSort(QuerySort sort){
        this.sort = sort;
    }

    public Client client(){
        return StreamChat.getInstance(getApplication());
    }

    public ChannelListViewModel(@NonNull Application application) {
        super(application);

        isLoading = new AtomicBoolean(false);
        isLoadingMore = new AtomicBoolean(false);
        initialized = new AtomicBoolean(false);

        reachedEndOfPagination = false;
        pageSize = 25;

        loading = new MutableLiveData<>(true);
        loadingMore = new MutableLiveData<>(false);

        channels = new LazyQueryChannelLiveData<>();
        channels.viewModel = this;
        sort = new QuerySort().desc("last_message_at");

        setupConnectionRecovery();
        initEventHandlers();

        lifecycleObserver = new StreamLifecycleObserver(this);

        retryLooper = new Handler();
    }

    @Override
    public void resume() {
        setLoading();
    }

    @Override
    public void stopped() {}

    private void setupConnectionRecovery(){
        recoverySubscriptionId = client().addEventHandler(new ChatEventHandler() {
            @Override
            public void onConnectionRecovered(Event event) {
                Log.i(TAG, "onConnectionRecovered");
                if (!queryChannelDone) {
                    queryChannelsInner(0);
                    return;
                }
                setLoadingDone();
                boolean changed = false;
                List<Channel> channelCopy = channels.getValue();
                for (Channel channel: client().getActiveChannels()) {
                    int idx = -1;
                    if (channelCopy != null) {
                        idx = channelCopy.lastIndexOf(channel);
                    }
                    if (idx != -1) {
                        channelCopy.set(idx, channel);
                        changed = true;
                    }
                }
                if (changed) channels.postValue(channelCopy);
            }
        });
    }

    private void initEventHandlers() {
        subscriptionId = client().addEventHandler(new ChatEventHandler() {
            @Override
            public void onConnectionChanged(Event event) {
                if (!event.getOnline()) {
                    retryLooper.removeCallbacksAndMessages(null);
                }
            }

            @Override
            public void onNotificationMessageNew(Channel channel, Event event) {
                Message lastMessage = channel.getChannelState().getLastMessage();
                Log.i(TAG, "onMessageNew Event: Received a new message with text: " + event.getMessage().getText());
                Log.i(TAG, "onMessageNew State: Last message is: " + lastMessage.getText());
                Log.i(TAG, "onMessageNew Unread Count " + channel.getChannelState().getCurrentUserUnreadMessageCount());
                upsertChannel(channel);
            }

            @Override
            public void onMessageNew(Channel channel, Event event) {
                Message lastMessage = channel.getChannelState().getLastMessage();
                Log.i(TAG, "onMessageNew Event: Received a new message with text: " + event.getMessage().getText());
                Log.i(TAG, "onMessageNew State: Last message is: " + lastMessage.getText());
                Log.i(TAG, "onMessageNew Unread Count " + channel.getChannelState().getCurrentUserUnreadMessageCount());
                updateChannel(channel, true);
            }

            @Override
            public void onChannelDeleted(Channel channel, Event event) {
                deleteChannel(channel);
            }

            @Override
            public void onChannelUpdated(Channel channel, Event event) {
                updateChannel(channel, false);
            }

            @Override
            public void onMessageRead(Channel channel, Event event) {
                List<ChannelUserRead> reads = channel.getChannelState().getLastMessageReads();
                if (reads.size() > 0) {
                    Log.i(TAG, "State: Message read by user " + reads.get(0).getUser().getName());
                }
                updateChannel(channel,false);
            }
        });
    }

    private boolean updateChannel(Channel channel, boolean moveToTop) {
        List<Channel> channelCopy = channels.getValue();
        int idx = channelCopy.lastIndexOf(channel);

        client().storage().insertChannel(channel);

        if (idx != -1) {
            channelCopy.remove(channel);
            channelCopy.add(moveToTop ? 0 : idx, channel);
            channels.postValue(channelCopy);
        }

        return idx != -1;
    }

    private void upsertChannel(Channel channel) {
        List<Channel> channelCopy = channels.getValue();
        Boolean removed = channelCopy.remove(channel);
        channelCopy.add(0, channel);
        channels.postValue(channelCopy);
    }

    private boolean deleteChannel(Channel channel) {
        List<Channel> channelCopy = channels.getValue();
        Boolean removed = channelCopy.remove(channel);
        channels.postValue(channelCopy);
        return removed;
    }

    private void addChannels(List<ChannelState> newChannelsState) {
        List<Channel> channelCopy = channels.getValue();
        if (channelCopy == null) {
            channelCopy = new ArrayList<>();
        }
        List<Channel> newChannels = new ArrayList<>();
        for (ChannelState chan: newChannelsState) {
            newChannels.add(chan.getChannel());
        }
        channelCopy.addAll(newChannels);
        channels.postValue(channelCopy);
    }

    private void queryChannelsInner(int attempt) {
        QueryChannelsRequest request = new QueryChannelsRequest(filter, sort)
                .withLimit(pageSize)
                .withMessageLimit(20);

<<<<<<< HEAD


        client().storage().selectChannelStates(request.query().getId(), 100, new Storage.OnQueryListener<List<ChannelState>>() {
            @Override
            public void onSuccess(List<ChannelState> channels) {
                Log.i(TAG, "Read from local cache...");
                if (channels != null) {
                    addChannels(channels);
                }
            }

            @Override
            public void onFailure(Exception e) {
                // TODO
            }
        });


        client().queryChannels(request, new QueryChannelListCallback() {
=======
        QueryChannelListCallback queryCallback = new QueryChannelListCallback() {
>>>>>>> 514b7ca3
            @Override
            public void onSuccess(QueryChannelsResponse response) {
                queryChannelDone = true;
                setLoadingDone();

                Log.i(TAG, "onSuccess for loading the channels");
                addChannels(response.getChannelStates());
                // TODO: set the channel ids on the query
                client().storage().insertQuery(request.query());

                client().storage().insertChannels(response.getChannels());

                if (response.getChannelStates().size() < pageSize) {
                    Log.i(TAG, "reached end of pagination");
                    reachedEndOfPagination = true;
                }

            }

            @Override
            public void onError(String errMsg, int errCode) {
<<<<<<< HEAD
                initialized.set(true);
                setLoadingDone();

                Log.e(TAG, "onError for loading the channels" + errMsg);
=======
                Log.e(TAG, "onError for loading the channels " + errMsg);
                if (attempt > 100) {
                    Log.e(TAG, "tried more than 100 times, give up now");
                    return;
                }
                if (!client().isConnected()) {
                    return;
                }
                int sleep = Math.min(500 * (attempt * attempt + 1), 30000);
                Log.d(TAG, "retrying in " + sleep);
                retryLooper.postDelayed (() -> {
                    queryChannelsInner(attempt + 1);
                }, sleep);
>>>>>>> 514b7ca3
            }
        };
        client().queryChannels(request, queryCallback);
    }

    private void queryChannels() {
        Log.i(TAG, "queryChannels for loading the channels");
        if (!setLoading()) return;
        queryChannelsInner(0);
    }

    public void loadMore() {
        if (!client().isConnected()) {
            return;
        }

        if (isLoading.get()) {
            Log.i(TAG, "already loading, skip loading more");
            return;
        }
        if (reachedEndOfPagination) {
            Log.i(TAG, "already reached end of pagination, skip loading more");
            return;
        }
        if (!setLoadingMore()) {
            Log.i(TAG, "already loading next page, skip loading more");
            return;
        }

        QueryChannelsRequest request = new QueryChannelsRequest(filter, sort)
                .withLimit(pageSize)
                .withMessageLimit(20);

        if (channels.getValue() != null) {
            request = request.withOffset(channels.getValue().size());
        }

        client().queryChannels(request, new QueryChannelListCallback() {
            @Override
            public void onSuccess(QueryChannelsResponse response) {
                Log.i(TAG, "onSuccess for loading more channels");
                setLoadingMoreDone();
                addChannels(response.getChannelStates());
                client().storage().insertChannels(response.getChannels());
                if (response.getChannelStates().size() < pageSize) {
                    Log.i(TAG, "reached end of pagination");
                    reachedEndOfPagination = true;
                }
            }

            @Override
            public void onError(String errMsg, int errCode) {
                Log.e(TAG, "onError for loading the channels" + errMsg);
                setLoadingMoreDone();
            }
        });
    }

    class LazyQueryChannelLiveData<T> extends MutableLiveData<T> {
        protected ChannelListViewModel viewModel;

        @Override
        protected void onActive() {
            super.onActive();
            if (viewModel.initialized.compareAndSet(false, true)) {
                viewModel.queryChannels();
            }
        }
    }

}<|MERGE_RESOLUTION|>--- conflicted
+++ resolved
@@ -273,29 +273,8 @@
                 .withLimit(pageSize)
                 .withMessageLimit(20);
 
-<<<<<<< HEAD
-
-
-        client().storage().selectChannelStates(request.query().getId(), 100, new Storage.OnQueryListener<List<ChannelState>>() {
-            @Override
-            public void onSuccess(List<ChannelState> channels) {
-                Log.i(TAG, "Read from local cache...");
-                if (channels != null) {
-                    addChannels(channels);
-                }
-            }
-
-            @Override
-            public void onFailure(Exception e) {
-                // TODO
-            }
-        });
-
-
-        client().queryChannels(request, new QueryChannelListCallback() {
-=======
+
         QueryChannelListCallback queryCallback = new QueryChannelListCallback() {
->>>>>>> 514b7ca3
             @Override
             public void onSuccess(QueryChannelsResponse response) {
                 queryChannelDone = true;
@@ -312,17 +291,10 @@
                     Log.i(TAG, "reached end of pagination");
                     reachedEndOfPagination = true;
                 }
-
             }
 
             @Override
             public void onError(String errMsg, int errCode) {
-<<<<<<< HEAD
-                initialized.set(true);
-                setLoadingDone();
-
-                Log.e(TAG, "onError for loading the channels" + errMsg);
-=======
                 Log.e(TAG, "onError for loading the channels " + errMsg);
                 if (attempt > 100) {
                     Log.e(TAG, "tried more than 100 times, give up now");
@@ -336,7 +308,6 @@
                 retryLooper.postDelayed (() -> {
                     queryChannelsInner(attempt + 1);
                 }, sleep);
->>>>>>> 514b7ca3
             }
         };
         client().queryChannels(request, queryCallback);
@@ -345,6 +316,23 @@
     private void queryChannels() {
         Log.i(TAG, "queryChannels for loading the channels");
         if (!setLoading()) return;
+            QueryChannelsRequest request = new QueryChannelsRequest(filter, sort)
+                    .withLimit(pageSize)
+                    .withMessageLimit(20);
+        client().storage().selectChannelStates(request.query().getId(), 100, new Storage.OnQueryListener<List<ChannelState>>() {
+            @Override
+            public void onSuccess(List<ChannelState> channels) {
+                Log.i(TAG, "Read from local cache...");
+                if (channels != null) {
+                    addChannels(channels);
+                }
+            }
+
+            @Override
+            public void onFailure(Exception e) {
+                // TODO
+            }
+        });
         queryChannelsInner(0);
     }
 
