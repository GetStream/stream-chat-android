--- conflicted
+++ resolved
@@ -217,8 +217,7 @@
     }
 
     /**
-<<<<<<< HEAD
-     * removes the channel. Messages are permanently removed.
+     * removes the channel. Messages are permanently removed. //TODO I am not sure this method is needed. Client can call Channel.delete or Client.deleteChannel directly.
      *
      * @param channel  the channel needs to delete
      * @param callback the result callback
@@ -227,7 +226,6 @@
         channel.delete(new DeleteChannelCallback() {
             @Override
             public void onSuccess(DeleteChannelResponse response) {
-                deleteChannel(channel);
                 if (callback != null) {
                     callback.onSuccess(response.getChannel());
                 }
@@ -243,13 +241,12 @@
         });
     }
 
-=======
+    /**
      * sets the sorting for the channel list, any channel field can be used to sort in either ASC or
      * DESC direction. if not specified channels are sorted by last_message_at DESC
      *
      * @param sort the sort parameter
      */
->>>>>>> e84b99d5
     public void setChannelSort(QuerySort sort) {
         this.sort = sort;
     }
