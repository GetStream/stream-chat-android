--- conflicted
+++ resolved
@@ -135,12 +135,8 @@
         // Input Background
         binding.llComposer.background = style.inputBackground
         // Input Text
-<<<<<<< HEAD
         style.inputText.apply(binding.messageTextInput)
-=======
-        style.inputText.apply(binding.etMessage)
-        binding.etMessage.hint = style.getInputHint()
->>>>>>> c9cb4388
+        binding.messageTextInput.hint = style.getInputHint()
         style.inputBackgroundText.apply(binding.tvTitle)
         style.inputBackgroundText.apply(binding.tvCommand)
         style.inputBackgroundText.apply(binding.tvUploadPhotoVideo)
