--- conflicted
+++ resolved
@@ -17,16 +17,13 @@
 import com.getstream.sdk.chat.rest.core.ChatEventHandler;
 import com.getstream.sdk.chat.rest.core.Client;
 import com.getstream.sdk.chat.rest.core.ClientState;
-<<<<<<< HEAD
 import com.getstream.sdk.chat.style.FontsManager;
 import com.getstream.sdk.chat.style.FontsManagerImpl;
 import com.getstream.sdk.chat.style.StreamChatStyle;
 
 import org.jetbrains.annotations.NotNull;
-=======
 import com.getstream.sdk.chat.utils.strings.StringsProvider;
 import com.getstream.sdk.chat.utils.strings.StringsProviderImpl;
->>>>>>> ce68ccde
 
 import java.util.List;
 
@@ -45,12 +42,9 @@
     private static boolean lifecycleStopped;
     private static boolean userWasInitialized;
     private static Context context;
-<<<<<<< HEAD
+    private static StringsProvider stringsProvider;
     private static StreamChatStyle chatStyle = new StreamChatStyle.Builder().build();
     private static FontsManager fontsManager;
-=======
-    private static StringsProvider stringsProvider;
->>>>>>> ce68ccde
 
     public static LiveData<OnlineStatus> getOnlineStatus() {
         return onlineStatus;
@@ -198,12 +192,11 @@
         synchronized (Client.class) {
             if (INSTANCE == null) {
 
-<<<<<<< HEAD
-                fontsManager = new FontsManagerImpl(mContext);
-=======
                 StreamChat.context = context;
                 stringsProvider = new StringsProviderImpl(context);
->>>>>>> ce68ccde
+
+
+                fontsManager = new FontsManagerImpl(context);
 
                 Log.i(TAG, "calling init for the first time");
                 INSTANCE = new Client(apiKey, apiClientOptions, new ConnectionLiveData(StreamChat.context));
