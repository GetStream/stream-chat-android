--- conflicted
+++ resolved
@@ -18,12 +18,9 @@
 import com.getstream.sdk.chat.rest.core.ChatEventHandler;
 import com.getstream.sdk.chat.rest.core.Client;
 import com.getstream.sdk.chat.rest.core.ClientState;
-<<<<<<< HEAD
 import com.google.firebase.iid.FirebaseInstanceId;
-=======
 import com.getstream.sdk.chat.utils.strings.StringsProvider;
 import com.getstream.sdk.chat.utils.strings.StringsProviderImpl;
->>>>>>> f422954b
 
 import java.util.List;
 
@@ -42,11 +39,8 @@
     private static boolean lifecycleStopped;
     private static boolean userWasInitialized;
     private static Context context;
-<<<<<<< HEAD
+    private static StringsProvider stringsProvider;
     private static NotificationsManager notificationsManager;
-=======
-    private static StringsProvider stringsProvider;
->>>>>>> f422954b
 
     public static LiveData<OnlineStatus> getOnlineStatus() {
         return onlineStatus;
@@ -166,7 +160,6 @@
         return init(apiKey, new ApiClientOptions(), context, new StreamNotificationsManager());
     }
 
-<<<<<<< HEAD
     public static synchronized boolean init(String apiKey,
                                             ApiClientOptions apiClientOptions,
                                             @NonNull Context context) {
@@ -178,9 +171,6 @@
                                             @NonNull Context context,
                                             NotificationsManager notificationsManager) {
         StreamChat.context = context;
-=======
-    public static synchronized boolean init(String apiKey, ApiClientOptions apiClientOptions, @NonNull Context context) {
->>>>>>> f422954b
         if (INSTANCE != null) {
             return true;
         }
