--- conflicted
+++ resolved
@@ -264,62 +264,49 @@
 
                 initComponents(apiKey, apiClientOptions);
 
-<<<<<<< HEAD
-                Log.i(TAG, "calling init for the first time");
-                INSTANCE = new Client(apiKey, apiClientOptions, new ConnectionLiveData(StreamChat.context));
-                INSTANCE.setContext(StreamChat.context);
-                onlineStatus = new MutableLiveData<>(OnlineStatus.NOT_INITIALIZED);
-                currentUser = new MutableLiveData<>();
-                totalUnreadMessages = new MutableLiveData<>();
-                unreadChannels = new MutableLiveData<>();
-                StreamChat.notificationsManager = notificationsManager;
-                handleConnectedUser();
-
-                INSTANCE.onSetUserCompleted(new ClientConnectionCallback() {
-                    @Override
-                    public void onSuccess(User user) {
-                        Log.i(TAG, "set user worked out well");
-                        setupEventListeners();
-                        currentUser.postValue(user);
-
-                        new StreamLifecycleObserver(new LifecycleHandler() {
-                            @Override
-                            public void resume() {
-                                Log.i(TAG, "detected resume");
-                                if (lifecycleStopped && userWasInitialized) {
-                                    lifecycleStopped = false;
-                                    INSTANCE.cancelScheduleWebSocketDisconnect();
-                                    if (!INSTANCE.isConnected()) {
-                                        INSTANCE.reconnectWebSocket();
-                                    }
-                                }
-                            }
-
-                            @Override
-                            public void stopped() {
-                                Log.i(TAG, "detected stop");
-                                lifecycleStopped = true;
-                                INSTANCE.disconnectWebSocketWithDelay();
-                            }
-                        });
-                    }
-
-                    @Override
-                    public void onError(String errMsg, int errCode) {
-                        onlineStatus.postValue(OnlineStatus.FAILED);
-                    }
-                });
-                registerFirebaseToken(context);
-=======
                 handleConnectedUser();
                 observeSetUserCompleted();
->>>>>>> 77ebafb6
             }
             return true;
         }
     }
 
-<<<<<<< HEAD
+    public static class Config {
+
+        private String apiKey;
+        private ApiClientOptions apiClientOptions;
+
+        public Config(@NonNull Context context, @NonNull String apiKey) {
+            StreamChat.context = context;
+            this.apiKey = apiKey;
+        }
+
+        /**
+         * Set custom api client options.
+         *
+         * @param apiClientOptions - {@link ApiClientOptions}
+         */
+        public void setApiClientOptions(@NonNull ApiClientOptions apiClientOptions) {
+            this.apiClientOptions = apiClientOptions;
+        }
+
+        /**
+         * Set custom chat style.
+         *
+         * @param style - {@link StreamChatStyle}
+         */
+        public void setStyle(@NonNull StreamChatStyle style) {
+            StreamChat.chatStyle = style;
+        }
+
+        private String getApiKey() {
+            return apiKey;
+        }
+
+        private ApiClientOptions getApiClientOptions() {
+            return apiClientOptions;
+        }
+    }
     private static void registerFirebaseToken(Context context) {
         Log.i(TAG, "Start registering device");
 
@@ -340,42 +327,5 @@
 
     public static NotificationsManager getNotificationsManager() {
         return notificationsManager;
-=======
-    public static class Config {
-
-        private String apiKey;
-        private ApiClientOptions apiClientOptions;
-
-        public Config(@NonNull Context context, @NonNull String apiKey) {
-            StreamChat.context = context;
-            this.apiKey = apiKey;
-        }
-
-        /**
-         * Set custom api client options.
-         *
-         * @param apiClientOptions - {@link ApiClientOptions}
-         */
-        public void setApiClientOptions(@NonNull ApiClientOptions apiClientOptions) {
-            this.apiClientOptions = apiClientOptions;
-        }
-
-        /**
-         * Set custom chat style.
-         *
-         * @param style - {@link StreamChatStyle}
-         */
-        public void setStyle(@NonNull StreamChatStyle style) {
-            StreamChat.chatStyle = style;
-        }
-
-        private String getApiKey() {
-            return apiKey;
-        }
-
-        private ApiClientOptions getApiClientOptions() {
-            return apiClientOptions;
-        }
->>>>>>> 77ebafb6
     }
 }