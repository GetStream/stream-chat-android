package com.getstream.sdk.chat.view;

import android.content.Context;
import android.graphics.drawable.Drawable;
import android.util.AttributeSet;
import android.util.Log;

import androidx.annotation.Nullable;
import androidx.lifecycle.LifecycleOwner;
import androidx.recyclerview.widget.LinearLayoutManager;
import androidx.recyclerview.widget.RecyclerView;

<<<<<<< HEAD
import com.facebook.drawee.backends.pipeline.Fresco;
import com.getstream.sdk.chat.adapter.Entity;
=======
import com.getstream.sdk.chat.R;
import com.getstream.sdk.chat.adapter.MessageListItem;
>>>>>>> 97ba9722
import com.getstream.sdk.chat.adapter.MessageListItemAdapter;
import com.getstream.sdk.chat.adapter.MessageViewHolderFactory;
import com.getstream.sdk.chat.model.Attachment;
import com.getstream.sdk.chat.model.Channel;
import com.getstream.sdk.chat.rest.Message;
import com.getstream.sdk.chat.viewmodel.ChannelViewModel;

import java.util.List;



/**
 * MessageListView renders a list of messages and extends the RecyclerView
 * The most common customizations are
 * - Disabling Reactions
 * - Disabling Threads
 * - Customizing the click and longCLick (via the adapter)
 * - The list_item_message template to use (perhaps, multiple ones...?)
 */
public class MessageListView extends RecyclerView {
    final String TAG = MessageListView.class.getSimpleName();

    private MessageListViewStyle style;
    private MessageListItemAdapter adapter;
    // our connection to the channel scope
    private ChannelViewModel viewModel;
    private MessageViewHolderFactory viewHolderFactory;

    private MessageClickListener messageClickListener;
    private AttachmentClickListener attachmentClickListener;

    private int firstVisible;
    private int lastVisible;
    private boolean hasScrolledUp;
    private BubbleHelper bubbleHelper;

    public MessageListView(Context context) {
        super(context);
        this.setLayoutManager(new LinearLayoutManager(context));
        hasScrolledUp = false;
        initDefaultBubbleHelper();
    }

    public MessageListView(Context context, @Nullable AttributeSet attrs) {
        super(context, attrs);
        this.parseAttr(context, attrs);
        this.setLayoutManager(new LinearLayoutManager(context));
        hasScrolledUp = false;
        initDefaultBubbleHelper();
    }

    public MessageListView(Context context, @Nullable AttributeSet attrs, int defStyle) {
        super(context, attrs, defStyle);
        this.parseAttr(context, attrs);
        this.setLayoutManager(new LinearLayoutManager(context));
        hasScrolledUp = false;
        initDefaultBubbleHelper();
    }

    public void initDefaultBubbleHelper() {
        this.setBubbleHelper(new BubbleHelper() {
            @Override
            public Drawable getDrawableForMessage(Message message, Boolean mine, List<MessageViewHolderFactory.Position> positions) {
                if (mine) {
                    // if the size is 0 the attachment has the corner change
                    if (positions.contains(MessageViewHolderFactory.Position.TOP) && message.getAttachments().size() == 0) {
                        return getResources().getDrawable(R.drawable.message_bubble_mine_top);
                    }
                    return style.getMessageBubbleDrawableMine();
                } else {
                    if (positions.contains(MessageViewHolderFactory.Position.TOP) && message.getAttachments().size() == 0) {
                        return getResources().getDrawable(R.drawable.message_bubble_theirs_top);
                    }
                    return style.getMessageBubbleDrawableTheirs();
                }
            }

            @Override
            public Drawable getDrawableForAttachment(Message message, Boolean mine, List<MessageViewHolderFactory.Position> positions, Attachment attachment) {
                if (positions.contains(MessageViewHolderFactory.Position.TOP)) {
                    int attachmentPosition = message.getAttachments().indexOf(attachment);
                    if (attachmentPosition == 0) {
                        return getResources().getDrawable(R.drawable.round_attach_media_incoming1);
                    }
                }
                return getResources().getDrawable(R.drawable.round_attach_media_incoming2);


                // round_attach_media_incoming1
                // round_attach_more_incoming1
                // round_attach_media_incoming2
            }
        });
    }

    public void setViewHolderFactory(MessageViewHolderFactory factory) {
        this.viewHolderFactory = factory;
        if (this.adapter != null) {
            this.adapter.setFactory(factory);
        }
    }

    @Override
    public void setAdapter(Adapter adapter) {
        throw new IllegalArgumentException("Use setAdapterWithStyle instead please");
    }

    public void setViewModel(ChannelViewModel viewModel, LifecycleOwner lifecycleOwner) {
        this.viewModel = viewModel;

        Channel c = this.viewModel.getChannel();
        Log.i(TAG, "MessageListView is attaching a listener on the channel object");


        // Setup a default adapter and pass the style
        adapter = new MessageListItemAdapter(getContext());
        if (viewHolderFactory != null) {
            adapter.setFactory(viewHolderFactory);
        }

        if (bubbleHelper != null) {
            adapter.setBubbleHelper(bubbleHelper);
        }


        // use livedata and observe
        viewModel.getEntities().observe(lifecycleOwner, entityWrapper -> {
            List<MessageListItem> entities = entityWrapper.getListEntities();
            Log.i(TAG, "Observe found this many entities: " + entities.size());
            int oldPosition = firstVisible;
            int oldSize = adapter.getItemCount();
            adapter.replaceEntities(entities);
            int newSize = adapter.getItemCount();
            int sizeGrewBy = newSize - oldSize;

            if (entityWrapper.getLoadingMore()) {
                // the load more behaviour is different, scroll positions starts out at 0
                // to stay at the relative 0 we should go to 0 + size of new messages...

                int newPosition = oldPosition + sizeGrewBy;
                this.getLayoutManager().scrollToPosition(newPosition);
                Log.i(TAG, String.format("Scroll: Loading more old position %d and new position %d", oldPosition, newPosition));
            } else {
                // regular new message behaviour
                // we scroll down all the way, unless you've scrolled up
                // if you've scrolled up we set a variable on the viewmodel that there are new messages
                Log.i(TAG, String.format("Scroll: Moving down"));

                if (!hasScrolledUp) {
                    this.getLayoutManager().scrollToPosition(adapter.getItemCount()-1);
                    viewModel.setHasNewMessages(false);
                } else {
                    viewModel.setHasNewMessages(true);
                }
                viewModel.markRead();
            }
        });

        this.setAdapterWithStyle(adapter);
    }

    // set the adapter and apply the style.
    public void setAdapterWithStyle(MessageListItemAdapter adapter) {
        super.setAdapter(adapter);
        adapter.setStyle(style);


        if (this.attachmentClickListener != null) {
            adapter.setAttachmentClickListener(this.attachmentClickListener);
        }
        if (this.messageClickListener != null) {
            this.adapter.setMessageClickListener(this.messageClickListener);
        }
        this.addOnScrollListener(new RecyclerView.OnScrollListener() {

            @Override
            public void onScrolled(RecyclerView recyclerView, int dx, int dy) {
                super.onScrolled(recyclerView, dx, dy);

                LinearLayoutManager linearLayoutManager = (LinearLayoutManager) recyclerView.getLayoutManager();

                if (linearLayoutManager != null) {
                    firstVisible = linearLayoutManager.findFirstVisibleItemPosition();
                    lastVisible = linearLayoutManager.findLastVisibleItemPosition();
                    hasScrolledUp = lastVisible < (adapter.getItemCount() -3);
                    if (!hasScrolledUp) {
                        viewModel.setHasNewMessages(false);
                    }
                    Boolean reachedTheBeginning = firstVisible <= 2;
                    Log.i(TAG, String.format("Scroll: First visible is %d last visible is %s", firstVisible, lastVisible));
                    if (reachedTheBeginning) {
                        viewModel.loadMore();
                    }
                }
            }
        });

    }

    private void parseAttr(Context context, @Nullable AttributeSet attrs) {
        // parse the attributes
        style = new MessageListViewStyle(context, attrs);
        try {
            Fresco.initialize(getContext());
        } catch (Exception e) {
        }
    }

    public void setAttachmentClickListener(AttachmentClickListener attachmentClickListener) {
        this.attachmentClickListener = attachmentClickListener;
        if (this.adapter != null) {
            this.adapter.setAttachmentClickListener(this.attachmentClickListener);
        }
    }

    public void setMessageClickListener(MessageClickListener messageClickListener) {
        this.messageClickListener = messageClickListener;
        if (this.adapter != null) {
            this.adapter.setMessageClickListener(this.messageClickListener);
        }
    }

    public void setBubbleHelper(BubbleHelper bubbleHelper) {
        this.bubbleHelper = bubbleHelper;
        if (adapter != null) {
            adapter.setBubbleHelper(bubbleHelper);
        }
    }

    public interface MessageClickListener {
        void onClick(Message message);
    }

    public interface BubbleHelper {
        Drawable getDrawableForMessage(Message message, Boolean mine, List<MessageViewHolderFactory.Position> positions);
        Drawable getDrawableForAttachment(Message message, Boolean mine, List<MessageViewHolderFactory.Position> positions, Attachment attachment);
    }

    public interface AttachmentClickListener {
        void onClick(Message message, Attachment attachment);
    }
}<|MERGE_RESOLUTION|>--- conflicted
+++ resolved
@@ -9,14 +9,8 @@
 import androidx.lifecycle.LifecycleOwner;
 import androidx.recyclerview.widget.LinearLayoutManager;
 import androidx.recyclerview.widget.RecyclerView;
-
-<<<<<<< HEAD
-import com.facebook.drawee.backends.pipeline.Fresco;
-import com.getstream.sdk.chat.adapter.Entity;
-=======
 import com.getstream.sdk.chat.R;
 import com.getstream.sdk.chat.adapter.MessageListItem;
->>>>>>> 97ba9722
 import com.getstream.sdk.chat.adapter.MessageListItemAdapter;
 import com.getstream.sdk.chat.adapter.MessageViewHolderFactory;
 import com.getstream.sdk.chat.model.Attachment;
@@ -219,10 +213,6 @@
     private void parseAttr(Context context, @Nullable AttributeSet attrs) {
         // parse the attributes
         style = new MessageListViewStyle(context, attrs);
-        try {
-            Fresco.initialize(getContext());
-        } catch (Exception e) {
-        }
     }
 
     public void setAttachmentClickListener(AttachmentClickListener attachmentClickListener) {
