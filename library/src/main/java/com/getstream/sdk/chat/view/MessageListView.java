--- conflicted
+++ resolved
@@ -25,12 +25,7 @@
 import com.getstream.sdk.chat.model.ModelType;
 import com.getstream.sdk.chat.rest.Message;
 import com.getstream.sdk.chat.rest.User;
-<<<<<<< HEAD
-import com.getstream.sdk.chat.rest.interfaces.MessageCallback;
 import com.getstream.sdk.chat.rest.response.ChannelUserRead;
-import com.getstream.sdk.chat.rest.response.MessageResponse;
-=======
->>>>>>> 8ae29f9e
 import com.getstream.sdk.chat.utils.frescoimageviewer.ImageViewer;
 import com.getstream.sdk.chat.view.Dialog.MoreActionDialog;
 import com.getstream.sdk.chat.view.Dialog.ReadUsersDialog;
@@ -69,13 +64,7 @@
     private AttachmentClickListener attachmentClickListener;
     private GiphySendListener giphySendListener;
     private UserClickListener userClickListener;
-<<<<<<< HEAD
     private ReadStateClickListener readStateClickListener;
-
-//    private int firstVisible;
-    private static int fVPosition, lVPosition;
-=======
->>>>>>> 8ae29f9e
     private boolean hasScrolledUp;
     private BubbleHelper bubbleHelper;
 
@@ -564,46 +553,6 @@
         }
     }
 
-<<<<<<< HEAD
-    public interface HeaderAvatarGroupClickListener {
-        void onHeaderAvatarGroupClick(Channel channel);
-    }
-
-    public interface HeaderOptionsClickListener {
-        void onHeaderOptionsClick(Channel channel);
-    }
-
-    public interface MessageClickListener {
-        void onMessageClick(Message message, int position);
-    }
-
-    public interface MessageLongClickListener {
-        void onMessageLongClick(Message message);
-    }
-
-    public interface AttachmentClickListener {
-        void onAttachmentClick(Message message, Attachment attachment);
-    }
-
-    public interface UserClickListener {
-        void onUserClick(User user);
-    }
-
-    public interface ReadStateClickListener {
-        void onReadStateClick(List<ChannelUserRead> reads);
-    }
-
-    public interface BubbleHelper {
-        Drawable getDrawableForMessage(Message message, Boolean mine, List<MessageViewHolderFactory.Position> positions);
-
-        Drawable getDrawableForAttachment(Message message, Boolean mine, List<MessageViewHolderFactory.Position> positions, Attachment attachment);
-    }
-
-
-    // endregion
-
-=======
->>>>>>> 8ae29f9e
     // region View Attachment
     public void showAttachment(Message message, Attachment attachment) {
         String url = null;
@@ -701,6 +650,10 @@
         void onUserClick(User user);
     }
 
+    public interface ReadStateClickListener {
+        void onReadStateClick(List<ChannelUserRead> reads);
+    }
+
     public interface BubbleHelper {
         Drawable getDrawableForMessage(Message message, Boolean mine, List<MessageViewHolderFactory.Position> positions);
 
