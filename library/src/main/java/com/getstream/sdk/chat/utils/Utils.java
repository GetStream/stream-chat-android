package com.getstream.sdk.chat.utils;

import android.app.Activity;
import android.content.ContentResolver;
import android.content.Context;
import android.content.res.Resources;
import android.database.Cursor;
import android.graphics.Bitmap;
import android.net.Uri;
import android.os.Handler;
import android.provider.MediaStore;
import android.text.TextUtils;
import android.util.DisplayMetrics;
import android.util.Log;
import android.view.Display;
import android.view.View;
import android.view.WindowManager;
import android.view.inputmethod.InputMethodManager;
import android.widget.ImageView;
import android.widget.Toast;

import androidx.core.graphics.drawable.RoundedBitmapDrawable;
import androidx.core.graphics.drawable.RoundedBitmapDrawableFactory;

import com.bumptech.glide.Glide;
import com.bumptech.glide.request.target.BitmapImageViewTarget;
import com.getstream.sdk.chat.model.Attachment;
import com.getstream.sdk.chat.model.Member;
import com.getstream.sdk.chat.model.ModelType;
import com.getstream.sdk.chat.rest.response.ChannelState;

import java.io.ByteArrayOutputStream;
import java.io.File;
import java.io.InputStream;
import java.text.DateFormat;
import java.text.SimpleDateFormat;
import java.util.ArrayList;
import java.util.List;
import java.util.Locale;
import java.util.Scanner;

public class Utils {

    public static final Locale locale = new Locale("en", "US", "POSIX");
    public static final DateFormat messageDateFormat = new SimpleDateFormat("yyyy-MM-dd'T'HH:mm:ss.SSS", locale);
    private static String TAG = Utils.class.getSimpleName();
    public static List<Attachment> attachments = new ArrayList<>();

    public static String readInputStream(InputStream inputStream) {
        Scanner scanner = new Scanner(inputStream).useDelimiter("\\A");
        return scanner.hasNext() ? scanner.next() : "";
    }

    public static Uri getUriFromBitmap(Context inContext, Bitmap inImage) {
        ByteArrayOutputStream bytes = new ByteArrayOutputStream();
        inImage.compress(Bitmap.CompressFormat.JPEG, 100, bytes);
        String path = MediaStore.Images.Media.insertImage(inContext.getContentResolver(), inImage, "Title", null);
        return Uri.parse(path);
    }


    public static void circleImageLoad(ImageView view, String url) {
        Glide.with(view.getContext()).asBitmap().load(url).centerCrop().into(new BitmapImageViewTarget(view) {
            @Override
            protected void setResource(Bitmap resource) {
                RoundedBitmapDrawable circularBitmapDrawable =
                        RoundedBitmapDrawableFactory.create(view.getContext().getResources(), resource);
                circularBitmapDrawable.setCircular(true);
                view.setImageDrawable(circularBitmapDrawable);
            }
        });
    }

    public static boolean isSVGImage(String url){
<<<<<<< HEAD
        return url.contains("https://getstream.io/random_svg/");
=======
        return url.contains("random_svg");
>>>>>>> c98bd2c5
    }

    public static void showMessage(Context mContext, String message) {
        Toast.makeText(mContext, message, Toast.LENGTH_SHORT).show();
    }

    public static void showSoftKeyboard(Activity activity) {
        InputMethodManager inputMethodManager = (InputMethodManager) activity.getSystemService(Context.INPUT_METHOD_SERVICE);
        if (!inputMethodManager.isAcceptingText())
            inputMethodManager.toggleSoftInput(InputMethodManager.SHOW_FORCED, 0);
    }

    public static void hideSoftKeyboard(Activity activity) {
        InputMethodManager imm = (InputMethodManager) activity.getSystemService(Activity.INPUT_METHOD_SERVICE);
        //Find the currently focused view, so we can grab the correct window token from it.
        View view = activity.getCurrentFocus();
        //If no view currently has focus, create a new one, just so we can grab a window token from it
        if (view == null) {
            view = new View(activity);
        }
        imm.hideSoftInputFromWindow(view.getWindowToken(), 0);
    }

    public static int getScreenResolution(Context context) {
        WindowManager wm = (WindowManager) context.getSystemService(Context.WINDOW_SERVICE);
        Display display = wm.getDefaultDisplay();
        DisplayMetrics metrics = new DisplayMetrics();
        display.getMetrics(metrics);
        int width = metrics.widthPixels;
        int height = metrics.heightPixels;

        return height;
    }

    public static void setButtonDelayEnable(View v) {
        v.setEnabled(false);
        new Handler().postDelayed(() -> v.setEnabled(true), 1000);
    }

    public static int dpToPx(int dp) {
        return (int) (dp * Resources.getSystem().getDisplayMetrics().density);
    }

    public static int pxToDp(int px) {
        return (int) (px / Resources.getSystem().getDisplayMetrics().density);
    }

    public static List<Attachment> Search_Dir(File dir) {
        String pdfPattern = ".pdf";
        String pptPattern = ".ppt";
        String csvPattern = ".csv";
        String docPattern = ".doc";
        String docxPattern = ".docx";
        String txtPattern = ".txt";
        String xlsxPattern = ".xlsx";
        String zipPattern = ".zip";
        String tarPattern = ".tar";
        String movPattern = ".mov";
        String mp3Pattern = ".mp3";

        File[] FileList = dir.listFiles();
        if (FileList != null) {
            for (File file : FileList) {
                if (file.isDirectory()) {
                    Search_Dir(file);
                } else {
                    Attachment attachment = new Attachment();

                    if (file.getName().endsWith(pdfPattern)) {
                        attachment.setMime_type(ModelType.attach_mime_pdf);
                    } else if (file.getName().endsWith(pptPattern)) {
                        attachment.setMime_type(ModelType.attach_mime_ppt);
                    } else if (file.getName().endsWith(csvPattern)) {
                        attachment.setMime_type(ModelType.attach_mime_csv);
                    } else if (file.getName().endsWith(xlsxPattern)) {
                        attachment.setMime_type(ModelType.attach_mime_xlsx);
                    } else if (file.getName().endsWith(docPattern)) {
                        attachment.setMime_type(ModelType.attach_mime_doc);
                    } else if (file.getName().endsWith(docxPattern)) {
                        attachment.setMime_type(ModelType.attach_mime_docx);
                    } else if (file.getName().endsWith(txtPattern)) {
                        attachment.setMime_type(ModelType.attach_mime_txt);
                    } else if (file.getName().endsWith(zipPattern)) {
                        attachment.setMime_type(ModelType.attach_mime_zip);
                    } else if (file.getName().endsWith(tarPattern)) {
                        attachment.setMime_type(ModelType.attach_mime_tar);
                    } else if (file.getName().endsWith(movPattern)) {
                        attachment.setMime_type(ModelType.attach_mime_mov);
                    } else if (file.getName().endsWith(mp3Pattern)) {
                        attachment.setMime_type(ModelType.attach_mime_mp3);
                    }

                    if (attachment.getMime_type() != null) {
                        attachment.setType(ModelType.attach_file);
                        attachment.setTitle(file.getName());
                        attachment.config.setFilePath(file.getPath());
                        long size = file.length();
                        attachment.setFile_size((int) size);
                        attachments.add(attachment);
                    }
                }
            }
        }
        return attachments;
    }

    public static ArrayList<Attachment> getAllShownImagesPath(Context context) {
        String[] columns = {MediaStore.Files.FileColumns._ID,
                MediaStore.Files.FileColumns.DATA,
                MediaStore.Files.FileColumns.DATE_ADDED,
                MediaStore.Files.FileColumns.MEDIA_TYPE,
                MediaStore.Files.FileColumns.MIME_TYPE,
                MediaStore.Files.FileColumns.TITLE,
                MediaStore.Video.Media.RESOLUTION,
                MediaStore.Video.VideoColumns.DURATION,
        };

        String selection = MediaStore.Files.FileColumns.MEDIA_TYPE + "="
                + MediaStore.Files.FileColumns.MEDIA_TYPE_IMAGE
                + " OR "
                + MediaStore.Files.FileColumns.MEDIA_TYPE + "="
                + MediaStore.Files.FileColumns.MEDIA_TYPE_VIDEO;

        Uri queryUri = MediaStore.Files.getContentUri("external");

        @SuppressWarnings("deprecation")
        ContentResolver mContentResolver = context.getContentResolver();

        Cursor imagecursor = mContentResolver.query(queryUri,
                columns,
                selection,
                null, // Selection args (none).
                MediaStore.Files.FileColumns.DATE_ADDED + " DESC" // QuerySort order.
        );

        int image_column_index = imagecursor.getColumnIndex(MediaStore.Files.FileColumns._ID);
        int count = imagecursor.getCount();

        ArrayList<Attachment> attachments = new ArrayList<>();

        for (int i = 0; i < count; i++) {
            Attachment attachment = new Attachment();
            imagecursor.moveToPosition(i);
            int id = imagecursor.getInt(image_column_index);
            int dataColumnIndex = imagecursor.getColumnIndex(MediaStore.Files.FileColumns.DATA);
            int type = imagecursor.getColumnIndex(MediaStore.Files.FileColumns.MEDIA_TYPE);
            int t = imagecursor.getInt(type);
            attachment.config.setFilePath(imagecursor.getString(dataColumnIndex));

            if (t == Constant.MEDIA_TYPE_IMAGE) {
                attachment.setType(ModelType.attach_image);
            } else if (t == Constant.MEDIA_TYPE_VIDEO) {
                float videolengh = imagecursor.getLong(imagecursor.getColumnIndex(MediaStore.Video.VideoColumns.DURATION));
                attachment.setType(ModelType.attach_file);
                attachment.setMime_type(ModelType.attach_mime_mp4);
                attachment.config.setVideoLengh((int) (videolengh / 1000));
                attachments.add(attachment);
            }
            attachments.add(attachment);
        }

        return attachments;
    }

    public static List<String> getMentionedUserIDs(ChannelState response, String text) {
        if (TextUtils.isEmpty(text)) return null;

        List<String> mentionedUserIDs = new ArrayList<>();
        if (response.getMembers() != null && !response.getMembers().isEmpty()) {
            for (Member member : response.getMembers()) {
                String userName = member.getUser().getName();
                if (text.contains("@" + userName)) {
                    mentionedUserIDs.add(member.getUser().getId());
                }
            }
        }
        return mentionedUserIDs;
    }
}<|MERGE_RESOLUTION|>--- conflicted
+++ resolved
@@ -72,11 +72,7 @@
     }
 
     public static boolean isSVGImage(String url){
-<<<<<<< HEAD
-        return url.contains("https://getstream.io/random_svg/");
-=======
         return url.contains("random_svg");
->>>>>>> c98bd2c5
     }
 
     public static void showMessage(Context mContext, String message) {
