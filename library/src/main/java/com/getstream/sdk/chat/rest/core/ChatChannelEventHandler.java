package com.getstream.sdk.chat.rest.core;

import com.getstream.sdk.chat.model.Event;

public abstract class ChatChannelEventHandler {
<<<<<<< HEAD
    public void onAnyEvent(Event event) {}
    public void onTypingStart(Event event) {}
    public void onTypingStop(Event event) {}
    public void onMessageNew(Event event) {}
    public void onMessageUpdated(Event event) {}
    public void onMessageDeleted(Event event) {}
    public void onMessageRead(Event event) {}
    public void onReactionNew(Event event) {}
    public void onReactionDeleted(Event event) {}
    public void onMemberAdded(Event event) {}
    public void onMemberRemoved(Event event) {}
    public void onChannelUpdated(Event event) {}
    public void onChannelDeleted(Event event) {}
    public void onUserWatchingStart(Event event) {}
    public void onUserWatchingStop(Event event) {}

    public final void dispatchEvent(Event event){
=======
    public void onAnyEvent(Event event) {
    }

    public void onTypingStart(Event event) {
    }

    public void onTypingStop(Event event) {
    }

    public void onMessageNew(Event event) {
    }

    public void onMessageUpdated(Event event) {
    }

    public void onMessageDeleted(Event event) {
    }

    public void onMessageRead(Event event) {
    }

    public void onReactionNew(Event event) {
    }

    public void onReactionDeleted(Event event) {
    }

    public void onMemberAdded(Event event) {
    }

    public void onMemberRemoved(Event event) {
    }

    public void onChannelUpdated(Event event) {
    }

    public void onChannelDeleted(Event event) {
    }

    public void onUserWatchingStart(Event event) {
    }

    public void onUserWatchingStop(Event event) {
    }

    public final void dispatchEvent(Event event) {
>>>>>>> c9f98a79
        onAnyEvent(event);
        switch (event.getType()) {
            case TYPING_START:
                onTypingStart(event);
                break;
            case TYPING_STOP:
                onTypingStop(event);
                break;
            case MESSAGE_NEW:
                onMessageNew(event);
                break;
            case MESSAGE_UPDATED:
                onMessageUpdated(event);
                break;
            case MESSAGE_DELETED:
                onMessageDeleted(event);
                break;
            case MESSAGE_READ:
                onMessageRead(event);
                break;
            case REACTION_NEW:
                onReactionNew(event);
                break;
            case REACTION_DELETED:
                onReactionDeleted(event);
                break;
            case MEMBER_ADDED:
                onMemberAdded(event);
                break;
            case MEMBER_REMOVED:
                onMemberRemoved(event);
                break;
            case CHANNEL_UPDATED:
                onChannelUpdated(event);
                break;
            case CHANNEL_DELETED:
                onChannelDeleted(event);
                break;
            case USER_WATCHING_START:
                onUserWatchingStart(event);
                break;
            case USER_WATCHING_STOP:
                onUserWatchingStop(event);
                break;
        }
    }
}<|MERGE_RESOLUTION|>--- conflicted
+++ resolved
@@ -3,25 +3,6 @@
 import com.getstream.sdk.chat.model.Event;
 
 public abstract class ChatChannelEventHandler {
-<<<<<<< HEAD
-    public void onAnyEvent(Event event) {}
-    public void onTypingStart(Event event) {}
-    public void onTypingStop(Event event) {}
-    public void onMessageNew(Event event) {}
-    public void onMessageUpdated(Event event) {}
-    public void onMessageDeleted(Event event) {}
-    public void onMessageRead(Event event) {}
-    public void onReactionNew(Event event) {}
-    public void onReactionDeleted(Event event) {}
-    public void onMemberAdded(Event event) {}
-    public void onMemberRemoved(Event event) {}
-    public void onChannelUpdated(Event event) {}
-    public void onChannelDeleted(Event event) {}
-    public void onUserWatchingStart(Event event) {}
-    public void onUserWatchingStop(Event event) {}
-
-    public final void dispatchEvent(Event event){
-=======
     public void onAnyEvent(Event event) {
     }
 
@@ -68,7 +49,6 @@
     }
 
     public final void dispatchEvent(Event event) {
->>>>>>> c9f98a79
         onAnyEvent(event);
         switch (event.getType()) {
             case TYPING_START:
