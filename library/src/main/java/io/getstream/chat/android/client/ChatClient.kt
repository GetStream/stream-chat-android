--- conflicted
+++ resolved
@@ -1,21 +1,20 @@
 package io.getstream.chat.android.client
 
-<<<<<<< HEAD
+import com.facebook.stetho.okhttp3.StethoInterceptor
+import io.getstream.chat.android.client.api.*
 import android.content.Context
 import com.google.firebase.messaging.RemoteMessage
 import io.getstream.chat.android.client.api.ChatConfig
 import io.getstream.chat.android.client.api.RetrofitClient
-=======
-import com.facebook.stetho.okhttp3.StethoInterceptor
-import io.getstream.chat.android.client.api.*
->>>>>>> 9c893b9a
 import io.getstream.chat.android.client.call.ChatCall
 import io.getstream.chat.android.client.events.ChatEvent
 import io.getstream.chat.android.client.parser.JsonParser
 import io.getstream.chat.android.client.parser.JsonParserImpl
 import io.getstream.chat.android.client.logger.StreamChatSilentLogger
 import io.getstream.chat.android.client.logger.StreamLogger
-<<<<<<< HEAD
+import io.getstream.chat.android.client.models.*
+import io.getstream.chat.android.client.api.models.QueryUsers
+import io.getstream.chat.android.client.api.models.*
 import io.getstream.chat.android.client.notifications.DeviceRegisteredListener
 import io.getstream.chat.android.client.notifications.NotificationConfig
 import io.getstream.chat.android.client.notifications.NotificationsManager
@@ -25,11 +24,6 @@
 import io.getstream.chat.android.client.observable.ChatObservable
 import io.getstream.chat.android.client.requests.QueryUsers
 import io.getstream.chat.android.client.rest.*
-=======
-import io.getstream.chat.android.client.models.*
-import io.getstream.chat.android.client.api.models.QueryUsers
-import io.getstream.chat.android.client.api.models.*
->>>>>>> 9c893b9a
 import io.getstream.chat.android.client.socket.ChatSocket
 import io.getstream.chat.android.client.socket.ChatSocketImpl
 import io.getstream.chat.android.client.socket.SocketListener
@@ -243,7 +237,6 @@
             )
         }
 
-<<<<<<< HEAD
         private fun buildNotificationManager(
             notificationOptions: NotificationOptions,
             registeredListener: DeviceRegisteredListener?,
@@ -255,7 +248,8 @@
                 client = client,
                 logger = logger
             )
-=======
+        }
+
         private fun buildRetrofit(
             endpoint: String,
             connectTimeout: Long,
@@ -306,7 +300,6 @@
                 config,
                 parser
             ).create(RetrofitCdnApi::class.java)
->>>>>>> 9c893b9a
         }
     }
 
