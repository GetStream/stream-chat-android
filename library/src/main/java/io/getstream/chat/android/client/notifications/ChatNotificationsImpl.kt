--- conflicted
+++ resolved
@@ -39,11 +39,7 @@
 
     override fun onSetUser() {
 
-<<<<<<< HEAD
-        try {
-=======
         if (FirebaseApp.getApps(context).isNotEmpty()) {
->>>>>>> c51a7b2d
             FirebaseInstanceId.getInstance().instanceId.addOnCompleteListener {
                 if (it.isSuccessful) {
                     logger.logI("FirebaseInstanceId returned token successfully")
@@ -52,7 +48,7 @@
                     logger.logI("Error: FirebaseInstanceId doesn't returned token")
                 }
             }
-        } catch (e: IllegalStateException) {}
+        }
 
 
     }
