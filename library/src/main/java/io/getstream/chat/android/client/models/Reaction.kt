package io.getstream.chat.android.client.models

import com.google.gson.annotations.SerializedName
import io.getstream.chat.android.client.api.models.CustomObject
import io.getstream.chat.android.client.parser.IgnoreDeserialisation
import io.getstream.chat.android.client.parser.IgnoreSerialisation
import java.util.*


data class Reaction(
    @SerializedName("message_id")
    val messageId: String,
    val type: String,
    val score: Int
) : CustomObject {

    var user: User? = null

    @SerializedName("user_id")
    var userId: String = ""
    @SerializedName("created_at")
    var createdAt: Date? = null

<<<<<<< HEAD
    var score: Int? = null

=======
>>>>>>> 3097cd58
    @IgnoreSerialisation
    @IgnoreDeserialisation
    override var extraData = mutableMapOf<String, Any>()
}<|MERGE_RESOLUTION|>--- conflicted
+++ resolved
@@ -21,11 +21,6 @@
     @SerializedName("created_at")
     var createdAt: Date? = null
 
-<<<<<<< HEAD
-    var score: Int? = null
-
-=======
->>>>>>> 3097cd58
     @IgnoreSerialisation
     @IgnoreDeserialisation
     override var extraData = mutableMapOf<String, Any>()
