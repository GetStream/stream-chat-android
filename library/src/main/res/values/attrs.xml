<?xml version="1.0" encoding="utf-8"?>
<resources>
    <!--AvatarGroupView-->
    <attr name="streamAvatarWidth" format="dimension|reference"/>
    <attr name="streamAvatarHeight" format="dimension|reference"/>

    <attr name="streamAvatarBorderWidth" format="dimension|reference"/>
    <attr name="streamAvatarBorderColor" format="color|reference"/>

    <attr name="streamAvatarBackGroundColor" format="color|reference"/>

    <attr name="streamAvatarTextSize" format="dimension|reference"/>
    <attr name="streamAvatarTextColor" format="color|reference"/>
    <attr name="streamAvatarTextFont" format="string"/>
    <attr name="streamAvatarTextFontAssets" format="string"/>
    <attr name="streamAvatarTextStyle">
        <flag name="normal" value="0"/>
        <flag name="bold" value="1"/>
        <flag name="italic" value="2"/>
    </attr>

    <attr name="streamChannelWithOutNameTitleText" format="string"/>
    <!--ReadStateView-->
    <attr name="streamShowReadState" format="boolean"/>

    <attr name="streamReadStateAvatarWidth" format="dimension|reference"/>
    <attr name="streamReadStateAvatarHeight" format="dimension|reference"/>

    <attr name="streamReadStateTextSize" format="dimension|reference"/>
    <attr name="streamReadStateTextColor" format="color|reference"/>
    <attr name="streamReadStateTextFontAssets" format="string"/>
    <attr name="streamReadStateTextStyle">
        <flag name="normal" value="0"/>
        <flag name="bold" value="1"/>
        <flag name="italic" value="2"/>
    </attr>

    <!--ChannelListView-->
    <declare-styleable name="ChannelListView">
        <!--AvatarGroupView-->
        <attr name="streamAvatarWidth"/>
        <attr name="streamAvatarHeight"/>
        <attr name="streamAvatarBorderWidth"/>
        <attr name="streamAvatarBorderColor"/>
        <attr name="streamAvatarBackGroundColor"/>
        <attr name="streamAvatarTextSize"/>
        <attr name="streamAvatarTextColor"/>
        <attr name="streamAvatarTextFontAssets"/>
        <attr name="streamAvatarTextFont"/>
        <attr name="streamAvatarTextStyle"/>
        <attr name="streamChannelWithOutNameTitleText"/>
        <!--ReadStateView-->
        <attr name="streamShowReadState"/>
        <attr name="streamReadStateAvatarWidth"/>
        <attr name="streamReadStateAvatarHeight"/>
        <attr name="streamReadStateTextSize"/>
        <attr name="streamReadStateTextColor"/>
        <attr name="streamReadStateTextFont"/>
        <attr name="streamReadStateTextFontAssets"/>
        <attr name="streamReadStateTextStyle"/>
        <!--Title-->
        <attr name="streamChannelTitleTextSize" format="dimension|reference"/>
        <attr name="streamChannelTitleTextColor" format="color|reference"/>
        <attr name="streamChannelTitleUnreadTextColor" format="color|reference"/>
        <attr name="streamChannelTitleTextFontAssets" format="string"/>
        <attr name="streamChannelTitleTextFont" format="reference"/>
        <attr name="streamChannelTitleTextStyle">
            <flag name="normal" value="0"/>
            <flag name="bold" value="1"/>
            <flag name="italic" value="2"/>
        </attr>
        <attr name="streamChannelTitleUnreadTextStyle">
            <flag name="normal" value="0"/>
            <flag name="bold" value="1"/>
            <flag name="italic" value="2"/>
        </attr>
        <!--Last Message-->
        <attr name="streamLastMessageTextSize" format="dimension|reference"/>
        <attr name="streamLastMessageTextColor" format="color|reference"/>
        <attr name="streamLastMessageUnreadTextColor" format="color|reference"/>
        <attr name="streamLastMessageTextFontAssets" format="string"/>
        <attr name="streamLastMessageTextFont" format="reference"/>
        <attr name="streamLastMessageTextStyle">
            <flag name="normal" value="0"/>
            <flag name="bold" value="1"/>
            <flag name="italic" value="2"/>
        </attr>
        <attr name="streamLastMessageUnreadTextStyle">
            <flag name="normal" value="0"/>
            <flag name="bold" value="1"/>
            <flag name="italic" value="2"/>
        </attr>
        <!--LastMessageDate-->
        <attr name="streamLastMessageDateTextSize" format="dimension|reference"/>
        <attr name="streamLastMessageDateTextColor" format="color|reference"/>
        <attr name="streamLastMessageDateUnreadTextColor" format="color|reference"/>
        <attr name="streamLastMessageDateTextFontAssets" format="string"/>
        <attr name="streamLastMessageDateTextFont" format="reference"/>
        <attr name="streamLastMessageDateTextStyle">
            <flag name="normal" value="0"/>
            <flag name="bold" value="1"/>
            <flag name="italic" value="2"/>
        </attr>
        <attr name="streamLastMessageDateUnreadTextStyle">
            <flag name="normal" value="0"/>
            <flag name="bold" value="1"/>
            <flag name="italic" value="2"/>
        </attr>
        <!--Custom ChannelListLayout-->
        <attr name="streamChannelPreviewLayout" format="reference"/>
    </declare-styleable>
    <!--MessageInputView-->
    <declare-styleable name="MessageInputView">
        <!--AvatarGroupView(automention)-->
        <attr name="streamAvatarWidth"/>
        <attr name="streamAvatarHeight"/>
        <attr name="streamAvatarBorderWidth"/>
        <attr name="streamAvatarBorderColor"/>
        <attr name="streamAvatarBackGroundColor"/>
        <attr name="streamAvatarTextSize"/>
        <attr name="streamAvatarTextColor"/>
        <attr name="streamAvatarTextFont"/>
        <attr name="streamAvatarTextFontAssets"/>
        <attr name="streamAvatarTextStyle"/>
        <!--Attachment Button-->
        <attr name="streamShowAttachmentButton" format="boolean"/>
        <attr name="streamAttachmentButtonDefaultIconColor" format="color|reference"/>
        <attr name="streamAttachmentButtonDefaultIconPressedColor" format="color|reference"/>
        <attr name="streamAttachmentButtonDefaultIconDisabledColor" format="color|reference"/>
        <attr name="streamAttachmentButtonSelectedIconColor" format="color|reference"/>
        <attr name="streamAttachmentButtonIcon" format="reference"/>
        <attr name="streamAttachmentButtonWidth" format="dimension|reference"/>
        <attr name="streamAttachmentButtonHeight" format="dimension|reference"/>
        <!--Send Button-->
        <attr name="streamInputButtonDefaultIconColor" format="color|reference"/>
        <attr name="streamInputButtonEditIconColor" format="color|reference"/>
        <attr name="streamInputButtonDefaultIconPressedColor" format="color|reference"/>
        <attr name="streamInputButtonDefaultIconDisabledColor" format="color|reference"/>
        <attr name="streamInputButtonIcon" format="reference"/>
        <attr name="streamInputButtonWidth" format="dimension|reference"/>
        <attr name="streamInputButtonHeight" format="dimension|reference"/>
        <!--Input Text-->
        <attr name="streamInputHint" format="string"/>
        <attr name="streamInputTextSize" format="dimension|reference"/>
        <attr name="streamInputTextColor" format="color|reference"/>
        <attr name="streamInputTextFont" format="reference"/>
        <attr name="streamInputTextFontAssets" format="string"/>
        <attr name="streamInputTextStyle">
            <flag name="normal" value="0"/>
            <flag name="bold" value="1"/>
            <flag name="italic" value="2"/>
        </attr>
        <attr name="streamInputHintColor" format="color|reference"/>
        <!--Input Background-->
        <attr name="streamInputBackground" format="reference"/>
        <attr name="streamInputSelectedBackground" format="reference"/>
        <attr name="streamInputEditBackground" format="reference"/>

        <attr name="streamInputBackgroundTextSize" format="dimension|reference"/>
        <attr name="streamInputBackgroundTextColor" format="color|reference"/>
        <attr name="streamInputBackgroundTextFont" format="reference"/>
        <attr name="streamInputBackgroundTextFontAssets" format="string"/>
        <attr name="streamInputBackgroundTextStyle">
            <flag name="normal" value="0"/>
            <flag name="bold" value="1"/>
            <flag name="italic" value="2"/>
        </attr>
    </declare-styleable>
    <!--MessageListView-->
    <declare-styleable name="MessageListView">
        <!--AvatarGroupView-->
        <attr name="streamAvatarWidth"/>
        <attr name="streamAvatarHeight"/>
        <attr name="streamAvatarBorderWidth"/>
        <attr name="streamAvatarBorderColor"/>
        <attr name="streamAvatarBackGroundColor"/>
        <attr name="streamAvatarTextSize"/>
        <attr name="streamAvatarTextColor"/>
        <attr name="streamAvatarTextFont"/>
        <attr name="streamAvatarTextFontAssets"/>
        <attr name="streamAvatarTextStyle"/>
        <!--ReadStateView-->
        <attr name="streamShowReadState"/>
        <attr name="streamReadStateAvatarWidth"/>
        <attr name="streamReadStateAvatarHeight"/>
        <attr name="streamReadStateTextSize"/>
        <attr name="streamReadStateTextColor"/>
        <attr name="streamReadStateTextFontAssets"/>
        <attr name="streamReadStateTextFont"/>
        <attr name="streamReadStateTextStyle"/>

        <!--Reaction-->
        <attr name="streamReactionEnabled" format="boolean"/>
        <!--ReactionView-->
        <attr name="streamrReactionViewBgDrawable" format="reference"/>
        <attr name="streamReactionViewBgColor" format="color"/>
        <attr name="streamReactionViewEmojiSize" format="dimension|reference"/>
        <attr name="streamReactionViewEmojiMargin" format="dimension|reference"/>
        <!--Reaction Dialog-->
        <attr name="streamReactionInputbgColor" format="color"/>
        <attr name="streamReactionInputEmojiSize" format="dimension|reference"/>
        <attr name="streamReactionInputEmojiMargin" format="dimension|reference"/>
        <!--Message-->
        <attr name="streamMessageTextSizeMine" format="dimension|reference"/>
        <attr name="streamMessageTextSizeTheirs" format="dimension|reference"/>

        <attr name="streamMessageTextColorMine" format="color"/>
        <attr name="streamMessageTextColorTheirs" format="color"/>
        <attr name="streamMessageTextFontMineAssets" format="string"/>
        <attr name="streamMessageTextFontMine" format="reference"/>
        <attr name="streamMessageTextFontTheirs" format="reference"/>
        <attr name="streamMessageTextFontTheirsAssets" format="string"/>
        <attr name="streamMessageTextStyleMine">
            <flag name="normal" value="0"/>
            <flag name="bold" value="1"/>
            <flag name="italic" value="2"/>
        </attr>
        <attr name="streamMessageTextStyleTheirs">
            <flag name="normal" value="0"/>
            <flag name="bold" value="1"/>
            <flag name="italic" value="2"/>
        </attr>

        <attr name="streamMessageBubbleDrawableMine" format="reference"/>
        <attr name="streamMessageBubbleDrawableTheirs" format="reference"/>

        <attr name="streamMessageTopLeftCornerRadiusMine" format="dimension|reference"/>
        <attr name="streamMessageTopRightCornerRadiusMine" format="dimension|reference"/>
        <attr name="streamMessageBottomRightCornerRadiusMine" format="dimension|reference"/>
        <attr name="streamMessageBottomLeftCornerRadiusMine" format="dimension|reference"/>
        <attr name="streamMessageTopLeftCornerRadiusTheirs" format="dimension|reference"/>
        <attr name="streamMessageTopRightCornerRadiusTheirs" format="dimension|reference"/>
        <attr name="streamMessageBottomRightCornerRadiusTheirs" format="dimension|reference"/>
        <attr name="streamMessageBottomLeftCornerRadiusTheirs" format="dimension|reference"/>

        <attr name="streamMessageBackgroundColorMine" format="color"/>
        <attr name="streamMessageBackgroundColorTheirs" format="color"/>
        <attr name="streamMessageBorderColorMine" format="color"/>
        <attr name="streamMessageBorderColorTheirs" format="color"/>
        <attr name="streamMessageBorderWidthMine" format="dimension|reference"/>
        <attr name="streamMessageBorderWidthTheirs" format="dimension|reference"/>
        <!-- Attachment-->
<<<<<<< HEAD
        <attr name="streamAttachmentTitleTextSize" format="dimension|reference"/>
        <attr name="streamAttachmentTitleTextColor" format="color"/>
        <attr name="streamAttachmentTitleTextFont" format="reference"/>
        <attr name="streamAttachmentTitleTextFontAssets" format="string"/>
        <attr name="streamAttachmentTitleTextStyle">
            <flag name="normal" value="0"/>
            <flag name="bold" value="1"/>
            <flag name="italic" value="2"/>
=======
        <attr name="streamAttachmentBackgroundColorMine" format="color" />
        <attr name="streamAttachmentBackgroundColorTheirs" format="color" />
        <attr name="streamAttachmentTitleTextSizeMine" format="dimension|reference" />
        <attr name="streamAttachmentTitleTextColorMine" format="color" />
        <attr name="streamAttachmentTitleTextStyleMine">
            <flag name="normal" value="0" />
            <flag name="bold" value="1" />
            <flag name="italic" value="2" />
        </attr>

        <attr name="streamAttachmentTitleTextSizeTheirs" format="dimension|reference" />
        <attr name="streamAttachmentTitleTextColorTheirs" format="color" />
        <attr name="streamAttachmentTitleTextStyleTheirs">
            <flag name="normal" value="0" />
            <flag name="bold" value="1" />
            <flag name="italic" value="2" />
        </attr>

        <attr name="streamAttachmentDescriptionTextSizeMine" format="dimension|reference" />
        <attr name="streamAttachmentDescriptionTextColorMine" format="color" />
        <attr name="streamAttachmentDescriptionTextStyleMine">
            <flag name="normal" value="0" />
            <flag name="bold" value="1" />
            <flag name="italic" value="2" />
        </attr>

        <attr name="streamAttachmentDescriptionTextSizeTheirs" format="dimension|reference" />
        <attr name="streamAttachmentDescriptionTextColorTheirs" format="color" />
        <attr name="streamAttachmentDescriptionTextStyleTheirs">
            <flag name="normal" value="0" />
            <flag name="bold" value="1" />
            <flag name="italic" value="2" />
>>>>>>> 8ce3e559
        </attr>

        <attr name="streamAttachmentDescriptionTextSize" format="dimension|reference"/>
        <attr name="streamAttachmentDescriptionTextColor" format="color"/>
        <attr name="streamAttachmentDescriptionTextFontAssets" format="string"/>
        <attr name="streamAttachmentDescriptionTextFont" format="reference"/>
        <attr name="streamAttachmentDescriptionTextStyle">
            <flag name="normal" value="0"/>
            <flag name="bold" value="1"/>
            <flag name="italic" value="2"/>
        </attr>

        <attr name="streamAttachmentFileSizeTextSize" format="dimension|reference"/>
        <attr name="streamAttachmentFileSizeTextColor" format="color"/>
        <attr name="streamAttachmentFileSizeTextFontAssets" format="string"/>
        <attr name="streamAttachmentFileSizeTextFont" format="reference"/>
        <attr name="streamAttachmentFileSizeTextStyle">
            <flag name="normal" value="0"/>
            <flag name="bold" value="1"/>
            <flag name="italic" value="2"/>
        </attr>

        <attr name="streamThreadEnabled" format="boolean"/>
        <!--Date Separator-->
        <attr name="streamDateSeparatorDateTextSize" format="dimension|reference"/>
        <attr name="streamDateSeparatorDateTextColor" format="color"/>
        <attr name="streamDateSeparatorDateTextFontAssets" format="string"/>
        <attr name="streamDateSeparatorDateTextFont" format="reference"/>
        <attr name="streamDateSeparatorDateTextStyle">
            <flag name="normal" value="0"/>
            <flag name="bold" value="1"/>
            <flag name="italic" value="2"/>
        </attr>
        <attr name="streamDateSeparatorLineWidth" format="dimension|reference"/>
        <attr name="streamDateSeparatorLineColor" format="color"/>
        <attr name="streamDateSeparatorLineDrawable" format="reference"/>

        <attr name="streamUserNameShow" format="boolean"/>
        <attr name="streamMessageDateShow" format="boolean"/>
    </declare-styleable>
    <!--ChannelHeaderView-->
    <declare-styleable name="ChannelHeaderView">
        <!--AvatarGroupView-->
        <attr name="streamChannelHeaderAvatarShow" format="boolean"/>
        <attr name="streamAvatarWidth"/>
        <attr name="streamAvatarHeight"/>
        <attr name="streamAvatarBorderWidth"/>
        <attr name="streamAvatarBorderColor"/>
        <attr name="streamAvatarBackGroundColor"/>
        <attr name="streamAvatarTextSize"/>
        <attr name="streamAvatarTextColor"/>
        <attr name="streamAvatarTextFontAssets"/>
        <attr name="streamAvatarTextFont"/>
        <attr name="streamAvatarTextStyle"/>
        <attr name="streamChannelWithOutNameTitleText"/>
        <attr name="streamChannelHeaderTitleTextSize" format="dimension|reference"/>
        <attr name="streamChannelHeaderTitleTextColor" format="color|reference"/>
        <attr name="streamChannelHeaderTitleTextFont" format="reference"/>
        <attr name="streamChannelHeaderTitleTextFontAssets" format="string"/>
        <attr name="streamChannelHeaderTitleTextStyle">
            <flag name="normal" value="0"/>
            <flag name="bold" value="1"/>
            <flag name="italic" value="2"/>
        </attr>

        <attr name="streamChannelHeaderLastActiveShow" format="boolean"/>
        <attr name="streamChannelHeaderLastActiveTextSize" format="dimension|reference"/>
        <attr name="streamChannelHeaderLastActiveTextColor" format="color|reference"/>
        <attr name="streamChannelHeaderLastActiveTextFontAssets" format="string"/>
        <attr name="streamChannelHeaderLastActiveTextFont" format="reference"/>
        <attr name="streamChannelHeaderLastActiveTextStyle">
            <flag name="normal" value="0"/>
            <flag name="bold" value="1"/>
            <flag name="italic" value="2"/>
        </attr>

        <attr name="streamChannelHeaderBackButtonBackground" format="reference"/>

        <attr name="streamChannelHeaderOfflineText" format="string"/>
        <attr name="streamChannelHeaderBackButtonShow" format="boolean"/>

        <attr name="streamChannelHeaderOptionsButtonBackground" format="reference"/>
        <attr name="streamChannelHeaderOptionsButtonShow" format="boolean"/>
        <attr name="streamChannelHeaderOptionsButtonTextSize" format="dimension|reference"/>
        <attr name="streamChannelHeaderOptionsButtonWidth" format="dimension|reference"/>
        <attr name="streamChannelHeaderOptionsButtonHeight" format="dimension|reference"/>

        <attr name="streamChannelHeaderActiveBadgeShow" format="boolean"/>
    </declare-styleable>
</resources><|MERGE_RESOLUTION|>--- conflicted
+++ resolved
@@ -240,20 +240,12 @@
         <attr name="streamMessageBorderWidthMine" format="dimension|reference"/>
         <attr name="streamMessageBorderWidthTheirs" format="dimension|reference"/>
         <!-- Attachment-->
-<<<<<<< HEAD
-        <attr name="streamAttachmentTitleTextSize" format="dimension|reference"/>
-        <attr name="streamAttachmentTitleTextColor" format="color"/>
-        <attr name="streamAttachmentTitleTextFont" format="reference"/>
-        <attr name="streamAttachmentTitleTextFontAssets" format="string"/>
-        <attr name="streamAttachmentTitleTextStyle">
-            <flag name="normal" value="0"/>
-            <flag name="bold" value="1"/>
-            <flag name="italic" value="2"/>
-=======
         <attr name="streamAttachmentBackgroundColorMine" format="color" />
         <attr name="streamAttachmentBackgroundColorTheirs" format="color" />
         <attr name="streamAttachmentTitleTextSizeMine" format="dimension|reference" />
         <attr name="streamAttachmentTitleTextColorMine" format="color" />
+        <attr name="streamAttachmentTitleTextFont" format="reference"/>
+        <attr name="streamAttachmentTitleTextFontAssets" format="string"/>
         <attr name="streamAttachmentTitleTextStyleMine">
             <flag name="normal" value="0" />
             <flag name="bold" value="1" />
@@ -282,7 +274,6 @@
             <flag name="normal" value="0" />
             <flag name="bold" value="1" />
             <flag name="italic" value="2" />
->>>>>>> 8ce3e559
         </attr>
 
         <attr name="streamAttachmentDescriptionTextSize" format="dimension|reference"/>
