# Deprecations

This document lists deprecated constructs in the SDK, with their expected time ⌛ of further deprecations and removals.

| API / Feature | Deprecated (warning) | Deprecated (error) | Removed | Notes |
| --- | --- | --- | --- | --- |
<<<<<<< HEAD
| `MessageListViewModel.BlockUser` | 2022.08.02 <br/>5.7.0 | 2022.09.06 ⌛ | 2022.10.04 ⌛ | Deprecated in order to make the action more explicit. Use `MessageListViewModel.ShadowBanUser` if you want to retain the same functionality, or `MessageListViewModel.BanUser` if you want to outright ban the user. The difference between banning and shadow banning can be found here: https://getstream.io/blog/feature-announcement-shadow-ban/ |
| `MessageAction.MuteUser` | 2022.08.02 <br/>5.7.0 | 2022.09.06 ⌛ | 2022.10.04 ⌛ | The option to mute users via a message option has been deprecated and will be removed. |
| `MessageListView::setUserUnmuteHandler` | 2022.08.02 <br/>5.7.0 | 2022.09.06 ⌛ | 2022.10.04 ⌛ | The option to unmute the user from `MessageListView` has been deprecated and will be removed. |
| `MessageListView::setUserMuteHandler` | 2022.08.02 <br/>5.7.0 | 2022.09.06 ⌛ | 2022.10.04 ⌛ | The option to mute the user from `MessageListView` has been deprecated and will be removed. |
| `MessageListView.UserUnmuteHandler` | 2022.08.02 <br/>5.7.0 | 2022.09.06 ⌛ | 2022.10.04 ⌛ | The option to unmute the user from `MessageListView` has been deprecated and will be removed. `UserUnmuteHandler` will be removed with it too. |
| `MessageListView.UserMuteHandler` | 2022.08.02 <br/>5.7.0 | 2022.09.06 ⌛ | 2022.10.04 ⌛ | The option to mute the user from `MessageListView` has been deprecated and will be removed. `UserMuteHandler` will be removed with it too. |
| `MessageListView::setMuteUserEnabled` | 2022.08.02 <br/>5.7.0 | 2022.09.06 ⌛ | 2022.10.04 ⌛ | The option to mute the user from `MessageListView` has been deprecated and will be removed. |
| `MessageListView.UserBlockHandler` | 2022.08.02 <br/>5.7.0 | 2022.09.06 ⌛ | 2022.10.04 ⌛ | The option to block the user from `MessageListView` has been deprecated and will be removed. `UserBlockHandler` will be removed with it too. |
| `MessageListView::setBlockUserEnabled` | 2022.08.02 <br/>5.7.0 | 2022.09.06 ⌛ | 2022.10.04 ⌛ | The option to block the user from `MessageListView` has been deprecated and will be removed. |
| `MessageListView` attributes | 2022.08.02 <br/>5.7.0 | 2022.09.06 ⌛ | 2022.10.04 ⌛ | The attributes `streamUiMuteOptionIcon`, `streamUiUnmuteOptionIcon`, `streamUiMuteUserEnabled`, `streamUiBlockOptionIcon` and `streamUiBlockUserEnabled` have been deprecated and will be removed. The options to block and mute users will no longer be contained inside `MessageListView` |
| `MessageListViewStyle` constructor containing params: `muteIcon`, `unmuteIcon`, `muteEnabled`, `blockIcon` and `blockEnabled`  | 2022.08.02 <br/>5.7.0 | 2022.09.06 ⌛ | 2022.10.04 ⌛ | This constructor has been deprecated. Use the constructor that does not contain these parameters. |
| `RowScope.DefaultComposerInputContent` | 2022.08.02 <br/>5.6.0 | 2022.09.06 ⌛ | 2022.10.04 ⌛ | Use `MessageInput` instead. |
| `LegacyDateFormatter` | 2022.07.25<br/>5.6.2 | 2022.08.01 ⌛ | 2022.08.08 ⌛ | The class is unused and will be removed. |
| `PorterImageView` | 2022.07.25<br/>5.6.2 | 2022.08.01 ⌛ | 2022.08.08 ⌛ | The class is unused and will be removed. |
| `PorterShapeImageView` | 2022.07.25<br/>5.6.2 | 2022.08.01 ⌛ | 2022.08.08 ⌛ | The class is unused and will be removed. |
| `ChatClient::disconnect` | 2022.07.19 <br/>5.6.0 | 2022.08.19 ⌛ | 2022.09.19 ⌛ | Use `ChatClient.disconnect(Boolean)` instead. |
| `ChatLogger` | 2022.07.19<br/>5.6.0 | 2022.08.13 ⌛ | 2022.09.13 ⌛ | Use `StreamLog` instead.|
| `ChatLogger.Config` | 2022.07.19<br/>5.6.0 | 2022.08.13 ⌛ | 2022.09.13 ⌛ | Use `ChatLoggerConfig` instead.|
| `ChatLogger::get` | 2022.07.19<br/>5.6.0 | 2022.08.13 ⌛ | 2022.09.13 ⌛ | Use `StreamLog::getLogger` instead.|
| `BaseChatModule::logger` | 2022.07.19<br/>5.6.0 | 2022.08.13 ⌛ | 2022.09.13 ⌛ | Use `StreamLog` instead.|
| `GlobalState::setUser` | 2022.07.19<br/>5.6.0 | 2022.08.06 ⌛ | 2022.09.06 ⌛ | Use `ClientMutableState:setUser` instead.|
| `GlobalState::isInitialized` | 2022.07.19<br/>5.6.0 | 2022.08.06 ⌛ | 2022.09.06 ⌛ | Use `ClientState:isInitialized` instead.|
| `GlobalState::isConnecting` | 2022.07.19<br/>5.6.0 | 2022.08.06 ⌛ | 2022.09.06 ⌛ | Use `ClientState:isConnecting` instead.|
| `GlobalState::isOffline` | 2022.07.19<br/>5.6.0 | 2022.08.06 ⌛ | 2022.09.06 ⌛ | Use `ClientState:isOffline` instead.|
| `GlobalState::isOnline` | 2022.07.19<br/>5.6.0 | 2022.08.06 ⌛ | 2022.09.06 ⌛ | Use `ClientState:isOnline` instead.|
| `GlobalState::connectionState` | 2022.07.19<br/>5.6.0 | 2022.08.06 ⌛ | 2022.09.06 ⌛ | Use `ClientState:connectionState` instead.|
| `GlobalState::initialized` | 2022.07.19<br/>5.6.0 | 2022.08.06 ⌛ | 2022.09.06 ⌛ | Use `ClientState:initialized` instead.|
| `GlobalState::user` | 2022.07.19<br/>5.6.0 | 2022.08.06 ⌛ | 2022.09.06 ⌛ | Use `ClientState::user` instead.|
| `GlobalState::errorEvents` | 2022.07.19<br/>5.6.0 | 2022.08.06 ⌛ | 2022.09.06 ⌛ | This method is no longer used.|
| `GlobalState::typingUpdates` | 2022.07.04 <br/>5.5.0 | 2022.07.19<br/>5.6.0 | 2022.08.01 ⌛ | Use `GlobalState::typingChannels` instead. |
| `MessageListView.setUserBlockHandler` | 2022.07.04 <br/>5.5.0 | 2022.07.19<br/>5.6.0 | 2022.08.01 ⌛ | The block action has been removed. Use `MessageOptionItemsFactory.setMessageOptionItemsFactory()` in conjunction with `MessageOptionItemsFactory.setCustomActionHandler()` to add support for custom block action. |
=======
| `DefaultTypingUpdatesBuffer` | 2022.08.02 <br/>5.7.0 | 2022.08.16 ⌛ | 2022.08.30 ⌛ | This implementation of `TypingUpdatesBuffer` has been deprecated and will be removed. Should you wish to user your own typing updates buffer, you should create a custom implementation of `TypingUpdatesBuffer`. |
>>>>>>> e6ede05e
| `ChannelListView.showLoadingMore()` | 2022.08.02 <br/>5.7.0 | 2022.09.06 ⌛ | 2022.10.04 ⌛ | Insert the loading item before passing the list to the adapter. |
| `ChannelListView.hideLoadingMore()` | 2022.08.02 <br/>5.7.0 | 2022.09.06 ⌛ | 2022.10.04 ⌛ | Insert the loading item before passing the list to the adapter. |
| `RowScope.DefaultComposerInputContent` | 2022.08.02<br/>5.7.0 | 2022.09.06 ⌛ | 2022.10.04 ⌛ | Use `MessageInput` instead. |
| `LegacyDateFormatter` | 2022.08.02<br/>5.7.0 | 2022.08.16 ⌛ | 2022.08.30 ⌛ | The class is unused and will be removed. |
| `PorterImageView` | 2022.08.02<br/>5.7.0 | 2022.08.16 ⌛ | 2022.08.30 ⌛ | The class is unused and will be removed. |
| `PorterShapeImageView` | 2022.08.02<br/>5.7.0 | 2022.08.16 ⌛ | 2022.08.30 ⌛ | The class is unused and will be removed. |
| `ChatClient::disconnect` | 2022.07.19<br/>5.6.0 | 2022.08.16 ⌛ | 2022.09.19 ⌛ | Use `ChatClient.disconnect(Boolean)` instead. |
| `ChatLogger` | 2022.07.19<br/>5.6.0 | 2022.08.16 ⌛ | 2022.09.13 ⌛ | Use `StreamLog` instead.|
| `ChatLogger.Config` | 2022.07.19<br/>5.6.0 | 2022.08.16 ⌛ | 2022.09.13 ⌛ | Use `ChatLoggerConfig` instead.|
| `ChatLogger::get` | 2022.07.19<br/>5.6.0 | 2022.08.16 ⌛ | 2022.09.13 ⌛ | Use `StreamLog::getLogger` instead.|
| `BaseChatModule::logger` | 2022.07.19<br/>5.6.0 | 2022.08.16 ⌛ | 2022.09.13 ⌛ | Use `StreamLog` instead.|
| `GlobalState::isInitialized` | 2022.07.19<br/>5.6.0 | 2022.08.02<br/>5.7.0| 2022.09.06 ⌛ | Use `ClientState:isInitialized` instead.|
| `GlobalState::isConnecting` | 2022.07.19<br/>5.6.0 | 2022.08.02<br/>5.7.0 | 2022.09.06 ⌛ | Use `ClientState:isConnecting` instead.|
| `GlobalState::isOffline` | 2022.07.19<br/>5.6.0 | 2022.08.02<br/>5.7.0 | 2022.09.06 ⌛ | Use `ClientState:isOffline` instead.|
| `GlobalState::isOnline` | 2022.07.19<br/>5.6.0 | 2022.08.02<br/>5.7.0 | 2022.09.06 ⌛ | Use `ClientState:isOnline` instead.|
| `GlobalState::connectionState` | 2022.07.19<br/>5.6.0 | 2022.08.02<br/>5.7.0 | 2022.09.06 ⌛ | Use `ClientState:connectionState` instead.|
| `GlobalState::initialized` | 2022.07.19<br/>5.6.0 | 2022.08.02<br/>5.7.0 | 2022.09.06 ⌛ | Use `ClientState:initialized` instead.|
| `GlobalState::user` | 2022.07.19<br/>5.6.0 | 2022.08.02<br/>5.7.0 | 2022.09.06 ⌛ | Use `ClientState::user` instead.|
| `GlobalState::errorEvents` | 2022.07.19<br/>5.6.0 | 2022.08.02<br/>5.7.0 | 2022.09.06 ⌛ | This method is no longer used.|
| `GlobalState::typingUpdates` | 2022.07.04 <br/>5.5.0 | 2022.07.19<br/>5.6.0 | 2022.08.02<br/>5.7.0 | Use `GlobalState::typingChannels` instead. |
| `MessageListView.setUserBlockHandler` | 2022.07.04 <br/>5.5.0 | 2022.07.19<br/>5.6.0 | 2022.08.02<br/>5.7.0 | The block action has been removed. Use `MessageOptionItemsFactory.setMessageOptionItemsFactory()` in conjunction with `MessageOptionItemsFactory.setCustomActionHandler()` to add support for custom block action. |
| `QuerySort` | 2022.06.22 <br/>5.4.0 | 2022.07.19<br/>5.6.0 | 2022.08.15 ⌛ | Use QuerySortByReflection. |
| `ChatClient.loadMessageById` | 2022.06.22 <br/>5.4.0 | 2022.07.19<br/>5.6.0 | 2022.08.16 ⌛ | Use the version without offsets, as it uses less requests to backend. |
| `MessageInputView.setTypingListener` | 2022.06.22 <br/>5.4.0 | 2022.07.19<br/>5.6.0 | 2022.08.16 ⌛ | Use `MessageInputView.setTypingUpdatesBuffer` to set a typing buffer instead. |
| `MessageInputView.TypingListener` | 2022.06.22 <br/>5.4.0 | 2022.07.19<br/>5.6.0 | 2022.08.16 ⌛ | Use your own implementation of `TypingUpdatesBuffer` or Stream's own `DefaultTypingUpdatesBuffer` instead. |
| `InputField` | 2022.06.22 <br/>5.4.0 | 2022.07.19<br/>5.6.0 | 2022.08.15 ⌛ | Use the new implementation of `InputField`. |
| `Member.isOwnerOrAdmin` | 2022.05.24<br/>5.3.0 | 2022.06.22 <br/>5.4.0 | 2022.07.04 <br/>5.5.0 | Use Channel::ownCapabilities to determine user permissions. |
| `List<Member?>.isCurrentUserOwnerOrAdmin` | 2022.05.24<br/>5.3.0 | 2022.06.22 <br/>5.4.0 | 2022.07.04 <br/>5.5.0 | Use Channel::ownCapabilities to determine user permissions. |
| `QuotedMessage` | 2022.05.24<br/>5.3.0 | 2022.06.22 <br/>5.4.0 | 2022.07.04 <br/>5.5.0 | Use new implementation of `QuotedText`. |
| `MessageText` | 2022.05.24<br/>5.3.0 | 2022.06.22 <br/>5.4.0 | 2022.07.04 <br/>5.5.0 | Use the new implementation of `MessageText`. |
| `DeletedMessageListItemPredicate` | 2022.05.03<br/>5.1.0 | 2022.05.24<br/>5.3.0 | 2022.06.22 <br/>5.4.0 | Use `DeletedMessageVisibility` in conjunction with `MessageListViewModel.setDeletedMessagesVisibility` instead. |
| `MessageListView.setDeletedMessageListItemPredicate` | 2022.05.03<br/>5.1.0 | 2022.05.24<br/>5.3.0 | 2022.06.22 <br/>5.4.0 | Use `MessageListViewModel.setDeletedMessagesVisibility` instead. |
| `Member.role` | 2022.01.11<br/>4.26.0 | 2022.03.23<br/>5.0.0 | 2022.07.19<br/>5.6.0 | Use `Member.channelRole`in conjunction with `Member.user.role` and `Channel.createdBy` instead. |
| `ChannelController` | 2022.03.23<br/>5.0.0 | 2022.03.23<br/>5.0.0 | 2022.03.23<br/>5.0.0 | Use `ChannelState` instead |
| `QueryChannelsController` | 2022.03.23<br/>5.0.0 | 2022.03.23<br/>5.0.0 | 2022.03.23<br/>5.0.0 | Use `QueryChannelsState` instead |
| `ChatDomain` | 2022.03.23<br/>5.0.0 | 2022.03.23<br/>5.0.0 | 2022.03.23<br/>5.0.0 | Use `OfflinePlugin` instead |
| `ChatUI.markdown` | 2022.01.11<br/>4.26.0 | 2022.02.08<br/>4.28.0 | 2022.03.23<br/>5.0.0 | Use `ChatUI.messageTextTransformer` instead. |
| `ChatMarkdown` | 2022.01.11<br/>4.26.0 | 2022.02.08<br/>4.28.0 | 2022.03.23<br/>5.0.0 | `ChatMarkdown` is deprecated in favour of `ChatMessageTextTransformer`. Use `MarkdownTextTransformer` from module `stream-chat-android-markdown-transformer` instead. If you want to use your own markdown implementation, you need to implement `ChatMessageTextTransformer`. |
| `ChatDomain#showChannel` | 2021.12.21<br/>4.25.0 | 2022.01.25<br/>4.27.0 | 2022.03.23<br/>5.0.0 | Use `ChatClient#showChannel` instead |
| `ChatDomain#loadOlderMessages` | 2021.12.21<br/>4.25.0 | 2022.01.25<br/>4.27.0  | 2022.03.23<br/>5.0.0 | Use `ChatClient#loadOlderMessages` instead |
| `ChatDomain#stopTyping` | 2021.11.29<br/>4.24.0 | 2022.01.11<br/>4.26.0 | 2022.02.08<br/>4.28.0 | Use `ChatClient#stopTyping` instead |
| `ChatDomain#keystroke` | 2021.11.29<br/>4.24.0 | 2022.01.11<br/>4.26.0 |  2022.02.08<br/>4.28.0 | Use `ChatClient#keystroke` instead |
| `QueryChannelsController#mutedChannelIds` | 2021.11.23<br/>4.23.0 | 2021.12.09<br/>4.24.0 | 2022.01.11<br/>4.26.0 | Use ChatDomain.mutedChannels instead |
| `ChatDomain#downloadAttachment` | 2021.11.23<br/>4.23.0 | 2022.01.11<br/>4.26.0 | 2022.02.08<br/>4.28.0 | Use `ChatClient#downloadAttachment` instead |
| `ChatDomain#setMessageForReply` | 2021.11.23<br/>4.23.0 | 2022.01.11<br/>4.26.0 | 2022.02.08<br/>4.28.0 | Use `ChatClient#setMessageForReply` instead |
| `ChatDomain#replayEventsForActiveChannels` | 2021.11.24<br/>4.23.0 | 2022.01.11<br/>4.26.0 | 2022.02.08<br/>4.28.0 | Use `ChatClient#replayEventsForActiveChannels` instead |
| `ChatDomain#online` | 2021.10.26<br/>4.21.0 | 2021.11.24<br/>4.23.0 | 2022.01.11<br/>4.26.0 | Use ChatDomain#connectionState instead |
| `QueryChannelsController#newChannelEventFilter` | 2021.10.12<br/>4.20.0 | 2021.11.08<br/>4.22 | 2021.11.08<br/>4.22 | Use QueryChannelsController::chatEventHandler instead |
| `QueryChannelsController#checkFilterOnChannelUpdatedEvent` | 2021.10.12<br/>4.20.0 | 2021.11.08<br/>4.22 | 2021.11.08<br/>4.22 | Use QueryChannelsController::chatEventHandler instead |
| `ChatUI#uiMode` <br/>*ui-components* | 2021.10.12<br/>4.20.0 | 2021.11.10<br/>4.22.0 | 2021.12.09<br/>4.24.0 | This behavior is not supported anymore. Our SDK already use Day/Night themes that follow the standard process Android provide to support them. If you want to force your app to use Dark/Light mode, you need tu use `AppCompatDelegate.setDefaultNightMode(AppCompatDelegate.MODE_NIGHT_NO|AppCompatDelegate.MODE_NIGHT_YES)` |
| `ProgressCallback#onProgress(Long)` <br/>*client* | 2021.09.28<br/> | 2021.11.10<br/>4.22.0 | 2021.12.09<br/>4.24.0 | This function is not used anymore. Use `ProgressCallback#onProgress(Long, Long)` |
| `ChatNotificationHandler` <br/>*client* | 2021.10.12<br/>4.20.0 | 2021.11.10<br/>4.22.0 | 2021.12.09<br/>4.24.0 | If you want to continue using our implementation, you can use our `NotificationHandlerFactory` to create the default implementation we provide. If you need a more customized implementation, you need to implement `NotificationHandler` interface |
| `NotificationConfig` attributes <br/>*client* | 2021.10.12<br/>4.20.0 | 2021.10.12<br/>4.20.0 | 2021.11.10<br/>4.22.0 | Attributes to customize notifications are not used anymore. You need to override those Strings/Drawable into resources of your app |
| `ChatClient#cdnUrl`  <br/>*client* | 2021.10.12<br/>4.20.0 | 2021.10.12<br/>4.20.0 | 2021.11.10<br/>4.22.0 | Use `ChatClient.fileUploader()` to add custom file uploading logic instead  |
| `ChatClient#cdnTimeout` and `ChatClient#baseTimeout` <br/>*client* | 2021.10.12<br/>4.20.0 | 2021.11.10<br/>4.22.0 | 2021.12.09<br/>4.24.0 | Use `ChatClient.okHttpClient()` to set the timeouts instead |
| `DeviceRegisteredListener` <br/>*client* | 2021.09.28<br/>4.19.0 | 2021.09.28<br/>4.19.0 | 2021.10.12<br/>4.20.0 | This class is not used anymore |
| `ViewReactionsViewStyle#bubbleBorderColor` <br/>*client* | 2021.09.28<br/>4.19.0 | 2021.10.12<br/>4.20.0 | 2021.11.10<br/>4.22.0 | Use bubbleBorderColorMine instead  |
| `NotificationConfig` attributes <br/>*client* | 2021.09.28<br/>4.19.0 | 2021.09.28<br/>4.19.0 | 2021.10.12<br/>4.20.0 | Some attributes are not needed anymore |
| `NotificationLoadDataListener` <br/>*client* | 2021.09.28<br/>4.19.0 | 2021.09.28<br/>4.19.0 | 2021.10.12<br/>4.20.0 | This class is not used anymore, you will be asked to build your notification |
| `ChatClient#searchMessages` <br/>*client* | 2021.09.15<br/>4.18.0 | 2021.10.12<br/>4.20.0 | 2021.11.10<br/>4.22.0 | Use the `ChatClient#searchMessages` method with unwrapped parameters instead |
| `ChatDomain#createDistinctChannel` <br/>*offline* | 2021.09.15<br/>4.18.0 | 2021.10.12<br/>4.20.0 | 2021.11.10<br/>4.22.0 | Use ChatClient::createChannel directly |
| `ChatDomain#removeMembers` <br/>*offline* | 2021.09.15<br/>4.18.0 | 2021.10.12<br/>4.20.0 | 2021.11.10<br/>4.22.0 | Use ChatClient::removeMembers directly |
| `User#name` extension<br/>*client* | 2021.09.15<br/>4.18.0 | 2021.09.15<br/>4.18.0 | 2021.10.12<br/>4.20.0  | Use class member instead |
| `User#image` extension<br/>*client* | 2021.09.15<br/>4.18.0 | 2021.09.15<br/>4.18.0 | 2021.10.12<br/>4.20.0  | Use class member instead |
| `Channel#name` extension<br/>*client* | 2021.09.15<br/>4.18.0 | 2021.09.15<br/>4.18.0 | 2021.10.12<br/>4.20.0  | Use class member instead |
| `Channel#image` extension<br/>*client* | 2021.09.15<br/>4.18.0 | 2021.09.15<br/>4.18.0 | 2021.10.12<br/>4.20.0  | Use class member instead |
| `ChatClient#getMessagesWithAttachments`<br/>*client* | 2021.08.24<br/>4.17.0 | 2021.09.15<br/>4.18.0 | 2021.10.12<br/>4.20.0 | Use getMessagesWithAttachments function with types list instead |
| `ChannelClient#getMessagesWithAttachments`<br/>*client* | 2021.08.24<br/>4.17.0 | 2021.09.15<br/>4.18.0 | 2021.10.12<br/>4.20.0 | Use getMessagesWithAttachments function with types list instead |
| `created_at`, `updated_at`, `isTypingEvents`, `isReadEvents`, `isConnectEvents`, `isSearch`, `isMutes` in Config class are all deprecated. <br/>*ui-components* | 2021.07.13<br/>4.14.0 | 2021.08.25<br/>4.17.0 | 2021.08.25<br/>4.17.0 | Use `createdAt`, `updatedAt`, `typingEventsEnabled`, `readEventsEnabled`, `connectEventsEnabled`, `searchEnabled` and `mutesEnabled` instead |
| `MessageListViewModel#currentUser` <br/>*ui-components* | 2021.07.13<br/>4.14.0 | 2021.08.24<br/>4.17.0 | 2021.08.24<br/>4.17.0 | Use `MessageListViewModel#user.value` instead |
| `ChatClient.Builder#logLevel(String)`<br/>*client* | 2021.07.01 | 2021.07.13<br/>4.14.0 | 2021.08.24<br/>4.17.0 | Use `ChatClient.Builder#logLevel(ChatLogLevel)` instead |
| `ChatDomain#sendMessage(message: Message, attachmentTransformer: ((at: Attachment, file: File) -> Attachment)?,)` <br/>*offline* | 2021.06.14 | 2021.07.13<br/>4.14.0 | 2021.08.24<br/>4.17.0 | Use `ChatDomain#sendMessage(message: Message)` instead |
| Multiple `MessageListView` tint related attributes<br/>*ui-components* | 2021.06.10 | 2021.07.13<br/>4.14.0 | 2021.08.24<br/>4.17.0 | Override drawables instead |
| Multiple `MessageInputView` tint related attributes<br/>*ui-components* | 2021.06.10 | 2021.07.13<br/>4.14.0 | 2021.08.24<br/>4.17.0 | Override drawables instead |
| `ChannelListHeaderView.streamUiActionButtonTint` attribute<br/>*ui-components* | 2021.06.10 | 2021.07.13<br/>4.14.0 | 2021.08.24<br/>4.17.0 | Override drawable instead |
| `ChannelListView.streamUiMutedChannelIconTint` attribute<br/>*ui-components* | 2021.06.10 | 2021.07.13<br/>4.14.0 | 2021.08.24<br/>4.17.0 | Override drawable instead |
| Multiple `AttachmentOptionsView` tint related attributes<br/>*ui-components* | 2021.06.10 | 2021.07.13<br/>4.14.0 | 2021.08.24<br/>4.17.0 | Override drawables instead |
| `MessageListViewStyle#warningActionsTintColor`<br/>*ui-components* | 2021.06.10 | 2021.07.13<br/>4.14.0 | 2021.08.24<br/>4.17.0 | Override drawable instead |
| `MessageListViewStyle#iconsTint`<br/>*ui-components* | 2021.06.10 | 2021.07.13<br/>4.14.0 | 2021.08.24<br/>4.17.0 | Override drawables instead |
| `AttachmentSelectionDialogStyle#pictureAttachmentIconTint`<br/>*ui-components* | 2021.06.10 | 2021.07.13<br/>4.14.0 | 2021.08.24<br/>4.17.0 | Use the `AttachmentDialogStyle#pictureAttachmentIcon` instead |
| `AttachmentSelectionDialogStyle#fileAttachmentIconTint`<br/>*ui-components* | 2021.06.10 | 2021.07.13<br/>4.14.0 | 2021.08.24<br/>4.17.0 | Use the `AttachmentDialogStyle#fileAttachmentIcon` instead |
| `AttachmentSelectionDialogStyle#cameraAttachmentIconTint`<br/>*ui-components* | 2021.06.10 | 2021.07.13<br/>4.14.0 | 2021.08.24<br/>4.17.0 | Use the `AttachmentDialogStyle#cameraAttachmentIcon` instead |
| `ChannelListViewStyle#mutedChannelIconTint`<br/>*ui-components* | 2021.06.10 | 2021.07.13<br/>4.14.0 | 2021.08.24<br/>4.17.0 | Use the `ChannelListViewStyle#mutedChannelIcon` instead |
| `AvatarView.OnlineIndicatorPosition.TOP`<br/>*ui-components* | 2021.06.01 | 2021.07.13<br/>4.14.0 | 2021.08.24<br/>4.17.0 | Use the `OnlineIndicatorPosition.TOP_RIGHT` constant instead |
| `AvatarView.OnlineIndicatorPosition.BOTTOM`<br/>*ui-components* | 2021.06.01 | 2021.07.13<br/>4.14.0 | 2021.08.24<br/>4.17.0 | Use the `OnlineIndicatorPosition.BOTTOM_RIGHT` constant instead |
| `SocketListener::onDisconnected` <br/>*client* | 2021.05.17 | 2021.06.23<br/>4.12.1  | 2021.07.13<br/>4.14.0 | Use method with DisconnectCause instead of it |
| `ChatClient#onMessageReceived`<br/>*client* | 2021.05.14<br/>4.11.0 | 2021.06.23<br/>4.12.1  | 2021.07.13<br/>4.14.0 | Use the `ChatClient.handleRemoteMessage` method instead |
| `ChatClient#onNewTokenReceived`<br/>*client* | 2021.05.14<br/>4.11.0 | 2021.06.23<br/>4.12.1  | 2021.07.13<br/>4.14.0 | Use the `ChatClient.setFirebaseToken` method instead |
| `ChatNotificationHandler#getSmallIcon`<br/>*client* | 2021.05.14<br/>4.11.0 | 2021.06.23<br/>4.12.1  | 2021.07.13<br/>4.14.0 | Use the `NotificationsConfig.smallIcon` instead |
| `ChatNotificationHandler#getFirebaseMessageIdKey`<br/>*client* | 2021.05.14<br/>4.11.0 | 2021.06.23<br/>4.12.1  | 2021.07.13<br/>4.14.0 | Use the `NotificationsConfig.firebaseMessageIdKey` instead |
| `ChatNotificationHandler#getFirebaseChannelIdKey`<br/>*client* | 2021.05.14<br/>4.11.0 | 2021.06.23<br/>4.12.1  | 2021.07.13<br/>4.14.0 | Use the `NotificationsConfig.firebaseChannelIdKey` instead |
| `ChatNotificationHandler#getFirebaseChannelTypeKey`<br/>*client* | 2021.05.14<br/>4.11.0 | 2021.06.23<br/>4.12.1  | 2021.07.13<br/>4.14.0 | Use the `NotificationsConfig.firebaseChannelTypeKey` instead |
| Old serialization implementation<br/>*client* | 2021.05.10<br/>4.10.0 | 2021.06.30<br/>4.13.0 | 2021.09.15<br/>4.18.0 | See the [4.10.0 release notes](https://github.com/GetStream/stream-chat-android/releases/tag/4.10.0) for details |
| `io.getstream.chat.android.livedata.ChannelData` <br/>*offline* | 2021.05.07 | 2021.06.23<br/>4.12.1 | 2021.07.13<br/>4.14.0 | Use `io.getstream.chat.android.offline.channel.ChannelData` instead |
| `ChannelController#channelData` <br/>*offline* | 2021.05.07 | 2021.06.23<br/>4.12.1 | 2021.07.13<br/>4.14.0 | Use `ChannelController::offlineChannelData` instead|
| `MessageInputViewModel#editMessage` <br/>*ui-common* | 2021.05.05 | 2021.06.23<br/>4.12.1 | 2021.07.13<br/>4.14.0 | Use `MessageInputViewModel::messageToEdit` and `MessageInputViewModel::postMessageToEdit` |
| `ChatDomain#currentUser` <br/>*offline* | 2021.04.30 | 2021.07.13<br/>4.14.0 | 2021.08.24<br/>4.17.0 | Subscribe to `ChatDomain::user` and handle nullable state |
| `MessageInputView#setSuggestionListView` <br/>*ui-components* | 2021.04.13 | 2021.04.27<br/>4.10.0 | 2021.06.23<br/>4.12.1 | Setting external SuggestionListView is no longer necessary |
| `ChatDomain.usecases` <br/>*offline* | 2021.04.06 | 2021.05.06<br/>4.10.0 | 2021.06.23<br/>4.12.1 | Replace this property call by obtaining a specific use case directly from ChatDomain |
| `MessageInputView#setMembers` <br/>*ui-components* | 2021.04.07 | 2021.04.21<br/>4.9.0 | 2021.05.05<br>4.10.0 | Use MessageInputView::setUserLookupHandler instead of manually passing the list of users |
| `ChannelListView's empty state methods` <br/>*ui-components* | 2021.04.05 | 2021.04.21<br/>4.9.0 | 2021.05.05<br/>4.10.0 | These methods no longer need to be called directly, `setChannel` handles empty state changes automatically |
| `MessageListItemStyle#messageTextColorTheirs` <br/>*ui-components* | 2021.03.25 | 2021.04.21<br/>4.9.0 | 2021.06.23<br/>4.12.1 | Use MessageListItemStyle::textStyleTheirs::colorOrNull() instead |
| `MessageListItemStyle#messageTextColorMine` <br/>*ui-components* | 2021.03.25 | 2021.04.21<br/>4.9.0 | 2021.06.23<br/>4.12.1 | Use MessageListItemStyle::textStyleMine::colorOrNull() instead |
| `com.getstream.sdk.chat.ChatUI`<br/>*ui-components* | 2021.03.19<br/>4.8.0 | 2021.04.21<br/>4.9.0 | 2021.06.23<br/>4.12.1 | Use the new ChatUI implementation `io.getstream.chat.android.ui.ChatUI`|
| `GetTotalUnreadCount#invoke`<br/> | 2021.03.17<br/>4.7.2  | 2021.04.21<br/>4.9.0 | 2021.06.23<br/>4.12.1 | Use ChatDomain::totalUnreadCount instead |
| `GetUnreadChannelCount#invoke`<br/> | 2021.03.17<br/>4.7.2  | 2021.04.21<br/>4.9.0 | 2021.06.23<br/>4.12.1 | Use ChatDomain::channelUnreadCount instead |
| `ChatClient#unMuteChannel`<br/>*client* | 2021.03.15<br/>4.7.1 | 2021.04.21<br/>4.9.0 | 2021.06.23<br/>4.12.1 | Use the `unmuteChannel` method instead |
| `ChatClient#unBanUser`<br/>*client* | 2021.03.15<br/>4.7.1 | 2021.04.21<br/>4.9.0 | 2021.06.23<br/>4.12.1 | Use the `unbanUser` method instead |
| `ChannelClient#unBanUser`<br/>*client* | 2021.03.15<br/>4.7.1 | 2021.04.21<br/>4.9.0 | 2021.06.23<br/>4.12.1 | Use the `unbanUser` method instead |
| `ChannelController#unBanUser`<br/>*client* | 2021.03.15<br/>4.7.1 | 2021.04.21<br/>4.9.0 | 2021.04.21<br/>4.9.0 | Use the `unbanUser` method instead |
| `ChatDomain.Builder` constructors with user params | 2021.02.26<br/>4.7.0 | 2021.06.23<br/>4.12.1 | 2021.08.24<br/>4.17.0 | Use `ChatDomain.Builder(context, chatClient)` instead |
| `ChatDomain#disconnect` | 2021.02.25<br/>4.7.0 | 2021.06.23<br/>4.12.1 | 2021.08.24<br/>4.17.0 | Use just `ChatClient#disconnect` instead |
| `setUser` (and similar) methods<br/>*client* | 2021.02.03<br/>4.5.3 | 2021.05.03<br/>4.10.0 | 2021.08.24<br/>4.17.0 | Replaced by `connectUser` style methods that return `Call` objects, see the updated documentation for [Initialization & Users](https://getstream.io/chat/docs/android/init_and_users/?language=kotlin)) |
| `MessageListViewModel.Event.AttachmentDownload`<br/>*ui-common* | 2021.01.29<br/>4.5.2 | 2021.02.29<br/>4.7.0 | 2021.03.29<br/>4.8.0 | Use `DownloadAttachment` instead |
| `subscribe` methods with Kotlin function parameters<br/>*client* | 2021.01.27<br/>4.5.2 | 2021.03.27<br/>4.8.0 | 2021.06.23<br/>4.12.1 | Use methods with `ChatEventListener` parameters instead (only affects Java clients) |
| `ChatUI(client, domain, context)`<br/>*ui-common* | 2020.11.09<br/>4.4.2 | 2021.02.22<br/>4.6.0 | 2021.03.22<br/>4.8.0 | Use ctor with just Context param instead |
| `User#unreadCount`<br/>*client* | 2020.11.05<br/>4.4.2 | 2021.02.22<br/>4.6.0 | 2021.03.22<br/>4.8.0 | Use `totalUnreadCount` instead |
| `ChannelController`<br/>*client* | 2020.11.04<br/>4.4.1 | 2021.02.22<br/>4.6.0 | 2021.04.21<br/>4.9.0 | Renamed due to conflicting name with a type in the offline library, use `ChannelClient` instead |
| `Chat` interface<br/>*ui-common* | 2020.10.27<br/>4.4.1 | 2021.02.22<br/>4.6.0 | 2021.04.21<br/>4.9.0 | Use `ChatUI` instead |
| `MessageListView#setViewHolderFactory`<br/>*ui (old)* | 2020.10.15<br/>4.3.1 | 2021.02.22<br/>4.6.0 | 2021.04.21<br/>4.9.0 | Use the more explicit `setMessageViewHolderFactory` method instead |
| `SendMessageWithAttachments` use case <br/>*offline* | 2020.09.30<br/>4.3.0 | 2021.02.22<br/>4.6.0 | 2021.04.21<br/>4.9.0 | - |
| `ChatObservable` based event APIs (`events()`)<br/>*client* | 2020.09.18 | 2021.02.22<br/>4.6.0 | 2021.04.21<br/>4.9.0 | Replace with direct `subscribe` calls on `ChatClient` and `ChannelClient`, see [migration guide](https://github.com/GetStream/stream-chat-android/wiki/Migration-guide:-ChatObserver-and-events()-APIs) |
| `ChatClient#flag(userId)`<br/>*client* | 2020.07.28 | 2021.02.22<br/>4.6.0 | 2021.03.22<br/>4.8.0 | Use the more explicit `flagUser` method instead |
| `ChatDomain.Builder#notificationConfig`<br/>*offline* | - | 2020.12.14<br/>4.4.7 | 2021.03.14<br/>4.8.0 | Configure this on `ChatClient.Builder` instead |
| `Call#enqueue((Result<T>) -> Unit)`<br/>*core* | - | 2020.12.09<br/>4.4.7 | 2021.03.09<br/>4.8.0 | Use `enqueue(Callback<T>)` instead (only affects Java clients) |
| `Pagination#get`<br/>*client* | - | 2020.10.12<br/>4.3.0 | 2021.02.22<br/>4.6.0 | Use `toString` instead |
| `MessageListItemAdapter#replaceEntities`<br/>*ui (old)* | - | 2020.10.05<br/>4.3.0 | 2021.02.22<br/>4.6.0 | Use `submitList` instead |<|MERGE_RESOLUTION|>--- conflicted
+++ resolved
@@ -4,7 +4,6 @@
 
 | API / Feature | Deprecated (warning) | Deprecated (error) | Removed | Notes |
 | --- | --- | --- | --- | --- |
-<<<<<<< HEAD
 | `MessageListViewModel.BlockUser` | 2022.08.02 <br/>5.7.0 | 2022.09.06 ⌛ | 2022.10.04 ⌛ | Deprecated in order to make the action more explicit. Use `MessageListViewModel.ShadowBanUser` if you want to retain the same functionality, or `MessageListViewModel.BanUser` if you want to outright ban the user. The difference between banning and shadow banning can be found here: https://getstream.io/blog/feature-announcement-shadow-ban/ |
 | `MessageAction.MuteUser` | 2022.08.02 <br/>5.7.0 | 2022.09.06 ⌛ | 2022.10.04 ⌛ | The option to mute users via a message option has been deprecated and will be removed. |
 | `MessageListView::setUserUnmuteHandler` | 2022.08.02 <br/>5.7.0 | 2022.09.06 ⌛ | 2022.10.04 ⌛ | The option to unmute the user from `MessageListView` has been deprecated and will be removed. |
@@ -36,9 +35,7 @@
 | `GlobalState::errorEvents` | 2022.07.19<br/>5.6.0 | 2022.08.06 ⌛ | 2022.09.06 ⌛ | This method is no longer used.|
 | `GlobalState::typingUpdates` | 2022.07.04 <br/>5.5.0 | 2022.07.19<br/>5.6.0 | 2022.08.01 ⌛ | Use `GlobalState::typingChannels` instead. |
 | `MessageListView.setUserBlockHandler` | 2022.07.04 <br/>5.5.0 | 2022.07.19<br/>5.6.0 | 2022.08.01 ⌛ | The block action has been removed. Use `MessageOptionItemsFactory.setMessageOptionItemsFactory()` in conjunction with `MessageOptionItemsFactory.setCustomActionHandler()` to add support for custom block action. |
-=======
 | `DefaultTypingUpdatesBuffer` | 2022.08.02 <br/>5.7.0 | 2022.08.16 ⌛ | 2022.08.30 ⌛ | This implementation of `TypingUpdatesBuffer` has been deprecated and will be removed. Should you wish to user your own typing updates buffer, you should create a custom implementation of `TypingUpdatesBuffer`. |
->>>>>>> e6ede05e
 | `ChannelListView.showLoadingMore()` | 2022.08.02 <br/>5.7.0 | 2022.09.06 ⌛ | 2022.10.04 ⌛ | Insert the loading item before passing the list to the adapter. |
 | `ChannelListView.hideLoadingMore()` | 2022.08.02 <br/>5.7.0 | 2022.09.06 ⌛ | 2022.10.04 ⌛ | Insert the loading item before passing the list to the adapter. |
 | `RowScope.DefaultComposerInputContent` | 2022.08.02<br/>5.7.0 | 2022.09.06 ⌛ | 2022.10.04 ⌛ | Use `MessageInput` instead. |
