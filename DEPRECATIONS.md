# Deprecations

This document lists deprecated constructs in the SDK, with their expected time ⌛ of further deprecations and removals.

| API / Feature | Deprecated (warning) | Deprecated (error) | Removed | Notes |
| --- | --- | --- | --- | --- |
<<<<<<< HEAD
| `RowScope.DefaultComposerInputContent` | 2022.08.02 <br/>5.6.0 | 2022.09.06 ⌛ | 2022.10.04 ⌛ | Use `MessageInput` instead. |
=======
| `LegacyDateFormatter` | 2022.07.25<br/>5.6.2 | 2022.08.01 ⌛ | 2022.08.08 ⌛ | The class is unused and will be removed. |
| `PorterImageView` | 2022.07.25<br/>5.6.2 | 2022.08.01 ⌛ | 2022.08.08 ⌛ | The class is unused and will be removed. |
| `PorterShapeImageView` | 2022.07.25<br/>5.6.2 | 2022.08.01 ⌛ | 2022.08.08 ⌛ | The class is unused and will be removed. |
>>>>>>> 323cddbf
| `ChatClient::disconnect` | 2022.07.19 <br/>5.6.0 | 2022.08.19 ⌛ | 2022.09.19 ⌛ | Use `ChatClient.disconnect(Boolean)` instead. |
| `ChatLogger` | 2022.07.19<br/>5.6.0 | 2022.08.13 ⌛ | 2022.09.13 ⌛ | Use `StreamLog` instead.|
| `ChatLogger.Config` | 2022.07.19<br/>5.6.0 | 2022.08.13 ⌛ | 2022.09.13 ⌛ | Use `ChatLoggerConfig` instead.|
| `ChatLogger::get` | 2022.07.19<br/>5.6.0 | 2022.08.13 ⌛ | 2022.09.13 ⌛ | Use `StreamLog::getLogger` instead.|
| `BaseChatModule::logger` | 2022.07.19<br/>5.6.0 | 2022.08.13 ⌛ | 2022.09.13 ⌛ | Use `StreamLog` instead.|
| `GlobalState::setUser` | 2022.07.19<br/>5.6.0 | 2022.08.06 ⌛ | 2022.09.06 ⌛ | Use `ClientMutableState:setUser` instead.|
| `GlobalState::isInitialized` | 2022.07.19<br/>5.6.0 | 2022.08.06 ⌛ | 2022.09.06 ⌛ | Use `ClientState:isInitialized` instead.|
| `GlobalState::isConnecting` | 2022.07.19<br/>5.6.0 | 2022.08.06 ⌛ | 2022.09.06 ⌛ | Use `ClientState:isConnecting` instead.|
| `GlobalState::isOffline` | 2022.07.19<br/>5.6.0 | 2022.08.06 ⌛ | 2022.09.06 ⌛ | Use `ClientState:isOffline` instead.|
| `GlobalState::isOnline` | 2022.07.19<br/>5.6.0 | 2022.08.06 ⌛ | 2022.09.06 ⌛ | Use `ClientState:isOnline` instead.|
| `GlobalState::connectionState` | 2022.07.19<br/>5.6.0 | 2022.08.06 ⌛ | 2022.09.06 ⌛ | Use `ClientState:connectionState` instead.|
| `GlobalState::initialized` | 2022.07.19<br/>5.6.0 | 2022.08.06 ⌛ | 2022.09.06 ⌛ | Use `ClientState:initialized` instead.|
| `GlobalState::user` | 2022.07.19<br/>5.6.0 | 2022.08.06 ⌛ | 2022.09.06 ⌛ | Use `ClientState::user` instead.|
| `GlobalState::errorEvents` | 2022.07.19<br/>5.6.0 | 2022.08.06 ⌛ | 2022.09.06 ⌛ | This method is no longer used.|
| `GlobalState::typingUpdates` | 2022.07.04 <br/>5.5.0 | 2022.07.19<br/>5.6.0 | 2022.08.01 ⌛ | Use `GlobalState::typingChannels` instead. |
| `MessageListView.setUserBlockHandler` | 2022.07.04 <br/>5.5.0 | 2022.07.19<br/>5.6.0 | 2022.08.01 ⌛ | The block action has been removed. Use `MessageOptionItemsFactory.setMessageOptionItemsFactory()` in conjunction with `MessageOptionItemsFactory.setCustomActionHandler()` to add support for custom block action. |
| `QuerySort` | 2022.06.22 <br/>5.4.0 | 2022.07.19<br/>5.6.0 | 2022.08.15 ⌛ | Use QuerySortByReflection. |
| `ChatClient.loadMessageById` | 2022.06.22 <br/>5.4.0 | 2022.07.19<br/>5.6.0 | 2022.08.15 ⌛ | Use the version without offsets, as it uses less requests to backend. |
| `MessageInputView.setTypingListener` | 2022.06.22 <br/>5.4.0 | 2022.07.19<br/>5.6.0 | 2022.08.15 ⌛ | Use `MessageInputView.setTypingUpdatesBuffer` to set a typing buffer instead. |
| `MessageInputView.TypingListener` | 2022.06.22 <br/>5.4.0 | 2022.07.19<br/>5.6.0 | 2022.08.15 ⌛ | Use your own implementation of `TypingUpdatesBuffer` or Stream's own `DefaultTypingUpdatesBuffer` instead. |
| `InputField` | 2022.06.22 <br/>5.4.0 | 2022.07.19<br/>5.6.0 | 2022.08.15 ⌛ | Use the new implementation of `InputField`. |
| `Member.isOwnerOrAdmin` | 2022.05.24<br/>5.3.0 | 2022.06.22 <br/>5.4.0 | 2022.07.04 <br/>5.5.0 | Use Channel::ownCapabilities to determine user permissions. |
| `List<Member?>.isCurrentUserOwnerOrAdmin` | 2022.05.24<br/>5.3.0 | 2022.06.22 <br/>5.4.0 | 2022.07.04 <br/>5.5.0 | Use Channel::ownCapabilities to determine user permissions. |
| `QuotedMessage` | 2022.05.24<br/>5.3.0 | 2022.06.22 <br/>5.4.0 | 2022.07.04 <br/>5.5.0 | Use new implementation of `QuotedText`. |
| `MessageText` | 2022.05.24<br/>5.3.0 | 2022.06.22 <br/>5.4.0 | 2022.07.04 <br/>5.5.0 | Use the new implementation of `MessageText`. |
| `DeletedMessageListItemPredicate` | 2022.05.03<br/>5.1.0 | 2022.05.24<br/>5.3.0 | 2022.06.22 <br/>5.4.0 | Use `DeletedMessageVisibility` in conjunction with `MessageListViewModel.setDeletedMessagesVisibility` instead. |
| `MessageListView.setDeletedMessageListItemPredicate` | 2022.05.03<br/>5.1.0 | 2022.05.24<br/>5.3.0 | 2022.06.22 <br/>5.4.0 | Use `MessageListViewModel.setDeletedMessagesVisibility` instead. |
| `Member.role` | 2022.01.11<br/>4.26.0 | 2022.03.23<br/>5.0.0 | 2022.07.19<br/>5.6.0 | Use `Member.channelRole`in conjunction with `Member.user.role` and `Channel.createdBy` instead. |
| `ChannelController` | 2022.03.23<br/>5.0.0 | 2022.03.23<br/>5.0.0 | 2022.03.23<br/>5.0.0 | Use `ChannelState` instead |
| `QueryChannelsController` | 2022.03.23<br/>5.0.0 | 2022.03.23<br/>5.0.0 | 2022.03.23<br/>5.0.0 | Use `QueryChannelsState` instead |
| `ChatDomain` | 2022.03.23<br/>5.0.0 | 2022.03.23<br/>5.0.0 | 2022.03.23<br/>5.0.0 | Use `OfflinePlugin` instead |
| `ChatUI.markdown` | 2022.01.11<br/>4.26.0 | 2022.02.08<br/>4.28.0 | 2022.03.23<br/>5.0.0 | Use `ChatUI.messageTextTransformer` instead. |
| `ChatMarkdown` | 2022.01.11<br/>4.26.0 | 2022.02.08<br/>4.28.0 | 2022.03.23<br/>5.0.0 | `ChatMarkdown` is deprecated in favour of `ChatMessageTextTransformer`. Use `MarkdownTextTransformer` from module `stream-chat-android-markdown-transformer` instead. If you want to use your own markdown implementation, you need to implement `ChatMessageTextTransformer`. |
| `ChatDomain#showChannel` | 2021.12.21<br/>4.25.0 | 2022.01.25<br/>4.27.0 | 2022.03.23<br/>5.0.0 | Use `ChatClient#showChannel` instead |
| `ChatDomain#loadOlderMessages` | 2021.12.21<br/>4.25.0 | 2022.01.25<br/>4.27.0  | 2022.03.23<br/>5.0.0 | Use `ChatClient#loadOlderMessages` instead |
| `ChatDomain#stopTyping` | 2021.11.29<br/>4.24.0 | 2022.01.11<br/>4.26.0 | 2022.02.08<br/>4.28.0 | Use `ChatClient#stopTyping` instead |
| `ChatDomain#keystroke` | 2021.11.29<br/>4.24.0 | 2022.01.11<br/>4.26.0 |  2022.02.08<br/>4.28.0 | Use `ChatClient#keystroke` instead |
| `QueryChannelsController#mutedChannelIds` | 2021.11.23<br/>4.23.0 | 2021.12.09<br/>4.24.0 | 2022.01.11<br/>4.26.0 | Use ChatDomain.mutedChannels instead |
| `ChatDomain#downloadAttachment` | 2021.11.23<br/>4.23.0 | 2022.01.11<br/>4.26.0 | 2022.02.08<br/>4.28.0 | Use `ChatClient#downloadAttachment` instead |
| `ChatDomain#setMessageForReply` | 2021.11.23<br/>4.23.0 | 2022.01.11<br/>4.26.0 | 2022.02.08<br/>4.28.0 | Use `ChatClient#setMessageForReply` instead |
| `ChatDomain#replayEventsForActiveChannels` | 2021.11.24<br/>4.23.0 | 2022.01.11<br/>4.26.0 | 2022.02.08<br/>4.28.0 | Use `ChatClient#replayEventsForActiveChannels` instead |
| `ChatDomain#online` | 2021.10.26<br/>4.21.0 | 2021.11.24<br/>4.23.0 | 2022.01.11<br/>4.26.0 | Use ChatDomain#connectionState instead |
| `QueryChannelsController#newChannelEventFilter` | 2021.10.12<br/>4.20.0 | 2021.11.08<br/>4.22 | 2021.11.08<br/>4.22 | Use QueryChannelsController::chatEventHandler instead |
| `QueryChannelsController#checkFilterOnChannelUpdatedEvent` | 2021.10.12<br/>4.20.0 | 2021.11.08<br/>4.22 | 2021.11.08<br/>4.22 | Use QueryChannelsController::chatEventHandler instead |
| `ChatUI#uiMode` <br/>*ui-components* | 2021.10.12<br/>4.20.0 | 2021.11.10<br/>4.22.0 | 2021.12.09<br/>4.24.0 | This behavior is not supported anymore. Our SDK already use Day/Night themes that follow the standard process Android provide to support them. If you want to force your app to use Dark/Light mode, you need tu use `AppCompatDelegate.setDefaultNightMode(AppCompatDelegate.MODE_NIGHT_NO|AppCompatDelegate.MODE_NIGHT_YES)` |
| `ProgressCallback#onProgress(Long)` <br/>*client* | 2021.09.28<br/> | 2021.11.10<br/>4.22.0 | 2021.12.09<br/>4.24.0 | This function is not used anymore. Use `ProgressCallback#onProgress(Long, Long)` |
| `ChatNotificationHandler` <br/>*client* | 2021.10.12<br/>4.20.0 | 2021.11.10<br/>4.22.0 | 2021.12.09<br/>4.24.0 | If you want to continue using our implementation, you can use our `NotificationHandlerFactory` to create the default implementation we provide. If you need a more customized implementation, you need to implement `NotificationHandler` interface |
| `NotificationConfig` attributes <br/>*client* | 2021.10.12<br/>4.20.0 | 2021.10.12<br/>4.20.0 | 2021.11.10<br/>4.22.0 | Attributes to customize notifications are not used anymore. You need to override those Strings/Drawable into resources of your app |
| `ChatClient#cdnUrl`  <br/>*client* | 2021.10.12<br/>4.20.0 | 2021.10.12<br/>4.20.0 | 2021.11.10<br/>4.22.0 | Use `ChatClient.fileUploader()` to add custom file uploading logic instead  |
| `ChatClient#cdnTimeout` and `ChatClient#baseTimeout` <br/>*client* | 2021.10.12<br/>4.20.0 | 2021.11.10<br/>4.22.0 | 2021.12.09<br/>4.24.0 | Use `ChatClient.okHttpClient()` to set the timeouts instead |
| `DeviceRegisteredListener` <br/>*client* | 2021.09.28<br/>4.19.0 | 2021.09.28<br/>4.19.0 | 2021.10.12<br/>4.20.0 | This class is not used anymore |
| `ViewReactionsViewStyle#bubbleBorderColor` <br/>*client* | 2021.09.28<br/>4.19.0 | 2021.10.12<br/>4.20.0 | 2021.11.10<br/>4.22.0 | Use bubbleBorderColorMine instead  |
| `NotificationConfig` attributes <br/>*client* | 2021.09.28<br/>4.19.0 | 2021.09.28<br/>4.19.0 | 2021.10.12<br/>4.20.0 | Some attributes are not needed anymore |
| `NotificationLoadDataListener` <br/>*client* | 2021.09.28<br/>4.19.0 | 2021.09.28<br/>4.19.0 | 2021.10.12<br/>4.20.0 | This class is not used anymore, you will be asked to build your notification |
| `ChatClient#searchMessages` <br/>*client* | 2021.09.15<br/>4.18.0 | 2021.10.12<br/>4.20.0 | 2021.11.10<br/>4.22.0 | Use the `ChatClient#searchMessages` method with unwrapped parameters instead |
| `ChatDomain#createDistinctChannel` <br/>*offline* | 2021.09.15<br/>4.18.0 | 2021.10.12<br/>4.20.0 | 2021.11.10<br/>4.22.0 | Use ChatClient::createChannel directly |
| `ChatDomain#removeMembers` <br/>*offline* | 2021.09.15<br/>4.18.0 | 2021.10.12<br/>4.20.0 | 2021.11.10<br/>4.22.0 | Use ChatClient::removeMembers directly |
| `User#name` extension<br/>*client* | 2021.09.15<br/>4.18.0 | 2021.09.15<br/>4.18.0 | 2021.10.12<br/>4.20.0  | Use class member instead |
| `User#image` extension<br/>*client* | 2021.09.15<br/>4.18.0 | 2021.09.15<br/>4.18.0 | 2021.10.12<br/>4.20.0  | Use class member instead |
| `Channel#name` extension<br/>*client* | 2021.09.15<br/>4.18.0 | 2021.09.15<br/>4.18.0 | 2021.10.12<br/>4.20.0  | Use class member instead |
| `Channel#image` extension<br/>*client* | 2021.09.15<br/>4.18.0 | 2021.09.15<br/>4.18.0 | 2021.10.12<br/>4.20.0  | Use class member instead |
| `ChatClient#getMessagesWithAttachments`<br/>*client* | 2021.08.24<br/>4.17.0 | 2021.09.15<br/>4.18.0 | 2021.10.12<br/>4.20.0 | Use getMessagesWithAttachments function with types list instead |
| `ChannelClient#getMessagesWithAttachments`<br/>*client* | 2021.08.24<br/>4.17.0 | 2021.09.15<br/>4.18.0 | 2021.10.12<br/>4.20.0 | Use getMessagesWithAttachments function with types list instead |
| `created_at`, `updated_at`, `isTypingEvents`, `isReadEvents`, `isConnectEvents`, `isSearch`, `isMutes` in Config class are all deprecated. <br/>*ui-components* | 2021.07.13<br/>4.14.0 | 2021.08.25<br/>4.17.0 | 2021.08.25<br/>4.17.0 | Use `createdAt`, `updatedAt`, `typingEventsEnabled`, `readEventsEnabled`, `connectEventsEnabled`, `searchEnabled` and `mutesEnabled` instead |
| `MessageListViewModel#currentUser` <br/>*ui-components* | 2021.07.13<br/>4.14.0 | 2021.08.24<br/>4.17.0 | 2021.08.24<br/>4.17.0 | Use `MessageListViewModel#user.value` instead |
| `ChatClient.Builder#logLevel(String)`<br/>*client* | 2021.07.01 | 2021.07.13<br/>4.14.0 | 2021.08.24<br/>4.17.0 | Use `ChatClient.Builder#logLevel(ChatLogLevel)` instead |
| `ChatDomain#sendMessage(message: Message, attachmentTransformer: ((at: Attachment, file: File) -> Attachment)?,)` <br/>*offline* | 2021.06.14 | 2021.07.13<br/>4.14.0 | 2021.08.24<br/>4.17.0 | Use `ChatDomain#sendMessage(message: Message)` instead |
| Multiple `MessageListView` tint related attributes<br/>*ui-components* | 2021.06.10 | 2021.07.13<br/>4.14.0 | 2021.08.24<br/>4.17.0 | Override drawables instead |
| Multiple `MessageInputView` tint related attributes<br/>*ui-components* | 2021.06.10 | 2021.07.13<br/>4.14.0 | 2021.08.24<br/>4.17.0 | Override drawables instead |
| `ChannelListHeaderView.streamUiActionButtonTint` attribute<br/>*ui-components* | 2021.06.10 | 2021.07.13<br/>4.14.0 | 2021.08.24<br/>4.17.0 | Override drawable instead |
| `ChannelListView.streamUiMutedChannelIconTint` attribute<br/>*ui-components* | 2021.06.10 | 2021.07.13<br/>4.14.0 | 2021.08.24<br/>4.17.0 | Override drawable instead |
| Multiple `AttachmentOptionsView` tint related attributes<br/>*ui-components* | 2021.06.10 | 2021.07.13<br/>4.14.0 | 2021.08.24<br/>4.17.0 | Override drawables instead |
| `MessageListViewStyle#warningActionsTintColor`<br/>*ui-components* | 2021.06.10 | 2021.07.13<br/>4.14.0 | 2021.08.24<br/>4.17.0 | Override drawable instead |
| `MessageListViewStyle#iconsTint`<br/>*ui-components* | 2021.06.10 | 2021.07.13<br/>4.14.0 | 2021.08.24<br/>4.17.0 | Override drawables instead |
| `AttachmentSelectionDialogStyle#pictureAttachmentIconTint`<br/>*ui-components* | 2021.06.10 | 2021.07.13<br/>4.14.0 | 2021.08.24<br/>4.17.0 | Use the `AttachmentDialogStyle#pictureAttachmentIcon` instead |
| `AttachmentSelectionDialogStyle#fileAttachmentIconTint`<br/>*ui-components* | 2021.06.10 | 2021.07.13<br/>4.14.0 | 2021.08.24<br/>4.17.0 | Use the `AttachmentDialogStyle#fileAttachmentIcon` instead |
| `AttachmentSelectionDialogStyle#cameraAttachmentIconTint`<br/>*ui-components* | 2021.06.10 | 2021.07.13<br/>4.14.0 | 2021.08.24<br/>4.17.0 | Use the `AttachmentDialogStyle#cameraAttachmentIcon` instead |
| `ChannelListViewStyle#mutedChannelIconTint`<br/>*ui-components* | 2021.06.10 | 2021.07.13<br/>4.14.0 | 2021.08.24<br/>4.17.0 | Use the `ChannelListViewStyle#mutedChannelIcon` instead |
| `AvatarView.OnlineIndicatorPosition.TOP`<br/>*ui-components* | 2021.06.01 | 2021.07.13<br/>4.14.0 | 2021.08.24<br/>4.17.0 | Use the `OnlineIndicatorPosition.TOP_RIGHT` constant instead |
| `AvatarView.OnlineIndicatorPosition.BOTTOM`<br/>*ui-components* | 2021.06.01 | 2021.07.13<br/>4.14.0 | 2021.08.24<br/>4.17.0 | Use the `OnlineIndicatorPosition.BOTTOM_RIGHT` constant instead |
| `SocketListener::onDisconnected` <br/>*client* | 2021.05.17 | 2021.06.23<br/>4.12.1  | 2021.07.13<br/>4.14.0 | Use method with DisconnectCause instead of it |
| `ChatClient#onMessageReceived`<br/>*client* | 2021.05.14<br/>4.11.0 | 2021.06.23<br/>4.12.1  | 2021.07.13<br/>4.14.0 | Use the `ChatClient.handleRemoteMessage` method instead |
| `ChatClient#onNewTokenReceived`<br/>*client* | 2021.05.14<br/>4.11.0 | 2021.06.23<br/>4.12.1  | 2021.07.13<br/>4.14.0 | Use the `ChatClient.setFirebaseToken` method instead |
| `ChatNotificationHandler#getSmallIcon`<br/>*client* | 2021.05.14<br/>4.11.0 | 2021.06.23<br/>4.12.1  | 2021.07.13<br/>4.14.0 | Use the `NotificationsConfig.smallIcon` instead |
| `ChatNotificationHandler#getFirebaseMessageIdKey`<br/>*client* | 2021.05.14<br/>4.11.0 | 2021.06.23<br/>4.12.1  | 2021.07.13<br/>4.14.0 | Use the `NotificationsConfig.firebaseMessageIdKey` instead |
| `ChatNotificationHandler#getFirebaseChannelIdKey`<br/>*client* | 2021.05.14<br/>4.11.0 | 2021.06.23<br/>4.12.1  | 2021.07.13<br/>4.14.0 | Use the `NotificationsConfig.firebaseChannelIdKey` instead |
| `ChatNotificationHandler#getFirebaseChannelTypeKey`<br/>*client* | 2021.05.14<br/>4.11.0 | 2021.06.23<br/>4.12.1  | 2021.07.13<br/>4.14.0 | Use the `NotificationsConfig.firebaseChannelTypeKey` instead |
| Old serialization implementation<br/>*client* | 2021.05.10<br/>4.10.0 | 2021.06.30<br/>4.13.0 | 2021.09.15<br/>4.18.0 | See the [4.10.0 release notes](https://github.com/GetStream/stream-chat-android/releases/tag/4.10.0) for details |
| `io.getstream.chat.android.livedata.ChannelData` <br/>*offline* | 2021.05.07 | 2021.06.23<br/>4.12.1 | 2021.07.13<br/>4.14.0 | Use `io.getstream.chat.android.offline.channel.ChannelData` instead |
| `ChannelController#channelData` <br/>*offline* | 2021.05.07 | 2021.06.23<br/>4.12.1 | 2021.07.13<br/>4.14.0 | Use `ChannelController::offlineChannelData` instead|
| `MessageInputViewModel#editMessage` <br/>*ui-common* | 2021.05.05 | 2021.06.23<br/>4.12.1 | 2021.07.13<br/>4.14.0 | Use `MessageInputViewModel::messageToEdit` and `MessageInputViewModel::postMessageToEdit` |
| `ChatDomain#currentUser` <br/>*offline* | 2021.04.30 | 2021.07.13<br/>4.14.0 | 2021.08.24<br/>4.17.0 | Subscribe to `ChatDomain::user` and handle nullable state |
| `MessageInputView#setSuggestionListView` <br/>*ui-components* | 2021.04.13 | 2021.04.27<br/>4.10.0 | 2021.06.23<br/>4.12.1 | Setting external SuggestionListView is no longer necessary |
| `ChatDomain.usecases` <br/>*offline* | 2021.04.06 | 2021.05.06<br/>4.10.0 | 2021.06.23<br/>4.12.1 | Replace this property call by obtaining a specific use case directly from ChatDomain |
| `MessageInputView#setMembers` <br/>*ui-components* | 2021.04.07 | 2021.04.21<br/>4.9.0 | 2021.05.05<br>4.10.0 | Use MessageInputView::setUserLookupHandler instead of manually passing the list of users |
| `ChannelListView's empty state methods` <br/>*ui-components* | 2021.04.05 | 2021.04.21<br/>4.9.0 | 2021.05.05<br/>4.10.0 | These methods no longer need to be called directly, `setChannel` handles empty state changes automatically |
| `MessageListItemStyle#messageTextColorTheirs` <br/>*ui-components* | 2021.03.25 | 2021.04.21<br/>4.9.0 | 2021.06.23<br/>4.12.1 | Use MessageListItemStyle::textStyleTheirs::colorOrNull() instead |
| `MessageListItemStyle#messageTextColorMine` <br/>*ui-components* | 2021.03.25 | 2021.04.21<br/>4.9.0 | 2021.06.23<br/>4.12.1 | Use MessageListItemStyle::textStyleMine::colorOrNull() instead |
| `com.getstream.sdk.chat.ChatUI`<br/>*ui-components* | 2021.03.19<br/>4.8.0 | 2021.04.21<br/>4.9.0 | 2021.06.23<br/>4.12.1 | Use the new ChatUI implementation `io.getstream.chat.android.ui.ChatUI`|
| `GetTotalUnreadCount#invoke`<br/> | 2021.03.17<br/>4.7.2  | 2021.04.21<br/>4.9.0 | 2021.06.23<br/>4.12.1 | Use ChatDomain::totalUnreadCount instead |
| `GetUnreadChannelCount#invoke`<br/> | 2021.03.17<br/>4.7.2  | 2021.04.21<br/>4.9.0 | 2021.06.23<br/>4.12.1 | Use ChatDomain::channelUnreadCount instead |
| `ChatClient#unMuteChannel`<br/>*client* | 2021.03.15<br/>4.7.1 | 2021.04.21<br/>4.9.0 | 2021.06.23<br/>4.12.1 | Use the `unmuteChannel` method instead |
| `ChatClient#unBanUser`<br/>*client* | 2021.03.15<br/>4.7.1 | 2021.04.21<br/>4.9.0 | 2021.06.23<br/>4.12.1 | Use the `unbanUser` method instead |
| `ChannelClient#unBanUser`<br/>*client* | 2021.03.15<br/>4.7.1 | 2021.04.21<br/>4.9.0 | 2021.06.23<br/>4.12.1 | Use the `unbanUser` method instead |
| `ChannelController#unBanUser`<br/>*client* | 2021.03.15<br/>4.7.1 | 2021.04.21<br/>4.9.0 | 2021.04.21<br/>4.9.0 | Use the `unbanUser` method instead |
| `ChatDomain.Builder` constructors with user params | 2021.02.26<br/>4.7.0 | 2021.06.23<br/>4.12.1 | 2021.08.24<br/>4.17.0 | Use `ChatDomain.Builder(context, chatClient)` instead |
| `ChatDomain#disconnect` | 2021.02.25<br/>4.7.0 | 2021.06.23<br/>4.12.1 | 2021.08.24<br/>4.17.0 | Use just `ChatClient#disconnect` instead |
| `setUser` (and similar) methods<br/>*client* | 2021.02.03<br/>4.5.3 | 2021.05.03<br/>4.10.0 | 2021.08.24<br/>4.17.0 | Replaced by `connectUser` style methods that return `Call` objects, see the updated documentation for [Initialization & Users](https://getstream.io/chat/docs/android/init_and_users/?language=kotlin)) |
| `MessageListViewModel.Event.AttachmentDownload`<br/>*ui-common* | 2021.01.29<br/>4.5.2 | 2021.02.29<br/>4.7.0 | 2021.03.29<br/>4.8.0 | Use `DownloadAttachment` instead |
| `subscribe` methods with Kotlin function parameters<br/>*client* | 2021.01.27<br/>4.5.2 | 2021.03.27<br/>4.8.0 | 2021.06.23<br/>4.12.1 | Use methods with `ChatEventListener` parameters instead (only affects Java clients) |
| `ChatUI(client, domain, context)`<br/>*ui-common* | 2020.11.09<br/>4.4.2 | 2021.02.22<br/>4.6.0 | 2021.03.22<br/>4.8.0 | Use ctor with just Context param instead |
| `User#unreadCount`<br/>*client* | 2020.11.05<br/>4.4.2 | 2021.02.22<br/>4.6.0 | 2021.03.22<br/>4.8.0 | Use `totalUnreadCount` instead |
| `ChannelController`<br/>*client* | 2020.11.04<br/>4.4.1 | 2021.02.22<br/>4.6.0 | 2021.04.21<br/>4.9.0 | Renamed due to conflicting name with a type in the offline library, use `ChannelClient` instead |
| `Chat` interface<br/>*ui-common* | 2020.10.27<br/>4.4.1 | 2021.02.22<br/>4.6.0 | 2021.04.21<br/>4.9.0 | Use `ChatUI` instead |
| `MessageListView#setViewHolderFactory`<br/>*ui (old)* | 2020.10.15<br/>4.3.1 | 2021.02.22<br/>4.6.0 | 2021.04.21<br/>4.9.0 | Use the more explicit `setMessageViewHolderFactory` method instead |
| `SendMessageWithAttachments` use case <br/>*offline* | 2020.09.30<br/>4.3.0 | 2021.02.22<br/>4.6.0 | 2021.04.21<br/>4.9.0 | - |
| `ChatObservable` based event APIs (`events()`)<br/>*client* | 2020.09.18 | 2021.02.22<br/>4.6.0 | 2021.04.21<br/>4.9.0 | Replace with direct `subscribe` calls on `ChatClient` and `ChannelClient`, see [migration guide](https://github.com/GetStream/stream-chat-android/wiki/Migration-guide:-ChatObserver-and-events()-APIs) |
| `ChatClient#flag(userId)`<br/>*client* | 2020.07.28 | 2021.02.22<br/>4.6.0 | 2021.03.22<br/>4.8.0 | Use the more explicit `flagUser` method instead |
| `ChatDomain.Builder#notificationConfig`<br/>*offline* | - | 2020.12.14<br/>4.4.7 | 2021.03.14<br/>4.8.0 | Configure this on `ChatClient.Builder` instead |
| `Call#enqueue((Result<T>) -> Unit)`<br/>*core* | - | 2020.12.09<br/>4.4.7 | 2021.03.09<br/>4.8.0 | Use `enqueue(Callback<T>)` instead (only affects Java clients) |
| `Pagination#get`<br/>*client* | - | 2020.10.12<br/>4.3.0 | 2021.02.22<br/>4.6.0 | Use `toString` instead |
| `MessageListItemAdapter#replaceEntities`<br/>*ui (old)* | - | 2020.10.05<br/>4.3.0 | 2021.02.22<br/>4.6.0 | Use `submitList` instead |<|MERGE_RESOLUTION|>--- conflicted
+++ resolved
@@ -4,13 +4,10 @@
 
 | API / Feature | Deprecated (warning) | Deprecated (error) | Removed | Notes |
 | --- | --- | --- | --- | --- |
-<<<<<<< HEAD
 | `RowScope.DefaultComposerInputContent` | 2022.08.02 <br/>5.6.0 | 2022.09.06 ⌛ | 2022.10.04 ⌛ | Use `MessageInput` instead. |
-=======
 | `LegacyDateFormatter` | 2022.07.25<br/>5.6.2 | 2022.08.01 ⌛ | 2022.08.08 ⌛ | The class is unused and will be removed. |
 | `PorterImageView` | 2022.07.25<br/>5.6.2 | 2022.08.01 ⌛ | 2022.08.08 ⌛ | The class is unused and will be removed. |
 | `PorterShapeImageView` | 2022.07.25<br/>5.6.2 | 2022.08.01 ⌛ | 2022.08.08 ⌛ | The class is unused and will be removed. |
->>>>>>> 323cddbf
 | `ChatClient::disconnect` | 2022.07.19 <br/>5.6.0 | 2022.08.19 ⌛ | 2022.09.19 ⌛ | Use `ChatClient.disconnect(Boolean)` instead. |
 | `ChatLogger` | 2022.07.19<br/>5.6.0 | 2022.08.13 ⌛ | 2022.09.13 ⌛ | Use `StreamLog` instead.|
 | `ChatLogger.Config` | 2022.07.19<br/>5.6.0 | 2022.08.13 ⌛ | 2022.09.13 ⌛ | Use `ChatLoggerConfig` instead.|
