--- conflicted
+++ resolved
@@ -4,13 +4,10 @@
 
 | API / Feature | Deprecated (warning) | Deprecated (error) | Removed | Notes |
 | --- | --- | --- | --- | --- |
-<<<<<<< HEAD
 | `Messages` | 2022.07.08<br/>5.4.1 | 2022.08.02 ⌛ | 2022.09.06 ⌛ | Use new implementation of `Messages` composable. |
 | `MesageListViewModel.loadMore` | 2022.07.08<br/>5.4.1 | 2022.08.02 ⌛ | 2022.09.06 ⌛ | Use `MessageListViewModel.loadOlderMessages` to achieve the same effect in compose. |
-=======
 | `GlobalState::typingUpdates` | 2022.07.04 <br/>5.5.0 | 2022.07.18 ⌛ | 2022.08.01 ⌛ | Use `GlobalState::typingChannels` instead. |
 | `MessageListView.setUserBlockHandler` | 2022.07.04 <br/>5.5.0 | 2022.07.18 ⌛ | 2022.08.01 ⌛ | The block action has been removed. Use `MessageOptionItemsFactory.setMessageOptionItemsFactory()` in conjunction with `MessageOptionItemsFactory.setCustomActionHandler()` to add support for custom block action. |
->>>>>>> 6c907ee3
 | `QuerySort` | 2022.06.22 <br/>5.4.0 | 2022.07.18 ⌛ | 2022.08.15 ⌛ | Use QuerySortByReflection. |
 | `ChatClient.loadMessageById` | 2022.06.22 <br/>5.4.0 | 2022.07.18 ⌛ | 2022.08.15 ⌛ | Use the version without offsets, as it uses less requests to backend. |
 | `MessageInputView.setTypingListener` | 2022.06.22 <br/>5.4.0 | 2022.07.18 ⌛ | 2022.08.15 ⌛ | Use `MessageInputView.setTypingUpdatesBuffer` to set a typing buffer instead. |
