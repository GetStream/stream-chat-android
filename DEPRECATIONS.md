# Deprecations

This document lists deprecated constructs in the SDK, with their expected time ⌛ of further deprecations and removals.

| API / Feature | Deprecated (warning) | Deprecated (error) | Removed | Notes |
| --- | --- | --- | --- | --- |
<<<<<<< HEAD
| Lambda parameter `AttachmentState.onImagePreviewResult` | 2022.09.17 <br/>5.8.2 | 2022.10.01 ⌛ | 2022.10.15 ⌛ | Replace it with lambda parameter `AttachmentState.onMediaGalleryPreviewResult` |
| `AttachmentState` constructor containing parameter `onImagePreviewResult`  | 2022.09.17 <br/>5.8.2 | 2022.10.01 ⌛ | 2022.10.15 ⌛ | This constructor has been deprecated. Use the constructor that does not contain the parameter `onImagePreviewResult`. |
| `StreamDimens` constructor containing parameter `attachmentsContentImageHeight`  | 2022.08.16 <br/>5.8.0 | 2022.08.30 ⌛ | 2022.09.13 ⌛ | This constructor has been deprecated. Use the constructor that does not contain the parameter `attachmentsContentImageHeight`. |
| `QueryChannelsState.chatEventHandler` | 2022.08.16 <br/>5.8.0 | 2022.08.30 ⌛ | 2022.09.13 ⌛ | Use `QueryChannelsState.chatEventHandlerFactory` instead. |
| Multiple event specific `BaseChatEventHandler` methods | 2022.08.16 <br/>5.8.0 | 2022.08.30 ⌛ | 2022.09.13 ⌛ | Use `handleChatEvent()` or `handleCidEvent()` instead. |
| `NonMemberChatEventHandler` | 2022.08.16 <br/>5.8.0 | 2022.08.30 ⌛ | 2022.09.13 ⌛ | Use `BaseChatEventHandler` or `DefaultChatEventHandler` instead. |
=======
| `StreamDimens` constructor containing parameter `attachmentsContentImageHeight`  | 2022.08.16 <br/>5.8.0 | 2022.08.30<br/>5.9.0 | 2022.09.13 ⌛ | This constructor has been deprecated. Use the constructor that does not contain the parameter `attachmentsContentImageHeight`. |
| `QueryChannelsState.chatEventHandler` | 2022.08.16 <br/>5.8.0 | 2022.08.30<br/>5.9.0 | 2022.09.13 ⌛ | Use `QueryChannelsState.chatEventHandlerFactory` instead. |
| Multiple event specific `BaseChatEventHandler` methods | 2022.08.16 <br/>5.8.0 | 2022.08.30<br/>5.9.0 | 2022.09.13 ⌛ | Use `handleChatEvent()` or `handleCidEvent()` instead. |
| `NonMemberChatEventHandler` | 2022.08.16 <br/>5.8.0 | 2022.08.30<br/>5.9.0 | 2022.09.13 ⌛ | Use `BaseChatEventHandler` or `DefaultChatEventHandler` instead. |
>>>>>>> 3259039c
| `ClientState.initialized` | 2022.08.02 <br/>5.7.0 | 2022.09.06 ⌛ | 2022.10.04 ⌛ | Use ClientState.initializationState instead. |
| `MessageListViewModel.BlockUser` | 2022.08.02 <br/>5.7.0 | 2022.09.06 ⌛ | 2022.10.04 ⌛ | Deprecated in order to make the action more explicit. Use `MessageListViewModel.ShadowBanUser` if you want to retain the same functionality, or `MessageListViewModel.BanUser` if you want to outright ban the user. The difference between banning and shadow banning can be found here: https://getstream.io/blog/feature-announcement-shadow-ban/ |
| `MessageAction.MuteUser` | 2022.08.02 <br/>5.7.0 | 2022.09.06 ⌛ | 2022.10.04 ⌛ | The option to mute users via a message option has been deprecated and will be removed. |
| `MessageListView::setUserUnmuteHandler` | 2022.08.02 <br/>5.7.0 | 2022.09.06 ⌛ | 2022.10.04 ⌛ | The option to unmute the user from `MessageListView` has been deprecated and will be removed. |
| `MessageListView::setUserMuteHandler` | 2022.08.02 <br/>5.7.0 | 2022.09.06 ⌛ | 2022.10.04 ⌛ | The option to mute the user from `MessageListView` has been deprecated and will be removed. |
| `MessageListView.UserUnmuteHandler` | 2022.08.02 <br/>5.7.0 | 2022.09.06 ⌛ | 2022.10.04 ⌛ | The option to unmute the user from `MessageListView` has been deprecated and will be removed. `UserUnmuteHandler` will be removed with it too. |
| `MessageListView.UserMuteHandler` | 2022.08.02 <br/>5.7.0 | 2022.09.06 ⌛ | 2022.10.04 ⌛ | The option to mute the user from `MessageListView` has been deprecated and will be removed. `UserMuteHandler` will be removed with it too. |
| `MessageListView::setMuteUserEnabled` | 2022.08.02 <br/>5.7.0 | 2022.09.06 ⌛ | 2022.10.04 ⌛ | The option to mute the user from `MessageListView` has been deprecated and will be removed. |
| `MessageListView.UserBlockHandler` | 2022.08.02 <br/>5.7.0 | 2022.09.06 ⌛ | 2022.10.04 ⌛ | The option to block the user from `MessageListView` has been deprecated and will be removed. `UserBlockHandler` will be removed with it too. |
| `MessageListView::setBlockUserEnabled` | 2022.08.02 <br/>5.7.0 | 2022.09.06 ⌛ | 2022.10.04 ⌛ | The option to block the user from `MessageListView` has been deprecated and will be removed. |
| `MessageListView` attributes | 2022.08.02 <br/>5.7.0 | 2022.09.06 ⌛ | 2022.10.04 ⌛ | The attributes `streamUiMuteOptionIcon`, `streamUiUnmuteOptionIcon`, `streamUiMuteUserEnabled`, `streamUiBlockOptionIcon` and `streamUiBlockUserEnabled` have been deprecated and will be removed. The options to block and mute users will no longer be contained inside `MessageListView` |
| `MessageListViewStyle` constructor containing params: `muteIcon`, `unmuteIcon`, `muteEnabled`, `blockIcon` and `blockEnabled`  | 2022.08.02 <br/>5.7.0 | 2022.09.06 ⌛ | 2022.10.04 ⌛ | This constructor has been deprecated. Use the constructor that does not contain these parameters. |
| `DefaultTypingUpdatesBuffer` | 2022.08.02 <br/>5.7.0 | 2022.08.16<br/>5.8.0 | 2022.08.30<br/>5.9.0 | This implementation of `TypingUpdatesBuffer` has been deprecated and will be removed. Should you wish to user your own typing updates buffer, you should create a custom implementation of `TypingUpdatesBuffer`. |
| `ChannelListView.showLoadingMore()` | 2022.08.02 <br/>5.7.0 | 2022.09.06 ⌛ | 2022.10.04 ⌛ | Insert the loading item before passing the list to the adapter. |
| `ChannelListView.hideLoadingMore()` | 2022.08.02 <br/>5.7.0 | 2022.09.06 ⌛ | 2022.10.04 ⌛ | Insert the loading item before passing the list to the adapter. |
| `RowScope.DefaultComposerInputContent` | 2022.08.02<br/>5.7.0 | 2022.09.06 ⌛ | 2022.10.04 ⌛ | Use `MessageInput` instead. |
| `LegacyDateFormatter` | 2022.08.02<br/>5.7.0 | 2022.08.16<br/>5.8.0 | 2022.08.30<br/>5.9.0 | The class is unused and will be removed. |
| `PorterImageView` | 2022.08.02<br/>5.7.0 | 2022.08.16<br/>5.8.0 | 2022.08.30<br/>5.9.0 | The class is unused and will be removed. |
| `PorterShapeImageView` | 2022.08.02<br/>5.7.0 | 2022.08.16<br/>5.8.0 | 2022.08.30<br/>5.9.0 | The class is unused and will be removed. |
| `ChatClient::disconnect` | 2022.07.19<br/>5.6.0 | 2022.08.16<br/>5.8.0 | 2022.09.19 ⌛ | Use `ChatClient.disconnect(Boolean)` instead. |
| `TaggedLogger` | 2022.07.19<br/>5.6.0 | 2022.08.16<br/>5.8.0 | 2022.09.13 ⌛ | Use `StreamLog` instead.|
| `ChatLogger` | 2022.07.19<br/>5.6.0 | 2022.08.16<br/>5.8.0 | 2022.09.13 ⌛ | Use `StreamLog` instead.|
| `ChatLogger.Config` | 2022.07.19<br/>5.6.0 | 2022.08.16<br/>5.8.0 | 2022.09.13 ⌛ | Use `ChatLoggerConfig` instead.|
| `ChatLogger::get` | 2022.07.19<br/>5.6.0 | 2022.08.16<br/>5.8.0 | 2022.09.13 ⌛ | Use `StreamLog::getLogger` instead.|
| `GlobalState::isInitialized` | 2022.07.19<br/>5.6.0 | 2022.08.02<br/>5.7.0| 2022.09.06 ⌛ | Use `ClientState:isInitialized` instead.|
| `GlobalState::isConnecting` | 2022.07.19<br/>5.6.0 | 2022.08.02<br/>5.7.0 | 2022.09.06 ⌛ | Use `ClientState:isConnecting` instead.|
| `GlobalState::isOffline` | 2022.07.19<br/>5.6.0 | 2022.08.02<br/>5.7.0 | 2022.09.06 ⌛ | Use `ClientState:isOffline` instead.|
| `GlobalState::isOnline` | 2022.07.19<br/>5.6.0 | 2022.08.02<br/>5.7.0 | 2022.09.06 ⌛ | Use `ClientState:isOnline` instead.|
| `GlobalState::connectionState` | 2022.07.19<br/>5.6.0 | 2022.08.02<br/>5.7.0 | 2022.09.06 ⌛ | Use `ClientState:connectionState` instead.|
| `GlobalState::initialized` | 2022.07.19<br/>5.6.0 | 2022.08.02<br/>5.7.0 | 2022.09.06 ⌛ | Use `ClientState:initialized` instead.|
| `GlobalState::user` | 2022.07.19<br/>5.6.0 | 2022.08.02<br/>5.7.0 | 2022.09.06 ⌛ | Use `ClientState::user` instead.|
| `GlobalState::errorEvents` | 2022.07.19<br/>5.6.0 | 2022.08.02<br/>5.7.0 | 2022.09.06 ⌛ | This method is no longer used.|
| `GlobalState::typingUpdates` | 2022.07.04 <br/>5.5.0 | 2022.07.19<br/>5.6.0 | 2022.08.02<br/>5.7.0 | Use `GlobalState::typingChannels` instead. |
| `MessageListView.setUserBlockHandler` | 2022.07.04 <br/>5.5.0 | 2022.07.19<br/>5.6.0 | 2022.08.02<br/>5.7.0 | The block action has been removed. Use `MessageOptionItemsFactory.setMessageOptionItemsFactory()` in conjunction with `MessageOptionItemsFactory.setCustomActionHandler()` to add support for custom block action. |
| `QuerySort` | 2022.06.22 <br/>5.4.0 | 2022.07.19<br/>5.6.0 | 2022.08.16<br/>5.8.0 | Use QuerySortByReflection. |
| `ChatClient.loadMessageById` | 2022.06.22 <br/>5.4.0 | 2022.07.19<br/>5.6.0 | 2022.08.16<br/>5.8.0 | Use the version without offsets, as it uses less requests to backend. |
| `MessageInputView.setTypingListener` | 2022.06.22 <br/>5.4.0 | 2022.07.19<br/>5.6.0 | 2022.08.16<br/>5.8.0 | Use `MessageInputView.setTypingUpdatesBuffer` to set a typing buffer instead. |
| `MessageInputView.TypingListener` | 2022.06.22 <br/>5.4.0 | 2022.07.19<br/>5.6.0 | 2022.08.16<br/>5.8.0 | Use your own implementation of `TypingUpdatesBuffer` or Stream's own `DefaultTypingUpdatesBuffer` instead. |
| `InputField` | 2022.06.22 <br/>5.4.0 | 2022.07.19<br/>5.6.0 | 2022.08.16<br/>5.8.0 | Use the new implementation of `InputField`. |
| `Member.isOwnerOrAdmin` | 2022.05.24<br/>5.3.0 | 2022.06.22 <br/>5.4.0 | 2022.07.04 <br/>5.5.0 | Use Channel::ownCapabilities to determine user permissions. |
| `List<Member?>.isCurrentUserOwnerOrAdmin` | 2022.05.24<br/>5.3.0 | 2022.06.22 <br/>5.4.0 | 2022.07.04 <br/>5.5.0 | Use Channel::ownCapabilities to determine user permissions. |
| `QuotedMessage` | 2022.05.24<br/>5.3.0 | 2022.06.22 <br/>5.4.0 | 2022.07.04 <br/>5.5.0 | Use new implementation of `QuotedText`. |
| `MessageText` | 2022.05.24<br/>5.3.0 | 2022.06.22 <br/>5.4.0 | 2022.07.04 <br/>5.5.0 | Use the new implementation of `MessageText`. |
| `DeletedMessageListItemPredicate` | 2022.05.03<br/>5.1.0 | 2022.05.24<br/>5.3.0 | 2022.06.22 <br/>5.4.0 | Use `DeletedMessageVisibility` in conjunction with `MessageListViewModel.setDeletedMessagesVisibility` instead. |
| `MessageListView.setDeletedMessageListItemPredicate` | 2022.05.03<br/>5.1.0 | 2022.05.24<br/>5.3.0 | 2022.06.22 <br/>5.4.0 | Use `MessageListViewModel.setDeletedMessagesVisibility` instead. |
| `Member.role` | 2022.01.11<br/>4.26.0 | 2022.03.23<br/>5.0.0 | 2022.07.19<br/>5.6.0 | Use `Member.channelRole`in conjunction with `Member.user.role` and `Channel.createdBy` instead. |
| `ChannelController` | 2022.03.23<br/>5.0.0 | 2022.03.23<br/>5.0.0 | 2022.03.23<br/>5.0.0 | Use `ChannelState` instead |
| `QueryChannelsController` | 2022.03.23<br/>5.0.0 | 2022.03.23<br/>5.0.0 | 2022.03.23<br/>5.0.0 | Use `QueryChannelsState` instead |
| `ChatDomain` | 2022.03.23<br/>5.0.0 | 2022.03.23<br/>5.0.0 | 2022.03.23<br/>5.0.0 | Use `OfflinePlugin` instead |
| `ChatUI.markdown` | 2022.01.11<br/>4.26.0 | 2022.02.08<br/>4.28.0 | 2022.03.23<br/>5.0.0 | Use `ChatUI.messageTextTransformer` instead. |
| `ChatMarkdown` | 2022.01.11<br/>4.26.0 | 2022.02.08<br/>4.28.0 | 2022.03.23<br/>5.0.0 | `ChatMarkdown` is deprecated in favour of `ChatMessageTextTransformer`. Use `MarkdownTextTransformer` from module `stream-chat-android-markdown-transformer` instead. If you want to use your own markdown implementation, you need to implement `ChatMessageTextTransformer`. |
| `ChatDomain#showChannel` | 2021.12.21<br/>4.25.0 | 2022.01.25<br/>4.27.0 | 2022.03.23<br/>5.0.0 | Use `ChatClient#showChannel` instead |
| `ChatDomain#loadOlderMessages` | 2021.12.21<br/>4.25.0 | 2022.01.25<br/>4.27.0  | 2022.03.23<br/>5.0.0 | Use `ChatClient#loadOlderMessages` instead |
| `ChatDomain#stopTyping` | 2021.11.29<br/>4.24.0 | 2022.01.11<br/>4.26.0 | 2022.02.08<br/>4.28.0 | Use `ChatClient#stopTyping` instead |
| `ChatDomain#keystroke` | 2021.11.29<br/>4.24.0 | 2022.01.11<br/>4.26.0 |  2022.02.08<br/>4.28.0 | Use `ChatClient#keystroke` instead |
| `QueryChannelsController#mutedChannelIds` | 2021.11.23<br/>4.23.0 | 2021.12.09<br/>4.24.0 | 2022.01.11<br/>4.26.0 | Use ChatDomain.mutedChannels instead |
| `ChatDomain#downloadAttachment` | 2021.11.23<br/>4.23.0 | 2022.01.11<br/>4.26.0 | 2022.02.08<br/>4.28.0 | Use `ChatClient#downloadAttachment` instead |
| `ChatDomain#setMessageForReply` | 2021.11.23<br/>4.23.0 | 2022.01.11<br/>4.26.0 | 2022.02.08<br/>4.28.0 | Use `ChatClient#setMessageForReply` instead |
| `ChatDomain#replayEventsForActiveChannels` | 2021.11.24<br/>4.23.0 | 2022.01.11<br/>4.26.0 | 2022.02.08<br/>4.28.0 | Use `ChatClient#replayEventsForActiveChannels` instead |
| `ChatDomain#online` | 2021.10.26<br/>4.21.0 | 2021.11.24<br/>4.23.0 | 2022.01.11<br/>4.26.0 | Use ChatDomain#connectionState instead |
| `QueryChannelsController#newChannelEventFilter` | 2021.10.12<br/>4.20.0 | 2021.11.08<br/>4.22 | 2021.11.08<br/>4.22 | Use QueryChannelsController::chatEventHandler instead |
| `QueryChannelsController#checkFilterOnChannelUpdatedEvent` | 2021.10.12<br/>4.20.0 | 2021.11.08<br/>4.22 | 2021.11.08<br/>4.22 | Use QueryChannelsController::chatEventHandler instead |
| `ChatUI#uiMode` <br/>*ui-components* | 2021.10.12<br/>4.20.0 | 2021.11.10<br/>4.22.0 | 2021.12.09<br/>4.24.0 | This behavior is not supported anymore. Our SDK already use Day/Night themes that follow the standard process Android provide to support them. If you want to force your app to use Dark/Light mode, you need tu use `AppCompatDelegate.setDefaultNightMode(AppCompatDelegate.MODE_NIGHT_NO|AppCompatDelegate.MODE_NIGHT_YES)` |
| `ProgressCallback#onProgress(Long)` <br/>*client* | 2021.09.28<br/> | 2021.11.10<br/>4.22.0 | 2021.12.09<br/>4.24.0 | This function is not used anymore. Use `ProgressCallback#onProgress(Long, Long)` |
| `ChatNotificationHandler` <br/>*client* | 2021.10.12<br/>4.20.0 | 2021.11.10<br/>4.22.0 | 2021.12.09<br/>4.24.0 | If you want to continue using our implementation, you can use our `NotificationHandlerFactory` to create the default implementation we provide. If you need a more customized implementation, you need to implement `NotificationHandler` interface |
| `NotificationConfig` attributes <br/>*client* | 2021.10.12<br/>4.20.0 | 2021.10.12<br/>4.20.0 | 2021.11.10<br/>4.22.0 | Attributes to customize notifications are not used anymore. You need to override those Strings/Drawable into resources of your app |
| `ChatClient#cdnUrl`  <br/>*client* | 2021.10.12<br/>4.20.0 | 2021.10.12<br/>4.20.0 | 2021.11.10<br/>4.22.0 | Use `ChatClient.fileUploader()` to add custom file uploading logic instead  |
| `ChatClient#cdnTimeout` and `ChatClient#baseTimeout` <br/>*client* | 2021.10.12<br/>4.20.0 | 2021.11.10<br/>4.22.0 | 2021.12.09<br/>4.24.0 | Use `ChatClient.okHttpClient()` to set the timeouts instead |
| `DeviceRegisteredListener` <br/>*client* | 2021.09.28<br/>4.19.0 | 2021.09.28<br/>4.19.0 | 2021.10.12<br/>4.20.0 | This class is not used anymore |
| `ViewReactionsViewStyle#bubbleBorderColor` <br/>*client* | 2021.09.28<br/>4.19.0 | 2021.10.12<br/>4.20.0 | 2021.11.10<br/>4.22.0 | Use bubbleBorderColorMine instead  |
| `NotificationConfig` attributes <br/>*client* | 2021.09.28<br/>4.19.0 | 2021.09.28<br/>4.19.0 | 2021.10.12<br/>4.20.0 | Some attributes are not needed anymore |
| `NotificationLoadDataListener` <br/>*client* | 2021.09.28<br/>4.19.0 | 2021.09.28<br/>4.19.0 | 2021.10.12<br/>4.20.0 | This class is not used anymore, you will be asked to build your notification |
| `ChatClient#searchMessages` <br/>*client* | 2021.09.15<br/>4.18.0 | 2021.10.12<br/>4.20.0 | 2021.11.10<br/>4.22.0 | Use the `ChatClient#searchMessages` method with unwrapped parameters instead |
| `ChatDomain#createDistinctChannel` <br/>*offline* | 2021.09.15<br/>4.18.0 | 2021.10.12<br/>4.20.0 | 2021.11.10<br/>4.22.0 | Use ChatClient::createChannel directly |
| `ChatDomain#removeMembers` <br/>*offline* | 2021.09.15<br/>4.18.0 | 2021.10.12<br/>4.20.0 | 2021.11.10<br/>4.22.0 | Use ChatClient::removeMembers directly |
| `User#name` extension<br/>*client* | 2021.09.15<br/>4.18.0 | 2021.09.15<br/>4.18.0 | 2021.10.12<br/>4.20.0  | Use class member instead |
| `User#image` extension<br/>*client* | 2021.09.15<br/>4.18.0 | 2021.09.15<br/>4.18.0 | 2021.10.12<br/>4.20.0  | Use class member instead |
| `Channel#name` extension<br/>*client* | 2021.09.15<br/>4.18.0 | 2021.09.15<br/>4.18.0 | 2021.10.12<br/>4.20.0  | Use class member instead |
| `Channel#image` extension<br/>*client* | 2021.09.15<br/>4.18.0 | 2021.09.15<br/>4.18.0 | 2021.10.12<br/>4.20.0  | Use class member instead |
| `ChatClient#getMessagesWithAttachments`<br/>*client* | 2021.08.24<br/>4.17.0 | 2021.09.15<br/>4.18.0 | 2021.10.12<br/>4.20.0 | Use getMessagesWithAttachments function with types list instead |
| `ChannelClient#getMessagesWithAttachments`<br/>*client* | 2021.08.24<br/>4.17.0 | 2021.09.15<br/>4.18.0 | 2021.10.12<br/>4.20.0 | Use getMessagesWithAttachments function with types list instead |
| `created_at`, `updated_at`, `isTypingEvents`, `isReadEvents`, `isConnectEvents`, `isSearch`, `isMutes` in Config class are all deprecated. <br/>*ui-components* | 2021.07.13<br/>4.14.0 | 2021.08.25<br/>4.17.0 | 2021.08.25<br/>4.17.0 | Use `createdAt`, `updatedAt`, `typingEventsEnabled`, `readEventsEnabled`, `connectEventsEnabled`, `searchEnabled` and `mutesEnabled` instead |
| `MessageListViewModel#currentUser` <br/>*ui-components* | 2021.07.13<br/>4.14.0 | 2021.08.24<br/>4.17.0 | 2021.08.24<br/>4.17.0 | Use `MessageListViewModel#user.value` instead |
| `ChatClient.Builder#logLevel(String)`<br/>*client* | 2021.07.01 | 2021.07.13<br/>4.14.0 | 2021.08.24<br/>4.17.0 | Use `ChatClient.Builder#logLevel(ChatLogLevel)` instead |
| `ChatDomain#sendMessage(message: Message, attachmentTransformer: ((at: Attachment, file: File) -> Attachment)?,)` <br/>*offline* | 2021.06.14 | 2021.07.13<br/>4.14.0 | 2021.08.24<br/>4.17.0 | Use `ChatDomain#sendMessage(message: Message)` instead |
| Multiple `MessageListView` tint related attributes<br/>*ui-components* | 2021.06.10 | 2021.07.13<br/>4.14.0 | 2021.08.24<br/>4.17.0 | Override drawables instead |
| Multiple `MessageInputView` tint related attributes<br/>*ui-components* | 2021.06.10 | 2021.07.13<br/>4.14.0 | 2021.08.24<br/>4.17.0 | Override drawables instead |
| `ChannelListHeaderView.streamUiActionButtonTint` attribute<br/>*ui-components* | 2021.06.10 | 2021.07.13<br/>4.14.0 | 2021.08.24<br/>4.17.0 | Override drawable instead |
| `ChannelListView.streamUiMutedChannelIconTint` attribute<br/>*ui-components* | 2021.06.10 | 2021.07.13<br/>4.14.0 | 2021.08.24<br/>4.17.0 | Override drawable instead |
| Multiple `AttachmentOptionsView` tint related attributes<br/>*ui-components* | 2021.06.10 | 2021.07.13<br/>4.14.0 | 2021.08.24<br/>4.17.0 | Override drawables instead |
| `MessageListViewStyle#warningActionsTintColor`<br/>*ui-components* | 2021.06.10 | 2021.07.13<br/>4.14.0 | 2021.08.24<br/>4.17.0 | Override drawable instead |
| `MessageListViewStyle#iconsTint`<br/>*ui-components* | 2021.06.10 | 2021.07.13<br/>4.14.0 | 2021.08.24<br/>4.17.0 | Override drawables instead |
| `AttachmentSelectionDialogStyle#pictureAttachmentIconTint`<br/>*ui-components* | 2021.06.10 | 2021.07.13<br/>4.14.0 | 2021.08.24<br/>4.17.0 | Use the `AttachmentDialogStyle#pictureAttachmentIcon` instead |
| `AttachmentSelectionDialogStyle#fileAttachmentIconTint`<br/>*ui-components* | 2021.06.10 | 2021.07.13<br/>4.14.0 | 2021.08.24<br/>4.17.0 | Use the `AttachmentDialogStyle#fileAttachmentIcon` instead |
| `AttachmentSelectionDialogStyle#cameraAttachmentIconTint`<br/>*ui-components* | 2021.06.10 | 2021.07.13<br/>4.14.0 | 2021.08.24<br/>4.17.0 | Use the `AttachmentDialogStyle#cameraAttachmentIcon` instead |
| `ChannelListViewStyle#mutedChannelIconTint`<br/>*ui-components* | 2021.06.10 | 2021.07.13<br/>4.14.0 | 2021.08.24<br/>4.17.0 | Use the `ChannelListViewStyle#mutedChannelIcon` instead |
| `AvatarView.OnlineIndicatorPosition.TOP`<br/>*ui-components* | 2021.06.01 | 2021.07.13<br/>4.14.0 | 2021.08.24<br/>4.17.0 | Use the `OnlineIndicatorPosition.TOP_RIGHT` constant instead |
| `AvatarView.OnlineIndicatorPosition.BOTTOM`<br/>*ui-components* | 2021.06.01 | 2021.07.13<br/>4.14.0 | 2021.08.24<br/>4.17.0 | Use the `OnlineIndicatorPosition.BOTTOM_RIGHT` constant instead |
| `SocketListener::onDisconnected` <br/>*client* | 2021.05.17 | 2021.06.23<br/>4.12.1  | 2021.07.13<br/>4.14.0 | Use method with DisconnectCause instead of it |
| `ChatClient#onMessageReceived`<br/>*client* | 2021.05.14<br/>4.11.0 | 2021.06.23<br/>4.12.1  | 2021.07.13<br/>4.14.0 | Use the `ChatClient.handleRemoteMessage` method instead |
| `ChatClient#onNewTokenReceived`<br/>*client* | 2021.05.14<br/>4.11.0 | 2021.06.23<br/>4.12.1  | 2021.07.13<br/>4.14.0 | Use the `ChatClient.setFirebaseToken` method instead |
| `ChatNotificationHandler#getSmallIcon`<br/>*client* | 2021.05.14<br/>4.11.0 | 2021.06.23<br/>4.12.1  | 2021.07.13<br/>4.14.0 | Use the `NotificationsConfig.smallIcon` instead |
| `ChatNotificationHandler#getFirebaseMessageIdKey`<br/>*client* | 2021.05.14<br/>4.11.0 | 2021.06.23<br/>4.12.1  | 2021.07.13<br/>4.14.0 | Use the `NotificationsConfig.firebaseMessageIdKey` instead |
| `ChatNotificationHandler#getFirebaseChannelIdKey`<br/>*client* | 2021.05.14<br/>4.11.0 | 2021.06.23<br/>4.12.1  | 2021.07.13<br/>4.14.0 | Use the `NotificationsConfig.firebaseChannelIdKey` instead |
| `ChatNotificationHandler#getFirebaseChannelTypeKey`<br/>*client* | 2021.05.14<br/>4.11.0 | 2021.06.23<br/>4.12.1  | 2021.07.13<br/>4.14.0 | Use the `NotificationsConfig.firebaseChannelTypeKey` instead |
| Old serialization implementation<br/>*client* | 2021.05.10<br/>4.10.0 | 2021.06.30<br/>4.13.0 | 2021.09.15<br/>4.18.0 | See the [4.10.0 release notes](https://github.com/GetStream/stream-chat-android/releases/tag/4.10.0) for details |
| `io.getstream.chat.android.livedata.ChannelData` <br/>*offline* | 2021.05.07 | 2021.06.23<br/>4.12.1 | 2021.07.13<br/>4.14.0 | Use `io.getstream.chat.android.offline.channel.ChannelData` instead |
| `ChannelController#channelData` <br/>*offline* | 2021.05.07 | 2021.06.23<br/>4.12.1 | 2021.07.13<br/>4.14.0 | Use `ChannelController::offlineChannelData` instead|
| `MessageInputViewModel#editMessage` <br/>*ui-common* | 2021.05.05 | 2021.06.23<br/>4.12.1 | 2021.07.13<br/>4.14.0 | Use `MessageInputViewModel::messageToEdit` and `MessageInputViewModel::postMessageToEdit` |
| `ChatDomain#currentUser` <br/>*offline* | 2021.04.30 | 2021.07.13<br/>4.14.0 | 2021.08.24<br/>4.17.0 | Subscribe to `ChatDomain::user` and handle nullable state |
| `MessageInputView#setSuggestionListView` <br/>*ui-components* | 2021.04.13 | 2021.04.27<br/>4.10.0 | 2021.06.23<br/>4.12.1 | Setting external SuggestionListView is no longer necessary |
| `ChatDomain.usecases` <br/>*offline* | 2021.04.06 | 2021.05.06<br/>4.10.0 | 2021.06.23<br/>4.12.1 | Replace this property call by obtaining a specific use case directly from ChatDomain |
| `MessageInputView#setMembers` <br/>*ui-components* | 2021.04.07 | 2021.04.21<br/>4.9.0 | 2021.05.05<br>4.10.0 | Use MessageInputView::setUserLookupHandler instead of manually passing the list of users |
| `ChannelListView's empty state methods` <br/>*ui-components* | 2021.04.05 | 2021.04.21<br/>4.9.0 | 2021.05.05<br/>4.10.0 | These methods no longer need to be called directly, `setChannel` handles empty state changes automatically |
| `MessageListItemStyle#messageTextColorTheirs` <br/>*ui-components* | 2021.03.25 | 2021.04.21<br/>4.9.0 | 2021.06.23<br/>4.12.1 | Use MessageListItemStyle::textStyleTheirs::colorOrNull() instead |
| `MessageListItemStyle#messageTextColorMine` <br/>*ui-components* | 2021.03.25 | 2021.04.21<br/>4.9.0 | 2021.06.23<br/>4.12.1 | Use MessageListItemStyle::textStyleMine::colorOrNull() instead |
| `com.getstream.sdk.chat.ChatUI`<br/>*ui-components* | 2021.03.19<br/>4.8.0 | 2021.04.21<br/>4.9.0 | 2021.06.23<br/>4.12.1 | Use the new ChatUI implementation `io.getstream.chat.android.ui.ChatUI`|
| `GetTotalUnreadCount#invoke`<br/> | 2021.03.17<br/>4.7.2  | 2021.04.21<br/>4.9.0 | 2021.06.23<br/>4.12.1 | Use ChatDomain::totalUnreadCount instead |
| `GetUnreadChannelCount#invoke`<br/> | 2021.03.17<br/>4.7.2  | 2021.04.21<br/>4.9.0 | 2021.06.23<br/>4.12.1 | Use ChatDomain::channelUnreadCount instead |
| `ChatClient#unMuteChannel`<br/>*client* | 2021.03.15<br/>4.7.1 | 2021.04.21<br/>4.9.0 | 2021.06.23<br/>4.12.1 | Use the `unmuteChannel` method instead |
| `ChatClient#unBanUser`<br/>*client* | 2021.03.15<br/>4.7.1 | 2021.04.21<br/>4.9.0 | 2021.06.23<br/>4.12.1 | Use the `unbanUser` method instead |
| `ChannelClient#unBanUser`<br/>*client* | 2021.03.15<br/>4.7.1 | 2021.04.21<br/>4.9.0 | 2021.06.23<br/>4.12.1 | Use the `unbanUser` method instead |
| `ChannelController#unBanUser`<br/>*client* | 2021.03.15<br/>4.7.1 | 2021.04.21<br/>4.9.0 | 2021.04.21<br/>4.9.0 | Use the `unbanUser` method instead |
| `ChatDomain.Builder` constructors with user params | 2021.02.26<br/>4.7.0 | 2021.06.23<br/>4.12.1 | 2021.08.24<br/>4.17.0 | Use `ChatDomain.Builder(context, chatClient)` instead |
| `ChatDomain#disconnect` | 2021.02.25<br/>4.7.0 | 2021.06.23<br/>4.12.1 | 2021.08.24<br/>4.17.0 | Use just `ChatClient#disconnect` instead |
| `setUser` (and similar) methods<br/>*client* | 2021.02.03<br/>4.5.3 | 2021.05.03<br/>4.10.0 | 2021.08.24<br/>4.17.0 | Replaced by `connectUser` style methods that return `Call` objects, see the updated documentation for [Initialization & Users](https://getstream.io/chat/docs/android/init_and_users/?language=kotlin)) |
| `MessageListViewModel.Event.AttachmentDownload`<br/>*ui-common* | 2021.01.29<br/>4.5.2 | 2021.02.29<br/>4.7.0 | 2021.03.29<br/>4.8.0 | Use `DownloadAttachment` instead |
| `subscribe` methods with Kotlin function parameters<br/>*client* | 2021.01.27<br/>4.5.2 | 2021.03.27<br/>4.8.0 | 2021.06.23<br/>4.12.1 | Use methods with `ChatEventListener` parameters instead (only affects Java clients) |
| `ChatUI(client, domain, context)`<br/>*ui-common* | 2020.11.09<br/>4.4.2 | 2021.02.22<br/>4.6.0 | 2021.03.22<br/>4.8.0 | Use ctor with just Context param instead |
| `User#unreadCount`<br/>*client* | 2020.11.05<br/>4.4.2 | 2021.02.22<br/>4.6.0 | 2021.03.22<br/>4.8.0 | Use `totalUnreadCount` instead |
| `ChannelController`<br/>*client* | 2020.11.04<br/>4.4.1 | 2021.02.22<br/>4.6.0 | 2021.04.21<br/>4.9.0 | Renamed due to conflicting name with a type in the offline library, use `ChannelClient` instead |
| `Chat` interface<br/>*ui-common* | 2020.10.27<br/>4.4.1 | 2021.02.22<br/>4.6.0 | 2021.04.21<br/>4.9.0 | Use `ChatUI` instead |
| `MessageListView#setViewHolderFactory`<br/>*ui (old)* | 2020.10.15<br/>4.3.1 | 2021.02.22<br/>4.6.0 | 2021.04.21<br/>4.9.0 | Use the more explicit `setMessageViewHolderFactory` method instead |
| `SendMessageWithAttachments` use case <br/>*offline* | 2020.09.30<br/>4.3.0 | 2021.02.22<br/>4.6.0 | 2021.04.21<br/>4.9.0 | - |
| `ChatObservable` based event APIs (`events()`)<br/>*client* | 2020.09.18 | 2021.02.22<br/>4.6.0 | 2021.04.21<br/>4.9.0 | Replace with direct `subscribe` calls on `ChatClient` and `ChannelClient`, see [migration guide](https://github.com/GetStream/stream-chat-android/wiki/Migration-guide:-ChatObserver-and-events()-APIs) |
| `ChatClient#flag(userId)`<br/>*client* | 2020.07.28 | 2021.02.22<br/>4.6.0 | 2021.03.22<br/>4.8.0 | Use the more explicit `flagUser` method instead |
| `ChatDomain.Builder#notificationConfig`<br/>*offline* | - | 2020.12.14<br/>4.4.7 | 2021.03.14<br/>4.8.0 | Configure this on `ChatClient.Builder` instead |
| `Call#enqueue((Result<T>) -> Unit)`<br/>*core* | - | 2020.12.09<br/>4.4.7 | 2021.03.09<br/>4.8.0 | Use `enqueue(Callback<T>)` instead (only affects Java clients) |
| `Pagination#get`<br/>*client* | - | 2020.10.12<br/>4.3.0 | 2021.02.22<br/>4.6.0 | Use `toString` instead |
| `MessageListItemAdapter#replaceEntities`<br/>*ui (old)* | - | 2020.10.05<br/>4.3.0 | 2021.02.22<br/>4.6.0 | Use `submitList` instead |<|MERGE_RESOLUTION|>--- conflicted
+++ resolved
@@ -4,19 +4,16 @@
 
 | API / Feature | Deprecated (warning) | Deprecated (error) | Removed | Notes |
 | --- | --- | --- | --- | --- |
-<<<<<<< HEAD
+| `StreamDimens` constructor containing parameter `attachmentsContentImageHeight`  | 2022.08.16 <br/>5.8.0 | 2022.08.30<br/>5.9.0 | 2022.09.13 ⌛ | This constructor has been deprecated. Use the constructor that does not contain the parameter `attachmentsContentImageHeight`. |
+| `QueryChannelsState.chatEventHandler` | 2022.08.16 <br/>5.8.0 | 2022.08.30<br/>5.9.0 | 2022.09.13 ⌛ | Use `QueryChannelsState.chatEventHandlerFactory` instead. |
+| Multiple event specific `BaseChatEventHandler` methods | 2022.08.16 <br/>5.8.0 | 2022.08.30<br/>5.9.0 | 2022.09.13 ⌛ | Use `handleChatEvent()` or `handleCidEvent()` instead. |
+| `NonMemberChatEventHandler` | 2022.08.16 <br/>5.8.0 | 2022.08.30<br/>5.9.0 | 2022.09.13 ⌛ | Use `BaseChatEventHandler` or `DefaultChatEventHandler` instead. |
 | Lambda parameter `AttachmentState.onImagePreviewResult` | 2022.09.17 <br/>5.8.2 | 2022.10.01 ⌛ | 2022.10.15 ⌛ | Replace it with lambda parameter `AttachmentState.onMediaGalleryPreviewResult` |
 | `AttachmentState` constructor containing parameter `onImagePreviewResult`  | 2022.09.17 <br/>5.8.2 | 2022.10.01 ⌛ | 2022.10.15 ⌛ | This constructor has been deprecated. Use the constructor that does not contain the parameter `onImagePreviewResult`. |
 | `StreamDimens` constructor containing parameter `attachmentsContentImageHeight`  | 2022.08.16 <br/>5.8.0 | 2022.08.30 ⌛ | 2022.09.13 ⌛ | This constructor has been deprecated. Use the constructor that does not contain the parameter `attachmentsContentImageHeight`. |
 | `QueryChannelsState.chatEventHandler` | 2022.08.16 <br/>5.8.0 | 2022.08.30 ⌛ | 2022.09.13 ⌛ | Use `QueryChannelsState.chatEventHandlerFactory` instead. |
 | Multiple event specific `BaseChatEventHandler` methods | 2022.08.16 <br/>5.8.0 | 2022.08.30 ⌛ | 2022.09.13 ⌛ | Use `handleChatEvent()` or `handleCidEvent()` instead. |
 | `NonMemberChatEventHandler` | 2022.08.16 <br/>5.8.0 | 2022.08.30 ⌛ | 2022.09.13 ⌛ | Use `BaseChatEventHandler` or `DefaultChatEventHandler` instead. |
-=======
-| `StreamDimens` constructor containing parameter `attachmentsContentImageHeight`  | 2022.08.16 <br/>5.8.0 | 2022.08.30<br/>5.9.0 | 2022.09.13 ⌛ | This constructor has been deprecated. Use the constructor that does not contain the parameter `attachmentsContentImageHeight`. |
-| `QueryChannelsState.chatEventHandler` | 2022.08.16 <br/>5.8.0 | 2022.08.30<br/>5.9.0 | 2022.09.13 ⌛ | Use `QueryChannelsState.chatEventHandlerFactory` instead. |
-| Multiple event specific `BaseChatEventHandler` methods | 2022.08.16 <br/>5.8.0 | 2022.08.30<br/>5.9.0 | 2022.09.13 ⌛ | Use `handleChatEvent()` or `handleCidEvent()` instead. |
-| `NonMemberChatEventHandler` | 2022.08.16 <br/>5.8.0 | 2022.08.30<br/>5.9.0 | 2022.09.13 ⌛ | Use `BaseChatEventHandler` or `DefaultChatEventHandler` instead. |
->>>>>>> 3259039c
 | `ClientState.initialized` | 2022.08.02 <br/>5.7.0 | 2022.09.06 ⌛ | 2022.10.04 ⌛ | Use ClientState.initializationState instead. |
 | `MessageListViewModel.BlockUser` | 2022.08.02 <br/>5.7.0 | 2022.09.06 ⌛ | 2022.10.04 ⌛ | Deprecated in order to make the action more explicit. Use `MessageListViewModel.ShadowBanUser` if you want to retain the same functionality, or `MessageListViewModel.BanUser` if you want to outright ban the user. The difference between banning and shadow banning can be found here: https://getstream.io/blog/feature-announcement-shadow-ban/ |
 | `MessageAction.MuteUser` | 2022.08.02 <br/>5.7.0 | 2022.09.06 ⌛ | 2022.10.04 ⌛ | The option to mute users via a message option has been deprecated and will be removed. |
