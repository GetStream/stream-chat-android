# Deprecations

This document lists deprecated constructs in the SDK, with their expected time ⌛ of further deprecations and removals.

| API / Feature | Deprecated (warning) | Deprecated (error) | Removed | Notes |
| --- | --- | --- | --- | --- |
<<<<<<< HEAD
| `ChatDomain#stopTyping` | 2021.11.29<br/>4.24.0 | 2021.12.29<br/>⌛ | 2022.01.29 ⌛ | Use `ChatClient#stopTyping` instead |
=======
| `ChatDomain#keystroke` | 2021.11.29<br/>4.24.0 | 2021.12.29<br/>⌛ | 2022.01.29 ⌛ | Use `ChatClient#keystroke` instead |
>>>>>>> abebea18
| `QueryChannelsController#mutedChannelIds` | 2021.11.23<br/>4.23.0 | 2021.12.07<br/>⌛ | 2022.12.21 ⌛ | Use ChatDomain.mutedChannels instead |
| `ChatDomain#downloadAttachment` | 2021.11.23<br/>4.23.0 | 2021.12.21<br/>⌛ | 2022.01.18 ⌛ | Use `ChatClient#downloadAttachment` instead |
| `ChatDomain#setMessageForReply` | 2021.11.23<br/>4.23.0 | 2021.12.21<br/>⌛ | 2022.01.18 ⌛ | Use `ChatClient#setMessageForReply` instead |
| `ChatDomain#replayEventsForActiveChannels` | 2021.11.24<br/>4.23.0 | 2021.12.21<br/>⌛ | 2022.01.18 ⌛ | Use `ChatClient#replayEventsForActiveChannels` instead |
| `ChatDomain#online` | 2021.10.26<br/>4.21.0 | 2021.11.24<br/>4.23.0 | 2021.12.20 ⌛ | Use ChatDomain#connectionState instead |
| `QueryChannelsController#newChannelEventFilter` | 2021.10.12<br/>4.20.0 | 2021.11.08<br/>4.22 | 2021.11.08<br/>4.22 | Use QueryChannelsController::chatEventHandler instead |
| `QueryChannelsController#checkFilterOnChannelUpdatedEvent` | 2021.10.12<br/>4.20.0 | 2021.11.08<br/>4.22 | 2021.11.08<br/>4.22 | Use QueryChannelsController::chatEventHandler instead |
| `ChatUI#uiMode` <br/>*ui-components* | 2021.10.12<br/>4.20.0 | 2021.11.10<br/>4.22.0 | 2021.12.07 ⌛ | This behavior is not supported anymore. Our SDK already use Day/Night themes that follow the standard process Android provide to support them. If you want to force your app to use Dark/Light mode, you need tu use `AppCompatDelegate.setDefaultNightMode(AppCompatDelegate.MODE_NIGHT_NO|AppCompatDelegate.MODE_NIGHT_YES)` |
| `ProgressCallback#onProgress(Long)` <br/>*client* | 2021.09.28<br/> | 2021.11.10<br/>4.22.0 | 2021.12.07 ⌛ | This function is not used anymore. Use `ProgressCallback#onProgress(Long, Long)` |
| `ChatNotificationHandler` <br/>*client* | 2021.10.12<br/>4.20.0 | 2021.11.10<br/>4.22.0 | 2021.12.07 ⌛ | If you want to continue using our implementation, you can use our `NotificationHandlerFactory` to create the default implementation we provide. If you need a more customized implementation, you need to implement `NotificationHandler` interface |
| `NotificationConfig` attributes <br/>*client* | 2021.10.12<br/>4.20.0 | 2021.10.12<br/>4.20.0 | 2021.11.10<br/>4.22.0 | Attributes to customize notifications are not used anymore. You need to override those Strings/Drawable into resources of your app |
| `ChatClient#cdnUrl`  <br/>*client* | 2021.10.12<br/>4.20.0 | 2021.10.12<br/>4.20.0 | 2021.11.10<br/>4.22.0 | Use `ChatClient.fileUploader()` to add custom file uploading logic instead  |
| `ChatClient#cdnTimeout` and `ChatClient#baseTimeout` <br/>*client* | 2021.10.12<br/>4.20.0 | 2021.11.10<br/>4.22.0 | 2021.11.22 ⌛ | Use `ChatClient.okHttpClient()` to set the timeouts instead |
| `DeviceRegisteredListener` <br/>*client* | 2021.09.28<br/>4.19.0 | 2021.09.28<br/>4.19.0 | 2021.10.12<br/>4.20.0 | This class is not used anymore |
| `ViewReactionsViewStyle#bubbleBorderColor` <br/>*client* | 2021.09.28<br/>4.19.0 | 2021.10.12<br/>4.20.0 | 2021.11.10<br/>4.22.0 | Use bubbleBorderColorMine instead  |
| `NotificationConfig` attributes <br/>*client* | 2021.09.28<br/>4.19.0 | 2021.09.28<br/>4.19.0 | 2021.10.12<br/>4.20.0 | Some attributes are not needed anymore |
| `NotificationLoadDataListener` <br/>*client* | 2021.09.28<br/>4.19.0 | 2021.09.28<br/>4.19.0 | 2021.10.12<br/>4.20.0 | This class is not used anymore, you will be asked to build your notification |
| `ChatClient#searchMessages` <br/>*client* | 2021.09.15<br/>4.18.0 | 2021.10.12<br/>4.20.0 | 2021.11.10<br/>4.22.0 | Use the `ChatClient#searchMessages` method with unwrapped parameters instead |
| `ChatDomain#createDistinctChannel` <br/>*offline* | 2021.09.15<br/>4.18.0 | 2021.10.12<br/>4.20.0 | 2021.11.10<br/>4.22.0 | Use ChatClient::createChannel directly |
| `ChatDomain#removeMembers` <br/>*offline* | 2021.09.15<br/>4.18.0 | 2021.10.12<br/>4.20.0 | 2021.11.10<br/>4.22.0 | Use ChatClient::removeMembers directly |
| `User#name` extension<br/>*client* | 2021.09.15<br/>4.18.0 | 2021.09.15<br/>4.18.0 | 2021.10.12<br/>4.20.0  | Use class member instead |
| `User#image` extension<br/>*client* | 2021.09.15<br/>4.18.0 | 2021.09.15<br/>4.18.0 | 2021.10.12<br/>4.20.0  | Use class member instead |
| `Channel#name` extension<br/>*client* | 2021.09.15<br/>4.18.0 | 2021.09.15<br/>4.18.0 | 2021.10.12<br/>4.20.0  | Use class member instead |
| `Channel#image` extension<br/>*client* | 2021.09.15<br/>4.18.0 | 2021.09.15<br/>4.18.0 | 2021.10.12<br/>4.20.0  | Use class member instead |
| `ChatClient#getMessagesWithAttachments`<br/>*client* | 2021.08.24<br/>4.17.0 | 2021.09.15<br/>4.18.0 | 2021.10.12<br/>4.20.0 | Use getMessagesWithAttachments function with types list instead |
| `ChannelClient#getMessagesWithAttachments`<br/>*client* | 2021.08.24<br/>4.17.0 | 2021.09.15<br/>4.18.0 | 2021.10.12<br/>4.20.0 | Use getMessagesWithAttachments function with types list instead |
| `created_at`, `updated_at`, `isTypingEvents`, `isReadEvents`, `isConnectEvents`, `isSearch`, `isMutes` in Config class are all deprecated. <br/>*ui-components* | 2021.07.13<br/>4.14.0 | 2021.08.25<br/>4.17.0 | 2021.08.25<br/>4.17.0 | Use `createdAt`, `updatedAt`, `typingEventsEnabled`, `readEventsEnabled`, `connectEventsEnabled`, `searchEnabled` and `mutesEnabled` instead |
| `MessageListViewModel#currentUser` <br/>*ui-components* | 2021.07.13<br/>4.14.0 | 2021.08.24<br/>4.17.0 | 2021.08.24<br/>4.17.0 | Use `MessageListViewModel#user.value` instead |
| `ChatClient.Builder#logLevel(String)`<br/>*client* | 2021.07.01 | 2021.07.13<br/>4.14.0 | 2021.08.24<br/>4.17.0 | Use `ChatClient.Builder#logLevel(ChatLogLevel)` instead |
| `ChatDomain#sendMessage(message: Message, attachmentTransformer: ((at: Attachment, file: File) -> Attachment)?,)` <br/>*offline* | 2021.06.14 | 2021.07.13<br/>4.14.0 | 2021.08.24<br/>4.17.0 | Use `ChatDomain#sendMessage(message: Message)` instead |
| Multiple `MessageListView` tint related attributes<br/>*ui-components* | 2021.06.10 | 2021.07.13<br/>4.14.0 | 2021.08.24<br/>4.17.0 | Override drawables instead |
| Multiple `MessageInputView` tint related attributes<br/>*ui-components* | 2021.06.10 | 2021.07.13<br/>4.14.0 | 2021.08.24<br/>4.17.0 | Override drawables instead |
| `ChannelListHeaderView.streamUiActionButtonTint` attribute<br/>*ui-components* | 2021.06.10 | 2021.07.13<br/>4.14.0 | 2021.08.24<br/>4.17.0 | Override drawable instead |
| `ChannelListView.streamUiMutedChannelIconTint` attribute<br/>*ui-components* | 2021.06.10 | 2021.07.13<br/>4.14.0 | 2021.08.24<br/>4.17.0 | Override drawable instead |
| Multiple `AttachmentOptionsView` tint related attributes<br/>*ui-components* | 2021.06.10 | 2021.07.13<br/>4.14.0 | 2021.08.24<br/>4.17.0 | Override drawables instead |
| `MessageListViewStyle#warningActionsTintColor`<br/>*ui-components* | 2021.06.10 | 2021.07.13<br/>4.14.0 | 2021.08.24<br/>4.17.0 | Override drawable instead |
| `MessageListViewStyle#iconsTint`<br/>*ui-components* | 2021.06.10 | 2021.07.13<br/>4.14.0 | 2021.08.24<br/>4.17.0 | Override drawables instead |
| `AttachmentSelectionDialogStyle#pictureAttachmentIconTint`<br/>*ui-components* | 2021.06.10 | 2021.07.13<br/>4.14.0 | 2021.08.24<br/>4.17.0 | Use the `AttachmentDialogStyle#pictureAttachmentIcon` instead |
| `AttachmentSelectionDialogStyle#fileAttachmentIconTint`<br/>*ui-components* | 2021.06.10 | 2021.07.13<br/>4.14.0 | 2021.08.24<br/>4.17.0 | Use the `AttachmentDialogStyle#fileAttachmentIcon` instead |
| `AttachmentSelectionDialogStyle#cameraAttachmentIconTint`<br/>*ui-components* | 2021.06.10 | 2021.07.13<br/>4.14.0 | 2021.08.24<br/>4.17.0 | Use the `AttachmentDialogStyle#cameraAttachmentIcon` instead |
| `ChannelListViewStyle#mutedChannelIconTint`<br/>*ui-components* | 2021.06.10 | 2021.07.13<br/>4.14.0 | 2021.08.24<br/>4.17.0 | Use the `ChannelListViewStyle#mutedChannelIcon` instead |
| `AvatarView.OnlineIndicatorPosition.TOP`<br/>*ui-components* | 2021.06.01 | 2021.07.13<br/>4.14.0 | 2021.08.24<br/>4.17.0 | Use the `OnlineIndicatorPosition.TOP_RIGHT` constant instead |
| `AvatarView.OnlineIndicatorPosition.BOTTOM`<br/>*ui-components* | 2021.06.01 | 2021.07.13<br/>4.14.0 | 2021.08.24<br/>4.17.0 | Use the `OnlineIndicatorPosition.BOTTOM_RIGHT` constant instead |
| `SocketListener::onDisconnected` <br/>*client* | 2021.05.17 | 2021.06.23<br/>4.12.1  | 2021.07.13<br/>4.14.0 | Use method with DisconnectCause instead of it |
| `ChatClient#onMessageReceived`<br/>*client* | 2021.05.14<br/>4.11.0 | 2021.06.23<br/>4.12.1  | 2021.07.13<br/>4.14.0 | Use the `ChatClient.handleRemoteMessage` method instead |
| `ChatClient#onNewTokenReceived`<br/>*client* | 2021.05.14<br/>4.11.0 | 2021.06.23<br/>4.12.1  | 2021.07.13<br/>4.14.0 | Use the `ChatClient.setFirebaseToken` method instead |
| `ChatNotificationHandler#getSmallIcon`<br/>*client* | 2021.05.14<br/>4.11.0 | 2021.06.23<br/>4.12.1  | 2021.07.13<br/>4.14.0 | Use the `NotificationsConfig.smallIcon` instead |
| `ChatNotificationHandler#getFirebaseMessageIdKey`<br/>*client* | 2021.05.14<br/>4.11.0 | 2021.06.23<br/>4.12.1  | 2021.07.13<br/>4.14.0 | Use the `NotificationsConfig.firebaseMessageIdKey` instead |
| `ChatNotificationHandler#getFirebaseChannelIdKey`<br/>*client* | 2021.05.14<br/>4.11.0 | 2021.06.23<br/>4.12.1  | 2021.07.13<br/>4.14.0 | Use the `NotificationsConfig.firebaseChannelIdKey` instead |
| `ChatNotificationHandler#getFirebaseChannelTypeKey`<br/>*client* | 2021.05.14<br/>4.11.0 | 2021.06.23<br/>4.12.1  | 2021.07.13<br/>4.14.0 | Use the `NotificationsConfig.firebaseChannelTypeKey` instead |
| Old serialization implementation<br/>*client* | 2021.05.10<br/>4.10.0 | 2021.06.30<br/>4.13.0 | 2021.09.15<br/>4.18.0 | See the [4.10.0 release notes](https://github.com/GetStream/stream-chat-android/releases/tag/4.10.0) for details |
| `io.getstream.chat.android.livedata.ChannelData` <br/>*offline* | 2021.05.07 | 2021.06.23<br/>4.12.1 | 2021.07.13<br/>4.14.0 | Use `io.getstream.chat.android.offline.channel.ChannelData` instead |
| `ChannelController#channelData` <br/>*offline* | 2021.05.07 | 2021.06.23<br/>4.12.1 | 2021.07.13<br/>4.14.0 | Use `ChannelController::offlineChannelData` instead
| `MessageInputViewModel#editMessage` <br/>*ui-common* | 2021.05.05 | 2021.06.23<br/>4.12.1 | 2021.07.13<br/>4.14.0 | Use `MessageInputViewModel::messageToEdit` and `MessageInputViewModel::postMessageToEdit` |
| `ChatDomain#currentUser` <br/>*offline* | 2021.04.30 | 2021.07.13<br/>4.14.0 | 2021.08.24<br/>4.17.0 | Subscribe to `ChatDomain::user` and handle nullable state |
| `MessageInputView#setSuggestionListView` <br/>*ui-components* | 2021.04.13 | 2021.04.27<br/>4.10.0 | 2021.06.23<br/>4.12.1 | Setting external SuggestionListView is no longer necessary |
| `ChatDomain.usecases` <br/>*offline* | 2021.04.06 | 2021.05.06<br/>4.10.0 | 2021.06.23<br/>4.12.1 | Replace this property call by obtaining a specific use case directly from ChatDomain |
| `MessageInputView#setMembers` <br/>*ui-components* | 2021.04.07 | 2021.04.21<br/>4.9.0 | 2021.05.05<br>4.10.0 | Use MessageInputView::setUserLookupHandler instead of manually passing the list of users |
| `ChannelListView's empty state methods` <br/>*ui-components* | 2021.04.05 | 2021.04.21<br/>4.9.0 | 2021.05.05<br/>4.10.0 | These methods no longer need to be called directly, `setChannel` handles empty state changes automatically |
| `MessageListItemStyle#messageTextColorTheirs` <br/>*ui-components* | 2021.03.25 | 2021.04.21<br/>4.9.0 | 2021.06.23<br/>4.12.1 | Use MessageListItemStyle::textStyleTheirs::colorOrNull() instead |
| `MessageListItemStyle#messageTextColorMine` <br/>*ui-components* | 2021.03.25 | 2021.04.21<br/>4.9.0 | 2021.06.23<br/>4.12.1 | Use MessageListItemStyle::textStyleMine::colorOrNull() instead |
| `com.getstream.sdk.chat.ChatUI`<br/>*ui-components* | 2021.03.19<br/>4.8.0 | 2021.04.21<br/>4.9.0 | 2021.06.23<br/>4.12.1 | Use the new ChatUI implementation `io.getstream.chat.android.ui.ChatUI`
| `GetTotalUnreadCount#invoke`<br/> | 2021.03.17<br/>4.7.2  | 2021.04.21<br/>4.9.0 | 2021.06.23<br/>4.12.1 | Use ChatDomain::totalUnreadCount instead |
| `GetUnreadChannelCount#invoke`<br/> | 2021.03.17<br/>4.7.2  | 2021.04.21<br/>4.9.0 | 2021.06.23<br/>4.12.1 | Use ChatDomain::channelUnreadCount instead |
| `ChatClient#unMuteChannel`<br/>*client* | 2021.03.15<br/>4.7.1 | 2021.04.21<br/>4.9.0 | 2021.06.23<br/>4.12.1 | Use the `unmuteChannel` method instead |
| `ChatClient#unBanUser`<br/>*client* | 2021.03.15<br/>4.7.1 | 2021.04.21<br/>4.9.0 | 2021.06.23<br/>4.12.1 | Use the `unbanUser` method instead |
| `ChannelClient#unBanUser`<br/>*client* | 2021.03.15<br/>4.7.1 | 2021.04.21<br/>4.9.0 | 2021.06.23<br/>4.12.1 | Use the `unbanUser` method instead |
| `ChannelController#unBanUser`<br/>*client* | 2021.03.15<br/>4.7.1 | 2021.04.21<br/>4.9.0 | 2021.04.21<br/>4.9.0 | Use the `unbanUser` method instead |
| `ChatDomain.Builder` constructors with user params | 2021.02.26<br/>4.7.0 | 2021.06.23<br/>4.12.1 | 2021.08.24<br/>4.17.0 | Use `ChatDomain.Builder(context, chatClient)` instead |
| `ChatDomain#disconnect` | 2021.02.25<br/>4.7.0 | 2021.06.23<br/>4.12.1 | 2021.08.24<br/>4.17.0 | Use just `ChatClient#disconnect` instead |
| `setUser` (and similar) methods<br/>*client* | 2021.02.03<br/>4.5.3 | 2021.05.03<br/>4.10.0 | 2021.08.24<br/>4.17.0 | Replaced by `connectUser` style methods that return `Call` objects, see the updated documentation for [Initialization & Users](https://getstream.io/chat/docs/android/init_and_users/?language=kotlin)) |
| `MessageListViewModel.Event.AttachmentDownload`<br/>*ui-common* | 2021.01.29<br/>4.5.2 | 2021.02.29<br/>4.7.0 | 2021.03.29<br/>4.8.0 | Use `DownloadAttachment` instead |
| `subscribe` methods with Kotlin function parameters<br/>*client* | 2021.01.27<br/>4.5.2 | 2021.03.27<br/>4.8.0 | 2021.06.23<br/>4.12.1 | Use methods with `ChatEventListener` parameters instead (only affects Java clients) |
| `ChatUI(client, domain, context)`<br/>*ui-common* | 2020.11.09<br/>4.4.2 | 2021.02.22<br/>4.6.0 | 2021.03.22<br/>4.8.0 | Use ctor with just Context param instead |
| `User#unreadCount`<br/>*client* | 2020.11.05<br/>4.4.2 | 2021.02.22<br/>4.6.0 | 2021.03.22<br/>4.8.0 | Use `totalUnreadCount` instead |
| `ChannelController`<br/>*client* | 2020.11.04<br/>4.4.1 | 2021.02.22<br/>4.6.0 | 2021.04.21<br/>4.9.0 | Renamed due to conflicting name with a type in the offline library, use `ChannelClient` instead |
| `Chat` interface<br/>*ui-common* | 2020.10.27<br/>4.4.1 | 2021.02.22<br/>4.6.0 | 2021.04.21<br/>4.9.0 | Use `ChatUI` instead |
| `MessageListView#setViewHolderFactory`<br/>*ui (old)* | 2020.10.15<br/>4.3.1 | 2021.02.22<br/>4.6.0 | 2021.04.21<br/>4.9.0 | Use the more explicit `setMessageViewHolderFactory` method instead |
| `SendMessageWithAttachments` use case <br/>*offline* | 2020.09.30<br/>4.3.0 | 2021.02.22<br/>4.6.0 | 2021.04.21<br/>4.9.0 | - |
| `ChatObservable` based event APIs (`events()`)<br/>*client* | 2020.09.18 | 2021.02.22<br/>4.6.0 | 2021.04.21<br/>4.9.0 | Replace with direct `subscribe` calls on `ChatClient` and `ChannelClient`, see [migration guide](https://github.com/GetStream/stream-chat-android/wiki/Migration-guide:-ChatObserver-and-events()-APIs) |
| `ChatClient#flag(userId)`<br/>*client* | 2020.07.28 | 2021.02.22<br/>4.6.0 | 2021.03.22<br/>4.8.0 | Use the more explicit `flagUser` method instead |
| `ChatDomain.Builder#notificationConfig`<br/>*offline* | - | 2020.12.14<br/>4.4.7 | 2021.03.14<br/>4.8.0 | Configure this on `ChatClient.Builder` instead |
| `Call#enqueue((Result<T>) -> Unit)`<br/>*core* | - | 2020.12.09<br/>4.4.7 | 2021.03.09<br/>4.8.0 | Use `enqueue(Callback<T>)` instead (only affects Java clients) |
| `Pagination#get`<br/>*client* | - | 2020.10.12<br/>4.3.0 | 2021.02.22<br/>4.6.0 | Use `toString` instead |
| `MessageListItemAdapter#replaceEntities`<br/>*ui (old)* | - | 2020.10.05<br/>4.3.0 | 2021.02.22<br/>4.6.0 | Use `submitList` instead |<|MERGE_RESOLUTION|>--- conflicted
+++ resolved
@@ -4,11 +4,8 @@
 
 | API / Feature | Deprecated (warning) | Deprecated (error) | Removed | Notes |
 | --- | --- | --- | --- | --- |
-<<<<<<< HEAD
 | `ChatDomain#stopTyping` | 2021.11.29<br/>4.24.0 | 2021.12.29<br/>⌛ | 2022.01.29 ⌛ | Use `ChatClient#stopTyping` instead |
-=======
 | `ChatDomain#keystroke` | 2021.11.29<br/>4.24.0 | 2021.12.29<br/>⌛ | 2022.01.29 ⌛ | Use `ChatClient#keystroke` instead |
->>>>>>> abebea18
 | `QueryChannelsController#mutedChannelIds` | 2021.11.23<br/>4.23.0 | 2021.12.07<br/>⌛ | 2022.12.21 ⌛ | Use ChatDomain.mutedChannels instead |
 | `ChatDomain#downloadAttachment` | 2021.11.23<br/>4.23.0 | 2021.12.21<br/>⌛ | 2022.01.18 ⌛ | Use `ChatClient#downloadAttachment` instead |
 | `ChatDomain#setMessageForReply` | 2021.11.23<br/>4.23.0 | 2021.12.21<br/>⌛ | 2022.01.18 ⌛ | Use `ChatClient#setMessageForReply` instead |
