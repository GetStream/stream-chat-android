--- conflicted
+++ resolved
@@ -4,10 +4,8 @@
 
 | API / Feature | Deprecated (warning) | Deprecated (error) | Removed | Notes |
 | --- | --- | --- | --- | --- |
-<<<<<<< HEAD
 | `Messages` | 2022.07.08<br/>5.4.1 | 2022.08.02 ⌛ | 2022.09.06 ⌛ | Use new implementation of `Messages` composable. |
 | `MesageListViewModel.loadMore` | 2022.07.08<br/>5.4.1 | 2022.08.02 ⌛ | 2022.09.06 ⌛ | Use `MessageListViewModel.loadOlderMessages` to achieve the same effect in compose. |
-=======
 | `ChatLogger` | 2022.07.13 <br/>5.6.0 | 2022.08.13 ⌛ | 2022.09.13 ⌛ | Use `StreamLog` instead.|
 | `ChatLogger.Config` | 2022.07.13 <br/>5.6.0 | 2022.08.13 ⌛ | 2022.09.13 ⌛ | Use `ChatLoggerConfig` instead.|
 | `ChatLogger::get` | 2022.07.13 <br/>5.6.0 | 2022.08.13 ⌛ | 2022.09.13 ⌛ | Use `StreamLog::getLogger` instead.|
@@ -21,7 +19,6 @@
 | `GlobalState::initialized` | 2022.07.06 <br/>5.6.0 | 2022.08.06 ⌛ | 2022.09.06 ⌛ | Use `ClientState:initialized` instead.|
 | `GlobalState::user` | 2022.07.06 <br/>5.6.0 | 2022.08.06 ⌛ | 2022.09.06 ⌛ | Use `ClientState::user` instead.|
 | `GlobalState::errorEvents` | 2022.07.06 <br/>5.6.0 | 2022.08.06 ⌛ | 2022.09.06 ⌛ | This method is no longer used.|
->>>>>>> 68ffb98b
 | `GlobalState::typingUpdates` | 2022.07.04 <br/>5.5.0 | 2022.07.18 ⌛ | 2022.08.01 ⌛ | Use `GlobalState::typingChannels` instead. |
 | `MessageListView.setUserBlockHandler` | 2022.07.04 <br/>5.5.0 | 2022.07.18 ⌛ | 2022.08.01 ⌛ | The block action has been removed. Use `MessageOptionItemsFactory.setMessageOptionItemsFactory()` in conjunction with `MessageOptionItemsFactory.setCustomActionHandler()` to add support for custom block action. |
 | `QuerySort` | 2022.06.22 <br/>5.4.0 | 2022.07.18 ⌛ | 2022.08.15 ⌛ | Use QuerySortByReflection. |
