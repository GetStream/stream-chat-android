--- conflicted
+++ resolved
@@ -4,11 +4,8 @@
 
 | API / Feature | Deprecated (warning) | Deprecated (error) | Removed | Notes |
 | --- | --- | --- | --- | --- |
-<<<<<<< HEAD
 | `ChatDomain.usecases` <br/>*offline* | 2021.04.6 | 2021.05.6 ⌛ | 2021.06.6 ⌛ | Replace this property call by obtaining a specific use case directly from ChatDomain |
-=======
 | `MessageInputView#setMembers` <br/>*ui-components* | 2021.04.07 | 2021.04.21 ⌛ | 2021.05.05 ⌛ | Use MessageInputView::setUserLookupHandler instead of manually passing the list of users |
->>>>>>> a0aa3809
 | `ChannelListView's empty state methods` <br/>*ui-components* | 2021.04.05 | 2021.04.19 ⌛ | 2021.05.05 ⌛ | These methods no longer need to be called directly, `setChannel` handles empty state changes automatically |
 | `MessageListItemStyle#messageTextColorTheirs` <br/>*ui-components* | 2021.03.25 | 2021.04.25 ⌛ | 2021.05.25 ⌛ | Use MessageListItemStyle::textStyleTheirs::colorOrNull() instead |
 | `MessageListItemStyle#messageTextColorMine` <br/>*ui-components* | 2021.03.25 | 2021.04.25 ⌛ | 2021.05.25 ⌛ | Use MessageListItemStyle::textStyleMine::colorOrNull() instead |
