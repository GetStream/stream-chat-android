# Deprecations

This document lists deprecated constructs in the SDK, with their expected time ⌛ of further deprecations and removals.

| API / Feature | Deprecated (warning) | Deprecated (error) | Removed | Notes |
| --- | --- | --- | --- | --- |
<<<<<<< HEAD
| `ChatDomain.leaveChannel` | 2022.01.11<br/>4.26.0 | 2022.01.25<br/>⌛ | 2022.02.08<br/>⌛ | Use `ChatClient.removeMembers` instead. |
=======
| `ChatDomain#cancelMessage` | 2021.01.25<br/>4.25.0 | 2022.02.22<br/>⌛ | 2022.03.22 ⌛ | Use `ChatClient#cancelMessage` instead |
>>>>>>> fae3fd45
| `Member.role` | 2022.01.11<br/>4.26.0 | 2022.03.11<br/>⌛ | 2022.05.11 ⌛ | Use `Member.channelRole` instead. |
| `ChatUI.markdown` | 2022.01.11<br/>4.26.0 | 2022.02.08<br/>⌛ | 2022.03.08 ⌛ | Use `ChatUI.messageTextTransformer` instead. |
| `ChatMarkdown` | 2022.01.11<br/>4.26.0 | 2022.02.08<br/>⌛ | 2022.03.08 ⌛ | `ChatMarkdown` is deprecated in favour of `ChatMessageTextTransformer`. Use `MarkdownTextTransformer` from module `stream-chat-android-markdown-transformer` instead. If you want to use your own markdown implementation, you need to implement `ChatMessageTextTransformer`. |
| `ChatDomain#showChannel` | 2021.12.21<br/>4.25.0 | 2022.01.25<br/>⌛ | 2022.02.22 ⌛ | Use `ChatClient#showChannel` instead |
| `ChatDomain#loadOlderMessages` | 2021.12.21<br/>4.25.0 | 2022.01.25<br/>⌛ | 2022.02.22 ⌛ | Use `ChatClient#loadOlderMessages` instead |
| `ChatDomain#stopTyping` | 2021.11.29<br/>4.24.0 | 2022.01.11<br/>4.26.0 | 2022.02.08 ⌛ | Use `ChatClient#stopTyping` instead |
| `ChatDomain#keystroke` | 2021.11.29<br/>4.24.0 | 2022.01.11<br/>4.26.0 | 2022.02.08 ⌛ | Use `ChatClient#keystroke` instead |
| `QueryChannelsController#mutedChannelIds` | 2021.11.23<br/>4.23.0 | 2021.12.09<br/>4.24.0 | 2022.01.11<br/>4.26.0 | Use ChatDomain.mutedChannels instead |
| `ChatDomain#downloadAttachment` | 2021.11.23<br/>4.23.0 | 2022.01.11<br/>4.26.0 | 2022.02.08 ⌛ | Use `ChatClient#downloadAttachment` instead |
| `ChatDomain#setMessageForReply` | 2021.11.23<br/>4.23.0 | 2022.01.11<br/>4.26.0 | 2022.02.08 ⌛ | Use `ChatClient#setMessageForReply` instead |
| `ChatDomain#replayEventsForActiveChannels` | 2021.11.24<br/>4.23.0 | 2022.01.11<br/>4.26.0 | 2022.02.08 ⌛ | Use `ChatClient#replayEventsForActiveChannels` instead |
| `ChatDomain#online` | 2021.10.26<br/>4.21.0 | 2021.11.24<br/>4.23.0 | 2022.01.11<br/>4.26.0 | Use ChatDomain#connectionState instead |
| `QueryChannelsController#newChannelEventFilter` | 2021.10.12<br/>4.20.0 | 2021.11.08<br/>4.22 | 2021.11.08<br/>4.22 | Use QueryChannelsController::chatEventHandler instead |
| `QueryChannelsController#checkFilterOnChannelUpdatedEvent` | 2021.10.12<br/>4.20.0 | 2021.11.08<br/>4.22 | 2021.11.08<br/>4.22 | Use QueryChannelsController::chatEventHandler instead |
| `ChatUI#uiMode` <br/>*ui-components* | 2021.10.12<br/>4.20.0 | 2021.11.10<br/>4.22.0 | 2021.12.09<br/>4.24.0 | This behavior is not supported anymore. Our SDK already use Day/Night themes that follow the standard process Android provide to support them. If you want to force your app to use Dark/Light mode, you need tu use `AppCompatDelegate.setDefaultNightMode(AppCompatDelegate.MODE_NIGHT_NO|AppCompatDelegate.MODE_NIGHT_YES)` |
| `ProgressCallback#onProgress(Long)` <br/>*client* | 2021.09.28<br/> | 2021.11.10<br/>4.22.0 | 2021.12.09<br/>4.24.0 | This function is not used anymore. Use `ProgressCallback#onProgress(Long, Long)` |
| `ChatNotificationHandler` <br/>*client* | 2021.10.12<br/>4.20.0 | 2021.11.10<br/>4.22.0 | 2021.12.09<br/>4.24.0 | If you want to continue using our implementation, you can use our `NotificationHandlerFactory` to create the default implementation we provide. If you need a more customized implementation, you need to implement `NotificationHandler` interface |
| `NotificationConfig` attributes <br/>*client* | 2021.10.12<br/>4.20.0 | 2021.10.12<br/>4.20.0 | 2021.11.10<br/>4.22.0 | Attributes to customize notifications are not used anymore. You need to override those Strings/Drawable into resources of your app |
| `ChatClient#cdnUrl`  <br/>*client* | 2021.10.12<br/>4.20.0 | 2021.10.12<br/>4.20.0 | 2021.11.10<br/>4.22.0 | Use `ChatClient.fileUploader()` to add custom file uploading logic instead  |
| `ChatClient#cdnTimeout` and `ChatClient#baseTimeout` <br/>*client* | 2021.10.12<br/>4.20.0 | 2021.11.10<br/>4.22.0 | 2021.12.09<br/>4.24.0 | Use `ChatClient.okHttpClient()` to set the timeouts instead |
| `DeviceRegisteredListener` <br/>*client* | 2021.09.28<br/>4.19.0 | 2021.09.28<br/>4.19.0 | 2021.10.12<br/>4.20.0 | This class is not used anymore |
| `ViewReactionsViewStyle#bubbleBorderColor` <br/>*client* | 2021.09.28<br/>4.19.0 | 2021.10.12<br/>4.20.0 | 2021.11.10<br/>4.22.0 | Use bubbleBorderColorMine instead  |
| `NotificationConfig` attributes <br/>*client* | 2021.09.28<br/>4.19.0 | 2021.09.28<br/>4.19.0 | 2021.10.12<br/>4.20.0 | Some attributes are not needed anymore |
| `NotificationLoadDataListener` <br/>*client* | 2021.09.28<br/>4.19.0 | 2021.09.28<br/>4.19.0 | 2021.10.12<br/>4.20.0 | This class is not used anymore, you will be asked to build your notification |
| `ChatClient#searchMessages` <br/>*client* | 2021.09.15<br/>4.18.0 | 2021.10.12<br/>4.20.0 | 2021.11.10<br/>4.22.0 | Use the `ChatClient#searchMessages` method with unwrapped parameters instead |
| `ChatDomain#createDistinctChannel` <br/>*offline* | 2021.09.15<br/>4.18.0 | 2021.10.12<br/>4.20.0 | 2021.11.10<br/>4.22.0 | Use ChatClient::createChannel directly |
| `ChatDomain#removeMembers` <br/>*offline* | 2021.09.15<br/>4.18.0 | 2021.10.12<br/>4.20.0 | 2021.11.10<br/>4.22.0 | Use ChatClient::removeMembers directly |
| `User#name` extension<br/>*client* | 2021.09.15<br/>4.18.0 | 2021.09.15<br/>4.18.0 | 2021.10.12<br/>4.20.0  | Use class member instead |
| `User#image` extension<br/>*client* | 2021.09.15<br/>4.18.0 | 2021.09.15<br/>4.18.0 | 2021.10.12<br/>4.20.0  | Use class member instead |
| `Channel#name` extension<br/>*client* | 2021.09.15<br/>4.18.0 | 2021.09.15<br/>4.18.0 | 2021.10.12<br/>4.20.0  | Use class member instead |
| `Channel#image` extension<br/>*client* | 2021.09.15<br/>4.18.0 | 2021.09.15<br/>4.18.0 | 2021.10.12<br/>4.20.0  | Use class member instead |
| `ChatClient#getMessagesWithAttachments`<br/>*client* | 2021.08.24<br/>4.17.0 | 2021.09.15<br/>4.18.0 | 2021.10.12<br/>4.20.0 | Use getMessagesWithAttachments function with types list instead |
| `ChannelClient#getMessagesWithAttachments`<br/>*client* | 2021.08.24<br/>4.17.0 | 2021.09.15<br/>4.18.0 | 2021.10.12<br/>4.20.0 | Use getMessagesWithAttachments function with types list instead |
| `created_at`, `updated_at`, `isTypingEvents`, `isReadEvents`, `isConnectEvents`, `isSearch`, `isMutes` in Config class are all deprecated. <br/>*ui-components* | 2021.07.13<br/>4.14.0 | 2021.08.25<br/>4.17.0 | 2021.08.25<br/>4.17.0 | Use `createdAt`, `updatedAt`, `typingEventsEnabled`, `readEventsEnabled`, `connectEventsEnabled`, `searchEnabled` and `mutesEnabled` instead |
| `MessageListViewModel#currentUser` <br/>*ui-components* | 2021.07.13<br/>4.14.0 | 2021.08.24<br/>4.17.0 | 2021.08.24<br/>4.17.0 | Use `MessageListViewModel#user.value` instead |
| `ChatClient.Builder#logLevel(String)`<br/>*client* | 2021.07.01 | 2021.07.13<br/>4.14.0 | 2021.08.24<br/>4.17.0 | Use `ChatClient.Builder#logLevel(ChatLogLevel)` instead |
| `ChatDomain#sendMessage(message: Message, attachmentTransformer: ((at: Attachment, file: File) -> Attachment)?,)` <br/>*offline* | 2021.06.14 | 2021.07.13<br/>4.14.0 | 2021.08.24<br/>4.17.0 | Use `ChatDomain#sendMessage(message: Message)` instead |
| Multiple `MessageListView` tint related attributes<br/>*ui-components* | 2021.06.10 | 2021.07.13<br/>4.14.0 | 2021.08.24<br/>4.17.0 | Override drawables instead |
| Multiple `MessageInputView` tint related attributes<br/>*ui-components* | 2021.06.10 | 2021.07.13<br/>4.14.0 | 2021.08.24<br/>4.17.0 | Override drawables instead |
| `ChannelListHeaderView.streamUiActionButtonTint` attribute<br/>*ui-components* | 2021.06.10 | 2021.07.13<br/>4.14.0 | 2021.08.24<br/>4.17.0 | Override drawable instead |
| `ChannelListView.streamUiMutedChannelIconTint` attribute<br/>*ui-components* | 2021.06.10 | 2021.07.13<br/>4.14.0 | 2021.08.24<br/>4.17.0 | Override drawable instead |
| Multiple `AttachmentOptionsView` tint related attributes<br/>*ui-components* | 2021.06.10 | 2021.07.13<br/>4.14.0 | 2021.08.24<br/>4.17.0 | Override drawables instead |
| `MessageListViewStyle#warningActionsTintColor`<br/>*ui-components* | 2021.06.10 | 2021.07.13<br/>4.14.0 | 2021.08.24<br/>4.17.0 | Override drawable instead |
| `MessageListViewStyle#iconsTint`<br/>*ui-components* | 2021.06.10 | 2021.07.13<br/>4.14.0 | 2021.08.24<br/>4.17.0 | Override drawables instead |
| `AttachmentSelectionDialogStyle#pictureAttachmentIconTint`<br/>*ui-components* | 2021.06.10 | 2021.07.13<br/>4.14.0 | 2021.08.24<br/>4.17.0 | Use the `AttachmentDialogStyle#pictureAttachmentIcon` instead |
| `AttachmentSelectionDialogStyle#fileAttachmentIconTint`<br/>*ui-components* | 2021.06.10 | 2021.07.13<br/>4.14.0 | 2021.08.24<br/>4.17.0 | Use the `AttachmentDialogStyle#fileAttachmentIcon` instead |
| `AttachmentSelectionDialogStyle#cameraAttachmentIconTint`<br/>*ui-components* | 2021.06.10 | 2021.07.13<br/>4.14.0 | 2021.08.24<br/>4.17.0 | Use the `AttachmentDialogStyle#cameraAttachmentIcon` instead |
| `ChannelListViewStyle#mutedChannelIconTint`<br/>*ui-components* | 2021.06.10 | 2021.07.13<br/>4.14.0 | 2021.08.24<br/>4.17.0 | Use the `ChannelListViewStyle#mutedChannelIcon` instead |
| `AvatarView.OnlineIndicatorPosition.TOP`<br/>*ui-components* | 2021.06.01 | 2021.07.13<br/>4.14.0 | 2021.08.24<br/>4.17.0 | Use the `OnlineIndicatorPosition.TOP_RIGHT` constant instead |
| `AvatarView.OnlineIndicatorPosition.BOTTOM`<br/>*ui-components* | 2021.06.01 | 2021.07.13<br/>4.14.0 | 2021.08.24<br/>4.17.0 | Use the `OnlineIndicatorPosition.BOTTOM_RIGHT` constant instead |
| `SocketListener::onDisconnected` <br/>*client* | 2021.05.17 | 2021.06.23<br/>4.12.1  | 2021.07.13<br/>4.14.0 | Use method with DisconnectCause instead of it |
| `ChatClient#onMessageReceived`<br/>*client* | 2021.05.14<br/>4.11.0 | 2021.06.23<br/>4.12.1  | 2021.07.13<br/>4.14.0 | Use the `ChatClient.handleRemoteMessage` method instead |
| `ChatClient#onNewTokenReceived`<br/>*client* | 2021.05.14<br/>4.11.0 | 2021.06.23<br/>4.12.1  | 2021.07.13<br/>4.14.0 | Use the `ChatClient.setFirebaseToken` method instead |
| `ChatNotificationHandler#getSmallIcon`<br/>*client* | 2021.05.14<br/>4.11.0 | 2021.06.23<br/>4.12.1  | 2021.07.13<br/>4.14.0 | Use the `NotificationsConfig.smallIcon` instead |
| `ChatNotificationHandler#getFirebaseMessageIdKey`<br/>*client* | 2021.05.14<br/>4.11.0 | 2021.06.23<br/>4.12.1  | 2021.07.13<br/>4.14.0 | Use the `NotificationsConfig.firebaseMessageIdKey` instead |
| `ChatNotificationHandler#getFirebaseChannelIdKey`<br/>*client* | 2021.05.14<br/>4.11.0 | 2021.06.23<br/>4.12.1  | 2021.07.13<br/>4.14.0 | Use the `NotificationsConfig.firebaseChannelIdKey` instead |
| `ChatNotificationHandler#getFirebaseChannelTypeKey`<br/>*client* | 2021.05.14<br/>4.11.0 | 2021.06.23<br/>4.12.1  | 2021.07.13<br/>4.14.0 | Use the `NotificationsConfig.firebaseChannelTypeKey` instead |
| Old serialization implementation<br/>*client* | 2021.05.10<br/>4.10.0 | 2021.06.30<br/>4.13.0 | 2021.09.15<br/>4.18.0 | See the [4.10.0 release notes](https://github.com/GetStream/stream-chat-android/releases/tag/4.10.0) for details |
| `io.getstream.chat.android.livedata.ChannelData` <br/>*offline* | 2021.05.07 | 2021.06.23<br/>4.12.1 | 2021.07.13<br/>4.14.0 | Use `io.getstream.chat.android.offline.channel.ChannelData` instead |
| `ChannelController#channelData` <br/>*offline* | 2021.05.07 | 2021.06.23<br/>4.12.1 | 2021.07.13<br/>4.14.0 | Use `ChannelController::offlineChannelData` instead
| `MessageInputViewModel#editMessage` <br/>*ui-common* | 2021.05.05 | 2021.06.23<br/>4.12.1 | 2021.07.13<br/>4.14.0 | Use `MessageInputViewModel::messageToEdit` and `MessageInputViewModel::postMessageToEdit` |
| `ChatDomain#currentUser` <br/>*offline* | 2021.04.30 | 2021.07.13<br/>4.14.0 | 2021.08.24<br/>4.17.0 | Subscribe to `ChatDomain::user` and handle nullable state |
| `MessageInputView#setSuggestionListView` <br/>*ui-components* | 2021.04.13 | 2021.04.27<br/>4.10.0 | 2021.06.23<br/>4.12.1 | Setting external SuggestionListView is no longer necessary |
| `ChatDomain.usecases` <br/>*offline* | 2021.04.06 | 2021.05.06<br/>4.10.0 | 2021.06.23<br/>4.12.1 | Replace this property call by obtaining a specific use case directly from ChatDomain |
| `MessageInputView#setMembers` <br/>*ui-components* | 2021.04.07 | 2021.04.21<br/>4.9.0 | 2021.05.05<br>4.10.0 | Use MessageInputView::setUserLookupHandler instead of manually passing the list of users |
| `ChannelListView's empty state methods` <br/>*ui-components* | 2021.04.05 | 2021.04.21<br/>4.9.0 | 2021.05.05<br/>4.10.0 | These methods no longer need to be called directly, `setChannel` handles empty state changes automatically |
| `MessageListItemStyle#messageTextColorTheirs` <br/>*ui-components* | 2021.03.25 | 2021.04.21<br/>4.9.0 | 2021.06.23<br/>4.12.1 | Use MessageListItemStyle::textStyleTheirs::colorOrNull() instead |
| `MessageListItemStyle#messageTextColorMine` <br/>*ui-components* | 2021.03.25 | 2021.04.21<br/>4.9.0 | 2021.06.23<br/>4.12.1 | Use MessageListItemStyle::textStyleMine::colorOrNull() instead |
| `com.getstream.sdk.chat.ChatUI`<br/>*ui-components* | 2021.03.19<br/>4.8.0 | 2021.04.21<br/>4.9.0 | 2021.06.23<br/>4.12.1 | Use the new ChatUI implementation `io.getstream.chat.android.ui.ChatUI`
| `GetTotalUnreadCount#invoke`<br/> | 2021.03.17<br/>4.7.2  | 2021.04.21<br/>4.9.0 | 2021.06.23<br/>4.12.1 | Use ChatDomain::totalUnreadCount instead |
| `GetUnreadChannelCount#invoke`<br/> | 2021.03.17<br/>4.7.2  | 2021.04.21<br/>4.9.0 | 2021.06.23<br/>4.12.1 | Use ChatDomain::channelUnreadCount instead |
| `ChatClient#unMuteChannel`<br/>*client* | 2021.03.15<br/>4.7.1 | 2021.04.21<br/>4.9.0 | 2021.06.23<br/>4.12.1 | Use the `unmuteChannel` method instead |
| `ChatClient#unBanUser`<br/>*client* | 2021.03.15<br/>4.7.1 | 2021.04.21<br/>4.9.0 | 2021.06.23<br/>4.12.1 | Use the `unbanUser` method instead |
| `ChannelClient#unBanUser`<br/>*client* | 2021.03.15<br/>4.7.1 | 2021.04.21<br/>4.9.0 | 2021.06.23<br/>4.12.1 | Use the `unbanUser` method instead |
| `ChannelController#unBanUser`<br/>*client* | 2021.03.15<br/>4.7.1 | 2021.04.21<br/>4.9.0 | 2021.04.21<br/>4.9.0 | Use the `unbanUser` method instead |
| `ChatDomain.Builder` constructors with user params | 2021.02.26<br/>4.7.0 | 2021.06.23<br/>4.12.1 | 2021.08.24<br/>4.17.0 | Use `ChatDomain.Builder(context, chatClient)` instead |
| `ChatDomain#disconnect` | 2021.02.25<br/>4.7.0 | 2021.06.23<br/>4.12.1 | 2021.08.24<br/>4.17.0 | Use just `ChatClient#disconnect` instead |
| `setUser` (and similar) methods<br/>*client* | 2021.02.03<br/>4.5.3 | 2021.05.03<br/>4.10.0 | 2021.08.24<br/>4.17.0 | Replaced by `connectUser` style methods that return `Call` objects, see the updated documentation for [Initialization & Users](https://getstream.io/chat/docs/android/init_and_users/?language=kotlin)) |
| `MessageListViewModel.Event.AttachmentDownload`<br/>*ui-common* | 2021.01.29<br/>4.5.2 | 2021.02.29<br/>4.7.0 | 2021.03.29<br/>4.8.0 | Use `DownloadAttachment` instead |
| `subscribe` methods with Kotlin function parameters<br/>*client* | 2021.01.27<br/>4.5.2 | 2021.03.27<br/>4.8.0 | 2021.06.23<br/>4.12.1 | Use methods with `ChatEventListener` parameters instead (only affects Java clients) |
| `ChatUI(client, domain, context)`<br/>*ui-common* | 2020.11.09<br/>4.4.2 | 2021.02.22<br/>4.6.0 | 2021.03.22<br/>4.8.0 | Use ctor with just Context param instead |
| `User#unreadCount`<br/>*client* | 2020.11.05<br/>4.4.2 | 2021.02.22<br/>4.6.0 | 2021.03.22<br/>4.8.0 | Use `totalUnreadCount` instead |
| `ChannelController`<br/>*client* | 2020.11.04<br/>4.4.1 | 2021.02.22<br/>4.6.0 | 2021.04.21<br/>4.9.0 | Renamed due to conflicting name with a type in the offline library, use `ChannelClient` instead |
| `Chat` interface<br/>*ui-common* | 2020.10.27<br/>4.4.1 | 2021.02.22<br/>4.6.0 | 2021.04.21<br/>4.9.0 | Use `ChatUI` instead |
| `MessageListView#setViewHolderFactory`<br/>*ui (old)* | 2020.10.15<br/>4.3.1 | 2021.02.22<br/>4.6.0 | 2021.04.21<br/>4.9.0 | Use the more explicit `setMessageViewHolderFactory` method instead |
| `SendMessageWithAttachments` use case <br/>*offline* | 2020.09.30<br/>4.3.0 | 2021.02.22<br/>4.6.0 | 2021.04.21<br/>4.9.0 | - |
| `ChatObservable` based event APIs (`events()`)<br/>*client* | 2020.09.18 | 2021.02.22<br/>4.6.0 | 2021.04.21<br/>4.9.0 | Replace with direct `subscribe` calls on `ChatClient` and `ChannelClient`, see [migration guide](https://github.com/GetStream/stream-chat-android/wiki/Migration-guide:-ChatObserver-and-events()-APIs) |
| `ChatClient#flag(userId)`<br/>*client* | 2020.07.28 | 2021.02.22<br/>4.6.0 | 2021.03.22<br/>4.8.0 | Use the more explicit `flagUser` method instead |
| `ChatDomain.Builder#notificationConfig`<br/>*offline* | - | 2020.12.14<br/>4.4.7 | 2021.03.14<br/>4.8.0 | Configure this on `ChatClient.Builder` instead |
| `Call#enqueue((Result<T>) -> Unit)`<br/>*core* | - | 2020.12.09<br/>4.4.7 | 2021.03.09<br/>4.8.0 | Use `enqueue(Callback<T>)` instead (only affects Java clients) |
| `Pagination#get`<br/>*client* | - | 2020.10.12<br/>4.3.0 | 2021.02.22<br/>4.6.0 | Use `toString` instead |
| `MessageListItemAdapter#replaceEntities`<br/>*ui (old)* | - | 2020.10.05<br/>4.3.0 | 2021.02.22<br/>4.6.0 | Use `submitList` instead |<|MERGE_RESOLUTION|>--- conflicted
+++ resolved
@@ -4,11 +4,8 @@
 
 | API / Feature | Deprecated (warning) | Deprecated (error) | Removed | Notes |
 | --- | --- | --- | --- | --- |
-<<<<<<< HEAD
-| `ChatDomain.leaveChannel` | 2022.01.11<br/>4.26.0 | 2022.01.25<br/>⌛ | 2022.02.08<br/>⌛ | Use `ChatClient.removeMembers` instead. |
-=======
+| `ChatDomain#leaveChannel` | 2022.01.11<br/>4.26.0 | 2022.01.25<br/>⌛ | 2022.02.08<br/>⌛ | Use `ChatClient.removeMembers` instead. |
 | `ChatDomain#cancelMessage` | 2021.01.25<br/>4.25.0 | 2022.02.22<br/>⌛ | 2022.03.22 ⌛ | Use `ChatClient#cancelMessage` instead |
->>>>>>> fae3fd45
 | `Member.role` | 2022.01.11<br/>4.26.0 | 2022.03.11<br/>⌛ | 2022.05.11 ⌛ | Use `Member.channelRole` instead. |
 | `ChatUI.markdown` | 2022.01.11<br/>4.26.0 | 2022.02.08<br/>⌛ | 2022.03.08 ⌛ | Use `ChatUI.messageTextTransformer` instead. |
 | `ChatMarkdown` | 2022.01.11<br/>4.26.0 | 2022.02.08<br/>⌛ | 2022.03.08 ⌛ | `ChatMarkdown` is deprecated in favour of `ChatMessageTextTransformer`. Use `MarkdownTextTransformer` from module `stream-chat-android-markdown-transformer` instead. If you want to use your own markdown implementation, you need to implement `ChatMessageTextTransformer`. |
