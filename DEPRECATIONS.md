# Deprecations

This document lists deprecated constructs in the SDK, with their expected time ⌛ of further deprecations and removals.

| API / Feature | Deprecated (warning) | Deprecated (error) | Removed | Notes |
| --- | --- | --- | --- | --- |
<<<<<<< HEAD
| `Messages` | 2022.07.19<br/>5.6.0 | 2022.08.16 ⌛ | 2022.09.13 ⌛ | Use new implementation of `Messages` composable. |
| `MesageListViewModel.loadMore` | 2022.07.19<br/>5.6.0 | 2022.08.16 ⌛ | 2022.09.13 ⌛ | Use `MessageListViewModel.loadOlderMessages` to achieve the same effect in compose. |
=======
| `RowScope.DefaultComposerInputContent` | 2022.08.02 <br/>5.6.0 | 2022.09.06 ⌛ | 2022.10.04 ⌛ | Use `MessageInput` instead. |
>>>>>>> 855dbe8d
| `LegacyDateFormatter` | 2022.07.25<br/>5.6.2 | 2022.08.01 ⌛ | 2022.08.08 ⌛ | The class is unused and will be removed. |
| `PorterImageView` | 2022.07.25<br/>5.6.2 | 2022.08.01 ⌛ | 2022.08.08 ⌛ | The class is unused and will be removed. |
| `PorterShapeImageView` | 2022.07.25<br/>5.6.2 | 2022.08.01 ⌛ | 2022.08.08 ⌛ | The class is unused and will be removed. |
| `ChatClient::disconnect` | 2022.07.19 <br/>5.6.0 | 2022.08.19 ⌛ | 2022.09.19 ⌛ | Use `ChatClient.disconnect(Boolean)` instead. |
| `ChatLogger` | 2022.07.19<br/>5.6.0 | 2022.08.13 ⌛ | 2022.09.13 ⌛ | Use `StreamLog` instead.|
| `ChatLogger.Config` | 2022.07.19<br/>5.6.0 | 2022.08.13 ⌛ | 2022.09.13 ⌛ | Use `ChatLoggerConfig` instead.|
| `ChatLogger::get` | 2022.07.19<br/>5.6.0 | 2022.08.13 ⌛ | 2022.09.13 ⌛ | Use `StreamLog::getLogger` instead.|
| `BaseChatModule::logger` | 2022.07.19<br/>5.6.0 | 2022.08.13 ⌛ | 2022.09.13 ⌛ | Use `StreamLog` instead.|
| `GlobalState::setUser` | 2022.07.19<br/>5.6.0 | 2022.08.06 ⌛ | 2022.09.06 ⌛ | Use `ClientMutableState:setUser` instead.|
| `GlobalState::isInitialized` | 2022.07.19<br/>5.6.0 | 2022.08.06 ⌛ | 2022.09.06 ⌛ | Use `ClientState:isInitialized` instead.|
| `GlobalState::isConnecting` | 2022.07.19<br/>5.6.0 | 2022.08.06 ⌛ | 2022.09.06 ⌛ | Use `ClientState:isConnecting` instead.|
| `GlobalState::isOffline` | 2022.07.19<br/>5.6.0 | 2022.08.06 ⌛ | 2022.09.06 ⌛ | Use `ClientState:isOffline` instead.|
| `GlobalState::isOnline` | 2022.07.19<br/>5.6.0 | 2022.08.06 ⌛ | 2022.09.06 ⌛ | Use `ClientState:isOnline` instead.|
| `GlobalState::connectionState` | 2022.07.19<br/>5.6.0 | 2022.08.06 ⌛ | 2022.09.06 ⌛ | Use `ClientState:connectionState` instead.|
| `GlobalState::initialized` | 2022.07.19<br/>5.6.0 | 2022.08.06 ⌛ | 2022.09.06 ⌛ | Use `ClientState:initialized` instead.|
| `GlobalState::user` | 2022.07.19<br/>5.6.0 | 2022.08.06 ⌛ | 2022.09.06 ⌛ | Use `ClientState::user` instead.|
| `GlobalState::errorEvents` | 2022.07.19<br/>5.6.0 | 2022.08.06 ⌛ | 2022.09.06 ⌛ | This method is no longer used.|
| `GlobalState::typingUpdates` | 2022.07.04 <br/>5.5.0 | 2022.07.19<br/>5.6.0 | 2022.08.01 ⌛ | Use `GlobalState::typingChannels` instead. |
| `MessageListView.setUserBlockHandler` | 2022.07.04 <br/>5.5.0 | 2022.07.19<br/>5.6.0 | 2022.08.01 ⌛ | The block action has been removed. Use `MessageOptionItemsFactory.setMessageOptionItemsFactory()` in conjunction with `MessageOptionItemsFactory.setCustomActionHandler()` to add support for custom block action. |
| `QuerySort` | 2022.06.22 <br/>5.4.0 | 2022.07.19<br/>5.6.0 | 2022.08.15 ⌛ | Use QuerySortByReflection. |
| `ChatClient.loadMessageById` | 2022.06.22 <br/>5.4.0 | 2022.07.19<br/>5.6.0 | 2022.08.15 ⌛ | Use the version without offsets, as it uses less requests to backend. |
| `MessageInputView.setTypingListener` | 2022.06.22 <br/>5.4.0 | 2022.07.19<br/>5.6.0 | 2022.08.15 ⌛ | Use `MessageInputView.setTypingUpdatesBuffer` to set a typing buffer instead. |
| `MessageInputView.TypingListener` | 2022.06.22 <br/>5.4.0 | 2022.07.19<br/>5.6.0 | 2022.08.15 ⌛ | Use your own implementation of `TypingUpdatesBuffer` or Stream's own `DefaultTypingUpdatesBuffer` instead. |
| `InputField` | 2022.06.22 <br/>5.4.0 | 2022.07.19<br/>5.6.0 | 2022.08.15 ⌛ | Use the new implementation of `InputField`. |
| `Member.isOwnerOrAdmin` | 2022.05.24<br/>5.3.0 | 2022.06.22 <br/>5.4.0 | 2022.07.04 <br/>5.5.0 | Use Channel::ownCapabilities to determine user permissions. |
| `List<Member?>.isCurrentUserOwnerOrAdmin` | 2022.05.24<br/>5.3.0 | 2022.06.22 <br/>5.4.0 | 2022.07.04 <br/>5.5.0 | Use Channel::ownCapabilities to determine user permissions. |
| `QuotedMessage` | 2022.05.24<br/>5.3.0 | 2022.06.22 <br/>5.4.0 | 2022.07.04 <br/>5.5.0 | Use new implementation of `QuotedText`. |
| `MessageText` | 2022.05.24<br/>5.3.0 | 2022.06.22 <br/>5.4.0 | 2022.07.04 <br/>5.5.0 | Use the new implementation of `MessageText`. |
| `DeletedMessageListItemPredicate` | 2022.05.03<br/>5.1.0 | 2022.05.24<br/>5.3.0 | 2022.06.22 <br/>5.4.0 | Use `DeletedMessageVisibility` in conjunction with `MessageListViewModel.setDeletedMessagesVisibility` instead. |
| `MessageListView.setDeletedMessageListItemPredicate` | 2022.05.03<br/>5.1.0 | 2022.05.24<br/>5.3.0 | 2022.06.22 <br/>5.4.0 | Use `MessageListViewModel.setDeletedMessagesVisibility` instead. |
| `Member.role` | 2022.01.11<br/>4.26.0 | 2022.03.23<br/>5.0.0 | 2022.07.19<br/>5.6.0 | Use `Member.channelRole`in conjunction with `Member.user.role` and `Channel.createdBy` instead. |
| `ChannelController` | 2022.03.23<br/>5.0.0 | 2022.03.23<br/>5.0.0 | 2022.03.23<br/>5.0.0 | Use `ChannelState` instead |
| `QueryChannelsController` | 2022.03.23<br/>5.0.0 | 2022.03.23<br/>5.0.0 | 2022.03.23<br/>5.0.0 | Use `QueryChannelsState` instead |
| `ChatDomain` | 2022.03.23<br/>5.0.0 | 2022.03.23<br/>5.0.0 | 2022.03.23<br/>5.0.0 | Use `OfflinePlugin` instead |
| `ChatUI.markdown` | 2022.01.11<br/>4.26.0 | 2022.02.08<br/>4.28.0 | 2022.03.23<br/>5.0.0 | Use `ChatUI.messageTextTransformer` instead. |
| `ChatMarkdown` | 2022.01.11<br/>4.26.0 | 2022.02.08<br/>4.28.0 | 2022.03.23<br/>5.0.0 | `ChatMarkdown` is deprecated in favour of `ChatMessageTextTransformer`. Use `MarkdownTextTransformer` from module `stream-chat-android-markdown-transformer` instead. If you want to use your own markdown implementation, you need to implement `ChatMessageTextTransformer`. |
| `ChatDomain#showChannel` | 2021.12.21<br/>4.25.0 | 2022.01.25<br/>4.27.0 | 2022.03.23<br/>5.0.0 | Use `ChatClient#showChannel` instead |
| `ChatDomain#loadOlderMessages` | 2021.12.21<br/>4.25.0 | 2022.01.25<br/>4.27.0  | 2022.03.23<br/>5.0.0 | Use `ChatClient#loadOlderMessages` instead |
| `ChatDomain#stopTyping` | 2021.11.29<br/>4.24.0 | 2022.01.11<br/>4.26.0 | 2022.02.08<br/>4.28.0 | Use `ChatClient#stopTyping` instead |
| `ChatDomain#keystroke` | 2021.11.29<br/>4.24.0 | 2022.01.11<br/>4.26.0 |  2022.02.08<br/>4.28.0 | Use `ChatClient#keystroke` instead |
| `QueryChannelsController#mutedChannelIds` | 2021.11.23<br/>4.23.0 | 2021.12.09<br/>4.24.0 | 2022.01.11<br/>4.26.0 | Use ChatDomain.mutedChannels instead |
| `ChatDomain#downloadAttachment` | 2021.11.23<br/>4.23.0 | 2022.01.11<br/>4.26.0 | 2022.02.08<br/>4.28.0 | Use `ChatClient#downloadAttachment` instead |
| `ChatDomain#setMessageForReply` | 2021.11.23<br/>4.23.0 | 2022.01.11<br/>4.26.0 | 2022.02.08<br/>4.28.0 | Use `ChatClient#setMessageForReply` instead |
| `ChatDomain#replayEventsForActiveChannels` | 2021.11.24<br/>4.23.0 | 2022.01.11<br/>4.26.0 | 2022.02.08<br/>4.28.0 | Use `ChatClient#replayEventsForActiveChannels` instead |
| `ChatDomain#online` | 2021.10.26<br/>4.21.0 | 2021.11.24<br/>4.23.0 | 2022.01.11<br/>4.26.0 | Use ChatDomain#connectionState instead |
| `QueryChannelsController#newChannelEventFilter` | 2021.10.12<br/>4.20.0 | 2021.11.08<br/>4.22 | 2021.11.08<br/>4.22 | Use QueryChannelsController::chatEventHandler instead |
| `QueryChannelsController#checkFilterOnChannelUpdatedEvent` | 2021.10.12<br/>4.20.0 | 2021.11.08<br/>4.22 | 2021.11.08<br/>4.22 | Use QueryChannelsController::chatEventHandler instead |
| `ChatUI#uiMode` <br/>*ui-components* | 2021.10.12<br/>4.20.0 | 2021.11.10<br/>4.22.0 | 2021.12.09<br/>4.24.0 | This behavior is not supported anymore. Our SDK already use Day/Night themes that follow the standard process Android provide to support them. If you want to force your app to use Dark/Light mode, you need tu use `AppCompatDelegate.setDefaultNightMode(AppCompatDelegate.MODE_NIGHT_NO|AppCompatDelegate.MODE_NIGHT_YES)` |
| `ProgressCallback#onProgress(Long)` <br/>*client* | 2021.09.28<br/> | 2021.11.10<br/>4.22.0 | 2021.12.09<br/>4.24.0 | This function is not used anymore. Use `ProgressCallback#onProgress(Long, Long)` |
| `ChatNotificationHandler` <br/>*client* | 2021.10.12<br/>4.20.0 | 2021.11.10<br/>4.22.0 | 2021.12.09<br/>4.24.0 | If you want to continue using our implementation, you can use our `NotificationHandlerFactory` to create the default implementation we provide. If you need a more customized implementation, you need to implement `NotificationHandler` interface |
| `NotificationConfig` attributes <br/>*client* | 2021.10.12<br/>4.20.0 | 2021.10.12<br/>4.20.0 | 2021.11.10<br/>4.22.0 | Attributes to customize notifications are not used anymore. You need to override those Strings/Drawable into resources of your app |
| `ChatClient#cdnUrl`  <br/>*client* | 2021.10.12<br/>4.20.0 | 2021.10.12<br/>4.20.0 | 2021.11.10<br/>4.22.0 | Use `ChatClient.fileUploader()` to add custom file uploading logic instead  |
| `ChatClient#cdnTimeout` and `ChatClient#baseTimeout` <br/>*client* | 2021.10.12<br/>4.20.0 | 2021.11.10<br/>4.22.0 | 2021.12.09<br/>4.24.0 | Use `ChatClient.okHttpClient()` to set the timeouts instead |
| `DeviceRegisteredListener` <br/>*client* | 2021.09.28<br/>4.19.0 | 2021.09.28<br/>4.19.0 | 2021.10.12<br/>4.20.0 | This class is not used anymore |
| `ViewReactionsViewStyle#bubbleBorderColor` <br/>*client* | 2021.09.28<br/>4.19.0 | 2021.10.12<br/>4.20.0 | 2021.11.10<br/>4.22.0 | Use bubbleBorderColorMine instead  |
| `NotificationConfig` attributes <br/>*client* | 2021.09.28<br/>4.19.0 | 2021.09.28<br/>4.19.0 | 2021.10.12<br/>4.20.0 | Some attributes are not needed anymore |
| `NotificationLoadDataListener` <br/>*client* | 2021.09.28<br/>4.19.0 | 2021.09.28<br/>4.19.0 | 2021.10.12<br/>4.20.0 | This class is not used anymore, you will be asked to build your notification |
| `ChatClient#searchMessages` <br/>*client* | 2021.09.15<br/>4.18.0 | 2021.10.12<br/>4.20.0 | 2021.11.10<br/>4.22.0 | Use the `ChatClient#searchMessages` method with unwrapped parameters instead |
| `ChatDomain#createDistinctChannel` <br/>*offline* | 2021.09.15<br/>4.18.0 | 2021.10.12<br/>4.20.0 | 2021.11.10<br/>4.22.0 | Use ChatClient::createChannel directly |
| `ChatDomain#removeMembers` <br/>*offline* | 2021.09.15<br/>4.18.0 | 2021.10.12<br/>4.20.0 | 2021.11.10<br/>4.22.0 | Use ChatClient::removeMembers directly |
| `User#name` extension<br/>*client* | 2021.09.15<br/>4.18.0 | 2021.09.15<br/>4.18.0 | 2021.10.12<br/>4.20.0  | Use class member instead |
| `User#image` extension<br/>*client* | 2021.09.15<br/>4.18.0 | 2021.09.15<br/>4.18.0 | 2021.10.12<br/>4.20.0  | Use class member instead |
| `Channel#name` extension<br/>*client* | 2021.09.15<br/>4.18.0 | 2021.09.15<br/>4.18.0 | 2021.10.12<br/>4.20.0  | Use class member instead |
| `Channel#image` extension<br/>*client* | 2021.09.15<br/>4.18.0 | 2021.09.15<br/>4.18.0 | 2021.10.12<br/>4.20.0  | Use class member instead |
| `ChatClient#getMessagesWithAttachments`<br/>*client* | 2021.08.24<br/>4.17.0 | 2021.09.15<br/>4.18.0 | 2021.10.12<br/>4.20.0 | Use getMessagesWithAttachments function with types list instead |
| `ChannelClient#getMessagesWithAttachments`<br/>*client* | 2021.08.24<br/>4.17.0 | 2021.09.15<br/>4.18.0 | 2021.10.12<br/>4.20.0 | Use getMessagesWithAttachments function with types list instead |
| `created_at`, `updated_at`, `isTypingEvents`, `isReadEvents`, `isConnectEvents`, `isSearch`, `isMutes` in Config class are all deprecated. <br/>*ui-components* | 2021.07.13<br/>4.14.0 | 2021.08.25<br/>4.17.0 | 2021.08.25<br/>4.17.0 | Use `createdAt`, `updatedAt`, `typingEventsEnabled`, `readEventsEnabled`, `connectEventsEnabled`, `searchEnabled` and `mutesEnabled` instead |
| `MessageListViewModel#currentUser` <br/>*ui-components* | 2021.07.13<br/>4.14.0 | 2021.08.24<br/>4.17.0 | 2021.08.24<br/>4.17.0 | Use `MessageListViewModel#user.value` instead |
| `ChatClient.Builder#logLevel(String)`<br/>*client* | 2021.07.01 | 2021.07.13<br/>4.14.0 | 2021.08.24<br/>4.17.0 | Use `ChatClient.Builder#logLevel(ChatLogLevel)` instead |
| `ChatDomain#sendMessage(message: Message, attachmentTransformer: ((at: Attachment, file: File) -> Attachment)?,)` <br/>*offline* | 2021.06.14 | 2021.07.13<br/>4.14.0 | 2021.08.24<br/>4.17.0 | Use `ChatDomain#sendMessage(message: Message)` instead |
| Multiple `MessageListView` tint related attributes<br/>*ui-components* | 2021.06.10 | 2021.07.13<br/>4.14.0 | 2021.08.24<br/>4.17.0 | Override drawables instead |
| Multiple `MessageInputView` tint related attributes<br/>*ui-components* | 2021.06.10 | 2021.07.13<br/>4.14.0 | 2021.08.24<br/>4.17.0 | Override drawables instead |
| `ChannelListHeaderView.streamUiActionButtonTint` attribute<br/>*ui-components* | 2021.06.10 | 2021.07.13<br/>4.14.0 | 2021.08.24<br/>4.17.0 | Override drawable instead |
| `ChannelListView.streamUiMutedChannelIconTint` attribute<br/>*ui-components* | 2021.06.10 | 2021.07.13<br/>4.14.0 | 2021.08.24<br/>4.17.0 | Override drawable instead |
| Multiple `AttachmentOptionsView` tint related attributes<br/>*ui-components* | 2021.06.10 | 2021.07.13<br/>4.14.0 | 2021.08.24<br/>4.17.0 | Override drawables instead |
| `MessageListViewStyle#warningActionsTintColor`<br/>*ui-components* | 2021.06.10 | 2021.07.13<br/>4.14.0 | 2021.08.24<br/>4.17.0 | Override drawable instead |
| `MessageListViewStyle#iconsTint`<br/>*ui-components* | 2021.06.10 | 2021.07.13<br/>4.14.0 | 2021.08.24<br/>4.17.0 | Override drawables instead |
| `AttachmentSelectionDialogStyle#pictureAttachmentIconTint`<br/>*ui-components* | 2021.06.10 | 2021.07.13<br/>4.14.0 | 2021.08.24<br/>4.17.0 | Use the `AttachmentDialogStyle#pictureAttachmentIcon` instead |
| `AttachmentSelectionDialogStyle#fileAttachmentIconTint`<br/>*ui-components* | 2021.06.10 | 2021.07.13<br/>4.14.0 | 2021.08.24<br/>4.17.0 | Use the `AttachmentDialogStyle#fileAttachmentIcon` instead |
| `AttachmentSelectionDialogStyle#cameraAttachmentIconTint`<br/>*ui-components* | 2021.06.10 | 2021.07.13<br/>4.14.0 | 2021.08.24<br/>4.17.0 | Use the `AttachmentDialogStyle#cameraAttachmentIcon` instead |
| `ChannelListViewStyle#mutedChannelIconTint`<br/>*ui-components* | 2021.06.10 | 2021.07.13<br/>4.14.0 | 2021.08.24<br/>4.17.0 | Use the `ChannelListViewStyle#mutedChannelIcon` instead |
| `AvatarView.OnlineIndicatorPosition.TOP`<br/>*ui-components* | 2021.06.01 | 2021.07.13<br/>4.14.0 | 2021.08.24<br/>4.17.0 | Use the `OnlineIndicatorPosition.TOP_RIGHT` constant instead |
| `AvatarView.OnlineIndicatorPosition.BOTTOM`<br/>*ui-components* | 2021.06.01 | 2021.07.13<br/>4.14.0 | 2021.08.24<br/>4.17.0 | Use the `OnlineIndicatorPosition.BOTTOM_RIGHT` constant instead |
| `SocketListener::onDisconnected` <br/>*client* | 2021.05.17 | 2021.06.23<br/>4.12.1  | 2021.07.13<br/>4.14.0 | Use method with DisconnectCause instead of it |
| `ChatClient#onMessageReceived`<br/>*client* | 2021.05.14<br/>4.11.0 | 2021.06.23<br/>4.12.1  | 2021.07.13<br/>4.14.0 | Use the `ChatClient.handleRemoteMessage` method instead |
| `ChatClient#onNewTokenReceived`<br/>*client* | 2021.05.14<br/>4.11.0 | 2021.06.23<br/>4.12.1  | 2021.07.13<br/>4.14.0 | Use the `ChatClient.setFirebaseToken` method instead |
| `ChatNotificationHandler#getSmallIcon`<br/>*client* | 2021.05.14<br/>4.11.0 | 2021.06.23<br/>4.12.1  | 2021.07.13<br/>4.14.0 | Use the `NotificationsConfig.smallIcon` instead |
| `ChatNotificationHandler#getFirebaseMessageIdKey`<br/>*client* | 2021.05.14<br/>4.11.0 | 2021.06.23<br/>4.12.1  | 2021.07.13<br/>4.14.0 | Use the `NotificationsConfig.firebaseMessageIdKey` instead |
| `ChatNotificationHandler#getFirebaseChannelIdKey`<br/>*client* | 2021.05.14<br/>4.11.0 | 2021.06.23<br/>4.12.1  | 2021.07.13<br/>4.14.0 | Use the `NotificationsConfig.firebaseChannelIdKey` instead |
| `ChatNotificationHandler#getFirebaseChannelTypeKey`<br/>*client* | 2021.05.14<br/>4.11.0 | 2021.06.23<br/>4.12.1  | 2021.07.13<br/>4.14.0 | Use the `NotificationsConfig.firebaseChannelTypeKey` instead |
| Old serialization implementation<br/>*client* | 2021.05.10<br/>4.10.0 | 2021.06.30<br/>4.13.0 | 2021.09.15<br/>4.18.0 | See the [4.10.0 release notes](https://github.com/GetStream/stream-chat-android/releases/tag/4.10.0) for details |
| `io.getstream.chat.android.livedata.ChannelData` <br/>*offline* | 2021.05.07 | 2021.06.23<br/>4.12.1 | 2021.07.13<br/>4.14.0 | Use `io.getstream.chat.android.offline.channel.ChannelData` instead |
| `ChannelController#channelData` <br/>*offline* | 2021.05.07 | 2021.06.23<br/>4.12.1 | 2021.07.13<br/>4.14.0 | Use `ChannelController::offlineChannelData` instead|
| `MessageInputViewModel#editMessage` <br/>*ui-common* | 2021.05.05 | 2021.06.23<br/>4.12.1 | 2021.07.13<br/>4.14.0 | Use `MessageInputViewModel::messageToEdit` and `MessageInputViewModel::postMessageToEdit` |
| `ChatDomain#currentUser` <br/>*offline* | 2021.04.30 | 2021.07.13<br/>4.14.0 | 2021.08.24<br/>4.17.0 | Subscribe to `ChatDomain::user` and handle nullable state |
| `MessageInputView#setSuggestionListView` <br/>*ui-components* | 2021.04.13 | 2021.04.27<br/>4.10.0 | 2021.06.23<br/>4.12.1 | Setting external SuggestionListView is no longer necessary |
| `ChatDomain.usecases` <br/>*offline* | 2021.04.06 | 2021.05.06<br/>4.10.0 | 2021.06.23<br/>4.12.1 | Replace this property call by obtaining a specific use case directly from ChatDomain |
| `MessageInputView#setMembers` <br/>*ui-components* | 2021.04.07 | 2021.04.21<br/>4.9.0 | 2021.05.05<br>4.10.0 | Use MessageInputView::setUserLookupHandler instead of manually passing the list of users |
| `ChannelListView's empty state methods` <br/>*ui-components* | 2021.04.05 | 2021.04.21<br/>4.9.0 | 2021.05.05<br/>4.10.0 | These methods no longer need to be called directly, `setChannel` handles empty state changes automatically |
| `MessageListItemStyle#messageTextColorTheirs` <br/>*ui-components* | 2021.03.25 | 2021.04.21<br/>4.9.0 | 2021.06.23<br/>4.12.1 | Use MessageListItemStyle::textStyleTheirs::colorOrNull() instead |
| `MessageListItemStyle#messageTextColorMine` <br/>*ui-components* | 2021.03.25 | 2021.04.21<br/>4.9.0 | 2021.06.23<br/>4.12.1 | Use MessageListItemStyle::textStyleMine::colorOrNull() instead |
| `com.getstream.sdk.chat.ChatUI`<br/>*ui-components* | 2021.03.19<br/>4.8.0 | 2021.04.21<br/>4.9.0 | 2021.06.23<br/>4.12.1 | Use the new ChatUI implementation `io.getstream.chat.android.ui.ChatUI`|
| `GetTotalUnreadCount#invoke`<br/> | 2021.03.17<br/>4.7.2  | 2021.04.21<br/>4.9.0 | 2021.06.23<br/>4.12.1 | Use ChatDomain::totalUnreadCount instead |
| `GetUnreadChannelCount#invoke`<br/> | 2021.03.17<br/>4.7.2  | 2021.04.21<br/>4.9.0 | 2021.06.23<br/>4.12.1 | Use ChatDomain::channelUnreadCount instead |
| `ChatClient#unMuteChannel`<br/>*client* | 2021.03.15<br/>4.7.1 | 2021.04.21<br/>4.9.0 | 2021.06.23<br/>4.12.1 | Use the `unmuteChannel` method instead |
| `ChatClient#unBanUser`<br/>*client* | 2021.03.15<br/>4.7.1 | 2021.04.21<br/>4.9.0 | 2021.06.23<br/>4.12.1 | Use the `unbanUser` method instead |
| `ChannelClient#unBanUser`<br/>*client* | 2021.03.15<br/>4.7.1 | 2021.04.21<br/>4.9.0 | 2021.06.23<br/>4.12.1 | Use the `unbanUser` method instead |
| `ChannelController#unBanUser`<br/>*client* | 2021.03.15<br/>4.7.1 | 2021.04.21<br/>4.9.0 | 2021.04.21<br/>4.9.0 | Use the `unbanUser` method instead |
| `ChatDomain.Builder` constructors with user params | 2021.02.26<br/>4.7.0 | 2021.06.23<br/>4.12.1 | 2021.08.24<br/>4.17.0 | Use `ChatDomain.Builder(context, chatClient)` instead |
| `ChatDomain#disconnect` | 2021.02.25<br/>4.7.0 | 2021.06.23<br/>4.12.1 | 2021.08.24<br/>4.17.0 | Use just `ChatClient#disconnect` instead |
| `setUser` (and similar) methods<br/>*client* | 2021.02.03<br/>4.5.3 | 2021.05.03<br/>4.10.0 | 2021.08.24<br/>4.17.0 | Replaced by `connectUser` style methods that return `Call` objects, see the updated documentation for [Initialization & Users](https://getstream.io/chat/docs/android/init_and_users/?language=kotlin)) |
| `MessageListViewModel.Event.AttachmentDownload`<br/>*ui-common* | 2021.01.29<br/>4.5.2 | 2021.02.29<br/>4.7.0 | 2021.03.29<br/>4.8.0 | Use `DownloadAttachment` instead |
| `subscribe` methods with Kotlin function parameters<br/>*client* | 2021.01.27<br/>4.5.2 | 2021.03.27<br/>4.8.0 | 2021.06.23<br/>4.12.1 | Use methods with `ChatEventListener` parameters instead (only affects Java clients) |
| `ChatUI(client, domain, context)`<br/>*ui-common* | 2020.11.09<br/>4.4.2 | 2021.02.22<br/>4.6.0 | 2021.03.22<br/>4.8.0 | Use ctor with just Context param instead |
| `User#unreadCount`<br/>*client* | 2020.11.05<br/>4.4.2 | 2021.02.22<br/>4.6.0 | 2021.03.22<br/>4.8.0 | Use `totalUnreadCount` instead |
| `ChannelController`<br/>*client* | 2020.11.04<br/>4.4.1 | 2021.02.22<br/>4.6.0 | 2021.04.21<br/>4.9.0 | Renamed due to conflicting name with a type in the offline library, use `ChannelClient` instead |
| `Chat` interface<br/>*ui-common* | 2020.10.27<br/>4.4.1 | 2021.02.22<br/>4.6.0 | 2021.04.21<br/>4.9.0 | Use `ChatUI` instead |
| `MessageListView#setViewHolderFactory`<br/>*ui (old)* | 2020.10.15<br/>4.3.1 | 2021.02.22<br/>4.6.0 | 2021.04.21<br/>4.9.0 | Use the more explicit `setMessageViewHolderFactory` method instead |
| `SendMessageWithAttachments` use case <br/>*offline* | 2020.09.30<br/>4.3.0 | 2021.02.22<br/>4.6.0 | 2021.04.21<br/>4.9.0 | - |
| `ChatObservable` based event APIs (`events()`)<br/>*client* | 2020.09.18 | 2021.02.22<br/>4.6.0 | 2021.04.21<br/>4.9.0 | Replace with direct `subscribe` calls on `ChatClient` and `ChannelClient`, see [migration guide](https://github.com/GetStream/stream-chat-android/wiki/Migration-guide:-ChatObserver-and-events()-APIs) |
| `ChatClient#flag(userId)`<br/>*client* | 2020.07.28 | 2021.02.22<br/>4.6.0 | 2021.03.22<br/>4.8.0 | Use the more explicit `flagUser` method instead |
| `ChatDomain.Builder#notificationConfig`<br/>*offline* | - | 2020.12.14<br/>4.4.7 | 2021.03.14<br/>4.8.0 | Configure this on `ChatClient.Builder` instead |
| `Call#enqueue((Result<T>) -> Unit)`<br/>*core* | - | 2020.12.09<br/>4.4.7 | 2021.03.09<br/>4.8.0 | Use `enqueue(Callback<T>)` instead (only affects Java clients) |
| `Pagination#get`<br/>*client* | - | 2020.10.12<br/>4.3.0 | 2021.02.22<br/>4.6.0 | Use `toString` instead |
| `MessageListItemAdapter#replaceEntities`<br/>*ui (old)* | - | 2020.10.05<br/>4.3.0 | 2021.02.22<br/>4.6.0 | Use `submitList` instead |<|MERGE_RESOLUTION|>--- conflicted
+++ resolved
@@ -4,12 +4,9 @@
 
 | API / Feature | Deprecated (warning) | Deprecated (error) | Removed | Notes |
 | --- | --- | --- | --- | --- |
-<<<<<<< HEAD
 | `Messages` | 2022.07.19<br/>5.6.0 | 2022.08.16 ⌛ | 2022.09.13 ⌛ | Use new implementation of `Messages` composable. |
 | `MesageListViewModel.loadMore` | 2022.07.19<br/>5.6.0 | 2022.08.16 ⌛ | 2022.09.13 ⌛ | Use `MessageListViewModel.loadOlderMessages` to achieve the same effect in compose. |
-=======
 | `RowScope.DefaultComposerInputContent` | 2022.08.02 <br/>5.6.0 | 2022.09.06 ⌛ | 2022.10.04 ⌛ | Use `MessageInput` instead. |
->>>>>>> 855dbe8d
 | `LegacyDateFormatter` | 2022.07.25<br/>5.6.2 | 2022.08.01 ⌛ | 2022.08.08 ⌛ | The class is unused and will be removed. |
 | `PorterImageView` | 2022.07.25<br/>5.6.2 | 2022.08.01 ⌛ | 2022.08.08 ⌛ | The class is unused and will be removed. |
 | `PorterShapeImageView` | 2022.07.25<br/>5.6.2 | 2022.08.01 ⌛ | 2022.08.08 ⌛ | The class is unused and will be removed. |
