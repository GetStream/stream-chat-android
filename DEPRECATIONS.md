--- conflicted
+++ resolved
@@ -4,20 +4,7 @@
 
 | API / Feature | Deprecated (warning) | Deprecated (error) | Removed | Notes |
 | --- | --- | --- | --- | --- |
-<<<<<<< HEAD
 | `ChatDomain.createChannel` | 2022.01.21<br/>4.27.0 |  2022.02.04<br/>⌛ | 2022.02.12 ⌛ | Use extension function `ChatClient.createChannel` instead |
-| `ChatUI.markdown` | 2022.01.04<br/>4.26.0 | 2022.02.04<br/>⌛ | 2022.03.04 ⌛ | Use `ChatUI.messageTextTransformer` instead. |
-| `ChatMarkdown` | 2022.01.04<br/>4.26.0 | 2022.02.04<br/>⌛ | 2022.03.04 ⌛ | `ChatMarkdown` is deprecated in favour of `ChatMessageTextTransformer`. Use `MarkdownTextTransformer` from module `stream-chat-android-markdown-transformer` instead. If you want to use your own markdown implementation, you need to implement `ChatMessageTextTransformer`. |
-| `ChatDomain#showChannel` | 2021.12.21<br/>4.25.0 | 2022.01.21<br/>⌛ | 2022.02.21 ⌛ | Use `ChatClient#showChannel` instead |
-| `ChatDomain#loadOlderMessages` | 2021.12.21<br/>4.25.0 | 2022.01.21<br/>⌛ | 2022.02.21 ⌛ | Use `ChatClient#loadOlderMessages` instead |
-| `ChatDomain#stopTyping` | 2021.11.29<br/>4.24.0 | 2021.12.29<br/>⌛ | 2022.01.29 ⌛ | Use `ChatClient#stopTyping` instead |
-| `ChatDomain#keystroke` | 2021.11.29<br/>4.24.0 | 2021.12.29<br/>⌛ | 2022.01.29 ⌛ | Use `ChatClient#keystroke` instead |
-| `QueryChannelsController#mutedChannelIds` | 2021.11.23<br/>4.23.0 | 2021.12.09<br/>4.24.0 | 2022.12.21 ⌛ | Use ChatDomain.mutedChannels instead |
-| `ChatDomain#downloadAttachment` | 2021.11.23<br/>4.23.0 | 2021.12.21<br/>⌛ | 2022.01.18 ⌛ | Use `ChatClient#downloadAttachment` instead |
-| `ChatDomain#setMessageForReply` | 2021.11.23<br/>4.23.0 | 2021.12.21<br/>⌛ | 2022.01.18 ⌛ | Use `ChatClient#setMessageForReply` instead |
-| `ChatDomain#replayEventsForActiveChannels` | 2021.11.24<br/>4.23.0 | 2021.12.21<br/>⌛ | 2022.01.18 ⌛ | Use `ChatClient#replayEventsForActiveChannels` instead |
-| `ChatDomain#online` | 2021.10.26<br/>4.21.0 | 2021.11.24<br/>4.23.0 | 2021.12.20 ⌛ | Use ChatDomain#connectionState instead |
-=======
 | `ChatDomain#cancelMessage` | 2021.01.25<br/>4.25.0 | 2022.02.22<br/>⌛ | 2022.03.22 ⌛ | Use `ChatClient#cancelMessage` instead |
 | `Member.role` | 2022.01.11<br/>4.26.0 | 2022.03.11<br/>⌛ | 2022.05.11 ⌛ | Use `Member.channelRole` instead. |
 | `ChatUI.markdown` | 2022.01.11<br/>4.26.0 | 2022.02.08<br/>⌛ | 2022.03.08 ⌛ | Use `ChatUI.messageTextTransformer` instead. |
@@ -31,7 +18,6 @@
 | `ChatDomain#setMessageForReply` | 2021.11.23<br/>4.23.0 | 2022.01.11<br/>4.26.0 | 2022.02.08 ⌛ | Use `ChatClient#setMessageForReply` instead |
 | `ChatDomain#replayEventsForActiveChannels` | 2021.11.24<br/>4.23.0 | 2022.01.11<br/>4.26.0 | 2022.02.08 ⌛ | Use `ChatClient#replayEventsForActiveChannels` instead |
 | `ChatDomain#online` | 2021.10.26<br/>4.21.0 | 2021.11.24<br/>4.23.0 | 2022.01.11<br/>4.26.0 | Use ChatDomain#connectionState instead |
->>>>>>> fae3fd45
 | `QueryChannelsController#newChannelEventFilter` | 2021.10.12<br/>4.20.0 | 2021.11.08<br/>4.22 | 2021.11.08<br/>4.22 | Use QueryChannelsController::chatEventHandler instead |
 | `QueryChannelsController#checkFilterOnChannelUpdatedEvent` | 2021.10.12<br/>4.20.0 | 2021.11.08<br/>4.22 | 2021.11.08<br/>4.22 | Use QueryChannelsController::chatEventHandler instead |
 | `ChatUI#uiMode` <br/>*ui-components* | 2021.10.12<br/>4.20.0 | 2021.11.10<br/>4.22.0 | 2021.12.09<br/>4.24.0 | This behavior is not supported anymore. Our SDK already use Day/Night themes that follow the standard process Android provide to support them. If you want to force your app to use Dark/Light mode, you need tu use `AppCompatDelegate.setDefaultNightMode(AppCompatDelegate.MODE_NIGHT_NO|AppCompatDelegate.MODE_NIGHT_YES)` |
