--- conflicted
+++ resolved
@@ -6,9 +6,7 @@
 
 | API / Feature | Deprecated (warning) | Deprecated (error) | Removed | Notes |
 | --- | --- | --- | --- | --- |
-<<<<<<< HEAD
 | `MessageListItemViewHolderFactory.createImageAttachmentsViewHolder()` | 2022.09.28<br/>5.10.1 | 2022.10.12<br/>5.10.1 | 2022.10.26<br/>5.10.1 | The function `MessageListItemViewHolderFactory.createImageAttachmentsViewHolder()` has been deprecated in favor of the function `MessageListItemViewHolderFactory.createMediaAttachmentsViewHolder()` which returns a `ViewHolder` capable of previewing both images and videos. |
-=======
 | `ImageAttachmentQuotedContent` | 2022.09.13 <br/>5.9.1 | 2022.09.27<br/>5.9.1 | 2022.11.??<br/>6.0.0 | Deprecated in favor of `MediaAttachmentQuotedContent`. The new function has the ability to preview videos as well as images. |
 | `StreamDimens` constructor containing parameter `attachmentsContentImageGridSpacing`  | 2022.09.13 <br/>5.9.1 | 2022.09.27<br/>5.9.1 | 2022.11.??<br/>6.0.0 | This constructor has been deprecated. Use the constructor that does not contain the parameter `attachmentsContentImageGridSpacing`. |
 | `ImageAttachmentContent` | 2022.09.13 <br/>5.9.1 | 2022.09.27<br/>5.9.1 | 2022.11.??<br/>6.0.0 | `ImageAttachmentContent` has been deprecated in favor of `MediattachmentContent`. The new function is able to preview videos as well as images and has access to a new and improved media gallery. |
@@ -17,7 +15,6 @@
 | `ImagePreviewActivity` | 2022.09.13 <br/>5.9.1 | 2022.09.27<br/>5.9.1 | 2022.11.??<br/>6.0.0 | This gallery activity has been deprecated in favour of `MediaGalleryPreviewContract`. The new gallery holds multiple improvements such as the ability to reproduce mixed image and video content, automatic reloading upon regaining network connection and more. |
 | Lambda parameter `AttachmentState.onImagePreviewResult` | 2022.09.13 <br/>5.8.2 | 2022.11.??<br/>6.0.0 | 2022.11.??<br/>6.0.0 | Replace it with lambda parameter `AttachmentState.onMediaGalleryPreviewResult` |
 | `AttachmentState` constructor containing parameter `onImagePreviewResult`  | 2022.09.17 <br/>5.8.2 | 2022.11.??<br/>6.0.0 | 2022.11.??<br/>6.0.0 | This constructor has been deprecated. Use the constructor that does not contain the parameter `onImagePreviewResult`. |
->>>>>>> e9111996
 | `StreamDimens` constructor containing parameter `attachmentsContentImageHeight`  | 2022.08.16 <br/>5.8.0 | 2022.08.30<br/>5.9.0 | 2022.09.13<br/>5.10.0 | This constructor has been deprecated. Use the constructor that does not contain the parameter `attachmentsContentImageHeight`. |
 | `QueryChannelsState.chatEventHandler` | 2022.08.16 <br/>5.8.0 | 2022.08.30<br/>5.9.0 | 2022.09.13<br/>5.10.0 | Use `QueryChannelsState.chatEventHandlerFactory` instead. |
 | Multiple event specific `BaseChatEventHandler` methods | 2022.08.16 <br/>5.8.0 | 2022.08.30<br/>5.9.0 | 2022.09.13<br/>5.10.0 | Use `handleChatEvent()` or `handleCidEvent()` instead. |
