--- conflicted
+++ resolved
@@ -1,10 +1,7 @@
 # To be released:
 - Fix ConcurrentModificationException in `ChatEventsObservable`
-<<<<<<< HEAD
 - Add possibility to replace default FileUploader
-=======
 - Fix anonymous user authentication
->>>>>>> c89a8d49
 
 # 1.16.8 - Fri 16th of Oct 2020
 - Add `lastUpdated` property to `Channel`
