--- conflicted
+++ resolved
@@ -20,12 +20,6 @@
 import java.io.File
 
 /**
-<<<<<<< HEAD
- *@param originalHeight The original height of the attachment.
- * Provided if the attachment is of type "image".
- *@param originalWidth The original width of the attachment.
- * Provided if the attachment is of type "image".
-=======
  * Represents an attachment. Most commonly these are files, images,
  *  videos and audio recordings, but the class is flexible enough
  *  that it can represent other things as well such as a date,
@@ -61,7 +55,6 @@
  * of uploading the file.
  * @param extraData Stores various extra information that can be sent
  * when uploading the attachment or read when downloading it.
->>>>>>> 9da75119
  */
 public data class Attachment(
 
