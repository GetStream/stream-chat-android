--- conflicted
+++ resolved
@@ -130,7 +130,7 @@
     private val callApi: VideoCallApi,
     private val fileDownloadApi: FileDownloadApi,
     private val coroutineScope: CoroutineScope,
-    private val userScope: UserScope
+    private val userScope: UserScope,
 ) : ChatApi {
 
     private val logger = StreamLog.getLogger("Chat:MoshiChatApi")
@@ -946,12 +946,7 @@
         generalApi.warmUp().enqueue()
     }
 
-<<<<<<< HEAD
-    private fun <T : Any> noConnectionIdError(): ErrorCall<T> {
-        return ErrorCall(coroutineScope, ChatError.GenericError("setUser is either not called or not finished"))
-=======
     private fun <T : Any> postponeCall(call: () -> Call<T>): Call<T> {
         return callPostponeHelper.postponeCall(call)
->>>>>>> ae757260
     }
 }