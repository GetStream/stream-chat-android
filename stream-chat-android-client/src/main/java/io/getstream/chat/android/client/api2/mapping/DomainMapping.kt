/*
 * Copyright (c) 2014-2025 Stream.io Inc. All rights reserved.
 *
 * Licensed under the Stream License;
 * you may not use this file except in compliance with the License.
 * You may obtain a copy of the License at
 *
 *    https://github.com/GetStream/stream-chat-android/blob/main/LICENSE
 *
 * Unless required by applicable law or agreed to in writing, software
 * distributed under the License is distributed on an "AS IS" BASIS,
 * WITHOUT WARRANTIES OR CONDITIONS OF ANY KIND, either express or implied.
 * See the License for the specific language governing permissions and
 * limitations under the License.
 */

package io.getstream.chat.android.client.api2.mapping

import io.getstream.chat.android.PrivacySettings
import io.getstream.chat.android.ReadReceipts
import io.getstream.chat.android.TypingIndicators
import io.getstream.chat.android.client.api2.model.dto.AttachmentDto
import io.getstream.chat.android.client.api2.model.dto.ChannelInfoDto
import io.getstream.chat.android.client.api2.model.dto.CommandDto
import io.getstream.chat.android.client.api2.model.dto.ConfigDto
import io.getstream.chat.android.client.api2.model.dto.DeviceDto
import io.getstream.chat.android.client.api2.model.dto.DownstreamChannelDto
import io.getstream.chat.android.client.api2.model.dto.DownstreamChannelMuteDto
import io.getstream.chat.android.client.api2.model.dto.DownstreamChannelUserRead
import io.getstream.chat.android.client.api2.model.dto.DownstreamDraftDto
import io.getstream.chat.android.client.api2.model.dto.DownstreamFlagDto
import io.getstream.chat.android.client.api2.model.dto.DownstreamLocationDto
import io.getstream.chat.android.client.api2.model.dto.DownstreamMemberDto
import io.getstream.chat.android.client.api2.model.dto.DownstreamMessageDto
import io.getstream.chat.android.client.api2.model.dto.DownstreamModerationDetailsDto
import io.getstream.chat.android.client.api2.model.dto.DownstreamModerationDto
import io.getstream.chat.android.client.api2.model.dto.DownstreamMuteDto
import io.getstream.chat.android.client.api2.model.dto.DownstreamOptionDto
import io.getstream.chat.android.client.api2.model.dto.DownstreamPendingMessageDto
import io.getstream.chat.android.client.api2.model.dto.DownstreamPollDto
import io.getstream.chat.android.client.api2.model.dto.DownstreamReactionDto
import io.getstream.chat.android.client.api2.model.dto.DownstreamReactionGroupDto
import io.getstream.chat.android.client.api2.model.dto.DownstreamReminderDto
import io.getstream.chat.android.client.api2.model.dto.DownstreamReminderInfoDto
import io.getstream.chat.android.client.api2.model.dto.DownstreamThreadDto
import io.getstream.chat.android.client.api2.model.dto.DownstreamThreadInfoDto
import io.getstream.chat.android.client.api2.model.dto.DownstreamThreadParticipantDto
import io.getstream.chat.android.client.api2.model.dto.DownstreamUserBlockDto
import io.getstream.chat.android.client.api2.model.dto.DownstreamUserDto
import io.getstream.chat.android.client.api2.model.dto.DownstreamVoteDto
import io.getstream.chat.android.client.api2.model.dto.PrivacySettingsDto
import io.getstream.chat.android.client.api2.model.dto.ReadReceiptsDto
import io.getstream.chat.android.client.api2.model.dto.SearchWarningDto
import io.getstream.chat.android.client.api2.model.dto.TypingIndicatorsDto
import io.getstream.chat.android.client.api2.model.dto.UnreadChannelByTypeDto
import io.getstream.chat.android.client.api2.model.dto.UnreadChannelDto
import io.getstream.chat.android.client.api2.model.dto.UnreadDto
import io.getstream.chat.android.client.api2.model.dto.UnreadThreadDto
import io.getstream.chat.android.client.api2.model.response.AppDto
import io.getstream.chat.android.client.api2.model.response.AppSettingsResponse
import io.getstream.chat.android.client.api2.model.response.BannedUserResponse
import io.getstream.chat.android.client.api2.model.response.BlockUserResponse
import io.getstream.chat.android.client.api2.model.response.FileUploadConfigDto
<<<<<<< HEAD
import io.getstream.chat.android.client.api2.model.response.MessageResponse
=======
import io.getstream.chat.android.client.api2.model.response.QueryRemindersResponse
>>>>>>> a7a95402
import io.getstream.chat.android.client.extensions.syncUnreadCountWithReads
import io.getstream.chat.android.core.internal.StreamHandsOff
import io.getstream.chat.android.models.Answer
import io.getstream.chat.android.models.App
import io.getstream.chat.android.models.AppSettings
import io.getstream.chat.android.models.Attachment
import io.getstream.chat.android.models.BannedUser
import io.getstream.chat.android.models.Channel
import io.getstream.chat.android.models.ChannelInfo
import io.getstream.chat.android.models.ChannelMute
import io.getstream.chat.android.models.ChannelTransformer
import io.getstream.chat.android.models.ChannelUserRead
import io.getstream.chat.android.models.Command
import io.getstream.chat.android.models.Config
import io.getstream.chat.android.models.Device
import io.getstream.chat.android.models.DraftMessage
import io.getstream.chat.android.models.FileUploadConfig
import io.getstream.chat.android.models.Flag
import io.getstream.chat.android.models.Location
import io.getstream.chat.android.models.Member
import io.getstream.chat.android.models.Message
import io.getstream.chat.android.models.MessageModerationAction
import io.getstream.chat.android.models.MessageModerationDetails
import io.getstream.chat.android.models.MessageReminder
import io.getstream.chat.android.models.MessageReminderInfo
import io.getstream.chat.android.models.MessageTransformer
import io.getstream.chat.android.models.Moderation
import io.getstream.chat.android.models.ModerationAction
import io.getstream.chat.android.models.Mute
import io.getstream.chat.android.models.Option
import io.getstream.chat.android.models.PendingMessage
import io.getstream.chat.android.models.Poll
import io.getstream.chat.android.models.PushProvider
import io.getstream.chat.android.models.QueryRemindersResult
import io.getstream.chat.android.models.Reaction
import io.getstream.chat.android.models.ReactionGroup
import io.getstream.chat.android.models.SearchWarning
import io.getstream.chat.android.models.Thread
import io.getstream.chat.android.models.ThreadInfo
import io.getstream.chat.android.models.ThreadParticipant
import io.getstream.chat.android.models.UnreadChannel
import io.getstream.chat.android.models.UnreadChannelByType
import io.getstream.chat.android.models.UnreadCounts
import io.getstream.chat.android.models.UnreadThread
import io.getstream.chat.android.models.User
import io.getstream.chat.android.models.UserBlock
import io.getstream.chat.android.models.UserId
import io.getstream.chat.android.models.UserTransformer
import io.getstream.chat.android.models.Vote
import io.getstream.chat.android.models.VotingVisibility
import java.util.Date

@Suppress("TooManyFunctions")
internal class DomainMapping(
    val currentUserIdProvider: () -> UserId?,
    private val channelTransformer: ChannelTransformer,
    private val messageTransformer: MessageTransformer,
    private val userTransformer: UserTransformer,
) {

    /**
     * Transforms [AppSettingsResponse] to [AppSettings].
     */
    internal fun AppSettingsResponse.toDomain(): AppSettings = AppSettings(app.toDomain())

    private fun AppDto.toDomain(): App = App(
        name = name,
        fileUploadConfig = file_upload_config.toDomain(),
        imageUploadConfig = image_upload_config.toDomain(),
    )

    private fun FileUploadConfigDto.toDomain(): FileUploadConfig = FileUploadConfig(
        allowedFileExtensions = allowed_file_extensions,
        allowedMimeTypes = allowed_mime_types,
        blockedFileExtensions = blocked_file_extensions,
        blockedMimeTypes = blocked_mime_types,
        sizeLimitInBytes = size_limit?.takeUnless { it <= 0 } ?: AppSettings.DEFAULT_SIZE_LIMIT_IN_BYTES,
    )

    /**
     * Transforms [DownstreamChannelDto] into [Channel]
     *
     */
    internal fun DownstreamChannelDto.toDomain(): Channel =
        Channel(
            id = id,
            type = type,
            name = name ?: "",
            image = image ?: "",
            watcherCount = watcher_count,
            frozen = frozen,
            createdAt = created_at,
            deletedAt = deleted_at,
            updatedAt = updated_at,
            memberCount = member_count,
            messages = messages.map { it.toDomain(this.toChannelInfo()) },
            members = members.map { it.toDomain() },
            watchers = watchers.map { it.toDomain() },
            read = read.map {
                it.toDomain(
                    lastReceivedEventDate = last_message_at ?: it.last_read,
                )
            },
            config = config.toDomain(),
            createdBy = created_by?.toDomain() ?: User(),
            team = team,
            cooldown = cooldown,
            pinnedMessages = pinned_messages.map { it.toDomain(this.toChannelInfo()) },
            ownCapabilities = own_capabilities.toSet(),
            membership = membership?.toDomain(),
            activeLiveLocations = active_live_locations.map { it.toDomain() },
            extraData = extraData.toMutableMap(),
        ).syncUnreadCountWithReads(currentUserIdProvider())
            .let(channelTransformer::transform)

    internal fun DownstreamChannelDto.toChannelInfo(): ChannelInfo =
        ChannelInfo(
            cid = cid,
            id = id,
            memberCount = member_count,
            name = name,
            type = type,
            image = image,
        )

    /**
     * Transforms [DownstreamMessageDto] to [Message].
     */
    internal fun DownstreamMessageDto.toDomain(fallbackChannelInfo: ChannelInfo? = null): Message =
        (channel?.toDomain() ?: fallbackChannelInfo).let { channelInfo: ChannelInfo? ->
            Message(
                attachments = attachments.map { it.toDomain() },
                channelInfo = channelInfo,
                cid = cid,
                command = command,
                createdAt = created_at,
                deletedAt = deleted_at,
                html = html,
                i18n = i18n,
                id = id,
                latestReactions = latest_reactions.toDomain(
                    messageId = id,
                ),
                mentionedUsers = mentioned_users.map { it.toDomain() },
                ownReactions = own_reactions.toDomain(
                    messageId = id,
                ),
                parentId = parent_id,
                pinExpires = pin_expires,
                pinned = pinned,
                pinnedAt = pinned_at,
                pinnedBy = pinned_by?.toDomain(),
                reactionCounts = reaction_counts.orEmpty().toMutableMap(),
                reactionScores = reaction_scores.orEmpty().toMutableMap(),
                reactionGroups = reaction_groups.orEmpty().mapValues { it.value.toDomain(it.key) },
                replyCount = reply_count,
                deletedReplyCount = deleted_reply_count,
                replyMessageId = quoted_message_id,
                replyTo = quoted_message?.toDomain(channelInfo),
                shadowed = shadowed,
                showInChannel = show_in_channel,
                silent = silent,
                text = text,
                threadParticipants = thread_participants.map { it.toDomain() },
                type = type,
                updatedAt = lastUpdateTime(),
                user = user.toDomain(),
                moderationDetails = moderation_details?.toDomain(),
                moderation = moderation?.toDomain(),
                messageTextUpdatedAt = message_text_updated_at,
                poll = poll?.toDomain(),
                restrictedVisibility = emptyList(),
                reminder = reminder?.toDomain(),
                sharedLocation = shared_location?.toDomain(),
                extraData = extraData.toMutableMap(),
            ).let(messageTransformer::transform)
        }

    internal fun DownstreamDraftDto.toDomain(fallbackChannelInfo: ChannelInfo? = null): DraftMessage =
        DraftMessage(
            attachments = message.attachments?.map { it.toDomain() } ?: emptyList(),
            cid = channel_cid,
            id = message.id,
            parentId = parent_message?.id ?: parent_id,
            replyMessage = quoted_message?.toDomain(fallbackChannelInfo),
            showInChannel = message.show_in_channel,
            mentionedUsersIds = message.mentioned_users?.map { it.id } ?: emptyList(),
            silent = message.silent,
            text = message.text,
            extraData = message.extraData ?: emptyMap(),
        )

    /**
     * Transforms [DownstreamPendingMessageDto] to [PendingMessage].
     */
    internal fun DownstreamPendingMessageDto.toDomain(): PendingMessage =
        PendingMessage(
            message = message.toDomain(),
            metadata = metadata.orEmpty(),
        )

    /**
     * Transforms [MessageResponse] to [PendingMessage].
     */
    internal fun MessageResponse.toDomain(): PendingMessage =
        PendingMessage(
            message = message.toDomain(),
            metadata = pending_message_metadata.orEmpty(),
        )

    /**
     * Map a list of [DownstreamReactionDto] to a list of [Reaction].
     * They are filtered by [messageId] and mapped to domain model.
     *
     * @param messageId the message id
     */
    @StreamHandsOff(
        reason = "Backend response is including wrong reactions for the message, so we need to filter them manually.",
    )
    private fun List<DownstreamReactionDto>.toDomain(
        messageId: String,
    ): List<Reaction> =
        filter { it.message_id == messageId }
            .map { it.toDomain() }

    private fun DownstreamMessageDto.lastUpdateTime(): Date = listOfNotNull(
        updated_at,
        poll?.updated_at,
    ).maxBy { it.time }

    /**
     * Transforms [DownstreamUserDto] to [User].
     */
    internal fun DownstreamUserDto.toDomain(): User =
        User(
            id = id,
            name = name ?: "",
            image = image ?: "",
            role = role,
            invisible = invisible,
            language = language ?: "",
            banned = banned,
            devices = devices.orEmpty().map { it.toDomain() },
            online = online,
            createdAt = created_at,
            deactivatedAt = deactivated_at,
            updatedAt = updated_at,
            lastActive = last_active,
            totalUnreadCount = total_unread_count,
            unreadChannels = unread_channels,
            unreadThreads = unread_threads,
            mutes = mutes.orEmpty().map { it.toDomain() },
            teams = teams,
            teamsRole = teams_role.orEmpty(),
            channelMutes = channel_mutes.orEmpty().map { it.toDomain() },
            blockedUserIds = blocked_user_ids.orEmpty(),
            avgResponseTime = avg_response_time,
            extraData = extraData.toMutableMap(),
        ).let(userTransformer::transform)

    /**
     * Transforms [DownstreamReactionDto] to [Reaction].
     */
    internal fun DownstreamReactionDto.toDomain(): Reaction =
        Reaction(
            createdAt = created_at,
            messageId = message_id,
            score = score,
            type = type,
            updatedAt = updated_at,
            user = user?.toDomain(),
            userId = user_id,
            extraData = extraData.toMutableMap(),
        )

    /**
     * Transforms [DownstreamReactionGroupDto] to [ReactionGroup].
     */
    internal fun DownstreamReactionGroupDto.toDomain(type: String): ReactionGroup =
        ReactionGroup(
            type = type,
            count = count,
            sumScore = sum_scores,
            firstReactionAt = first_reaction_at,
            lastReactionAt = last_reaction_at,
        )

    /**
     * Transforms [DownstreamMuteDto] to [Mute].
     */
    internal fun DownstreamMuteDto.toDomain(): Mute =
        Mute(
            user = user?.toDomain(),
            target = target?.toDomain(),
            createdAt = created_at,
            updatedAt = updated_at,
            expires = expires,
        )

    /**
     * Transforms [DownstreamChannelMuteDto] into [ChannelMute]
     */
    internal fun DownstreamChannelMuteDto.toDomain(): ChannelMute =
        ChannelMute(
            user = user?.toDomain(),
            channel = channel?.toDomain(),
            createdAt = created_at,
            updatedAt = updated_at,
            expires = expires,
        )

    /**
     * Transforms [DownstreamMemberDto] to [Member].
     */
    internal fun DownstreamMemberDto.toDomain(): Member =
        Member(
            user = user.toDomain(),
            createdAt = created_at,
            updatedAt = updated_at,
            isInvited = invited,
            inviteAcceptedAt = invite_accepted_at,
            inviteRejectedAt = invite_rejected_at,
            shadowBanned = shadow_banned ?: false,
            banned = banned ?: false,
            channelRole = channel_role,
            notificationsMuted = notifications_muted,
            status = status,
            banExpires = ban_expires,
            pinnedAt = pinned_at,
            archivedAt = archived_at,
            extraData = extraData,
        )

    internal fun DownstreamLocationDto.toDomain(): Location =
        Location(
            cid = channel_cid,
            messageId = message_id,
            userId = user_id,
            latitude = latitude,
            longitude = longitude,
            deviceId = created_by_device_id,
            endAt = end_at,
        )

    /**
     * Transforms DownstreamPollDto to Poll
     *
     * @return Poll
     */
    internal fun DownstreamPollDto.toDomain(): Poll {
        val ownUserId = currentUserIdProvider() ?: own_votes.firstOrNull()?.user?.id
        val votes = latest_votes_by_option
            ?.values
            ?.flatten()
            ?.filter { it.is_answer != true }
            ?.map { it.toDomain() } ?: emptyList()
        val ownVotes = (
            own_votes
                .filter { it.is_answer != true }
                .map { it.toDomain() } +
                votes.filter { it.user?.id == ownUserId }
            )
            .associateBy { it.id }
            .values
            .toList()

        val answer = latest_answers?.map { it.toAnswerDomain() } ?: emptyList()

        return Poll(
            id = id,
            name = name,
            description = description,
            options = options.map { it.toDomain() },
            votingVisibility = voting_visibility.toVotingVisibility(),
            enforceUniqueVote = enforce_unique_vote,
            maxVotesAllowed = max_votes_allowed ?: 1,
            allowUserSuggestedOptions = allow_user_suggested_options,
            allowAnswers = allow_answers,
            voteCountsByOption = vote_counts_by_option ?: emptyMap(),
            votes = votes,
            ownVotes = ownVotes,
            createdAt = created_at,
            updatedAt = updated_at,
            closed = is_closed,
            answers = answer,
        )
    }

    /**
     * Transforms DownstreamOptionDto to Option
     *
     * @return Option
     */
    internal fun DownstreamOptionDto.toDomain(): Option = Option(
        id = id,
        text = text,
    )

    /**
     * Transforms DownstreamVoteDto to Vote
     *
     * @return Vote
     */
    internal fun DownstreamVoteDto.toDomain(): Vote = Vote(
        id = id,
        pollId = poll_id,
        optionId = option_id,
        createdAt = created_at,
        updatedAt = updated_at,
        user = user?.toDomain(),
    )

    /**
     * Transforms DownstreamVoteDto to Answer
     *
     * @return Answer
     */
    internal fun DownstreamVoteDto.toAnswerDomain(): Answer = Answer(
        id = id,
        pollId = poll_id,
        text = answer_text ?: "",
        createdAt = created_at,
        updatedAt = updated_at,
        user = user?.toDomain(),
    )

    /**
     * Transforms String to VotingVisibility
     *
     * @return VotingVisibility
     */
    internal fun String?.toVotingVisibility(): VotingVisibility = when (this) {
        null,
        "public",
        -> VotingVisibility.PUBLIC

        "anonymous" -> VotingVisibility.ANONYMOUS
        else -> throw IllegalArgumentException("Unknown voting visibility: $this")
    }

    /**
     * Transform [DownstreamChannelUserRead] to [ChannelUserRead].
     *
     * @param lastReceivedEventDate the last received event date.
     */
    internal fun DownstreamChannelUserRead.toDomain(
        lastReceivedEventDate: Date,
    ): ChannelUserRead =
        ChannelUserRead(
            user = user.toDomain(),
            lastReceivedEventDate = lastReceivedEventDate,
            lastRead = last_read,
            unreadMessages = unread_messages,
            lastReadMessageId = last_read_message_id,
        )

    /**
     * Transforms [AttachmentDto] to [Attachment].
     */
    internal fun AttachmentDto.toDomain(): Attachment =
        Attachment(
            assetUrl = asset_url,
            authorName = author_name,
            authorLink = author_link,
            fallback = fallback,
            fileSize = file_size,
            image = image,
            imageUrl = image_url,
            mimeType = mime_type,
            name = name,
            ogUrl = og_scrape_url,
            text = text,
            thumbUrl = thumb_url,
            title = title,
            titleLink = title_link,
            type = type,
            originalHeight = original_height,
            originalWidth = original_width,
            extraData = extraData.toMutableMap(),
        )

    /**
     * Transforms [BannedUserResponse] to [BannedUser].
     */
    internal fun BannedUserResponse.toDomain(): BannedUser {
        return BannedUser(
            user = user.toDomain(),
            bannedBy = banned_by?.toDomain(),
            channel = channel?.toDomain(),
            createdAt = created_at,
            expires = expires,
            shadow = shadow,
            reason = reason,
        )
    }

    /**
     * Transforms [ChannelInfoDto] to [ChannelInfo].
     */
    internal fun ChannelInfoDto.toDomain(): ChannelInfo =
        ChannelInfo(
            cid = cid,
            id = id,
            memberCount = member_count,
            name = name,
            type = type,
            image = image,
        )

    /**
     * Transforms [CommandDto] to [Command].
     */
    internal fun CommandDto.toDomain(): Command = Command(
        name = name,
        description = description,
        args = args,
        set = set,
    )

    /**
     * Transforms [ConfigDto] to [Config].
     */
    internal fun ConfigDto.toDomain(): Config = Config(
        createdAt = created_at,
        updatedAt = updated_at,
        name = name ?: "",
        typingEventsEnabled = typing_events,
        readEventsEnabled = read_events,
        connectEventsEnabled = connect_events,
        searchEnabled = search,
        isReactionsEnabled = reactions,
        isThreadEnabled = replies,
        muteEnabled = mutes,
        uploadsEnabled = uploads,
        urlEnrichmentEnabled = url_enrichment,
        customEventsEnabled = custom_events,
        pushNotificationsEnabled = push_notifications,
        skipLastMsgUpdateForSystemMsgs = skip_last_msg_update_for_system_msgs ?: false,
        pollsEnabled = polls,
        messageRetention = message_retention,
        maxMessageLength = max_message_length,
        automod = automod,
        automodBehavior = automod_behavior,
        blocklistBehavior = blocklist_behavior ?: "",
        commands = commands.map { it.toDomain() },
<<<<<<< HEAD
        markMessagesPending = mark_messages_pending,
=======
        messageRemindersEnabled = user_message_reminders ?: false,
        sharedLocationsEnabled = shared_locations ?: false,
>>>>>>> a7a95402
    )

    /**
     * Transforms [DeviceDto] to [Device].
     */
    internal fun DeviceDto.toDomain(): Device = Device(
        token = id,
        pushProvider = PushProvider.fromKey(push_provider),
        providerName = push_provider_name,
    )

    /**
     * Transforms [DownstreamFlagDto] to [Flag].
     */
    internal fun DownstreamFlagDto.toDomain(): Flag {
        return Flag(
            user = user.toDomain(),
            targetUser = target_user?.toDomain(),
            targetMessageId = target_message_id.orEmpty(),
            reviewedBy = created_at,
            createdByAutomod = created_by_automod,
            createdAt = approved_at,
            updatedAt = updated_at,
            reviewedAt = reviewed_at,
            approvedAt = approved_at,
            rejectedAt = rejected_at,
        )
    }

    /**
     * Maps an [DownstreamModerationDetailsDto] to its [MessageModerationDetails] representation.
     */
    internal fun DownstreamModerationDetailsDto.toDomain(): MessageModerationDetails = MessageModerationDetails(
        originalText = original_text.orEmpty(),
        action = MessageModerationAction.fromRawValue(action.orEmpty()),
        errorMsg = error_msg.orEmpty(),
    )

    /**
     * Maps the network [DownstreamModerationDto] to the domain model [Moderation].
     */
    internal fun DownstreamModerationDto.toDomain() = Moderation(
        action = ModerationAction.fromValue(this.action),
        originalText = this.original_text,
        textHarms = this.text_harms.orEmpty(),
        imageHarms = this.image_harms.orEmpty(),
        blocklistMatched = this.blocklist_matched,
        semanticFilterMatched = this.semantic_filter_matched,
        platformCircumvented = this.platform_circumvented ?: false,
    )

    /**
     * Transforms [PrivacySettingsDto] to [PrivacySettings].
     */
    internal fun PrivacySettingsDto.toDomain(): PrivacySettings = PrivacySettings(
        typingIndicators = typing_indicators?.toDomain(),
        readReceipts = read_receipts?.toDomain(),
    )

    /**
     * Transforms [TypingIndicatorsDto] to [TypingIndicators].
     */
    internal fun TypingIndicatorsDto.toDomain(): TypingIndicators = TypingIndicators(
        enabled = enabled,
    )

    /**
     * Transforms [ReadReceiptsDto] to [ReadReceipts].
     */
    internal fun ReadReceiptsDto.toDomain(): ReadReceipts = ReadReceipts(
        enabled = enabled,
    )

    /**
     * Transforms [SearchWarningDto] to [SearchWarning].
     */
    internal fun SearchWarningDto.toDomain(): SearchWarning = SearchWarning(
        channelSearchCids = channel_search_cids,
        channelSearchCount = channel_search_count,
        warningCode = warning_code,
        warningDescription = warning_description,
    )

    /**
     * Transforms [DownstreamThreadDto] into [Thread]
     */
    internal fun DownstreamThreadDto.toDomain(): Thread =
        Thread(
            activeParticipantCount = active_participant_count ?: 0,
            cid = channel_cid,
            channel = channel?.toDomain(),
            parentMessageId = parent_message_id,
            parentMessage = parent_message.toDomain(channel?.toChannelInfo()),
            createdByUserId = created_by_user_id,
            createdBy = created_by?.toDomain(),
            participantCount = participant_count,
            threadParticipants = thread_participants.orEmpty().map { it.toDomain() },
            lastMessageAt = last_message_at,
            createdAt = created_at,
            updatedAt = updated_at,
            deletedAt = deleted_at,
            title = title,
            latestReplies = latest_replies.map { it.toDomain(channel?.toChannelInfo()) },
            read = read.orEmpty().map {
                it.toDomain(
                    lastReceivedEventDate = last_message_at,
                )
            },
            draft = draft?.toDomain(channel?.toChannelInfo()),
        )

    /**
     * Transforms [DownstreamThreadInfoDto] into [ThreadInfo]
     */
    internal fun DownstreamThreadInfoDto.toDomain(): ThreadInfo =
        ThreadInfo(
            activeParticipantCount = active_participant_count ?: 0,
            cid = channel_cid,
            createdAt = created_at,
            createdBy = created_by?.toDomain(),
            createdByUserId = created_by_user_id,
            deletedAt = deleted_at,
            lastMessageAt = last_message_at,
            parentMessage = parent_message?.toDomain(),
            parentMessageId = parent_message_id,
            participantCount = participant_count ?: 0,
            replyCount = reply_count ?: 0,
            title = title,
            updatedAt = updated_at,
        )

    /**
     * Transforms [DownstreamThreadParticipantDto] into [ThreadParticipant]
     */
    internal fun DownstreamThreadParticipantDto.toDomain(): ThreadParticipant = ThreadParticipant(
        user = user.toDomain(),
    )

    /**
     * Transforms [DownstreamUserBlockDto] into [UserBlock]
     */
    internal fun DownstreamUserBlockDto.toDomain(): UserBlock = UserBlock(
        blockedBy = user_id,
        userId = blocked_user_id,
        blockedAt = created_at,
    )

    /**
     * Transforms a list of [DownstreamUserBlockDto] into a list of [UserBlock]
     */
    internal fun List<DownstreamUserBlockDto>.toDomain(): List<UserBlock> = map { it.toDomain() }

    /**
     * Transforms [BlockUserResponse] into [UserBlock].
     */
    internal fun BlockUserResponse.toDomain(): UserBlock = UserBlock(
        blockedBy = blocked_by_user_id,
        userId = blocked_user_id,
        blockedAt = created_at,
    )

    /**
     * Transforms a network [DownstreamReminderDto] model to a domain [MessageReminder].
     */
    internal fun DownstreamReminderDto.toDomain(): MessageReminder = MessageReminder(
        remindAt = remind_at,
        cid = channel_cid,
        channel = channel?.toDomain(),
        messageId = message_id,
        message = message?.toDomain(),
        createdAt = created_at,
        updatedAt = updated_at,
    )

    /**
     * Transforms a network [DownstreamReminderInfoDto] model to a domain [MessageReminderInfo].
     */
    internal fun DownstreamReminderInfoDto.toDomain(): MessageReminderInfo = MessageReminderInfo(
        remindAt = remind_at,
        createdAt = created_at,
        updatedAt = updated_at,
    )

    /**
     * Transforms a network [QueryRemindersResponse] model to a domain [QueryRemindersResult].
     */
    internal fun QueryRemindersResponse.toDomain(): QueryRemindersResult = QueryRemindersResult(
        reminders = reminders.map { it.toDomain() },
        next = next,
    )

    internal fun UnreadDto.toDomain(): UnreadCounts = UnreadCounts(
        messagesCount = total_unread_count,
        threadsCount = total_unread_threads_count,
        messagesCountByTeam = total_unread_count_by_team.orEmpty(),
        channels = channels.map { it.toDomain() },
        threads = threads.map { it.toDomain() },
        channelsByType = channel_type.map { it.toDomain() },
    )

    internal fun UnreadChannelDto.toDomain(): UnreadChannel = UnreadChannel(
        cid = channel_id,
        messagesCount = unread_count,
        lastRead = last_read,
    )

    internal fun UnreadThreadDto.toDomain(): UnreadThread = UnreadThread(
        parentMessageId = parent_message_id,
        messagesCount = unread_count,
        lastRead = last_read,
        lastReadMessageId = last_read_message_id,
    )

    internal fun UnreadChannelByTypeDto.toDomain(): UnreadChannelByType = UnreadChannelByType(
        channelType = channel_type,
        channelsCount = channel_count,
        messagesCount = unread_count,
    )
}<|MERGE_RESOLUTION|>--- conflicted
+++ resolved
@@ -61,11 +61,8 @@
 import io.getstream.chat.android.client.api2.model.response.BannedUserResponse
 import io.getstream.chat.android.client.api2.model.response.BlockUserResponse
 import io.getstream.chat.android.client.api2.model.response.FileUploadConfigDto
-<<<<<<< HEAD
 import io.getstream.chat.android.client.api2.model.response.MessageResponse
-=======
 import io.getstream.chat.android.client.api2.model.response.QueryRemindersResponse
->>>>>>> a7a95402
 import io.getstream.chat.android.client.extensions.syncUnreadCountWithReads
 import io.getstream.chat.android.core.internal.StreamHandsOff
 import io.getstream.chat.android.models.Answer
@@ -611,12 +608,9 @@
         automodBehavior = automod_behavior,
         blocklistBehavior = blocklist_behavior ?: "",
         commands = commands.map { it.toDomain() },
-<<<<<<< HEAD
-        markMessagesPending = mark_messages_pending,
-=======
         messageRemindersEnabled = user_message_reminders ?: false,
         sharedLocationsEnabled = shared_locations ?: false,
->>>>>>> a7a95402
+        markMessagesPending = mark_messages_pending,
     )
 
     /**
