--- conflicted
+++ resolved
@@ -129,7 +129,6 @@
     fun getDevices(): Call<List<Device>>
 
     @CheckResult
-<<<<<<< HEAD
     fun setUserPushPreference(level: PushPreferenceLevel): Call<PushPreference>
 
     @CheckResult
@@ -145,8 +144,6 @@
     fun searchMessages(request: SearchMessagesRequest): Call<List<Message>>
 
     @CheckResult
-=======
->>>>>>> 7bb8da32
     fun searchMessages(
         channelFilter: FilterObject,
         messageFilter: FilterObject,
