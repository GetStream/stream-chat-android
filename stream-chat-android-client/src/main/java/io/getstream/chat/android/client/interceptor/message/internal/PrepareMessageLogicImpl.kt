/*
<<<<<<< HEAD
 * Copyright (c) 2014-2025 Stream.io Inc. All rights reserved.
=======
 * Copyright (c) 2014-2026 Stream.io Inc. All rights reserved.
>>>>>>> 0dff9f3e
 *
 * Licensed under the Stream License;
 * you may not use this file except in compliance with the License.
 * You may obtain a copy of the License at
 *
 *    https://github.com/GetStream/stream-chat-android/blob/main/LICENSE
 *
 * Unless required by applicable law or agreed to in writing, software
 * distributed under the License is distributed on an "AS IS" BASIS,
 * WITHOUT WARRANTIES OR CONDITIONS OF ANY KIND, either express or implied.
 * See the License for the specific language governing permissions and
 * limitations under the License.
 */

package io.getstream.chat.android.client.interceptor.message.internal

import io.getstream.chat.android.client.channel.state.ChannelStateLogicProvider
import io.getstream.chat.android.client.extensions.EXTRA_UPLOAD_ID
import io.getstream.chat.android.client.extensions.enrichWithCid
import io.getstream.chat.android.client.extensions.getCreatedAtOrDefault
import io.getstream.chat.android.client.extensions.internal.populateMentions
import io.getstream.chat.android.client.extensions.uploadId
import io.getstream.chat.android.client.interceptor.message.PrepareMessageLogic
import io.getstream.chat.android.client.setup.state.ClientState
import io.getstream.chat.android.client.utils.internal.getMessageType
import io.getstream.chat.android.client.utils.message.ensureId
import io.getstream.chat.android.models.Attachment
import io.getstream.chat.android.models.Message
import io.getstream.chat.android.models.SyncStatus
import io.getstream.chat.android.models.User
import java.util.Date
import java.util.UUID

internal class PrepareMessageLogicImpl(
    private val clientState: ClientState,
    private val channelStateLogicProvider: ChannelStateLogicProvider?,
) : PrepareMessageLogic {

    /**
     * Prepares the message and its attachments but doesn't upload attachments.
     *
     * Following steps are required to initialize message properly before sending the message to the backend API:
     * 1. Message id is generated if the message doesn't have id.
     * 2. Message cid is updated if the message doesn't have cid.
     * 3. Message user is set to the current user.
     * 4. Attachments are prepared with upload state.
     * 5. Message timestamp and sync status is set.
     *
     * Then this message is inserted in database (Optimistic UI update) and final message is returned.
     */
    @Suppress("ComplexMethod")
    override fun prepareMessage(message: Message, channelId: String, channelType: String, user: User): Message {
        val channel = channelStateLogicProvider?.channelStateLogic(channelType, channelId)

        val attachments = message.attachments.map {
            when (it.upload) {
                null -> it.copy(uploadState = Attachment.UploadState.Success)
                else -> it.copy(
                    extraData = it.extraData + mapOf(EXTRA_UPLOAD_ID to (it.uploadId ?: generateUploadId())),
                    uploadState = Attachment.UploadState.Idle,
                )
            }
        }
        return message.ensureId(user).copy(
            user = user,
            attachments = attachments,
            type = getMessageType(message),
            createdLocallyAt = message.getCreatedAtOrDefault(Date()),
            syncStatus = when {
                attachments.any { it.uploadState is Attachment.UploadState.Idle } -> SyncStatus.AWAITING_ATTACHMENTS
                clientState.isNetworkAvailable -> SyncStatus.IN_PROGRESS
                else -> SyncStatus.SYNC_NEEDED
            },
        )
            .let { copiedMessage ->
                copiedMessage.takeIf { it.cid.isBlank() }
                    ?.enrichWithCid("$channelType:$channelId")
                    ?: copiedMessage
            }
            .let { copiedMessage ->
                channel
                    ?.channelState()
                    ?.toChannel()
                    ?.let(copiedMessage::populateMentions)
                    ?: copiedMessage
            }
            .also { preparedMessage ->
                if (preparedMessage.replyMessageId != null) {
                    channel?.setRepliedMessage(null)
                }
            }
    }

    private fun generateUploadId(): String {
        return "upload_id_${UUID.randomUUID()}"
    }
}<|MERGE_RESOLUTION|>--- conflicted
+++ resolved
@@ -1,9 +1,5 @@
 /*
-<<<<<<< HEAD
- * Copyright (c) 2014-2025 Stream.io Inc. All rights reserved.
-=======
  * Copyright (c) 2014-2026 Stream.io Inc. All rights reserved.
->>>>>>> 0dff9f3e
  *
  * Licensed under the Stream License;
  * you may not use this file except in compliance with the License.
