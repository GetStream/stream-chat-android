--- conflicted
+++ resolved
@@ -58,19 +58,10 @@
         parentMessageId = parent_message_id,
         participantCount = participant_count ?: 0,
         replyCount = reply_count ?: 0,
-<<<<<<< HEAD
-        threadParticipants = thread_participants.orEmpty().map { it.toDomain(currentUserId) },
-=======
->>>>>>> 42a3aed7
         title = title,
         updatedAt = updated_at,
     )
 
 internal fun DownstreamThreadParticipantDto.toDomain(currentUserId: UserId?): ThreadParticipant = ThreadParticipant(
-<<<<<<< HEAD
-    user = user?.toDomain(currentUserId),
-    userId = user_id,
-=======
     user = user.toDomain(currentUserId),
->>>>>>> 42a3aed7
 )