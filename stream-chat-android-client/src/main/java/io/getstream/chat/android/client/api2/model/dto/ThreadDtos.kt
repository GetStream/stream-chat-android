/*
 * Copyright (c) 2014-2024 Stream.io Inc. All rights reserved.
 *
 * Licensed under the Stream License;
 * you may not use this file except in compliance with the License.
 * You may obtain a copy of the License at
 *
 *    https://github.com/GetStream/stream-chat-android/blob/main/LICENSE
 *
 * Unless required by applicable law or agreed to in writing, software
 * distributed under the License is distributed on an "AS IS" BASIS,
 * WITHOUT WARRANTIES OR CONDITIONS OF ANY KIND, either express or implied.
 * See the License for the specific language governing permissions and
 * limitations under the License.
 */

package io.getstream.chat.android.client.api2.model.dto

import com.squareup.moshi.JsonClass
import java.util.Date

/**
 * The DTO for a thread.
 * Corresponds to [ThreadStateResponse].
 *
 * @param active_participant_count: The number of active participants.
 * @param channel_cid: The channel CID.
 * @param channel: The channel info.
 * @param parent_message_id: The parent message ID.
 * @param parent_message: The parent message.
 * @param created_by_user_id: The ID of the user who created the thread.
 * @param created_by: The user who created the thread.
 * @param reply_count: The number of replies in the thread.
 * @param participant_count: The number of participants in the thread.
 * @param thread_participants: The participants in the thread.
 * @param last_message_at: The date of the last message in the thread.
 * @param created_at: The date when the thread was created.
 * @param updated_at: The date when the thread was updated.
 * @param deleted_at: The date when the thread was deleted.
 * @param title: The title of the thread.
 * @param latest_replies: The latest replies in the thread.
 * @param read: The read states of the thread.
 */
@JsonClass(generateAdapter = true)
internal data class DownstreamThreadDto(
    val active_participant_count: Int?,
    val channel_cid: String,
    val channel: DownstreamChannelDto?,
    val parent_message_id: String,
    val parent_message: DownstreamMessageDto,
    val created_by_user_id: String,
    val created_by: DownstreamUserDto?,
    val reply_count: Int,
    val participant_count: Int,
    val thread_participants: List<DownstreamThreadParticipantDto>?,
    val last_message_at: Date,
    val created_at: Date,
    val updated_at: Date,
    val deleted_at: Date?,
    val title: String,
    val latest_replies: List<DownstreamMessageDto>,
    val read: List<DownstreamChannelUserRead>?,
)

/**
 * The DTO for a shortened thread info.
 * Corresponds to [ThreadResponse].
 *
 * @param active_participant_count: The number of active participants.
 * @param channel_cid: The channel CID.
 * @param created_at: The date when the thread was created.
 * @param created_by: The user who created the thread.
 * @param created_by_user_id: The ID of the user who created the thread.
 * @param deleted_at: The date when the thread was deleted.
 * @param last_message_at: The date of the last message in the thread.
 * @param parent_message: The parent message.
 * @param parent_message_id: The parent message ID.
 * @param participant_count: The number of participants in the thread.
 * @param reply_count: The number of replies in the thread.
 * @param thread_participants: The participants in the thread.
 * @param title: The title of the thread.
 * @param updated_at: The date when the thread was updated.
 */
@JsonClass(generateAdapter = true)
internal data class DownstreamThreadInfoDto(
    val active_participant_count: Int?,
    val channel_cid: String,
    val created_at: Date,
    val created_by: DownstreamUserDto?,
    val created_by_user_id: String,
    val deleted_at: Date?,
    val last_message_at: Date?,
    val parent_message: DownstreamMessageDto?,
    val parent_message_id: String,
    val participant_count: Int?,
    val reply_count: Int?,
<<<<<<< HEAD
    val thread_participants: List<DownstreamThreadParticipantDto>?,
=======
>>>>>>> 42a3aed7
    val title: String,
    val updated_at: Date,
)

/**
 * The DTO for Thread Participant.
 *
 * @param channel_cid: The channel CID.
 * @param user: The user as the thread participant. (Note: It is not always delivered, sometimes we only get the ID of
 * the user - [user_id]).
 * @param user_id: The ID of the user (thread participant).
 */
@JsonClass(generateAdapter = true)
internal data class DownstreamThreadParticipantDto(
    val channel_cid: String,
<<<<<<< HEAD
    val user: DownstreamUserDto?,
=======
    val user: DownstreamUserDto,
>>>>>>> 42a3aed7
    val user_id: String,
)<|MERGE_RESOLUTION|>--- conflicted
+++ resolved
@@ -94,10 +94,6 @@
     val parent_message_id: String,
     val participant_count: Int?,
     val reply_count: Int?,
-<<<<<<< HEAD
-    val thread_participants: List<DownstreamThreadParticipantDto>?,
-=======
->>>>>>> 42a3aed7
     val title: String,
     val updated_at: Date,
 )
@@ -113,10 +109,6 @@
 @JsonClass(generateAdapter = true)
 internal data class DownstreamThreadParticipantDto(
     val channel_cid: String,
-<<<<<<< HEAD
-    val user: DownstreamUserDto?,
-=======
     val user: DownstreamUserDto,
->>>>>>> 42a3aed7
     val user_id: String,
 )