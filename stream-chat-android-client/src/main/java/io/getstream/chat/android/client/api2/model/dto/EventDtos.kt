--- conflicted
+++ resolved
@@ -475,10 +475,6 @@
     val type: String,
     val cid: String,
     val created_at: ExactDate,
-<<<<<<< HEAD
-    val message: DownstreamMessageDto,
-=======
->>>>>>> cb3bdd18
     val poll: DownstreamPollDto,
 ) : ChatEventDto()
 
@@ -487,10 +483,6 @@
     val type: String,
     val cid: String,
     val created_at: ExactDate,
-<<<<<<< HEAD
-    val message: DownstreamMessageDto,
-=======
->>>>>>> cb3bdd18
     val poll: DownstreamPollDto,
 ) : ChatEventDto()
 
@@ -499,10 +491,6 @@
     val type: String,
     val cid: String,
     val created_at: ExactDate,
-<<<<<<< HEAD
-    val message: DownstreamMessageDto,
-=======
->>>>>>> cb3bdd18
     val poll: DownstreamPollDto,
     val poll_vote: DownstreamVoteDto,
 ) : ChatEventDto()
@@ -511,12 +499,8 @@
 internal data class VoteChangedEventDto(
     val type: String,
     val cid: String,
-<<<<<<< HEAD
-    val created_at: ExactDate,
-    val message: DownstreamMessageDto,
-=======
->>>>>>> cb3bdd18
     val poll: DownstreamPollDto,
+    val created_at: ExactDate,
     val poll_vote: DownstreamVoteDto,
 ) : ChatEventDto()
 
@@ -524,12 +508,8 @@
 internal data class VoteRemovedEventDto(
     val type: String,
     val cid: String,
-<<<<<<< HEAD
-    val created_at: ExactDate,
-    val message: DownstreamMessageDto,
-=======
->>>>>>> cb3bdd18
     val poll: DownstreamPollDto,
+    val created_at: ExactDate,
     val poll_vote: DownstreamVoteDto,
 ) : ChatEventDto()
 
