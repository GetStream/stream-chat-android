/*
 * Copyright (c) 2014-2022 Stream.io Inc. All rights reserved.
 *
 * Licensed under the Stream License;
 * you may not use this file except in compliance with the License.
 * You may obtain a copy of the License at
 *
 *    https://github.com/GetStream/stream-chat-android/blob/main/LICENSE
 *
 * Unless required by applicable law or agreed to in writing, software
 * distributed under the License is distributed on an "AS IS" BASIS,
 * WITHOUT WARRANTIES OR CONDITIONS OF ANY KIND, either express or implied.
 * See the License for the specific language governing permissions and
 * limitations under the License.
 */

package io.getstream.chat.android.client.events

import io.getstream.chat.android.client.clientstate.DisconnectCause
import io.getstream.chat.android.client.errors.ChatError
import io.getstream.chat.android.models.Channel
import io.getstream.chat.android.models.Member
import io.getstream.chat.android.models.Message
import io.getstream.chat.android.models.Poll
import io.getstream.chat.android.models.Reaction
import io.getstream.chat.android.models.User
import io.getstream.chat.android.models.Vote
import io.getstream.result.Error
import java.util.Date
import java.util.concurrent.atomic.AtomicInteger

private val seqGenerator = AtomicInteger()

public sealed class ChatEvent {
    public abstract val type: String
    public abstract val createdAt: Date
    public abstract val rawCreatedAt: String?

    public val seq: Int = seqGenerator.incrementAndGet()
}

public sealed class CidEvent : ChatEvent() {
    public abstract val cid: String
    public abstract val channelType: String
    public abstract val channelId: String
}

public sealed class CidEvent2 : ChatEvent() {
    public abstract val cid: String
}

public sealed interface UserEvent {
    public val user: User
}

public sealed interface HasChannel {
    public val channel: Channel
}

public sealed interface HasMessage {
    public val message: Message
}

public sealed interface HasReaction {
    public val reaction: Reaction
}

public sealed interface HasMember {
    public val member: Member
}

public sealed interface HasOwnUser {
    public val me: User
}

public sealed interface HasPoll {
    public val poll: Poll
}

/**
 * Interface that marks a [ChatEvent] as having the information about watcher count.
 *
 * The list of events which contain watcher count:
 * - user.watching_start
 * - user.watching_stop
 * - message.new
 */
public sealed interface HasWatcherCount {
    public val watcherCount: Int
}

/**
 * Interface that marks a [ChatEvent] as having the information about unread counts. There are certain
 * cases when the server omits these fields (e.g. when `ReadEvents` option is disabled, when the number of
 * watchers is over 100, etc). In that case `totalUnreadCount` and `unreadChannels` fields have 0 values.
 *
 * The list of events which contain unread counts:
 * - message.new
 * - notification.message_new
 * - notification.mark_read
 * - notification.added_to_channel
 * - notification.channel_deleted
 * - notification.channel_truncated
 */
public sealed interface HasUnreadCounts {
    public val totalUnreadCount: Int
    public val unreadChannels: Int
}

/**
 * Triggered when a channel is deleted
 */
public data class ChannelDeletedEvent(
    override val type: String,
    override val createdAt: Date,
    override val rawCreatedAt: String,
    override val cid: String,
    override val channelType: String,
    override val channelId: String,
    override val channel: Channel,
    val user: User?,
) : CidEvent(), HasChannel

/**
 * Triggered when a channel is mark as hidden
 */
public data class ChannelHiddenEvent(
    override val type: String,
    override val createdAt: Date,
    override val rawCreatedAt: String,
    override val cid: String,
    override val channelType: String,
    override val channelId: String,
    override val user: User,
    val clearHistory: Boolean,
) : CidEvent(), UserEvent

/**
 * Triggered when a channels' history is truncated. Could contain system [message].
 */
public data class ChannelTruncatedEvent(
    override val type: String,
    override val createdAt: Date,
    override val rawCreatedAt: String,
    override val cid: String,
    override val channelType: String,
    override val channelId: String,
    val user: User?,
    val message: Message?,
    override val channel: Channel,
) : CidEvent(), HasChannel

/**
 * Triggered when a channel is updated. Could contain system [message].
 */
public data class ChannelUpdatedEvent(
    override val type: String,
    override val createdAt: Date,
    override val rawCreatedAt: String,
    override val cid: String,
    override val channelType: String,
    override val channelId: String,
    val message: Message?,
    override val channel: Channel,
) : CidEvent(), HasChannel

/**
 * Triggered when a channel is updated by user. Could contain system [message].
 */
public data class ChannelUpdatedByUserEvent(
    override val type: String,
    override val createdAt: Date,
    override val rawCreatedAt: String,
    override val cid: String,
    override val channelType: String,
    override val channelId: String,
    override val user: User,
    val message: Message?,
    override val channel: Channel,
) : CidEvent(), UserEvent, HasChannel

/**
 * Triggered when a channel is made visible
 */
public data class ChannelVisibleEvent(
    override val type: String,
    override val createdAt: Date,
    override val rawCreatedAt: String,
    override val cid: String,
    override val channelType: String,
    override val channelId: String,
    override val user: User,
) : CidEvent(), UserEvent

/**
 * Triggered every 30 second to confirm that the client connection is still alive
 */
public data class HealthEvent(
    override val type: String,
    override val createdAt: Date,
    override val rawCreatedAt: String,
    val connectionId: String,
) : ChatEvent()

/**
 * Triggered when a member is added to a channel
 */
public data class MemberAddedEvent(
    override val type: String,
    override val createdAt: Date,
    override val rawCreatedAt: String,
    override val user: User,
    override val cid: String,
    override val channelType: String,
    override val channelId: String,
    override val member: Member,
) : CidEvent(), UserEvent, HasMember

/**
 * Triggered when a member is removed from a channel
 */
public data class MemberRemovedEvent(
    override val type: String,
    override val createdAt: Date,
    override val rawCreatedAt: String,
    override val user: User,
    override val cid: String,
    override val channelType: String,
    override val channelId: String,
    override val member: Member,
) : CidEvent(), UserEvent, HasMember

/**
 * Triggered when a channel member is updated (promoted to moderator/accepted/.rejected the invite)
 */
public data class MemberUpdatedEvent(
    override val type: String,
    override val createdAt: Date,
    override val rawCreatedAt: String,
    override val user: User,
    override val cid: String,
    override val channelType: String,
    override val channelId: String,
    override val member: Member,
) : CidEvent(), UserEvent, HasMember

/**
 * Triggered when a message is deleted
 */
public data class MessageDeletedEvent(
    override val type: String,
    override val createdAt: Date,
    override val rawCreatedAt: String,
    val user: User?,
    override val cid: String,
    override val channelType: String,
    override val channelId: String,
    override val message: Message,
    val hardDelete: Boolean,
) : CidEvent(), HasMessage

/**
 * Triggered when a channel is marked as read
 */
public data class MessageReadEvent(
    override val type: String,
    override val createdAt: Date,
    override val rawCreatedAt: String,
    override val user: User,
    override val cid: String,
    override val channelType: String,
    override val channelId: String,
) : CidEvent(), UserEvent

/**
 * Triggered when a message is updated
 */
public data class MessageUpdatedEvent(
    override val type: String,
    override val createdAt: Date,
    override val rawCreatedAt: String,
    override val user: User,
    override val cid: String,
    override val channelType: String,
    override val channelId: String,
    override val message: Message,
) : CidEvent(), UserEvent, HasMessage

/**
 * Triggered when a new message is added on a channel.
 */
public data class NewMessageEvent(
    override val type: String,
    override val createdAt: Date,
    override val rawCreatedAt: String,
    override val user: User,
    override val cid: String,
    override val channelType: String,
    override val channelId: String,
    override val message: Message,
    override val watcherCount: Int = 0,
    override val totalUnreadCount: Int = 0,
    override val unreadChannels: Int = 0,
) : CidEvent(), UserEvent, HasMessage, HasWatcherCount, HasUnreadCounts

/**
 * Triggered when the user is added to the list of channel members
 */
public data class NotificationAddedToChannelEvent(
    override val type: String,
    override val createdAt: Date,
    override val rawCreatedAt: String,
    override val cid: String,
    override val channelType: String,
    override val channelId: String,
    override val channel: Channel,
    override val member: Member,
    override val totalUnreadCount: Int = 0,
    override val unreadChannels: Int = 0,
) : CidEvent(), HasChannel, HasMember, HasUnreadCounts

/**
 * Triggered when a channel is deleted
 */
public data class NotificationChannelDeletedEvent(
    override val type: String,
    override val createdAt: Date,
    override val rawCreatedAt: String,
    override val cid: String,
    override val channelType: String,
    override val channelId: String,
    override val channel: Channel,
    override val totalUnreadCount: Int = 0,
    override val unreadChannels: Int = 0,
) : CidEvent(), HasChannel, HasUnreadCounts

/**
 * Triggered when a channel is muted
 */
public data class NotificationChannelMutesUpdatedEvent(
    override val type: String,
    override val createdAt: Date,
    override val rawCreatedAt: String,
    override val me: User,
) : ChatEvent(), HasOwnUser

/**
 * Triggered when a channels' history is truncated
 */
public data class NotificationChannelTruncatedEvent(
    override val type: String,
    override val createdAt: Date,
    override val rawCreatedAt: String,
    override val cid: String,
    override val channelType: String,
    override val channelId: String,
    override val channel: Channel,
    override val totalUnreadCount: Int = 0,
    override val unreadChannels: Int = 0,
) : CidEvent(), HasChannel, HasUnreadCounts

/**
 * Triggered when the user accepts an invite
 */
public data class NotificationInviteAcceptedEvent(
    override val type: String,
    override val createdAt: Date,
    override val rawCreatedAt: String,
    override val cid: String,
    override val channelType: String,
    override val channelId: String,
    override val user: User,
    override val member: Member,
    override val channel: Channel,
) : CidEvent(), UserEvent, HasMember, HasChannel

/**
 * Triggered when the user rejects an invite
 */
public data class NotificationInviteRejectedEvent(
    override val type: String,
    override val createdAt: Date,
    override val rawCreatedAt: String,
    override val cid: String,
    override val channelType: String,
    override val channelId: String,
    override val user: User,
    override val member: Member,
    override val channel: Channel,
) : CidEvent(), UserEvent, HasMember, HasChannel

/**
 * Triggered when the user is invited to join a channel
 */
public data class NotificationInvitedEvent(
    override val type: String,
    override val createdAt: Date,
    override val rawCreatedAt: String,
    override val cid: String,
    override val channelType: String,
    override val channelId: String,
    override val user: User,
    override val member: Member,
) : CidEvent(), UserEvent, HasMember

/**
 * Triggered when the count of unread messages for a particular channel changes
 */
public data class NotificationMarkReadEvent(
    override val type: String,
    override val createdAt: Date,
    override val rawCreatedAt: String,
    override val user: User,
    override val cid: String,
    override val channelType: String,
    override val channelId: String,
    override val totalUnreadCount: Int = 0,
    override val unreadChannels: Int = 0,
) : CidEvent(), UserEvent, HasUnreadCounts

/**
 * Triggered when the the user mark as unread a conversation from a particular message
 */
public data class NotificationMarkUnreadEvent(
    override val type: String,
    override val createdAt: Date,
    override val rawCreatedAt: String,
    override val user: User,
    override val cid: String,
    override val channelType: String,
    override val channelId: String,
    override val totalUnreadCount: Int = 0,
    override val unreadChannels: Int = 0,
    val unreadMessages: Int,
    val firstUnreadMessageId: String,
    val lastReadMessageAt: Date,
    val lastReadMessageId: String,
) : CidEvent(), UserEvent, HasUnreadCounts

/**
 * Triggered when the total count of unread messages (across all channels the user is a member) changes
 */
public data class MarkAllReadEvent(
    override val type: String = "",
    override val createdAt: Date,
    override val rawCreatedAt: String,
    override val user: User,
    override val totalUnreadCount: Int = 0,
    override val unreadChannels: Int = 0,
) : ChatEvent(), UserEvent, HasUnreadCounts

/**
 * Triggered when a message is added to a channel
 */
public data class NotificationMessageNewEvent(
    override val type: String,
    override val createdAt: Date,
    override val rawCreatedAt: String,
    override val cid: String,
    override val channelType: String,
    override val channelId: String,
    override val channel: Channel,
    override val message: Message,
    override val totalUnreadCount: Int = 0,
    override val unreadChannels: Int = 0,
) : CidEvent(), HasChannel, HasMessage, HasUnreadCounts

/**
 * Triggered when the user mutes are updated
 */
public data class NotificationMutesUpdatedEvent(
    override val type: String,
    override val createdAt: Date,
    override val rawCreatedAt: String,
    override val me: User,
) : ChatEvent(), HasOwnUser

/**
 * Triggered when a user is removed from the list of channel members
 */
public data class NotificationRemovedFromChannelEvent(
    override val type: String,
    override val createdAt: Date,
    override val rawCreatedAt: String,
    val user: User?,
    override val cid: String,
    override val channelType: String,
    override val channelId: String,
    override val channel: Channel,
    override val member: Member,
) : CidEvent(), HasMember, HasChannel

/**
 * Triggered when a message reaction is deleted
 */
public data class ReactionDeletedEvent(
    override val type: String,
    override val createdAt: Date,
    override val rawCreatedAt: String,
    override val user: User,
    override val cid: String,
    override val channelType: String,
    override val channelId: String,
    override val message: Message,
    override val reaction: Reaction,
) : CidEvent(), UserEvent, HasMessage, HasReaction

/**
 * Triggered when a message reaction is added
 */
public data class ReactionNewEvent(
    override val type: String,
    override val createdAt: Date,
    override val rawCreatedAt: String,
    override val user: User,
    override val cid: String,
    override val channelType: String,
    override val channelId: String,
    override val message: Message,
    override val reaction: Reaction,
) : CidEvent(), UserEvent, HasMessage, HasReaction

/**
 * Triggered when a message reaction is updated
 */
public data class ReactionUpdateEvent(
    override val type: String,
    override val createdAt: Date,
    override val rawCreatedAt: String,
    override val user: User,
    override val cid: String,
    override val channelType: String,
    override val channelId: String,
    override val message: Message,
    override val reaction: Reaction,
) : CidEvent(), UserEvent, HasMessage, HasReaction

/**
 * Triggered when a user starts typing
 */
public data class TypingStartEvent(
    override val type: String,
    override val createdAt: Date,
    override val rawCreatedAt: String,
    override val user: User,
    override val cid: String,
    override val channelType: String,
    override val channelId: String,
    val parentId: String?,
) : CidEvent(), UserEvent

/**
 * Triggered when a user stops typing
 */
public data class TypingStopEvent(
    override val type: String,
    override val createdAt: Date,
    override val rawCreatedAt: String,
    override val user: User,
    override val cid: String,
    override val channelType: String,
    override val channelId: String,
    val parentId: String?,
) : CidEvent(), UserEvent

/**
 * Triggered when the user is banned from a channel
 */
public data class ChannelUserBannedEvent(
    override val type: String,
    override val createdAt: Date,
    override val rawCreatedAt: String,
    override val cid: String,
    override val channelType: String,
    override val channelId: String,
    override val user: User,
    val expiration: Date?,
    val shadow: Boolean,
) : CidEvent(), UserEvent

/**
 * Triggered when the user is banned globally
 */
public data class GlobalUserBannedEvent(
    override val type: String,
    override val user: User,
    override val createdAt: Date,
    override val rawCreatedAt: String,
) : ChatEvent(), UserEvent

public data class UserDeletedEvent(
    override val type: String,
    override val createdAt: Date,
    override val rawCreatedAt: String,
    override val user: User,
) : ChatEvent(), UserEvent

/**
 * Triggered when a user status changes (eg. online, offline, away, etc.)
 */
public data class UserPresenceChangedEvent(
    override val type: String,
    override val createdAt: Date,
    override val rawCreatedAt: String,
    override val user: User,
) : ChatEvent(), UserEvent

/**
 * Triggered when a user starts watching a channel
 */
public data class UserStartWatchingEvent(
    override val type: String,
    override val createdAt: Date,
    override val rawCreatedAt: String,
    override val cid: String,
    override val watcherCount: Int = 0,
    override val channelType: String,
    override val channelId: String,
    override val user: User,
) : CidEvent(), UserEvent, HasWatcherCount

/**
 * Triggered when a user stops watching a channel
 */
public data class UserStopWatchingEvent(
    override val type: String,
    override val createdAt: Date,
    override val rawCreatedAt: String,
    override val cid: String,
    override val watcherCount: Int = 0,
    override val channelType: String,
    override val channelId: String,
    override val user: User,
) : CidEvent(), UserEvent, HasWatcherCount

/**
 * Triggered when the channel user ban is lifted
 */
public data class ChannelUserUnbannedEvent(
    override val type: String,
    override val createdAt: Date,
    override val rawCreatedAt: String,
    override val user: User,
    override val cid: String,
    override val channelType: String,
    override val channelId: String,
) : CidEvent(), UserEvent

/**
 * Triggered when the global user ban is lifted
 */
public data class GlobalUserUnbannedEvent(
    override val type: String,
    override val createdAt: Date,
    override val rawCreatedAt: String,
    override val user: User,
) : ChatEvent(), UserEvent

/**
 * Triggered when a user is updated
 */
public data class UserUpdatedEvent(
    override val type: String,
    override val createdAt: Date,
    override val rawCreatedAt: String,
    override val user: User,
) : ChatEvent(), UserEvent

/**
 * Triggered when a poll is updated.
 */
public data class PollUpdatedEvent(
    override val type: String,
    override val createdAt: Date,
    override val rawCreatedAt: String?,
    override val cid: String,
<<<<<<< HEAD
    override val message: Message,
    val poll: Poll,
) : CidEvent2(), HasMessage
=======
    override val channelType: String,
    override val channelId: String,
    override val poll: Poll,
) : CidEvent(), HasPoll
>>>>>>> cb3bdd18

/**
 * Triggered when a poll is deleted.
 */
public data class PollDeletedEvent(
    override val type: String,
    override val createdAt: Date,
    override val rawCreatedAt: String?,
    override val cid: String,
<<<<<<< HEAD
    override val message: Message,
    val poll: Poll,
) : CidEvent2(), HasMessage
=======
    override val channelType: String,
    override val channelId: String,
    override val poll: Poll,
) : CidEvent(), HasPoll
>>>>>>> cb3bdd18

/**
 * Triggered when a poll is closed.
 */
public data class PollClosedEvent(
    override val type: String,
    override val createdAt: Date,
    override val rawCreatedAt: String?,
    override val cid: String,
<<<<<<< HEAD
    override val message: Message,
    val poll: Poll,
) : CidEvent2(), HasMessage
=======
    override val channelType: String,
    override val channelId: String,
    override val poll: Poll,
) : CidEvent(), HasPoll
>>>>>>> cb3bdd18

/**
 * Triggered when a vote is casted.
 */
public data class VoteCastedEvent(
    override val type: String,
    override val createdAt: Date,
    override val rawCreatedAt: String?,
    override val cid: String,
<<<<<<< HEAD
    override val message: Message,
    val poll: Poll,
    val newVote: Vote,
) : CidEvent2(), HasMessage
=======
    override val channelType: String,
    override val channelId: String,
    override val poll: Poll,
    val newVote: Vote,
) : CidEvent(), HasPoll
>>>>>>> cb3bdd18

/**
 * Triggered when a vote is changed.
 */
public data class VoteChangedEvent(
    override val type: String,
    override val createdAt: Date,
    override val rawCreatedAt: String?,
    override val cid: String,
<<<<<<< HEAD
    override val message: Message,
    val poll: Poll,
    val newVote: Vote,
) : CidEvent2(), HasMessage
=======
    override val channelType: String,
    override val channelId: String,
    override val poll: Poll,
    val newVote: Vote,
) : CidEvent(), HasPoll
>>>>>>> cb3bdd18

/**
 * Triggered when a vote is removed.
 */
public data class VoteRemovedEvent(
    override val type: String,
    override val createdAt: Date,
    override val rawCreatedAt: String?,
    override val cid: String,
<<<<<<< HEAD
    override val message: Message,
    val poll: Poll,
    val removedVote: Vote,
) : CidEvent2(), HasMessage
=======
    override val channelType: String,
    override val channelId: String,
    override val poll: Poll,
    val removedVote: Vote,
) : CidEvent(), HasPoll
>>>>>>> cb3bdd18

/**
 * Triggered when a user gets connected to the WS
 */
public data class ConnectedEvent(
    override val type: String,
    override val createdAt: Date,
    override val rawCreatedAt: String,
    override val me: User,
    val connectionId: String,
) : ChatEvent(), HasOwnUser

/**
 * Triggered when a WS connection fails.
 */
public data class ConnectionErrorEvent(
    override val type: String,
    override val createdAt: Date,
    override val rawCreatedAt: String,
    val connectionId: String,
    val error: ChatError,
) : ChatEvent()

/**
 * Triggered when a user is connecting to the WS
 */
public data class ConnectingEvent(
    override val type: String,
    override val createdAt: Date,
    override val rawCreatedAt: String?,
) : ChatEvent()

/**
 * Triggered when a user gets disconnected to the WS
 */
public data class DisconnectedEvent(
    override val type: String,
    override val createdAt: Date,
    override val rawCreatedAt: String?,
    val disconnectCause: DisconnectCause = DisconnectCause.NetworkNotAvailable,
) : ChatEvent()

/**
 * Triggered when WS connection emits error
 */
public data class ErrorEvent(
    override val type: String,
    override val createdAt: Date,
    override val rawCreatedAt: String?,
    val error: Error,
) : ChatEvent()

/**
 * Triggered when event type is not supported
 */
public data class UnknownEvent(
    override val type: String,
    override val createdAt: Date,
    override val rawCreatedAt: String,
    val user: User?,
    val rawData: Map<*, *>,
) : ChatEvent()<|MERGE_RESOLUTION|>--- conflicted
+++ resolved
@@ -45,10 +45,6 @@
     public abstract val channelId: String
 }
 
-public sealed class CidEvent2 : ChatEvent() {
-    public abstract val cid: String
-}
-
 public sealed interface UserEvent {
     public val user: User
 }
@@ -674,16 +670,10 @@
     override val createdAt: Date,
     override val rawCreatedAt: String?,
     override val cid: String,
-<<<<<<< HEAD
-    override val message: Message,
-    val poll: Poll,
-) : CidEvent2(), HasMessage
-=======
     override val channelType: String,
     override val channelId: String,
     override val poll: Poll,
 ) : CidEvent(), HasPoll
->>>>>>> cb3bdd18
 
 /**
  * Triggered when a poll is deleted.
@@ -693,16 +683,10 @@
     override val createdAt: Date,
     override val rawCreatedAt: String?,
     override val cid: String,
-<<<<<<< HEAD
-    override val message: Message,
-    val poll: Poll,
-) : CidEvent2(), HasMessage
-=======
     override val channelType: String,
     override val channelId: String,
     override val poll: Poll,
 ) : CidEvent(), HasPoll
->>>>>>> cb3bdd18
 
 /**
  * Triggered when a poll is closed.
@@ -712,16 +696,10 @@
     override val createdAt: Date,
     override val rawCreatedAt: String?,
     override val cid: String,
-<<<<<<< HEAD
-    override val message: Message,
-    val poll: Poll,
-) : CidEvent2(), HasMessage
-=======
     override val channelType: String,
     override val channelId: String,
     override val poll: Poll,
 ) : CidEvent(), HasPoll
->>>>>>> cb3bdd18
 
 /**
  * Triggered when a vote is casted.
@@ -731,18 +709,11 @@
     override val createdAt: Date,
     override val rawCreatedAt: String?,
     override val cid: String,
-<<<<<<< HEAD
-    override val message: Message,
-    val poll: Poll,
-    val newVote: Vote,
-) : CidEvent2(), HasMessage
-=======
     override val channelType: String,
     override val channelId: String,
     override val poll: Poll,
     val newVote: Vote,
 ) : CidEvent(), HasPoll
->>>>>>> cb3bdd18
 
 /**
  * Triggered when a vote is changed.
@@ -752,18 +723,11 @@
     override val createdAt: Date,
     override val rawCreatedAt: String?,
     override val cid: String,
-<<<<<<< HEAD
-    override val message: Message,
-    val poll: Poll,
-    val newVote: Vote,
-) : CidEvent2(), HasMessage
-=======
     override val channelType: String,
     override val channelId: String,
     override val poll: Poll,
     val newVote: Vote,
 ) : CidEvent(), HasPoll
->>>>>>> cb3bdd18
 
 /**
  * Triggered when a vote is removed.
@@ -773,18 +737,11 @@
     override val createdAt: Date,
     override val rawCreatedAt: String?,
     override val cid: String,
-<<<<<<< HEAD
-    override val message: Message,
-    val poll: Poll,
-    val removedVote: Vote,
-) : CidEvent2(), HasMessage
-=======
     override val channelType: String,
     override val channelId: String,
     override val poll: Poll,
     val removedVote: Vote,
 ) : CidEvent(), HasPoll
->>>>>>> cb3bdd18
 
 /**
  * Triggered when a user gets connected to the WS
