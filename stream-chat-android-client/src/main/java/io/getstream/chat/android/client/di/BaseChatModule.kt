--- conflicted
+++ resolved
@@ -120,16 +120,11 @@
             .addInterceptor(HttpLoggingInterceptor())
             .addInterceptor(
                 TokenAuthInterceptor(
-<<<<<<< HEAD
+
                     tokenManager,
                     parser
                 ) { config.isAnonymous }
-=======
-                    config.tokenManager,
-                    parser,
-                    getAnonymousProvider(config, isAnonymousApi)
-                )
->>>>>>> b21f67e9
+
             )
             .addInterceptor(
                 CurlInterceptor {
