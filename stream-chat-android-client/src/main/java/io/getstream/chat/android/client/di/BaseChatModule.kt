package io.getstream.chat.android.client.di

import android.content.Context
import com.moczul.ok2curl.CurlInterceptor
import io.getstream.chat.android.client.api.AnonymousApi
import io.getstream.chat.android.client.api.AuthenticatedApi
import io.getstream.chat.android.client.api.ChatApi
import io.getstream.chat.android.client.api.ChatClientConfig
import io.getstream.chat.android.client.api.HeadersInterceptor
import io.getstream.chat.android.client.api.HttpLoggingInterceptor
import io.getstream.chat.android.client.api.RetrofitAnonymousApi
import io.getstream.chat.android.client.api.RetrofitApi
import io.getstream.chat.android.client.api.RetrofitCallAdapterFactory
import io.getstream.chat.android.client.api.RetrofitCdnApi
import io.getstream.chat.android.client.api.TokenAuthInterceptor
import io.getstream.chat.android.client.logger.ChatLogger
import io.getstream.chat.android.client.notifications.ChatNotifications
import io.getstream.chat.android.client.notifications.handler.ChatNotificationHandler
import io.getstream.chat.android.client.parser.ChatParser
import io.getstream.chat.android.client.parser.ChatParserImpl
import io.getstream.chat.android.client.socket.ChatSocket
import io.getstream.chat.android.client.socket.ChatSocketImpl
import io.getstream.chat.android.client.uploader.StreamFileUploader
import io.getstream.chat.android.client.utils.UuidGeneratorImpl
import okhttp3.OkHttpClient
import retrofit2.Retrofit
import java.util.concurrent.TimeUnit

internal open class BaseChatModule(
    private val appContext: Context,
    private val config: ChatClientConfig
) {

    private val defaultLogger: ChatLogger = ChatLogger.Builder(config.loggerConfig).build()
    private val defaultParser: ChatParser by lazy { ChatParserImpl() }
    private val defaultNotifications by lazy {
        buildNotification(config.notificationsHandler, api())
    }
    private val defaultApi by lazy { buildApi(config) }
    private val defaultSocket by lazy { buildSocket(config, parser()) }
    private val defaultFileUploader by lazy {
        StreamFileUploader(
            config.apiKey,
            buildRetrofitCdnApi()
        )
    }

    //region Modules

    fun api(): ChatApi {
        return defaultApi
    }

    fun socket(): ChatSocket {
        return defaultSocket
    }

    fun parser(): ChatParser {
        return defaultParser
    }

    fun logger(): ChatLogger {
        return defaultLogger
    }

    fun notifications(): ChatNotifications {
        return defaultNotifications
    }

    //endregion

    private fun buildNotification(
        handler: ChatNotificationHandler,
        api: ChatApi
    ): ChatNotifications {
        return ChatNotifications.create(handler, api, appContext)
    }

    private fun buildRetrofit(
        endpoint: String,
        timeout: Long,
        config: ChatClientConfig,
        parser: ChatParser,
        isAnonymousApi: Boolean
    ): Retrofit {
<<<<<<< HEAD
        val okHttpClient = clientBuilder(timeout, config, parser).build()
=======
        val clientBuilder =
            clientBuilder(connectTimeout, writeTimeout, readTimeout, config, parser, isAnonymousApi)
>>>>>>> f73bbe5f

        return Retrofit.Builder()
            .baseUrl(endpoint)
            .client(okHttpClient)
            .also(parser::configRetrofit)
            .addCallAdapterFactory(RetrofitCallAdapterFactory.create(parser))
            .build()
    }

    // Create Builders from a single client to share threadpools
    private val baseClient: OkHttpClient by lazy { OkHttpClient() }
    private fun baseClientBuilder(): OkHttpClient.Builder =
        baseClient.newBuilder().followRedirects(false)

    protected open fun clientBuilder(
        timeout: Long,
        config: ChatClientConfig,
        parser: ChatParser,
        isAnonymousApi: Boolean
    ): OkHttpClient.Builder {
        return baseClientBuilder()
            // timeouts
            .callTimeout(timeout, TimeUnit.MILLISECONDS)
            .connectTimeout(timeout, TimeUnit.MILLISECONDS)
            .writeTimeout(timeout, TimeUnit.MILLISECONDS)
            .readTimeout(timeout, TimeUnit.MILLISECONDS)
            // interceptors
            .addInterceptor(HeadersInterceptor(getAnonymousProvider(config, isAnonymousApi)))
            .addInterceptor(HttpLoggingInterceptor())
            .addInterceptor(
                TokenAuthInterceptor(
                    config.tokenManager,
                    parser,
                    getAnonymousProvider(config, isAnonymousApi)
                )
            )
            .addInterceptor(
                CurlInterceptor {
                    logger().logI("CURL", it)
                }
            )
    }

    private fun getAnonymousProvider(
        config: ChatClientConfig,
        isAnonymousApi: Boolean
    ): () -> Boolean {
        return { isAnonymousApi || config.isAnonymous }
    }

    private fun buildSocket(
        chatConfig: ChatClientConfig,
        parser: ChatParser
    ): ChatSocket {
        return ChatSocketImpl(
            chatConfig.apiKey,
            chatConfig.wssUrl,
            chatConfig.tokenManager,
            parser
        )
    }

    private fun buildApi(chatConfig: ChatClientConfig): ChatApi {
        return ChatApi(
            chatConfig.apiKey,
            buildRetrofitApi(RetrofitApi::class.java),
            buildRetrofitApi(RetrofitAnonymousApi::class.java),
            UuidGeneratorImpl(),
            chatConfig.fileUploader ?: defaultFileUploader
        )
    }

    private fun <T> buildRetrofitApi(apiClass: Class<T>): T {
        return buildRetrofit(
            config.httpUrl,
            config.baseTimeout,
            config,
            parser(),
            apiClass.isAnonymousApi
        ).create(apiClass)
    }

    private val Class<*>.isAnonymousApi: Boolean
        get() {
            val anon = this.annotations.any { it is AnonymousApi }
            val auth = this.annotations.any { it is AuthenticatedApi }

            if (anon && auth) {
                throw IllegalStateException("Api class must be annotated with either @AnonymousApi or @AuthenticatedApi, and not both")
            }

            if (anon) return true
            if (auth) return false

            throw IllegalStateException("Api class must be annotated with either @AnonymousApi or @AuthenticatedApi")
        }

    private fun buildRetrofitCdnApi(): RetrofitCdnApi {
        val apiClass = RetrofitCdnApi::class.java
        return buildRetrofit(
            config.cdnHttpUrl,
            config.cdnTimeout,
            config,
            parser(),
            apiClass.isAnonymousApi
        ).create(apiClass)
    }
}<|MERGE_RESOLUTION|>--- conflicted
+++ resolved
@@ -83,12 +83,7 @@
         parser: ChatParser,
         isAnonymousApi: Boolean
     ): Retrofit {
-<<<<<<< HEAD
-        val okHttpClient = clientBuilder(timeout, config, parser).build()
-=======
-        val clientBuilder =
-            clientBuilder(connectTimeout, writeTimeout, readTimeout, config, parser, isAnonymousApi)
->>>>>>> f73bbe5f
+        val okHttpClient = clientBuilder(timeout, config, parser, isAnonymousApi).build()
 
         return Retrofit.Builder()
             .baseUrl(endpoint)
