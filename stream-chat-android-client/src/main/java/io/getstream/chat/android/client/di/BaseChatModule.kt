/*
 * Copyright (c) 2014-2022 Stream.io Inc. All rights reserved.
 *
 * Licensed under the Stream License;
 * you may not use this file except in compliance with the License.
 * You may obtain a copy of the License at
 *
 *    https://github.com/GetStream/stream-chat-android/blob/main/LICENSE
 *
 * Unless required by applicable law or agreed to in writing, software
 * distributed under the License is distributed on an "AS IS" BASIS,
 * WITHOUT WARRANTIES OR CONDITIONS OF ANY KIND, either express or implied.
 * See the License for the specific language governing permissions and
 * limitations under the License.
 */

package io.getstream.chat.android.client.di

import android.content.Context
import android.net.ConnectivityManager
import androidx.lifecycle.Lifecycle
import com.moczul.ok2curl.CurlInterceptor
import com.moczul.ok2curl.logger.Logger
import io.getstream.chat.android.client.StreamLifecycleObserver
import io.getstream.chat.android.client.api.AnonymousApi
import io.getstream.chat.android.client.api.AuthenticatedApi
import io.getstream.chat.android.client.api.ChatApi
import io.getstream.chat.android.client.api.ChatClientConfig
import io.getstream.chat.android.client.api.RetrofitCallAdapterFactory
import io.getstream.chat.android.client.api.RetrofitCdnApi
import io.getstream.chat.android.client.api.interceptor.ApiKeyInterceptor
import io.getstream.chat.android.client.api.interceptor.ApiRequestAnalyserInterceptor
import io.getstream.chat.android.client.api.interceptor.HeadersInterceptor
import io.getstream.chat.android.client.api.interceptor.HttpLoggingInterceptor
import io.getstream.chat.android.client.api.interceptor.ProgressInterceptor
import io.getstream.chat.android.client.api.interceptor.TokenAuthInterceptor
import io.getstream.chat.android.client.api.internal.DistinctChatApi
import io.getstream.chat.android.client.api.internal.DistinctChatApiEnabler
import io.getstream.chat.android.client.api.internal.ExtraDataValidator
import io.getstream.chat.android.client.api2.MoshiChatApi
import io.getstream.chat.android.client.api2.endpoint.ChannelApi
import io.getstream.chat.android.client.api2.endpoint.ConfigApi
import io.getstream.chat.android.client.api2.endpoint.DeviceApi
import io.getstream.chat.android.client.api2.endpoint.FileDownloadApi
import io.getstream.chat.android.client.api2.endpoint.GeneralApi
import io.getstream.chat.android.client.api2.endpoint.GuestApi
import io.getstream.chat.android.client.api2.endpoint.MessageApi
import io.getstream.chat.android.client.api2.endpoint.ModerationApi
import io.getstream.chat.android.client.api2.endpoint.UserApi
import io.getstream.chat.android.client.api2.endpoint.VideoCallApi
import io.getstream.chat.android.client.clientstate.UserStateService
import io.getstream.chat.android.client.logger.ChatLogLevel
import io.getstream.chat.android.client.network.NetworkStateProvider
import io.getstream.chat.android.client.notifications.ChatNotifications
import io.getstream.chat.android.client.notifications.ChatNotificationsImpl
import io.getstream.chat.android.client.notifications.NoOpChatNotifications
import io.getstream.chat.android.client.notifications.handler.NotificationConfig
import io.getstream.chat.android.client.notifications.handler.NotificationHandler
import io.getstream.chat.android.client.parser.ChatParser
import io.getstream.chat.android.client.parser2.MoshiChatParser
import io.getstream.chat.android.client.plugins.requests.ApiRequestsAnalyser
import io.getstream.chat.android.client.scope.UserScope
import io.getstream.chat.android.client.socket.ChatSocket
import io.getstream.chat.android.client.socket.SocketFactory
import io.getstream.chat.android.client.token.TokenManager
import io.getstream.chat.android.client.token.TokenManagerImpl
import io.getstream.chat.android.client.uploader.FileUploader
import io.getstream.chat.android.client.uploader.StreamFileUploader
import io.getstream.logging.StreamLog
import okhttp3.OkHttpClient
import retrofit2.Retrofit
import java.util.concurrent.TimeUnit

@Suppress("TooManyFunctions")
internal open class BaseChatModule(
    private val appContext: Context,
    private val scope: UserScope,
    private val config: ChatClientConfig,
    private val notificationsHandler: NotificationHandler,
    private val notificationConfig: NotificationConfig,
    private val fileUploader: FileUploader? = null,
    private val tokenManager: TokenManager = TokenManagerImpl(),
    private val customOkHttpClient: OkHttpClient? = null,
    private val lifecycle: Lifecycle,
    private val httpClientConfig: (OkHttpClient.Builder) -> OkHttpClient.Builder = { it },
) {

    private val moshiParser: ChatParser by lazy { MoshiChatParser() }

    private val defaultNotifications by lazy { buildNotification(notificationsHandler, notificationConfig) }
    private val defaultApi by lazy { buildApi(config) }
    internal val chatSocket: ChatSocket by lazy {
        buildChatSocket(config, moshiParser)
    }
    private val defaultFileUploader by lazy {
        StreamFileUploader(buildRetrofitCdnApi())
    }

    val lifecycleObserver: StreamLifecycleObserver by lazy { StreamLifecycleObserver(lifecycle) }
    val networkStateProvider: NetworkStateProvider by lazy {
        NetworkStateProvider(appContext.getSystemService(Context.CONNECTIVITY_SERVICE) as ConnectivityManager)
    }
    val userStateService: UserStateService = UserStateService()
<<<<<<< HEAD
    val callPostponeHelper: CallPostponeHelper by lazy {
        CallPostponeHelper(
            awaitConnection = chatSocket::awaitConnection,
            userScope = scope,
        )
    }
=======
>>>>>>> ae757260

    //region Modules

    fun api(): ChatApi = defaultApi

    fun notifications(): ChatNotifications = defaultNotifications

    //endregion

    private fun buildNotification(
        handler: NotificationHandler,
        notificationConfig: NotificationConfig,
    ): ChatNotifications = if (notificationConfig.pushNotificationsEnabled) {
        ChatNotificationsImpl(handler, notificationConfig, appContext)
    } else {
        NoOpChatNotifications
    }

    private fun buildRetrofit(
        endpoint: String,
        timeout: Long,
        config: ChatClientConfig,
        parser: ChatParser,
        isAnonymousApi: Boolean,
    ): Retrofit {
        val okHttpClient = clientBuilder(timeout, config, parser, isAnonymousApi).build()

        return Retrofit.Builder()
            .baseUrl(endpoint)
            .client(okHttpClient)
            .also(parser::configRetrofit)
            .addCallAdapterFactory(RetrofitCallAdapterFactory.create(parser, scope))
            .build()
    }

    // Create Builders from a single client to share threadpools
    private val baseClient: OkHttpClient by lazy { customOkHttpClient ?: OkHttpClient() }
    private fun baseClientBuilder(): OkHttpClient.Builder =
        baseClient.newBuilder().followRedirects(false)

    protected open fun clientBuilder(
        timeout: Long,
        config: ChatClientConfig,
        parser: ChatParser,
        isAnonymousApi: Boolean,
    ): OkHttpClient.Builder {
        return baseClientBuilder()
            .apply {
                if (baseClient != customOkHttpClient) {
                    connectTimeout(timeout, TimeUnit.MILLISECONDS)
                    writeTimeout(timeout, TimeUnit.MILLISECONDS)
                    readTimeout(timeout, TimeUnit.MILLISECONDS)
                }
            }
            // timeouts
            // interceptors
            .addInterceptor(ApiKeyInterceptor(config.apiKey))
            .addInterceptor(HeadersInterceptor(getAnonymousProvider(config, isAnonymousApi)))
            .apply {
                if (config.debugRequests) {
                    addInterceptor(ApiRequestAnalyserInterceptor(ApiRequestsAnalyser.get()))
                }
            }
            .let(httpClientConfig)
            .addInterceptor(
                TokenAuthInterceptor(
                    tokenManager,
                    parser,
                    getAnonymousProvider(config, isAnonymousApi)
                )
            )
            .apply {
                if (config.loggerConfig.level != ChatLogLevel.NOTHING) {
                    addInterceptor(HttpLoggingInterceptor())
                    addInterceptor(
                        CurlInterceptor(
                            logger = object : Logger {
                                override fun log(message: String) {
                                    StreamLog.i("CURL") { message }
                                }
                            },
                        )
                    )
                }
            }
            .addNetworkInterceptor(ProgressInterceptor())
    }

    private fun getAnonymousProvider(
        config: ChatClientConfig,
        isAnonymousApi: Boolean,
    ): () -> Boolean {
        return { isAnonymousApi || config.isAnonymous }
    }

    private fun buildChatSocket(
        chatConfig: ChatClientConfig,
        parser: ChatParser,
    ) = ChatSocket(
        chatConfig.apiKey,
        chatConfig.wssUrl,
        tokenManager,
        SocketFactory(parser, tokenManager),
        scope,
        lifecycleObserver,
        networkStateProvider,
    )

    @Suppress("RemoveExplicitTypeArguments")
    private fun buildApi(chatConfig: ChatClientConfig): ChatApi = MoshiChatApi(
        fileUploader ?: defaultFileUploader,
        buildRetrofitApi<UserApi>(),
        buildRetrofitApi<GuestApi>(),
        buildRetrofitApi<MessageApi>(),
        buildRetrofitApi<ChannelApi>(),
        buildRetrofitApi<DeviceApi>(),
        buildRetrofitApi<ModerationApi>(),
        buildRetrofitApi<GeneralApi>(),
        buildRetrofitApi<ConfigApi>(),
        buildRetrofitApi<VideoCallApi>(),
        buildRetrofitApi<FileDownloadApi>(),
        scope,
        scope
    ).let { originalApi ->
        DistinctChatApiEnabler(DistinctChatApi(scope, originalApi)) {
            chatConfig.distinctApiCalls
        }
    }.let { originalApi ->
        ExtraDataValidator(scope, originalApi)
    }

    private inline fun <reified T> buildRetrofitApi(): T {
        val apiClass = T::class.java
        return buildRetrofit(
            config.httpUrl,
            BASE_TIMEOUT,
            config,
            moshiParser,
            apiClass.isAnonymousApi,
        ).create(apiClass)
    }

    private val Class<*>.isAnonymousApi: Boolean
        get() {
            val anon = this.annotations.any { it is AnonymousApi }
            val auth = this.annotations.any { it is AuthenticatedApi }

            if (anon && auth) {
                throw IllegalStateException(
                    "Api class must be annotated with either @AnonymousApi or @AuthenticatedApi, and not both"
                )
            }

            if (anon) return true
            if (auth) return false

            throw IllegalStateException("Api class must be annotated with either @AnonymousApi or @AuthenticatedApi")
        }

    private fun buildRetrofitCdnApi(): RetrofitCdnApi {
        val apiClass = RetrofitCdnApi::class.java
        return buildRetrofit(
            config.cdnHttpUrl,
            CDN_TIMEOUT,
            config,
            moshiParser,
            apiClass.isAnonymousApi,
        ).create(apiClass)
    }

    private companion object {
        private const val BASE_TIMEOUT = 30_000L
        private var CDN_TIMEOUT = 30_000L
    }
}<|MERGE_RESOLUTION|>--- conflicted
+++ resolved
@@ -101,15 +101,6 @@
         NetworkStateProvider(appContext.getSystemService(Context.CONNECTIVITY_SERVICE) as ConnectivityManager)
     }
     val userStateService: UserStateService = UserStateService()
-<<<<<<< HEAD
-    val callPostponeHelper: CallPostponeHelper by lazy {
-        CallPostponeHelper(
-            awaitConnection = chatSocket::awaitConnection,
-            userScope = scope,
-        )
-    }
-=======
->>>>>>> ae757260
 
     //region Modules
 
@@ -232,7 +223,7 @@
         buildRetrofitApi<VideoCallApi>(),
         buildRetrofitApi<FileDownloadApi>(),
         scope,
-        scope
+        scope,
     ).let { originalApi ->
         DistinctChatApiEnabler(DistinctChatApi(scope, originalApi)) {
             chatConfig.distinctApiCalls
