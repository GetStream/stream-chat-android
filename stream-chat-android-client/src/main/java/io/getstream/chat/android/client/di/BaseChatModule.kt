/*
 * Copyright (c) 2014-2022 Stream.io Inc. All rights reserved.
 *
 * Licensed under the Stream License;
 * you may not use this file except in compliance with the License.
 * You may obtain a copy of the License at
 *
 *    https://github.com/GetStream/stream-chat-android/blob/main/LICENSE
 *
 * Unless required by applicable law or agreed to in writing, software
 * distributed under the License is distributed on an "AS IS" BASIS,
 * WITHOUT WARRANTIES OR CONDITIONS OF ANY KIND, either express or implied.
 * See the License for the specific language governing permissions and
 * limitations under the License.
 */

@file:Suppress("DEPRECATION_ERROR")

package io.getstream.chat.android.client.di

import android.content.Context
import android.net.ConnectivityManager
import androidx.lifecycle.Lifecycle
import com.moczul.ok2curl.CurlInterceptor
import com.moczul.ok2curl.logger.Logger
import io.getstream.chat.android.client.StreamLifecycleObserver
import io.getstream.chat.android.client.api.AnonymousApi
import io.getstream.chat.android.client.api.AuthenticatedApi
import io.getstream.chat.android.client.api.ChatApi
import io.getstream.chat.android.client.api.ChatClientConfig
import io.getstream.chat.android.client.api.RetrofitCallAdapterFactory
import io.getstream.chat.android.client.api.RetrofitCdnApi
import io.getstream.chat.android.client.api.interceptor.ApiKeyInterceptor
import io.getstream.chat.android.client.api.interceptor.ApiRequestAnalyserInterceptor
import io.getstream.chat.android.client.api.interceptor.HeadersInterceptor
import io.getstream.chat.android.client.api.interceptor.HttpLoggingInterceptor
import io.getstream.chat.android.client.api.interceptor.ProgressInterceptor
import io.getstream.chat.android.client.api.interceptor.TokenAuthInterceptor
import io.getstream.chat.android.client.api.internal.DistinctChatApi
import io.getstream.chat.android.client.api.internal.DistinctChatApiEnabler
import io.getstream.chat.android.client.api.internal.ExtraDataValidator
import io.getstream.chat.android.client.api2.MoshiChatApi
import io.getstream.chat.android.client.api2.endpoint.ChannelApi
import io.getstream.chat.android.client.api2.endpoint.ConfigApi
import io.getstream.chat.android.client.api2.endpoint.DeviceApi
import io.getstream.chat.android.client.api2.endpoint.GeneralApi
import io.getstream.chat.android.client.api2.endpoint.GuestApi
import io.getstream.chat.android.client.api2.endpoint.MessageApi
import io.getstream.chat.android.client.api2.endpoint.ModerationApi
import io.getstream.chat.android.client.api2.endpoint.UserApi
import io.getstream.chat.android.client.api2.endpoint.VideoCallApi
import io.getstream.chat.android.client.clientstate.SocketStateService
import io.getstream.chat.android.client.clientstate.UserStateService
import io.getstream.chat.android.client.helpers.CallPostponeHelper
import io.getstream.chat.android.client.logger.ChatLogLevel
import io.getstream.chat.android.client.logger.ChatLogger
import io.getstream.chat.android.client.network.NetworkStateProvider
import io.getstream.chat.android.client.notifications.ChatNotifications
import io.getstream.chat.android.client.notifications.ChatNotificationsImpl
import io.getstream.chat.android.client.notifications.NoOpChatNotifications
import io.getstream.chat.android.client.notifications.handler.NotificationConfig
import io.getstream.chat.android.client.notifications.handler.NotificationHandler
import io.getstream.chat.android.client.parser.ChatParser
import io.getstream.chat.android.client.parser2.MoshiChatParser
import io.getstream.chat.android.client.plugins.requests.ApiRequestsAnalyser
import io.getstream.chat.android.client.scope.UserScope
import io.getstream.chat.android.client.socket.ChatSocket
import io.getstream.chat.android.client.socket.SocketFactory
import io.getstream.chat.android.client.token.TokenManager
import io.getstream.chat.android.client.token.TokenManagerImpl
import io.getstream.chat.android.client.uploader.FileUploader
import io.getstream.chat.android.client.uploader.StreamFileUploader
import io.getstream.logging.StreamLog
import okhttp3.OkHttpClient
import retrofit2.Retrofit
import java.util.concurrent.TimeUnit
import io.getstream.chat.android.client.socket.experimental.ChatSocket as ChatSocketExperimental

@Suppress("TooManyFunctions")
internal open class BaseChatModule(
    private val appContext: Context,
    private val scope: UserScope,
    private val config: ChatClientConfig,
    private val notificationsHandler: NotificationHandler,
    private val notificationConfig: NotificationConfig,
    private val fileUploader: FileUploader? = null,
    private val tokenManager: TokenManager = TokenManagerImpl(),
    private val customOkHttpClient: OkHttpClient? = null,
    private val lifecycle: Lifecycle,
    private val httpClientConfig: (OkHttpClient.Builder) -> OkHttpClient.Builder = { it },
) {

    private val defaultLogger: ChatLogger = ChatLogger.Builder(config.loggerConfig).build()

    private val moshiParser: ChatParser by lazy { MoshiChatParser() }

    private val defaultNotifications by lazy { buildNotification(notificationsHandler, notificationConfig) }
    private val defaultApi by lazy { buildApi(config) }
    private val defaultSocket by lazy {
        buildSocket(config, moshiParser)
    }
    private val chatSocketExperimental: ChatSocketExperimental by lazy {
        buildExperimentalChatSocket(config, moshiParser)
    }
    private val defaultFileUploader by lazy {
        StreamFileUploader(buildRetrofitCdnApi())
    }

    val lifecycleObserver: StreamLifecycleObserver by lazy { StreamLifecycleObserver(lifecycle) }
    val networkStateProvider: NetworkStateProvider by lazy {
        NetworkStateProvider(appContext.getSystemService(Context.CONNECTIVITY_SERVICE) as ConnectivityManager)
    }
    val socketStateService: SocketStateService = SocketStateService()
    val userStateService: UserStateService = UserStateService()
    val callPostponeHelper: CallPostponeHelper by lazy {
        CallPostponeHelper(
            socketStateService = socketStateService,
            userScope = scope,
            chatSocketExperimental = chatSocketExperimental
        )
    }

    //region Modules

    fun api(): ChatApi = defaultApi

    fun socket(): ChatSocket = defaultSocket

    fun experimentalSocket() = chatSocketExperimental

    @Deprecated(
        message = "Use StreamLog instead.",
        replaceWith = ReplaceWith(
            expression = "StreamLog",
            imports = ["io.getstream.logging.StreamLog"]
        ),
        level = DeprecationLevel.WARNING
    )
    fun logger(): ChatLogger = defaultLogger

    fun notifications(): ChatNotifications = defaultNotifications

    //endregion

    private fun buildNotification(
        handler: NotificationHandler,
        notificationConfig: NotificationConfig,
    ): ChatNotifications = if (notificationConfig.pushNotificationsEnabled) {
        ChatNotificationsImpl(handler, notificationConfig, appContext)
    } else {
        NoOpChatNotifications
    }

    private fun buildRetrofit(
        endpoint: String,
        timeout: Long,
        config: ChatClientConfig,
        parser: ChatParser,
        isAnonymousApi: Boolean,
    ): Retrofit {
        val okHttpClient = clientBuilder(timeout, config, parser, isAnonymousApi).build()

        return Retrofit.Builder()
            .baseUrl(endpoint)
            .client(okHttpClient)
            .also(parser::configRetrofit)
            .addCallAdapterFactory(RetrofitCallAdapterFactory.create(parser, scope))
            .build()
    }

    // Create Builders from a single client to share threadpools
    private val baseClient: OkHttpClient by lazy { customOkHttpClient ?: OkHttpClient() }
    private fun baseClientBuilder(): OkHttpClient.Builder =
        baseClient.newBuilder().followRedirects(false)

    protected open fun clientBuilder(
        timeout: Long,
        config: ChatClientConfig,
        parser: ChatParser,
        isAnonymousApi: Boolean,
    ): OkHttpClient.Builder {
        return baseClientBuilder()
            .apply {
                if (baseClient != customOkHttpClient) {
                    connectTimeout(timeout, TimeUnit.MILLISECONDS)
                    writeTimeout(timeout, TimeUnit.MILLISECONDS)
                    readTimeout(timeout, TimeUnit.MILLISECONDS)
                }
            }
            // timeouts
            // interceptors
            .addInterceptor(ApiKeyInterceptor(config.apiKey))
            .addInterceptor(HeadersInterceptor(getAnonymousProvider(config, isAnonymousApi)))
            .apply {
                if (config.debugRequests) {
                    addInterceptor(ApiRequestAnalyserInterceptor(ApiRequestsAnalyser.get()))
                }
            }
            .let(httpClientConfig)
            .addInterceptor(
                TokenAuthInterceptor(
                    tokenManager,
                    parser,
                    getAnonymousProvider(config, isAnonymousApi)
                )
            )
            .apply {
                if (config.loggerConfig.level != ChatLogLevel.NOTHING) {
                    addInterceptor(HttpLoggingInterceptor())
                    addInterceptor(
                        CurlInterceptor(
                            logger = object : Logger {
                                override fun log(message: String) {
                                    StreamLog.i("CURL") { message }
                                }
                            },
                        )
                    )
                }
            }
            .addNetworkInterceptor(ProgressInterceptor())
    }

    private fun getAnonymousProvider(
        config: ChatClientConfig,
        isAnonymousApi: Boolean,
    ): () -> Boolean {
        return { isAnonymousApi || config.isAnonymous }
    }

    private fun buildSocket(
        chatConfig: ChatClientConfig,
        parser: ChatParser,
    ) = ChatSocket(
        chatConfig.apiKey,
        chatConfig.wssUrl,
        tokenManager,
        SocketFactory(parser, tokenManager),
        networkStateProvider,
        parser,
        scope,
    )

    private fun buildExperimentalChatSocket(
        chatConfig: ChatClientConfig,
        parser: ChatParser,
    ) = ChatSocketExperimental.create(
        chatConfig.apiKey,
        chatConfig.wssUrl,
        tokenManager,
        SocketFactory(parser, tokenManager),
        scope,
        lifecycleObserver,
        networkStateProvider,
    )

    @Suppress("RemoveExplicitTypeArguments")
    private fun buildApi(chatConfig: ChatClientConfig): ChatApi = MoshiChatApi(
        fileUploader ?: defaultFileUploader,
        buildRetrofitApi<UserApi>(),
        buildRetrofitApi<GuestApi>(),
        buildRetrofitApi<MessageApi>(),
        buildRetrofitApi<ChannelApi>(),
        buildRetrofitApi<DeviceApi>(),
        buildRetrofitApi<ModerationApi>(),
        buildRetrofitApi<GeneralApi>(),
        buildRetrofitApi<ConfigApi>(),
<<<<<<< HEAD
        buildRetrofitApi<VideoCallApi>(),
        networkScope,
=======
        scope,
>>>>>>> 3259039c
    ).let { originalApi ->
        DistinctChatApiEnabler(DistinctChatApi(scope, originalApi)) {
            chatConfig.distinctApiCalls
        }
    }.let { originalApi ->
        ExtraDataValidator(scope, originalApi)
    }

    private inline fun <reified T> buildRetrofitApi(): T {
        val apiClass = T::class.java
        return buildRetrofit(
            config.httpUrl,
            BASE_TIMEOUT,
            config,
            moshiParser,
            apiClass.isAnonymousApi,
        ).create(apiClass)
    }

    private val Class<*>.isAnonymousApi: Boolean
        get() {
            val anon = this.annotations.any { it is AnonymousApi }
            val auth = this.annotations.any { it is AuthenticatedApi }

            if (anon && auth) {
                throw IllegalStateException(
                    "Api class must be annotated with either @AnonymousApi or @AuthenticatedApi, and not both"
                )
            }

            if (anon) return true
            if (auth) return false

            throw IllegalStateException("Api class must be annotated with either @AnonymousApi or @AuthenticatedApi")
        }

    private fun buildRetrofitCdnApi(): RetrofitCdnApi {
        val apiClass = RetrofitCdnApi::class.java
        return buildRetrofit(
            config.cdnHttpUrl,
            CDN_TIMEOUT,
            config,
            moshiParser,
            apiClass.isAnonymousApi,
        ).create(apiClass)
    }

    private companion object {
        private const val BASE_TIMEOUT = 30_000L
        private var CDN_TIMEOUT = 30_000L
    }
}<|MERGE_RESOLUTION|>--- conflicted
+++ resolved
@@ -265,12 +265,8 @@
         buildRetrofitApi<ModerationApi>(),
         buildRetrofitApi<GeneralApi>(),
         buildRetrofitApi<ConfigApi>(),
-<<<<<<< HEAD
         buildRetrofitApi<VideoCallApi>(),
-        networkScope,
-=======
         scope,
->>>>>>> 3259039c
     ).let { originalApi ->
         DistinctChatApiEnabler(DistinctChatApi(scope, originalApi)) {
             chatConfig.distinctApiCalls
