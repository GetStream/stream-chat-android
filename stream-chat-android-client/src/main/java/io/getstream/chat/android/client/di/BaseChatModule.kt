/*
 * Copyright (c) 2014-2022 Stream.io Inc. All rights reserved.
 *
 * Licensed under the Stream License;
 * you may not use this file except in compliance with the License.
 * You may obtain a copy of the License at
 *
 *    https://github.com/GetStream/stream-chat-android/blob/main/LICENSE
 *
 * Unless required by applicable law or agreed to in writing, software
 * distributed under the License is distributed on an "AS IS" BASIS,
 * WITHOUT WARRANTIES OR CONDITIONS OF ANY KIND, either express or implied.
 * See the License for the specific language governing permissions and
 * limitations under the License.
 */

package io.getstream.chat.android.client.di

import android.content.Context
import android.net.ConnectivityManager
import androidx.lifecycle.Lifecycle
import com.moczul.ok2curl.CurlInterceptor
import com.moczul.ok2curl.logger.Logger
import io.getstream.chat.android.client.StreamLifecycleObserver
import io.getstream.chat.android.client.api.AnonymousApi
import io.getstream.chat.android.client.api.AuthenticatedApi
import io.getstream.chat.android.client.api.ChatApi
import io.getstream.chat.android.client.api.ChatClientConfig
import io.getstream.chat.android.client.api.ProxyChatApi
import io.getstream.chat.android.client.api.RetrofitCallAdapterFactory
import io.getstream.chat.android.client.api.RetrofitCdnApi
import io.getstream.chat.android.client.api.interceptor.ApiKeyInterceptor
import io.getstream.chat.android.client.api.interceptor.ApiRequestAnalyserInterceptor
import io.getstream.chat.android.client.api.interceptor.HeadersInterceptor
import io.getstream.chat.android.client.api.interceptor.HttpLoggingInterceptor
import io.getstream.chat.android.client.api.interceptor.ProgressInterceptor
import io.getstream.chat.android.client.api.interceptor.TokenAuthInterceptor
import io.getstream.chat.android.client.api.internal.DistinctChatApi
import io.getstream.chat.android.client.api.internal.DistinctChatApiEnabler
import io.getstream.chat.android.client.api.internal.ExtraDataValidator
import io.getstream.chat.android.client.api2.MoshiChatApi
import io.getstream.chat.android.client.api2.endpoint.ChannelApi
import io.getstream.chat.android.client.api2.endpoint.ConfigApi
import io.getstream.chat.android.client.api2.endpoint.DeviceApi
import io.getstream.chat.android.client.api2.endpoint.FileDownloadApi
import io.getstream.chat.android.client.api2.endpoint.GeneralApi
import io.getstream.chat.android.client.api2.endpoint.GuestApi
import io.getstream.chat.android.client.api2.endpoint.MessageApi
import io.getstream.chat.android.client.api2.endpoint.ModerationApi
import io.getstream.chat.android.client.api2.endpoint.OpenGraphApi
import io.getstream.chat.android.client.api2.endpoint.PollsApi
import io.getstream.chat.android.client.api2.endpoint.RemindersApi
import io.getstream.chat.android.client.api2.endpoint.ThreadsApi
import io.getstream.chat.android.client.api2.endpoint.UserApi
import io.getstream.chat.android.client.api2.endpoint.VideoCallApi
import io.getstream.chat.android.client.api2.mapping.DomainMapping
import io.getstream.chat.android.client.api2.mapping.DtoMapping
import io.getstream.chat.android.client.api2.mapping.EventMapping
import io.getstream.chat.android.client.clientstate.UserStateService
import io.getstream.chat.android.client.debugger.ChatClientDebugger
import io.getstream.chat.android.client.interceptor.SendMessageInterceptor
import io.getstream.chat.android.client.logger.ChatLogLevel
import io.getstream.chat.android.client.network.NetworkStateProvider
import io.getstream.chat.android.client.notifications.ChatNotifications
import io.getstream.chat.android.client.notifications.ChatNotificationsImpl
import io.getstream.chat.android.client.notifications.NoOpChatNotifications
import io.getstream.chat.android.client.notifications.handler.NotificationConfig
import io.getstream.chat.android.client.notifications.handler.NotificationHandler
import io.getstream.chat.android.client.parser.ChatParser
import io.getstream.chat.android.client.parser2.MoshiChatParser
import io.getstream.chat.android.client.plugins.requests.ApiRequestsAnalyser
import io.getstream.chat.android.client.scope.ClientScope
import io.getstream.chat.android.client.scope.UserScope
import io.getstream.chat.android.client.setup.state.internal.MutableClientState
import io.getstream.chat.android.client.socket.ChatSocket
import io.getstream.chat.android.client.socket.SocketFactory
import io.getstream.chat.android.client.token.TokenManager
import io.getstream.chat.android.client.token.TokenManagerImpl
import io.getstream.chat.android.client.transformer.ApiModelTransformers
import io.getstream.chat.android.client.uploader.FileTransformer
import io.getstream.chat.android.client.uploader.FileUploader
import io.getstream.chat.android.client.uploader.StreamFileUploader
import io.getstream.chat.android.client.user.CurrentUserFetcher
import io.getstream.chat.android.client.utils.HeadersUtil
import io.getstream.chat.android.core.ExperimentalStreamChatApi
import io.getstream.chat.android.models.UserId
import io.getstream.log.StreamLog
import okhttp3.OkHttpClient
import retrofit2.Retrofit
import java.util.concurrent.TimeUnit

@OptIn(ExperimentalStreamChatApi::class)
@Suppress("TooManyFunctions")
internal open class BaseChatModule
@Suppress("LongParameterList")
constructor(
    private val appContext: Context,
    private val clientScope: ClientScope,
    private val userScope: UserScope,
    private val config: ChatClientConfig,
    private val notificationsHandler: NotificationHandler,
    private val apiModelTransformers: ApiModelTransformers,
    private val fileTransformer: FileTransformer,
    private val fileUploader: FileUploader? = null,
    private val sendMessageInterceptor: SendMessageInterceptor? = null,
    private val tokenManager: TokenManager = TokenManagerImpl(),
    private val customOkHttpClient: OkHttpClient? = null,
    private val clientDebugger: ChatClientDebugger? = null,
    private val lifecycle: Lifecycle,
    private val appName: String?,
    private val appVersion: String?,
    private val httpClientConfig: (OkHttpClient.Builder) -> OkHttpClient.Builder = { it },
) {

    private val headersUtil = HeadersUtil(appContext, appName, appVersion)

    private val domainMapping by lazy {
        DomainMapping(
            currentUserIdProvider,
            apiModelTransformers.incomingChannelTransformer,
            apiModelTransformers.incomingMessageTransformer,
            apiModelTransformers.incomingUserTransformer,
        )
    }
    internal val dtoMapping by lazy {
        DtoMapping(
            apiModelTransformers.outgoingMessageTransformer,
            apiModelTransformers.outgoingUserTransformers,
        )
    }
    private val eventMapping by lazy { EventMapping(domainMapping) }

    private val moshiParser: ChatParser by lazy {
        MoshiChatParser(
            eventMapping = eventMapping,
            dtoMapping = dtoMapping,
        )
    }
    private val socketFactory: SocketFactory by lazy { SocketFactory(moshiParser, tokenManager, headersUtil) }

    private val defaultNotifications by lazy { buildNotification(notificationsHandler, config.notificationConfig) }
    private val defaultApi by lazy { buildApi(config) }
    internal val chatSocket: ChatSocket by lazy { buildChatSocket(config) }
    private val defaultFileUploader by lazy {
        StreamFileUploader(buildRetrofitCdnApi())
    }

    val lifecycleObserver: StreamLifecycleObserver by lazy { StreamLifecycleObserver(userScope, lifecycle) }
    val networkStateProvider: NetworkStateProvider by lazy {
        NetworkStateProvider(userScope, appContext.getSystemService(Context.CONNECTIVITY_SERVICE) as ConnectivityManager)
    }
    val userStateService: UserStateService = UserStateService()

    val mutableClientState by lazy {
        MutableClientState(networkStateProvider)
    }

    val currentUserFetcher by lazy {
        CurrentUserFetcher(
            networkStateProvider = networkStateProvider,
            socketFactory = socketFactory,
            config = config,
        )
    }
    private val currentUserIdProvider: () -> UserId? = { userScope.userId.value }

    //region Modules

    fun api(): ChatApi = defaultApi

    fun notifications(): ChatNotifications = defaultNotifications

    //endregion

    private fun buildNotification(
        handler: NotificationHandler,
        notificationConfig: NotificationConfig,
    ): ChatNotifications = if (notificationConfig.pushNotificationsEnabled) {
        ChatNotificationsImpl(handler, notificationConfig, appContext)
    } else {
        NoOpChatNotifications
    }

    private fun buildRetrofit(
        endpoint: String,
        timeout: Long,
        config: ChatClientConfig,
        parser: ChatParser,
        isAnonymousApi: Boolean,
    ): Retrofit {
        val okHttpClient = clientBuilder(timeout, config, parser, isAnonymousApi).build()

        return Retrofit.Builder()
            .baseUrl(endpoint)
            .client(okHttpClient)
            .also(parser::configRetrofit)
            .addCallAdapterFactory(RetrofitCallAdapterFactory.create(parser, userScope))
            .build()
    }

    // Create Builders from a single client to share threadpools
    private val baseClient: OkHttpClient by lazy { customOkHttpClient ?: OkHttpClient() }
    private fun baseClientBuilder(): OkHttpClient.Builder =
        baseClient.newBuilder().followRedirects(false)

    protected open fun clientBuilder(
        timeout: Long,
        config: ChatClientConfig,
        parser: ChatParser,
        isAnonymousApi: Boolean,
    ): OkHttpClient.Builder {
        return baseClientBuilder()
            .apply {
                if (baseClient != customOkHttpClient) {
                    connectTimeout(timeout, TimeUnit.MILLISECONDS)
                    writeTimeout(timeout, TimeUnit.MILLISECONDS)
                    readTimeout(timeout, TimeUnit.MILLISECONDS)
                }
            }
            // timeouts
            // interceptors
            .addInterceptor(ApiKeyInterceptor(config.apiKey))
            .addInterceptor(HeadersInterceptor(getAnonymousProvider(config, isAnonymousApi), headersUtil))
            .apply {
                if (config.debugRequests) {
                    addInterceptor(ApiRequestAnalyserInterceptor(ApiRequestsAnalyser.get()))
                }
            }
            .let(httpClientConfig)
            .addInterceptor(
                TokenAuthInterceptor(
                    tokenManager,
                    parser,
                    getAnonymousProvider(config, isAnonymousApi),
                ),
            )
            .apply {
                if (config.loggerConfig.level != ChatLogLevel.NOTHING) {
                    addInterceptor(HttpLoggingInterceptor())
                    addInterceptor(
                        CurlInterceptor(
                            logger = object : Logger {
                                override fun log(message: String) {
                                    StreamLog.i("Chat:CURL") { message }
                                }
                            },
                        ),
                    )
                }
            }
            .addNetworkInterceptor(ProgressInterceptor())
    }

    private fun getAnonymousProvider(
        config: ChatClientConfig,
        isAnonymousApi: Boolean,
    ): () -> Boolean {
        return { isAnonymousApi || config.isAnonymous }
    }

    private fun buildChatSocket(
        chatConfig: ChatClientConfig,
    ) = ChatSocket(
        chatConfig.apiKey,
        chatConfig.wssUrl,
        tokenManager,
        socketFactory,
        userScope,
        lifecycleObserver,
        networkStateProvider,
        clientDebugger,
    )

<<<<<<< HEAD
    private fun buildApi(chatConfig: ChatClientConfig): ChatApi = MoshiChatApi(
        domainMapping = domainMapping,
        eventMapping = eventMapping,
        dtoMapping = dtoMapping,
        fileUploader ?: defaultFileUploader,
        fileTransformer = fileTransformer,
        buildRetrofitApi<UserApi>(),
        buildRetrofitApi<GuestApi>(),
        buildRetrofitApi<MessageApi>(),
        buildRetrofitApi<ChannelApi>(),
        buildRetrofitApi<DeviceApi>(),
        buildRetrofitApi<ModerationApi>(),
        buildRetrofitApi<GeneralApi>(),
        buildRetrofitApi<ConfigApi>(),
        buildRetrofitApi<VideoCallApi>(),
        buildRetrofitApi<FileDownloadApi>(),
        buildRetrofitApi<OpenGraphApi>(),
        buildRetrofitApi<ThreadsApi>(),
        buildRetrofitApi<PollsApi>(),
        buildRetrofitApi<RemindersApi>(),
        userScope,
        userScope,
    ).let { originalApi ->
        DistinctChatApiEnabler(DistinctChatApi(userScope, originalApi)) {
            chatConfig.distinctApiCalls
        }
    }.let { originalApi ->
        ExtraDataValidator(userScope, originalApi)
    }
=======
    @Suppress("RemoveExplicitTypeArguments")
    private fun buildApi(chatConfig: ChatClientConfig): ChatApi = ProxyChatApi(
        delegate = MoshiChatApi(
            domainMapping = domainMapping,
            eventMapping = eventMapping,
            dtoMapping = dtoMapping,
            fileUploader = fileUploader ?: defaultFileUploader,
            fileTransformer = fileTransformer,
            buildRetrofitApi<UserApi>(),
            buildRetrofitApi<GuestApi>(),
            buildRetrofitApi<MessageApi>(),
            buildRetrofitApi<ChannelApi>(),
            buildRetrofitApi<DeviceApi>(),
            buildRetrofitApi<ModerationApi>(),
            buildRetrofitApi<GeneralApi>(),
            buildRetrofitApi<ConfigApi>(),
            buildRetrofitApi<VideoCallApi>(),
            buildRetrofitApi<FileDownloadApi>(),
            buildRetrofitApi<OpenGraphApi>(),
            buildRetrofitApi<ThreadsApi>(),
            buildRetrofitApi<PollsApi>(),
            userScope,
            userScope,
        ).let { originalApi ->
            DistinctChatApiEnabler(DistinctChatApi(userScope, originalApi)) {
                chatConfig.distinctApiCalls
            }
        }.let { originalApi ->
            ExtraDataValidator(userScope, originalApi)
        },
        scope = userScope,
        sendMessageInterceptor = sendMessageInterceptor,
    )
>>>>>>> 0744c788

    private inline fun <reified T> buildRetrofitApi(): T {
        val apiClass = T::class.java
        return buildRetrofit(
            config.httpUrl,
            BASE_TIMEOUT,
            config,
            moshiParser,
            apiClass.isAnonymousApi,
        ).create(apiClass)
    }

    private val Class<*>.isAnonymousApi: Boolean
        get() {
            val anon = this.annotations.any { it is AnonymousApi }
            val auth = this.annotations.any { it is AuthenticatedApi }

            if (anon && auth) {
                throw IllegalStateException(
                    "Api class must be annotated with either @AnonymousApi or @AuthenticatedApi, and not both",
                )
            }

            if (anon) return true
            if (auth) return false

            throw IllegalStateException("Api class must be annotated with either @AnonymousApi or @AuthenticatedApi")
        }

    private fun buildRetrofitCdnApi(): RetrofitCdnApi {
        val apiClass = RetrofitCdnApi::class.java
        return buildRetrofit(
            config.cdnHttpUrl,
            CDN_TIMEOUT,
            config,
            moshiParser,
            apiClass.isAnonymousApi,
        ).create(apiClass)
    }

    private companion object {
        private const val BASE_TIMEOUT = 30_000L
        private var CDN_TIMEOUT = 30_000L
    }
}<|MERGE_RESOLUTION|>--- conflicted
+++ resolved
@@ -271,38 +271,6 @@
         clientDebugger,
     )
 
-<<<<<<< HEAD
-    private fun buildApi(chatConfig: ChatClientConfig): ChatApi = MoshiChatApi(
-        domainMapping = domainMapping,
-        eventMapping = eventMapping,
-        dtoMapping = dtoMapping,
-        fileUploader ?: defaultFileUploader,
-        fileTransformer = fileTransformer,
-        buildRetrofitApi<UserApi>(),
-        buildRetrofitApi<GuestApi>(),
-        buildRetrofitApi<MessageApi>(),
-        buildRetrofitApi<ChannelApi>(),
-        buildRetrofitApi<DeviceApi>(),
-        buildRetrofitApi<ModerationApi>(),
-        buildRetrofitApi<GeneralApi>(),
-        buildRetrofitApi<ConfigApi>(),
-        buildRetrofitApi<VideoCallApi>(),
-        buildRetrofitApi<FileDownloadApi>(),
-        buildRetrofitApi<OpenGraphApi>(),
-        buildRetrofitApi<ThreadsApi>(),
-        buildRetrofitApi<PollsApi>(),
-        buildRetrofitApi<RemindersApi>(),
-        userScope,
-        userScope,
-    ).let { originalApi ->
-        DistinctChatApiEnabler(DistinctChatApi(userScope, originalApi)) {
-            chatConfig.distinctApiCalls
-        }
-    }.let { originalApi ->
-        ExtraDataValidator(userScope, originalApi)
-    }
-=======
-    @Suppress("RemoveExplicitTypeArguments")
     private fun buildApi(chatConfig: ChatClientConfig): ChatApi = ProxyChatApi(
         delegate = MoshiChatApi(
             domainMapping = domainMapping,
@@ -323,6 +291,7 @@
             buildRetrofitApi<OpenGraphApi>(),
             buildRetrofitApi<ThreadsApi>(),
             buildRetrofitApi<PollsApi>(),
+        buildRetrofitApi<RemindersApi>(),
             userScope,
             userScope,
         ).let { originalApi ->
@@ -335,7 +304,6 @@
         scope = userScope,
         sendMessageInterceptor = sendMessageInterceptor,
     )
->>>>>>> 0744c788
 
     private inline fun <reified T> buildRetrofitApi(): T {
         val apiClass = T::class.java
