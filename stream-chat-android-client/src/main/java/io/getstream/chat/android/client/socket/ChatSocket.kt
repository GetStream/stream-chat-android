--- conflicted
+++ resolved
@@ -175,18 +175,6 @@
         }
     }
 
-<<<<<<< HEAD
-    open fun onSocketError(error: ChatError) {
-        logger.e { "[onSocketError] error: $error" }
-        if (state !is State.DisconnectedPermanently) {
-            callListeners { it.onError(error) }
-            (error as? ChatError.NetworkError)?.let(::onChatNetworkError)
-        }
-    }
-
-    private fun onChatNetworkError(error: ChatError.NetworkError) {
-        logger.e { "[onChatNetworkError] error: $error" }
-=======
     private suspend fun startObservers() {
         lifecycleObserver.observe(lifecycleHandler)
         networkStateProvider.subscribe(networkStateListener)
@@ -202,15 +190,14 @@
     }
 
     private fun handleError(error: ChatError) {
-        logger.e { "[handleError] error: ${error.stringify()}" }
+        logger.e { "[handleError] error: $error" }
         when (error) {
-            is ChatNetworkError -> onChatNetworkError(error)
+            is ChatError.NetworkError -> onChatNetworkError(error)
             else -> callListeners { it.onError(error) }
         }
     }
 
-    private fun onChatNetworkError(error: ChatNetworkError) {
->>>>>>> 189a3596
+    private fun onChatNetworkError(error: ChatError.NetworkError) {
         if (ChatErrorCode.isAuthenticationError(error.streamCode)) {
             tokenManager.expireToken()
         }
@@ -222,7 +209,7 @@
             ChatErrorCode.VALIDATION_ERROR.code,
             -> {
                 logger.d {
-                    "One unrecoverable error happened. Error: ${error.stringify()}. Error code: ${error.streamCode}"
+                    "One unrecoverable error happened. Error: $error. Error code: ${error.streamCode}"
                 }
                 chatSocketStateService.onUnrecoverableError(error)
             }
@@ -287,30 +274,7 @@
                 true -> SocketFactory.ConnectionConf.AnonymousConnectionConf(wssUrl, apiKey, user)
                 false -> SocketFactory.ConnectionConf.UserConnectionConf(wssUrl, apiKey, user)
             }
-<<<<<<< HEAD
-            else -> State.DisconnectedTemporarily(
-                ChatError.NetworkError(
-                    message = "Network is not available",
-                    streamCode = ChatErrorCode.SOCKET_FAILURE.code,
-                )
-            )
-        }
-    }
-
-    private fun createNewEventsParser(): EventsParser = EventsParser(parser, this).also {
-        eventsParser = it
-    }
-
-    private fun shutdownSocketConnection() {
-        logger.d { "[shutdownSocketConnection] no args" }
-        socketConnectionJob?.cancel()
-        eventsParser?.closeByClient()
-        eventsParser = null
-        socket?.close(EventsParser.CODE_CLOSE_SOCKET_FROM_CLIENT, "Connection close by client")
-        socket = null
-=======
         )
->>>>>>> 189a3596
     }
 
     private fun callListeners(call: (SocketListener) -> Unit) {
@@ -331,20 +295,7 @@
             is State.Disconnected.WebSocketEventLost -> DisconnectCause.WebSocketNotAvailable
         }
 
-<<<<<<< HEAD
-        data class Connected(val event: ConnectedEvent) : State()
-        object NetworkDisconnected : State() {
-            override fun toString(): String = "NetworkDisconnected"
-        }
-
-        data class DisconnectedTemporarily(val error: ChatError.NetworkError?) : State()
-        data class DisconnectedPermanently(val error: ChatError.NetworkError?) : State()
-        object DisconnectedByRequest : State() {
-            override fun toString(): String = "DisconnectedByRequest"
-        }
-=======
     companion object {
         private const val DEFAULT_CONNECTION_TIMEOUT = 60_000L
->>>>>>> 189a3596
     }
 }