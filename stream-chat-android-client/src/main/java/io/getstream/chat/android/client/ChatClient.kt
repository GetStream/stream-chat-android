--- conflicted
+++ resolved
@@ -316,7 +316,6 @@
     }
 
     /***
-<<<<<<< HEAD
      * Subscribes to the specific [eventTypes] of the client, in the lifecycle of [lifecycleOwner].
      *
      * Only receives events when the lifecycle is in a STARTED state, otherwise events are dropped.
@@ -347,10 +346,9 @@
         return disposable
     }
 
-=======
+    /***
      * Subscribes to the specific [eventTypes] of the client.
      */
->>>>>>> 13648ee7
     public fun subscribeFor(
         vararg eventTypes: Class<out ChatEvent>,
         listener: (event: ChatEvent) -> Unit
@@ -362,7 +360,6 @@
     }
 
     /***
-<<<<<<< HEAD
      * Subscribes to the specific [eventTypes] of the client, in the lifecycle of [lifecycleOwner].
      *
      * Only receives events when the lifecycle is in a STARTED state, otherwise events are dropped.
@@ -393,10 +390,9 @@
         return disposable
     }
 
-=======
+    /***
      * Subscribes for the next event with the given [eventType].
      */
->>>>>>> 13648ee7
     public fun subscribeForSingle(
         eventType: String,
         listener: (event: ChatEvent) -> Unit
