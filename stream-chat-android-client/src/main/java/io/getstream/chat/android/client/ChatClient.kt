/*
 * Copyright (c) 2014-2022 Stream.io Inc. All rights reserved.
 *
 * Licensed under the Stream License;
 * you may not use this file except in compliance with the License.
 * You may obtain a copy of the License at
 *
 *    https://github.com/GetStream/stream-chat-android/blob/main/LICENSE
 *
 * Unless required by applicable law or agreed to in writing, software
 * distributed under the License is distributed on an "AS IS" BASIS,
 * WITHOUT WARRANTIES OR CONDITIONS OF ANY KIND, either express or implied.
 * See the License for the specific language governing permissions and
 * limitations under the License.
 */

package io.getstream.chat.android.client

import android.content.Context
import android.os.Build
import android.util.Log
import androidx.annotation.CheckResult
import androidx.annotation.WorkerThread
import androidx.lifecycle.DefaultLifecycleObserver
import androidx.lifecycle.Lifecycle
import androidx.lifecycle.LifecycleOwner
import androidx.lifecycle.ProcessLifecycleOwner
import io.getstream.chat.android.client.api.ChatApi
import io.getstream.chat.android.client.api.ChatClientConfig
import io.getstream.chat.android.client.api.ErrorCall
import io.getstream.chat.android.client.api.models.FilterObject
import io.getstream.chat.android.client.api.models.PinnedMessagesPagination
import io.getstream.chat.android.client.api.models.QueryChannelRequest
import io.getstream.chat.android.client.api.models.QueryChannelsRequest
import io.getstream.chat.android.client.api.models.QueryUsersRequest
import io.getstream.chat.android.client.api.models.SendActionRequest
import io.getstream.chat.android.client.api.models.querysort.QuerySortByField
import io.getstream.chat.android.client.api.models.querysort.QuerySorter
import io.getstream.chat.android.client.call.Call
import io.getstream.chat.android.client.call.CoroutineCall
import io.getstream.chat.android.client.call.doOnResult
import io.getstream.chat.android.client.call.doOnStart
import io.getstream.chat.android.client.call.map
import io.getstream.chat.android.client.call.toUnitCall
import io.getstream.chat.android.client.call.withPrecondition
import io.getstream.chat.android.client.channel.ChannelClient
import io.getstream.chat.android.client.clientstate.DisconnectCause
import io.getstream.chat.android.client.clientstate.SocketState
import io.getstream.chat.android.client.clientstate.SocketStateService
import io.getstream.chat.android.client.clientstate.UserState
import io.getstream.chat.android.client.clientstate.UserStateService
import io.getstream.chat.android.client.di.ChatModule
import io.getstream.chat.android.client.errorhandler.CreateChannelErrorHandler
import io.getstream.chat.android.client.errorhandler.DeleteReactionErrorHandler
import io.getstream.chat.android.client.errorhandler.ErrorHandler
import io.getstream.chat.android.client.errorhandler.QueryMembersErrorHandler
import io.getstream.chat.android.client.errorhandler.SendReactionErrorHandler
import io.getstream.chat.android.client.errorhandler.onCreateChannelError
import io.getstream.chat.android.client.errorhandler.onMessageError
import io.getstream.chat.android.client.errorhandler.onQueryMembersError
import io.getstream.chat.android.client.errorhandler.onReactionError
import io.getstream.chat.android.client.errors.ChatError
import io.getstream.chat.android.client.events.ChatEvent
import io.getstream.chat.android.client.events.ConnectedEvent
import io.getstream.chat.android.client.events.ConnectingEvent
import io.getstream.chat.android.client.events.DisconnectedEvent
import io.getstream.chat.android.client.events.HasOwnUser
import io.getstream.chat.android.client.events.NewMessageEvent
import io.getstream.chat.android.client.events.NotificationChannelMutesUpdatedEvent
import io.getstream.chat.android.client.events.NotificationMutesUpdatedEvent
import io.getstream.chat.android.client.events.UserEvent
import io.getstream.chat.android.client.extensions.ATTACHMENT_TYPE_FILE
import io.getstream.chat.android.client.extensions.ATTACHMENT_TYPE_IMAGE
import io.getstream.chat.android.client.extensions.cidToTypeAndId
import io.getstream.chat.android.client.extensions.retry
import io.getstream.chat.android.client.header.VersionPrefixHeader
import io.getstream.chat.android.client.helpers.AppSettingManager
import io.getstream.chat.android.client.helpers.CallPostponeHelper
import io.getstream.chat.android.client.interceptor.Interceptor
import io.getstream.chat.android.client.interceptor.SendMessageInterceptor
import io.getstream.chat.android.client.logger.ChatLogLevel
import io.getstream.chat.android.client.logger.ChatLoggerConfigImpl
import io.getstream.chat.android.client.logger.ChatLoggerHandler
import io.getstream.chat.android.client.logger.StreamLogLevelValidator
import io.getstream.chat.android.client.logger.StreamLoggerHandler
import io.getstream.chat.android.client.models.AppSettings
import io.getstream.chat.android.client.models.Attachment
import io.getstream.chat.android.client.models.BannedUser
import io.getstream.chat.android.client.models.BannedUsersSort
import io.getstream.chat.android.client.models.Channel
import io.getstream.chat.android.client.models.ConnectionData
import io.getstream.chat.android.client.models.ConnectionState
import io.getstream.chat.android.client.models.Device
import io.getstream.chat.android.client.models.EventType
import io.getstream.chat.android.client.models.Filters
import io.getstream.chat.android.client.models.Flag
import io.getstream.chat.android.client.models.GuestUser
import io.getstream.chat.android.client.models.Member
import io.getstream.chat.android.client.models.Message
import io.getstream.chat.android.client.models.ModelFields
import io.getstream.chat.android.client.models.Mute
import io.getstream.chat.android.client.models.PushMessage
import io.getstream.chat.android.client.models.Reaction
import io.getstream.chat.android.client.models.SearchMessagesResult
import io.getstream.chat.android.client.models.User
import io.getstream.chat.android.client.notifications.ChatNotifications
import io.getstream.chat.android.client.notifications.PushNotificationReceivedListener
import io.getstream.chat.android.client.notifications.handler.NotificationConfig
import io.getstream.chat.android.client.notifications.handler.NotificationHandler
import io.getstream.chat.android.client.notifications.handler.NotificationHandlerFactory
import io.getstream.chat.android.client.plugin.Plugin
import io.getstream.chat.android.client.plugin.factory.PluginFactory
import io.getstream.chat.android.client.plugin.listeners.ChannelMarkReadListener
import io.getstream.chat.android.client.plugin.listeners.CreateChannelListener
import io.getstream.chat.android.client.plugin.listeners.DeleteMessageListener
import io.getstream.chat.android.client.plugin.listeners.DeleteReactionListener
import io.getstream.chat.android.client.plugin.listeners.EditMessageListener
import io.getstream.chat.android.client.plugin.listeners.HideChannelListener
import io.getstream.chat.android.client.plugin.listeners.MarkAllReadListener
import io.getstream.chat.android.client.plugin.listeners.QueryChannelListener
import io.getstream.chat.android.client.plugin.listeners.QueryChannelsListener
import io.getstream.chat.android.client.plugin.listeners.QueryMembersListener
import io.getstream.chat.android.client.plugin.listeners.SendGiphyListener
import io.getstream.chat.android.client.plugin.listeners.SendMessageListener
import io.getstream.chat.android.client.plugin.listeners.SendReactionListener
import io.getstream.chat.android.client.plugin.listeners.ShuffleGiphyListener
import io.getstream.chat.android.client.plugin.listeners.ThreadQueryListener
import io.getstream.chat.android.client.plugin.listeners.TypingEventListener
import io.getstream.chat.android.client.setup.InitializationCoordinator
import io.getstream.chat.android.client.setup.state.ClientState
import io.getstream.chat.android.client.setup.state.internal.ClientStateImpl
import io.getstream.chat.android.client.setup.state.internal.toMutableState
import io.getstream.chat.android.client.socket.ChatSocket
import io.getstream.chat.android.client.socket.SocketListener
import io.getstream.chat.android.client.token.CacheableTokenProvider
import io.getstream.chat.android.client.token.ConstantTokenProvider
import io.getstream.chat.android.client.token.TokenManager
import io.getstream.chat.android.client.token.TokenManagerImpl
import io.getstream.chat.android.client.token.TokenProvider
import io.getstream.chat.android.client.uploader.FileUploader
import io.getstream.chat.android.client.uploader.StreamCdnImageMimeTypes
import io.getstream.chat.android.client.user.CredentialConfig
import io.getstream.chat.android.client.user.storage.SharedPreferencesCredentialStorage
import io.getstream.chat.android.client.user.storage.UserCredentialStorage
import io.getstream.chat.android.client.utils.ProgressCallback
import io.getstream.chat.android.client.utils.Result
import io.getstream.chat.android.client.utils.TokenUtils
import io.getstream.chat.android.client.utils.flatMapSuspend
import io.getstream.chat.android.client.utils.internal.toggle.ToggleService
import io.getstream.chat.android.client.utils.mapSuspend
import io.getstream.chat.android.client.utils.mergePartially
import io.getstream.chat.android.client.utils.observable.ChatEventsObservable
import io.getstream.chat.android.client.utils.observable.Disposable
import io.getstream.chat.android.client.utils.onError
import io.getstream.chat.android.client.utils.retry.NoRetryPolicy
import io.getstream.chat.android.client.utils.retry.RetryPolicy
import io.getstream.chat.android.client.utils.stringify
import io.getstream.chat.android.core.internal.InternalStreamChatApi
import io.getstream.logging.CompositeStreamLogger
import io.getstream.logging.SilentStreamLogger
import io.getstream.logging.StreamLog
import io.getstream.logging.android.AndroidStreamLogger
import kotlinx.coroutines.CoroutineScope
import kotlinx.coroutines.flow.MutableSharedFlow
import kotlinx.coroutines.flow.first
import kotlinx.coroutines.withTimeoutOrNull
import okhttp3.OkHttpClient
import java.io.File
import java.util.Calendar
import java.util.Date
import io.getstream.chat.android.client.experimental.socket.ChatSocket as ChatSocketExperimental

/**
 * The ChatClient is the main entry point for all low-level operations on chat
 */
@Suppress("NEWER_VERSION_IN_SINCE_KOTLIN", "TooManyFunctions", "LargeClass")
public class ChatClient
@Suppress("LongParameterList")
internal constructor(
    public val config: ChatClientConfig,
    private val api: ChatApi,
    private val socket: ChatSocket,
    @property:InternalStreamChatApi public val notifications: ChatNotifications,
    private val tokenManager: TokenManager = TokenManagerImpl(),
    private val socketStateService: SocketStateService = SocketStateService(),
    private val callPostponeHelper: CallPostponeHelper,
    private val userCredentialStorage: UserCredentialStorage,
    private val userStateService: UserStateService = UserStateService(),
    private val tokenUtils: TokenUtils = TokenUtils,
    internal val scope: CoroutineScope,
    internal val retryPolicy: RetryPolicy,
    private val initializationCoordinator: InitializationCoordinator = InitializationCoordinator.getOrCreate(),
    private val appSettingsManager: AppSettingManager,
    private val chatSocketExperimental: ChatSocketExperimental,
    public val clientState: ClientState,
    lifecycle: Lifecycle,
) {
    private val logger = StreamLog.getLogger("Chat:Client")
    private val waitConnection = MutableSharedFlow<Result<ConnectionData>>()
    private val eventsObservable = ChatEventsObservable(socket, waitConnection, scope, chatSocketExperimental)
    private val lifecycleObserver = StreamLifecycleObserver(
        lifecycle,
        object : LifecycleHandler {
            override fun resume() = reconnectSocket()
            override fun stopped() {
                socket.releaseConnection()
            }
        }
    )

    private var pushNotificationReceivedListener: PushNotificationReceivedListener =
        PushNotificationReceivedListener { _, _ -> }

    /**
     * The list of plugins added once user is connected.
     *
     * @see [Plugin]
     */
    internal var plugins: List<Plugin> = emptyList()

    private var interceptors: MutableList<Interceptor> = mutableListOf()

    /**
     * Error handlers for API calls.
     */
    private var errorHandlers: List<ErrorHandler> = emptyList()

    init {
        eventsObservable.subscribeSuspend { event ->
            when (event) {
                is ConnectedEvent -> {
                    val user = event.me
                    val connectionId = event.connectionId
                    if (ToggleService.isSocketExperimental().not()) {
                        socketStateService.onConnected(connectionId)
                        lifecycleObserver.observe()
                    }
                    api.setConnection(user.id, connectionId)
                    notifications.onSetUser()

                    clientState.toMutableState()?.run {
                        setConnectionState(ConnectionState.CONNECTED)
                        setInitialized(true)
                        setUser(user)
                    }
                }
                is DisconnectedEvent -> {
                    when (event.disconnectCause) {
                        DisconnectCause.ConnectionReleased,
                        DisconnectCause.NetworkNotAvailable,
                        is DisconnectCause.Error,
                        -> if (ToggleService.isSocketExperimental().not()) socketStateService.onDisconnected()
                        is DisconnectCause.UnrecoverableError -> {
                            userStateService.onSocketUnrecoverableError()
                            if (ToggleService.isSocketExperimental().not()) {
                                socketStateService.onSocketUnrecoverableError()
                            }
                            clientState.toMutableState()?.setConnectionState(ConnectionState.OFFLINE)
                        }
                    }
                }
                is NewMessageEvent -> {
                    notifications.onNewMessageEvent(event)
                }
                is ConnectingEvent -> {
                    clientState.toMutableState()?.setConnectionState(ConnectionState.CONNECTING)
                }
                else -> Unit // Ignore other events
            }

            event.extractCurrentUser()?.let { currentUser ->
                userStateService.onUserUpdated(currentUser)
                storePushNotificationsConfig(
                    currentUser.id,
                    currentUser.name,
                    userStateService.state !is UserState.UserSet,
                )
            }
        }
        logger.i { "Initialised: ${buildSdkTrackingHeaders()}" }
    }

    /**
     * Either entirely extracts current user from the event
     * or merges the one from the event into the existing current user.
     */
    private fun ChatEvent.extractCurrentUser(): User? {
        return when (this) {
            is HasOwnUser -> me
            is UserEvent -> getCurrentUser()
                ?.takeIf { it.id == user.id }
                ?.mergePartially(user)
            else -> null
        }
    }

    internal fun addPlugins(plugins: List<Plugin>) {
        this.plugins = plugins
    }

    @InternalStreamChatApi
    public fun addInterceptor(interceptor: Interceptor) {
        this.interceptors.add(interceptor)
    }

    @InternalStreamChatApi
    public fun removeAllInterceptors() {
        this.interceptors.clear()
    }

    /**
     * Adds a list of error handlers.
     * @see [ErrorHandler]
     *
     * @param errorHandlers A list of handlers to add.
     */
    @InternalStreamChatApi
    public fun addErrorHandlers(errorHandlers: List<ErrorHandler>) {
        this.errorHandlers = errorHandlers.sorted()
    }

    private fun logPlugins(plugins: List<Any>) {
        if (plugins.isNotEmpty()) {
            val jointString = plugins.joinToString { plugin ->
                plugin::class.qualifiedName ?: "plugin without qualified name"
            }
            logger.d { "Plugins found: $jointString" }
        } else {
            logger.d { "No plugins found for this request." }
        }
    }

    //region Set user

    /**
     * Initializes [ChatClient] for a specific user. The [tokenProvider] implementation is used
     * for the initial token, and it's also invoked whenever the user's token has expired, to
     * fetch a new token.
     *
     * @param user The user to set.
     * @param tokenProvider A [TokenProvider] implementation.
     * @param timeoutMilliseconds A timeout in milliseconds when the process will be aborted.
     *
     * @return [Result] of [ConnectionData] with the info of the established connection or a detailed error.
     */
    @Suppress("LongMethod")
    private suspend fun setUser(
        user: User,
        tokenProvider: TokenProvider,
        timeoutMilliseconds: Long?,
    ): Result<ConnectionData> {
        val isAnonymous = user == anonUser
        val cacheableTokenProvider = CacheableTokenProvider(tokenProvider)
        val userState = userStateService.state

<<<<<<< HEAD
        clientState.toMutableState()?.setUser(user)
        initializationCoordinator.userConnectionRequest(user)

=======
>>>>>>> eb64bfa7
        return when {
            tokenUtils.getUserId(cacheableTokenProvider.loadToken()) != user.id -> {
                logger.e {
                    "The user_id provided on the JWT token doesn't match with the current user you try to connect"
                }
                Result.error(
                    ChatError(
                        "The user_id provided on the JWT token doesn't match with the current user you try to connect"
                    )
                )
            }
            userState is UserState.NotSet -> {
                logger.v { "[setUser] user is NotSet" }
                initializationCoordinator.userConnectionRequest(user)
                clientState.toMutableState()?.setUser(user)
                initializeClientWithUser(cacheableTokenProvider, isAnonymous)
                userStateService.onSetUser(user, isAnonymous)
                if (ToggleService.isSocketExperimental()) {
                    chatSocketExperimental.connectUser(user, isAnonymous)
                } else {
                    socketStateService.onConnectionRequested()
                    socket.connectUser(user, isAnonymous)
                }
                waitFirstConnection(timeoutMilliseconds)
            }
            userState is UserState.UserSet -> {
                logger.w {
                    "[setUser] Trying to set user without disconnecting the previous one - " +
                        "make sure that previously set user is disconnected."
                }
                when {
                    userState.user.id != user.id -> {
                        logger.e { "[setUser] Trying to set different user without disconnect previous one." }
                        Result.error(
                            ChatError(
                                "User cannot be set until the previous one is disconnected."
                            )
                        )
                    }
                    else -> {
                        getConnectionId()?.let { Result.success(ConnectionData(userState.user, it)) }
                            ?: run {
                                logger.e {
                                    "[setUser] Trying to connect the same user twice without a previously completed " +
                                        "connection."
                                }
                                Result.error(
                                    ChatError(
                                        "Failed to connect user. Please check you haven't connected a user already."
                                    )
                                )
                            }
                    }
                }
            }
            else -> {
                logger.e { "[setUser] Failed to connect user. Please check you don't have connected user already." }
                Result.error(ChatError("Failed to connect user. Please check you don't have connected user already."))
            }
        }.onError { disconnect() }
    }

    private fun initializeClientWithUser(
        tokenProvider: CacheableTokenProvider,
        isAnonymous: Boolean,
    ) {
        // fire a handler here that the chatDomain and chatUI can use
        config.isAnonymous = isAnonymous
        tokenManager.setTokenProvider(tokenProvider)
        appSettingsManager.loadAppSettings()
        warmUp()
    }

    /**
     * Get the current settings of the app. Check [AppSettings].
     *
     * @return [AppSettings] the settings of the app.
     */
    public fun appSettings(): Call<AppSettings> = api.appSettings()

    /**
     * Initializes [ChatClient] for a specific user.
     * The [tokenProvider] implementation is used for the initial token,
     * and it's also invoked whenever the user's token has expired, to fetch a new token.
     *
     * This method performs required operations before connecting with the Stream API.
     * Moreover, it warms up the connection, sets up notifications, and connects to the socket.
     *
     * Check out [docs](https://getstream.io/chat/docs/android/init_and_users/) for more info about tokens.
     * Also visit [this site](https://jwt.io) to find more about Json Web Token standard.
     * You can generate the JWT token on using one of the available libraries or use our manual
     * [tool](https://getstream.io/chat/docs/react/token_generator/) for token generation.
     *
     * @see TokenProvider
     *
     * @param user The user to set.
     * @param tokenProvider A [TokenProvider] implementation.
     * @param timeoutMilliseconds The timeout in milliseconds to be waiting until the connection is established.
     *
     * @return Executable [Call] responsible for connecting the user.
     */
    @CheckResult
    @JvmOverloads
    public fun connectUser(
        user: User,
        tokenProvider: TokenProvider,
        timeoutMilliseconds: Long? = null,
    ): Call<ConnectionData> {
        return CoroutineCall(scope) {
            logger.d { "[connectUser] userId: '${user.id}', username: '${user.name}'" }
            setUser(user, tokenProvider, timeoutMilliseconds).also { result ->
                logger.v {
                    "[connectUser] completed: ${
                    result.stringify { "ConnectionData(connectionId=${it.connectionId})" }
                    }"
                }
            }
        }
    }

    /**
     * Initializes [ChatClient] for a specific user using the given user [token].
     * Check [ChatClient.connectUser] with [TokenProvider] parameter for advanced use cases.
     *
     * @param user Instance of [User] type.
     * @param token Instance of JWT token.
     *
     * @return Executable [Call] responsible for connecting the user.
     */
    @CheckResult
    @JvmOverloads
    public fun connectUser(
        user: User,
        token: String,
        timeoutMilliseconds: Long? = null,
    ): Call<ConnectionData> {
        return connectUser(user, ConstantTokenProvider(token), timeoutMilliseconds)
    }

    /**
     * Initializes [ChatClient] with stored user data.
     * Caution: This method doesn't establish connection to the web socket, you should use [connectUser] instead.
     *
     * This method initializes [ChatClient] to allow the use of Stream REST API client.
     * Moreover, it warms up the connection, and sets up notifications.
     */
    @InternalStreamChatApi
    public fun setUserWithoutConnectingIfNeeded() {
        if (isUserSet()) {
            return
        }

        userCredentialStorage.get()?.let { config ->
            initializationCoordinator.userConnectionRequest(User(id = config.userId).apply { name = config.userName })

            initializeClientWithUser(
                tokenProvider = CacheableTokenProvider(ConstantTokenProvider(config.userToken)),
                isAnonymous = config.isAnonymous,
            )
        }
    }

    @InternalStreamChatApi
    public fun containsStoredCredentials(): Boolean {
        return userCredentialStorage.get() != null
    }

    private fun storePushNotificationsConfig(userId: String, userName: String, isAnonymous: Boolean) {
        userCredentialStorage.put(
            CredentialConfig(
                userToken = getCurrentToken() ?: "",
                userId = userId,
                userName = userName,
                isAnonymous = isAnonymous,
            ),
        )
    }

    @CheckResult
    @JvmOverloads
    public fun connectAnonymousUser(timeoutMilliseconds: Long? = null): Call<ConnectionData> {
        return CoroutineCall(scope) {
            logger.d { "[connectAnonymousUser] no args" }
            setUser(
                anonUser,
                ConstantTokenProvider(devToken(ANONYMOUS_USER_ID)),
                timeoutMilliseconds,
            ).also { result ->
                logger.v {
                    "[connectAnonymousUser] completed: ${
                    result.stringify { "ConnectionData(connectionId=${it.connectionId})" }
                    }"
                }
            }
        }
    }

    private suspend fun waitFirstConnection(timeoutMilliseconds: Long?): Result<ConnectionData> =
        timeoutMilliseconds?.let {
            withTimeoutOrNull(timeoutMilliseconds) { waitConnection.first() }
                ?: Result.error(ChatError("Connection wasn't established in ${timeoutMilliseconds}ms"))
        } ?: waitConnection.first()

    @CheckResult
    @JvmOverloads
    public fun connectGuestUser(
        userId: String,
        username: String,
        timeoutMilliseconds: Long? = null,
    ): Call<ConnectionData> {
        return CoroutineCall(scope) {
            logger.d { "[connectGuestUser] userId: '$userId', username: '$username'" }
            getGuestToken(userId, username).await()
                .mapSuspend { setUser(it.user, ConstantTokenProvider(it.token), timeoutMilliseconds) }
                .data()
                .also { result ->
                    logger.v {
                        "[connectAnonymousUser] completed: ${
                        result.stringify { "ConnectionData(connectionId=${it.connectionId})" }
                        }"
                    }
                }
        }
    }

    @CheckResult
    public fun getGuestToken(userId: String, userName: String): Call<GuestUser> {
        return api.getGuestUser(userId, userName)
    }

    /**
     * Query members and apply side effects if there are any.
     *
     * @param channelType The type of channel.
     * @param channelId The id of the channel.
     * @param offset Offset limit.
     * @param limit Number of members to fetch.
     * @param filter [FilterObject] to filter members of certain type.
     * @param sort Sort the list of members.
     * @param members List of members to search in distinct channels.
     *
     * @return [Call] with a list of members or an error.
     */
    @Suppress("LongParameterList")
    @CheckResult
    public fun queryMembers(
        channelType: String,
        channelId: String,
        offset: Int,
        limit: Int,
        filter: FilterObject,
        sort: QuerySorter<Member>,
        members: List<Member> = emptyList(),
    ): Call<List<Member>> {
        val relevantPlugins = plugins.filterIsInstance<QueryMembersListener>().also(::logPlugins)
        val errorHandlers = errorHandlers.filterIsInstance<QueryMembersErrorHandler>()
        return api.queryMembers(channelType, channelId, offset, limit, filter, sort, members)
            .doOnResult(scope) { result ->
                relevantPlugins.forEach { plugin ->
                    logger.d { "Applying ${plugin::class.qualifiedName}.onQueryMembersResult" }
                    plugin.onQueryMembersResult(
                        result,
                        channelType,
                        channelId,
                        offset,
                        limit,
                        filter,
                        sort,
                        members
                    )
                }
            }
            .onQueryMembersError(errorHandlers, channelType, channelId, offset, limit, filter, sort, members)
    }

    /**
     * Uploads a file for the given channel. Progress can be accessed via [callback].
     *
     * The Stream CDN imposes the following restrictions on file uploads:
     * - The maximum file size is 20 MB
     *
     * @param channelType The channel type. ie messaging.
     * @param channelId The channel id. ie 123.
     * @param file The file that needs to be uploaded.
     * @param callback The callback to track progress.
     *
     * @return Executable async [Call] which completes with [Result] having data equal to the URL of the uploaded file
     * if the file was successfully uploaded.
     *
     * @see FileUploader
     * @see <a href="https://getstream.io/chat/docs/android/file_uploads/?language=kotlin">File Uploads</a>
     */
    @CheckResult
    @JvmOverloads
    public fun sendFile(
        channelType: String,
        channelId: String,
        file: File,
        callback: ProgressCallback? = null,
    ): Call<String> {
        return api.sendFile(channelType, channelId, file, callback)
    }

    /**
     * Uploads an image for the given channel. Progress can be accessed via [callback].
     *
     * The Stream CDN imposes the following restrictions on image uploads:
     * - The maximum image size is 20 MB
     * - Supported MIME types are listed in [StreamCdnImageMimeTypes.SUPPORTED_IMAGE_MIME_TYPES]
     *
     * @param channelType The channel type. ie messaging.
     * @param channelId Еhe channel id. ie 123.
     * @param file The image file that needs to be uploaded.
     * @param callback The callback to track progress.
     *
     * @return Executable async [Call] which completes with [Result] having data equal to the URL of the uploaded image
     * if the image was successfully uploaded.
     *
     * @see FileUploader
     * @see StreamCdnImageMimeTypes.SUPPORTED_IMAGE_MIME_TYPES
     * @see <a href="https://getstream.io/chat/docs/android/file_uploads/?language=kotlin">File Uploads</a>
     */
    @CheckResult
    @JvmOverloads
    public fun sendImage(
        channelType: String,
        channelId: String,
        file: File,
        callback: ProgressCallback? = null,
    ): Call<String> {
        return api.sendImage(channelType, channelId, file, callback)
    }

    /**
     * Deletes the file represented by [url] from the given channel.
     *
     * @param channelType The channel type. ie messaging.
     * @param channelId The channel id. ie 123.
     * @param url The URL of the file to be deleted.
     *
     * @return Executable async [Call] responsible for deleting a file.
     *
     * @see FileUploader
     * @see <a href="https://getstream.io/chat/docs/android/file_uploads/?language=kotlin">File Uploads</a>
     */
    @CheckResult
    public fun deleteFile(channelType: String, channelId: String, url: String): Call<Unit> {
        return api.deleteFile(channelType, channelId, url)
    }

    /**
     * Deletes the image represented by [url] from the given channel.
     *
     * @param channelType The channel type. ie messaging.
     * @param channelId The channel id. ie 123.
     * @param url The URL of the image to be deleted.
     *
     * @return Executable async [Call] responsible for deleting an image.
     *
     * @see FileUploader
     * @see <a href="https://getstream.io/chat/docs/android/file_uploads/?language=kotlin">File Uploads</a>
     */
    @CheckResult
    public fun deleteImage(channelType: String, channelId: String, url: String): Call<Unit> {
        return api.deleteImage(channelType, channelId, url)
    }

    //region Reactions
    @CheckResult
    public fun getReactions(
        messageId: String,
        offset: Int,
        limit: Int,
    ): Call<List<Reaction>> {
        return api.getReactions(messageId, offset, limit)
    }

    /**
     * Deletes the reaction associated with the message with the given message id.
     * [cid] parameter is being used in side effect functions executed by plugins.
     * You can skip it if plugins are not being used.
     *
     * The call will be retried accordingly to [retryPolicy].
     *
     * @see [Plugin]
     * @see [RetryPolicy]
     *
     * @param messageId The id of the message to which reaction belongs.
     * @param reactionType The type of reaction.
     * @param cid The full channel id, i.e. "messaging:123" to which the message with reaction belongs.
     *
     * @return Executable async [Call] responsible for deleting the reaction.
     */
    @CheckResult
    public fun deleteReaction(messageId: String, reactionType: String, cid: String? = null): Call<Message> {
        val relevantPlugins = plugins.filterIsInstance<DeleteReactionListener>().also(::logPlugins)
        val relevantErrorHandlers = errorHandlers.filterIsInstance<DeleteReactionErrorHandler>()

        val currentUser = getCurrentUser()

        return api.deleteReaction(messageId = messageId, reactionType = reactionType)
            .retry(scope = scope, retryPolicy = retryPolicy)
            .doOnStart(scope) {
                relevantPlugins.forEach { plugin ->
                    logger.d { "Applying ${plugin::class.qualifiedName}.onDeleteReactionRequest" }
                    plugin.onDeleteReactionRequest(
                        cid = cid,
                        messageId = messageId,
                        reactionType = reactionType,
                        currentUser = currentUser!!,
                    )
                }
            }
            .doOnResult(scope) { result ->
                relevantPlugins.forEach { plugin ->
                    logger.d { "Applying ${plugin::class.qualifiedName}.onDeleteReactionResult" }
                    plugin.onDeleteReactionResult(
                        cid = cid,
                        messageId = messageId,
                        reactionType = reactionType,
                        currentUser = currentUser!!,
                        result = result,
                    )
                }
            }
            .precondition(relevantPlugins) { onDeleteReactionPrecondition(currentUser) }
            .onMessageError(relevantErrorHandlers, cid, messageId)
    }

    /**
     * Sends the reaction.
     * Use [enforceUnique] parameter to specify whether the reaction should replace other reactions added by the
     * current user.
     * [cid] parameter is being used in side effect functions executed by plugins.
     * You can skip it if plugins are not being used.
     *
     * The call will be retried accordingly to [retryPolicy].
     *
     * @see [Plugin]
     * @see [RetryPolicy]
     *
     * @param reaction The [Reaction] to send.
     * @param enforceUnique Flag to determine whether the reaction should replace other ones added by the current user.
     * @param cid The full channel id, i.e. "messaging:123" to which the message with reaction belongs.
     *
     * @return Executable async [Call] responsible for sending the reaction.
     */
    @CheckResult
    @JvmOverloads
    public fun sendReaction(reaction: Reaction, enforceUnique: Boolean, cid: String? = null): Call<Reaction> {
        val relevantPlugins = plugins.filterIsInstance<SendReactionListener>().also(::logPlugins)
        val relevantErrorHandlers = errorHandlers.filterIsInstance<SendReactionErrorHandler>()
        val currentUser = getCurrentUser()

        return api.sendReaction(reaction, enforceUnique)
            .retry(scope = scope, retryPolicy = retryPolicy)
            .doOnStart(scope) {
                relevantPlugins
                    .forEach { plugin ->
                        logger.d { "Applying ${plugin::class.qualifiedName}.onSendReactionRequest" }
                        plugin.onSendReactionRequest(
                            cid = cid,
                            reaction = reaction,
                            enforceUnique = enforceUnique,
                            currentUser = currentUser!!,
                        )
                    }
            }
            .doOnResult(scope) { result ->
                relevantPlugins.forEach { plugin ->
                    logger.d { "Applying ${plugin::class.qualifiedName}.onSendReactionResult" }
                    plugin.onSendReactionResult(
                        cid = cid,
                        reaction = reaction,
                        enforceUnique = enforceUnique,
                        currentUser = currentUser!!,
                        result = result,
                    )
                }
            }
            .onReactionError(relevantErrorHandlers, reaction, enforceUnique, currentUser!!)
            .precondition(relevantPlugins) { onSendReactionPrecondition(currentUser, reaction) }
    }
    //endregion

    //endregion

    public fun disconnectSocket() {
        if (ToggleService.isSocketExperimental()) {
            chatSocketExperimental.disconnect(DisconnectCause.ConnectionReleased)
        } else {
            socket.disconnect()
        }
    }

    public fun reconnectSocket() {
        if (ToggleService.isSocketExperimental().not()) {
            when (socketStateService.state is SocketState.Disconnected) {
                true -> when (val userState = userStateService.state) {
                    is UserState.UserSet, is UserState.AnonymousUserSet -> socket.reconnectUser(
                        userState.userOrError(),
                        userState is UserState.AnonymousUserSet
                    )
                    else -> error("Invalid user state $userState without user being set!")
                }
                false -> Unit
            }
        } else {
            when (chatSocketExperimental.isDisconnected()) {
                true -> when (val userState = userStateService.state) {
                    is UserState.UserSet, is UserState.AnonymousUserSet -> chatSocketExperimental.reconnectUser(
                        userState.userOrError(),
                        userState is UserState.AnonymousUserSet
                    )
                    else -> error("Invalid user state $userState without user being set!")
                }
                false -> Unit
            }
        }
    }

    public fun addSocketListener(listener: SocketListener) {
        if (ToggleService.isSocketExperimental().not()) {
            socket.addListener(listener)
        } else {
            chatSocketExperimental.addListener(listener)
        }
    }

    public fun removeSocketListener(listener: SocketListener) {
        if (ToggleService.isSocketExperimental().not()) {
            socket.removeListener(listener)
        } else {
            chatSocketExperimental.removeListener(listener)
        }
    }

    public fun subscribe(
        listener: ChatEventListener<ChatEvent>,
    ): Disposable {
        return eventsObservable.subscribe(listener = listener)
    }

    /**
     * Subscribes to the specific [eventTypes] of the client.
     *
     * @see [io.getstream.chat.android.client.models.EventType] for type constants
     */
    public fun subscribeFor(
        vararg eventTypes: String,
        listener: ChatEventListener<ChatEvent>,
    ): Disposable {
        val filter = { event: ChatEvent ->
            event.type in eventTypes
        }
        return eventsObservable.subscribe(filter, listener)
    }

    /**
     * Subscribes to the specific [eventTypes] of the client, in the lifecycle of [lifecycleOwner].
     *
     * Only receives events when the lifecycle is in a STARTED state, otherwise events are dropped.
     */
    public fun subscribeFor(
        lifecycleOwner: LifecycleOwner,
        vararg eventTypes: String,
        listener: ChatEventListener<ChatEvent>,
    ): Disposable {
        val disposable = subscribeFor(
            *eventTypes,
            listener = { event ->
                if (lifecycleOwner.lifecycle.currentState.isAtLeast(Lifecycle.State.STARTED)) {
                    listener.onEvent(event)
                }
            }
        )

        lifecycleOwner.lifecycle.addObserver(
            object : DefaultLifecycleObserver {
                override fun onDestroy(owner: LifecycleOwner) {
                    disposable.dispose()
                }
            }
        )

        return disposable
    }

    /**
     * Subscribes to the specific [eventTypes] of the client.
     */
    public fun subscribeFor(
        vararg eventTypes: Class<out ChatEvent>,
        listener: ChatEventListener<ChatEvent>,
    ): Disposable {
        val filter = { event: ChatEvent ->
            eventTypes.any { type -> type.isInstance(event) }
        }
        return eventsObservable.subscribe(filter, listener)
    }

    /**
     * Subscribes to the specific [eventTypes] of the client, in the lifecycle of [lifecycleOwner].
     *
     * Only receives events when the lifecycle is in a STARTED state, otherwise events are dropped.
     */
    public fun subscribeFor(
        lifecycleOwner: LifecycleOwner,
        vararg eventTypes: Class<out ChatEvent>,
        listener: ChatEventListener<ChatEvent>,
    ): Disposable {
        val disposable = subscribeFor(
            *eventTypes,
            listener = { event ->
                if (lifecycleOwner.lifecycle.currentState.isAtLeast(Lifecycle.State.STARTED)) {
                    listener.onEvent(event)
                }
            }
        )

        lifecycleOwner.lifecycle.addObserver(
            object : DefaultLifecycleObserver {
                override fun onDestroy(owner: LifecycleOwner) {
                    disposable.dispose()
                }
            }
        )

        return disposable
    }

    /**
     * Subscribes for the next event with the given [eventType].
     */
    public fun subscribeForSingle(
        eventType: String,
        listener: ChatEventListener<ChatEvent>,
    ): Disposable {
        val filter = { event: ChatEvent ->
            event.type == eventType
        }
        return eventsObservable.subscribeSingle(filter, listener)
    }

    /**
     * Subscribes for the next event with the given [eventType].
     */
    public fun <T : ChatEvent> subscribeForSingle(
        eventType: Class<T>,
        listener: ChatEventListener<T>,
    ): Disposable {
        val filter = { event: ChatEvent ->
            eventType.isInstance(event)
        }
        return eventsObservable.subscribeSingle(filter) { event ->
            @Suppress("UNCHECKED_CAST")
            listener.onEvent(event as T)
        }
    }

    /**
     * Disconnect the current user, stop all observers and clear user data.
     *
     * @param flushPersistence if true will clear user data.
     *
     * @return Executable async [Call] which performs the disconnection.
     */
    @CheckResult
    public fun disconnect(flushPersistence: Boolean): Call<Unit> =
        CoroutineCall(scope) {
            logger.d { "[disconnect] flushPersistence: $flushPersistence" }
            notifications.onLogout()
            clientState.toMutableState()?.clearState()
            getCurrentUser().let(initializationCoordinator::userDisconnected)
            if (ToggleService.isSocketExperimental().not()) {
                socketStateService.onDisconnectRequested()
                userStateService.onLogout()
                socket.disconnect()
            } else {
                userStateService.onLogout()
                chatSocketExperimental.disconnect(DisconnectCause.ConnectionReleased)
            }
            if (flushPersistence) {
                userCredentialStorage.clear()
            }
            lifecycleObserver.dispose()
            appSettingsManager.clear()
            Result.success(Unit)
        }

    /**
     * Disconnect the current user, stop all observers and clear user data
     */
    @Deprecated(
        message = "It is a blocking method that shouldn't be used from the Main Thread.\n" +
            "Instead of that, you can use `ChatClient.disconnect(true)` that return a `Call` " +
            "and run it safe using coroutines.",
        replaceWith = ReplaceWith("this.disconnect(true).await()"),
        level = DeprecationLevel.WARNING
    )
    @WorkerThread
    public fun disconnect() {
        disconnect(true).execute()
    }

    //region: api calls

    @CheckResult
    public fun getDevices(): Call<List<Device>> {
        return api.getDevices()
    }

    @CheckResult
    public fun deleteDevice(device: Device): Call<Unit> {
        return api.deleteDevice(device)
    }

    @CheckResult
    public fun addDevice(device: Device): Call<Unit> {
        return api.addDevice(device)
    }

    /**
     * Search messages across channels. There are two ways to paginate through search results:
     *
     * 1. Using [limit] and [offset] parameters
     * 1. Using [limit] and [next] parameters
     *
     * Limit and offset will allow you to access up to 1000 results matching your query.
     * You will not be able to sort using limit and offset. The results will instead be
     * sorted by relevance and message ID.
     *
     * Next pagination will allow you to access all search results that match your query,
     * and you will be able to sort using any filter-able fields and custom fields.
     * Pages of sort results will be returned with **next** and **previous** strings which
     * can be supplied as a next parameter when making a query to get a new page of results.
     *
     * @param channelFilter Channel filter conditions.
     * @param messageFilter Message filter conditions.
     * @param offset Pagination offset, cannot be used with sort or next.
     * @param limit The number of messages to return.
     * @param next Pagination parameter, cannot be used with non-zero offset.
     * @param sort The sort criteria applied to the result, cannot be used with non-zero offset.
     *
     * @return Executable async [Call] responsible for searching messages across channels.
     */
    @CheckResult
    public fun searchMessages(
        channelFilter: FilterObject,
        messageFilter: FilterObject,
        offset: Int? = null,
        limit: Int? = null,
        next: String? = null,
        sort: QuerySorter<Message>? = null,
    ): Call<SearchMessagesResult> {
        if (offset != null && (sort != null || next != null)) {
            return ErrorCall(scope, ChatError("Cannot specify offset with sort or next parameters"))
        }
        return api.searchMessages(
            channelFilter = channelFilter,
            messageFilter = messageFilter,
            offset = offset,
            limit = limit,
            next = next,
            sort = sort,
        )
    }

    /**
     * Returns a list of messages pinned in the channel.
     * You can sort the list by specifying [sort] parameter.
     * Keep in mind that for now we only support sorting by [Message.pinnedAt].
     * The list can be paginated in a few different ways using [limit] and [pagination].
     * @see [PinnedMessagesPagination]
     *
     * @param channelType The channel type. (e.g. messaging, livestream)
     * @param channelId The id of the channel we're querying.
     * @param limit Max limit of messages to be fetched.
     * @param sort Parameter by which we sort the messages.
     * @param pagination Provides different options for pagination.
     *
     * @return Executable async [Call] responsible for getting pinned messages.
     */
    @CheckResult
    public fun getPinnedMessages(
        channelType: String,
        channelId: String,
        limit: Int,
        sort: QuerySorter<Message>,
        pagination: PinnedMessagesPagination,
    ): Call<List<Message>> {
        return api.getPinnedMessages(
            channelType = channelType,
            channelId = channelId,
            limit = limit,
            sort = sort,
            pagination = pagination,
        )
    }

    @CheckResult
    public fun getFileAttachments(
        channelType: String,
        channelId: String,
        offset: Int,
        limit: Int,
    ): Call<List<Attachment>> =
        getAttachments(channelType, channelId, offset, limit, ATTACHMENT_TYPE_FILE)

    @CheckResult
    public fun getImageAttachments(
        channelType: String,
        channelId: String,
        offset: Int,
        limit: Int,
    ): Call<List<Attachment>> =
        getAttachments(channelType, channelId, offset, limit, ATTACHMENT_TYPE_IMAGE)

    @CheckResult
    private fun getAttachments(
        channelType: String,
        channelId: String,
        offset: Int,
        limit: Int,
        type: String,
    ): Call<List<Attachment>> =
        getMessagesWithAttachments(channelType, channelId, offset, limit, listOf(type)).map { messages ->
            messages.flatMap { message -> message.attachments.filter { it.type == type } }
        }

    /**
     * Returns a [Call] with messages that contain at least one desired type attachment but
     * not necessarily all of them will have a specified type.
     *
     * @param channelType The channel type. ie messaging.
     * @param channelId The channel id. ie 123.
     * @param offset The messages offset.
     * @param limit Max limit messages to be fetched.
     * @param types Desired attachment's types list.
     */
    @CheckResult
    public fun getMessagesWithAttachments(
        channelType: String,
        channelId: String,
        offset: Int,
        limit: Int,
        types: List<String>,
    ): Call<List<Message>> {
        val channelFilter = Filters.`in`("cid", "$channelType:$channelId")
        val messageFilter = Filters.`in`("attachments.type", types)
        return searchMessages(
            channelFilter = channelFilter,
            messageFilter = messageFilter,
            offset = offset,
            limit = limit,
        ).map { it.messages }
    }

    @CheckResult
    public fun getReplies(messageId: String, limit: Int): Call<List<Message>> {
        val relevantPlugins = plugins.filterIsInstance<ThreadQueryListener>().also(::logPlugins)

        return api.getReplies(messageId, limit)
            .doOnStart(scope) {
                relevantPlugins.forEach { plugin ->
                    logger.d { "Applying ${plugin::class.qualifiedName}.onGetRepliesRequest" }
                    plugin.onGetRepliesRequest(messageId, limit)
                }
            }
            .doOnResult(scope) { result ->
                relevantPlugins.forEach { plugin ->
                    logger.d { "Applying ${plugin::class.qualifiedName}.onGetRepliesResult" }
                    plugin.onGetRepliesResult(result, messageId, limit)
                }
            }
            .precondition(relevantPlugins) { onGetRepliesPrecondition(messageId, limit) }
    }

    @CheckResult
    public fun getRepliesMore(
        messageId: String,
        firstId: String,
        limit: Int,
    ): Call<List<Message>> {
        val relevantPlugins = plugins.filterIsInstance<ThreadQueryListener>().also(::logPlugins)

        return api.getRepliesMore(messageId, firstId, limit)
            .doOnStart(scope) {
                relevantPlugins.forEach { plugin ->
                    logger.d { "Applying ${plugin::class.qualifiedName}.onGetRepliesMoreRequest" }
                    plugin.onGetRepliesMoreRequest(messageId, firstId, limit)
                }
            }
            .doOnResult(scope) { result ->
                relevantPlugins.forEach { plugin ->
                    logger.d { "Applying ${plugin::class.qualifiedName}.onGetRepliesMoreResults" }
                    plugin.onGetRepliesMoreResult(result, messageId, firstId, limit)
                }
            }
            .precondition(relevantPlugins) { onGetRepliesMorePrecondition(messageId, firstId, limit) }
    }

    @CheckResult
    public fun sendAction(request: SendActionRequest): Call<Message> {
        return api.sendAction(request)
    }

    /**
     * Sends selected giphy message to the channel specified by [Message.cid].
     * The call will be retried accordingly to [retryPolicy].
     * @see [RetryPolicy]
     *
     * @param message The message to send.
     *
     * @return Executable async [Call] responsible for sending the Giphy.
     */
    public fun sendGiphy(message: Message): Call<Message> {
        val relevantPlugins = plugins.filterIsInstance<SendGiphyListener>().also(::logPlugins)
        val request = message.run {
            SendActionRequest(cid, id, type, mapOf(KEY_MESSAGE_ACTION to MESSAGE_ACTION_SEND))
        }

        return sendAction(request)
            .retry(scope = scope, retryPolicy = retryPolicy)
            .doOnResult(scope) { result ->
                relevantPlugins.forEach { listener ->
                    logger.d { "Applying ${listener::class.qualifiedName}.onGiphySendResult" }
                    listener.onGiphySendResult(cid = message.cid, result = result)
                }
            }
    }

    /**
     * Performs Giphy shuffle operation in the channel specified by [Message.cid].
     * Returns new "ephemeral" message with new giphy url.
     * The call will be retried accordingly to [retryPolicy].
     * @see [RetryPolicy]
     *
     * @param message The message to send.
     *
     * @return Executable async [Call] responsible for shuffling the Giphy.
     */
    public fun shuffleGiphy(message: Message): Call<Message> {
        val relevantPlugins = plugins.filterIsInstance<ShuffleGiphyListener>().also(::logPlugins)
        val request = message.run {
            SendActionRequest(cid, id, type, mapOf(KEY_MESSAGE_ACTION to MESSAGE_ACTION_SHUFFLE))
        }

        return sendAction(request)
            .retry(scope = scope, retryPolicy = retryPolicy)
            .doOnResult(scope) { result ->
                relevantPlugins.forEach { listener ->
                    logger.d { "Applying ${listener::class.qualifiedName}.onShuffleGiphyResult" }
                    listener.onShuffleGiphyResult(cid = message.cid, result = result)
                }
            }
    }

    @CheckResult
    @JvmOverloads
    public fun deleteMessage(messageId: String, hard: Boolean = false): Call<Message> {
        val relevantPlugins = plugins.filterIsInstance<DeleteMessageListener>().also(::logPlugins)

        return api.deleteMessage(messageId, hard)
            .doOnStart(scope) {
                relevantPlugins.forEach { listener ->
                    logger.d { "Applying ${listener::class.qualifiedName}.onMessageDeleteRequest" }
                    listener.onMessageDeleteRequest(messageId)
                }
            }
            .doOnResult(scope) { result ->
                relevantPlugins.forEach { listener ->
                    logger.d { "Applying ${listener::class.qualifiedName}.onMessageDeleteResult" }
                    listener.onMessageDeleteResult(messageId, result)
                }
            }
            .precondition(relevantPlugins) {
                onMessageDeletePrecondition(messageId)
            }
    }

    @CheckResult
    public fun getMessage(messageId: String): Call<Message> {
        return api.getMessage(messageId)
    }

    /**
     * Sends the message to the given channel. If [isRetrying] is set to true, the message may not be prepared again.
     *
     * @param channelType The channel type. ie messaging.
     * @param channelId The channel id. ie 123.
     * @param message Message object
     * @param isRetrying True if this message is being retried.
     *
     * @return Executable async [Call] responsible for sending a message.
     */
    @CheckResult
    @JvmOverloads
    public fun sendMessage(
        channelType: String,
        channelId: String,
        message: Message,
        isRetrying: Boolean = false,
    ): Call<Message> {
        val relevantPlugins = plugins.filterIsInstance<SendMessageListener>().also(::logPlugins)
        val relevantInterceptors = interceptors.filterIsInstance<SendMessageInterceptor>()
        return CoroutineCall(scope) {

            // Message is first prepared i.e. all its attachments are uploaded and message is updated with
            // these attachments.
            relevantInterceptors.fold(Result.success(message)) { message, interceptor ->
                if (message.isSuccess) {
                    interceptor.interceptMessage(channelType, channelId, message.data(), isRetrying)
                } else message
            }.flatMapSuspend { newMessage ->
                api.sendMessage(channelType, channelId, newMessage)
                    .retry(scope, retryPolicy)
                    .doOnResult(scope) { result ->
                        logger.i { "[sendMessage] result: ${result.stringify { it.toString() }}" }
                        relevantPlugins.forEach { listener ->
                            logger.d { "Applying ${listener::class.qualifiedName}.onMessageSendResult" }
                            listener.onMessageSendResult(
                                result,
                                channelType,
                                channelId,
                                newMessage
                            )
                        }
                    }.await()
            }
        }
    }

    /**
     * Updates the message in the API and calls the plugins that handle this request. [OfflinePlugin] can be used here
     * to store the updated message locally.
     *
     * @param message [Message] The message to be updated.
     */
    @CheckResult
    public fun updateMessage(message: Message): Call<Message> {
        val relevantPlugins = plugins.filterIsInstance<EditMessageListener>().also(::logPlugins)

        return api.updateMessage(message)
            .doOnStart(scope) {
                relevantPlugins.forEach { plugin ->
                    logger.d { "Applying ${plugin::class.qualifiedName}.onMessageEditRequest" }
                    plugin.onMessageEditRequest(message)
                }
            }
            .doOnResult(scope) { result ->
                relevantPlugins.forEach { plugin ->
                    logger.d { "Applying ${plugin::class.qualifiedName}.onMessageEditResult" }
                    plugin.onMessageEditResult(message, result)
                }
            }
    }

    /**
     * Partially updates specific [Message] fields retaining the fields which were set previously.
     *
     * @param messageId The message ID.
     * @param set The key-value data which will be added to the existing message object.
     * @param unset The list of fields which will be removed from the existing message object.
     *
     * @return Executable async [Call] responsible for partially updating the message.
     */
    @CheckResult
    public fun partialUpdateMessage(
        messageId: String,
        set: Map<String, Any> = emptyMap(),
        unset: List<String> = emptyList(),
    ): Call<Message> {
        return api.partialUpdateMessage(
            messageId = messageId,
            set = set,
            unset = unset,
        )
    }

    /**
     * Pins the message.
     *
     * @param message The message object containing the ID of the message to be pinned.
     * @param expirationDate The exact expiration date.
     *
     * @return Executable async [Call] responsible for pinning the message.
     */
    @CheckResult
    public fun pinMessage(message: Message, expirationDate: Date? = null): Call<Message> {
        val set: MutableMap<String, Any> = LinkedHashMap()
        set["pinned"] = true
        expirationDate?.let { set["pin_expires"] = it }
        return partialUpdateMessage(
            messageId = message.id,
            set = set
        )
    }

    /**
     * Pins the message.
     *
     * @param message The message object containing the ID of the message to be pinned.
     * @param timeout The expiration timeout in seconds.
     *
     * @return Executable async [Call] responsible for pinning the message.
     */
    @CheckResult
    public fun pinMessage(message: Message, timeout: Int): Call<Message> {
        val calendar = Calendar.getInstance().apply {
            add(Calendar.SECOND, timeout)
        }
        return partialUpdateMessage(
            messageId = message.id,
            set = mapOf(
                "pinned" to true,
                "pin_expires" to calendar.time
            )
        )
    }

    /**
     * Unpins the message that was previously pinned
     *
     * @param message The message object containing the ID of the message to be unpinned.
     *
     * @return Executable async [Call] responsible for unpinning the message.
     */
    @CheckResult
    public fun unpinMessage(message: Message): Call<Message> {
        return partialUpdateMessage(
            messageId = message.id,
            set = mapOf("pinned" to false)
        )
    }

    /**
     * Gets the channels without running any side effects.
     *
     * @param request The request's parameters combined into [QueryChannelsRequest] class.
     *
     * @return Executable async [Call] responsible for querying channels.
     */
    @CheckResult
    @InternalStreamChatApi
    public fun queryChannelsInternal(request: QueryChannelsRequest): Call<List<Channel>> {
        logger.d { "[queryChannelsInternal] request: $request" }
        return callPostponeHelper.postponeCall { api.queryChannels(request) }
    }

    @CheckResult
    @InternalStreamChatApi
    public fun queryChannelInternal(
        channelType: String,
        channelId: String,
        request: QueryChannelRequest,
    ): Call<Channel> {
        logger.d { "[queryChannelInternal] cid: $channelType:$channelId, request: $request" }
        return api.queryChannel(channelType, channelId, request)
    }

    /**
     * Gets the channel from the server based on [channelType], [channelId] and parameters from [QueryChannelRequest].
     * The call requires active socket connection and will be automatically postponed and retried until
     * the connection is established or the maximum number of attempts is reached.
     * @see [CallPostponeHelper]
     *
     * @param request The request's parameters combined into [QueryChannelRequest] class.
     *
     * @return Executable async [Call] responsible for querying channels.
     */
    @CheckResult
    public fun queryChannel(
        channelType: String,
        channelId: String,
        request: QueryChannelRequest,
    ): Call<Channel> {
        val isConnectionRequired = request.watch || request.presence
        logger.d {
            "[queryChannel] channelType: $channelType, channelId: $channelId, " +
                "isConnectionRequired: $isConnectionRequired"
        }

        val relevantPlugins = plugins.filterIsInstance<QueryChannelListener>().also(::logPlugins)

        val callBuilder = { api.queryChannel(channelType, channelId, request) }
        val queryChannelCall = when (isConnectionRequired) {
            true -> callPostponeHelper.postponeCall(callBuilder)
            else -> callBuilder.invoke()
        }
        return queryChannelCall.doOnStart(scope) {
            relevantPlugins.forEach { plugin ->
                logger.v { "[queryChannel] #doOnStart; plugin: ${plugin::class.qualifiedName}" }
                plugin.onQueryChannelRequest(channelType, channelId, request)
            }
        }.doOnResult(scope) { result ->
            relevantPlugins.forEach { plugin ->
                logger.v { "[queryChannel] #doOnResult; plugin: ${plugin::class.qualifiedName}" }
                plugin.onQueryChannelResult(result, channelType, channelId, request)
            }
        }.precondition(relevantPlugins) {
            onQueryChannelPrecondition(channelType, channelId, request)
        }
    }

    /**
     * Gets the channels from the server based on parameters from [QueryChannelsRequest].
     * The call requires active socket connection and will be automatically postponed and retried until
     * the connection is established or the maximum number of attempts is reached.
     * @see [CallPostponeHelper]
     *
     * @param request The request's parameters combined into [QueryChannelsRequest] class.
     *
     * @return Executable async [Call] responsible for querying channels.
     */
    @CheckResult
    public fun queryChannels(request: QueryChannelsRequest): Call<List<Channel>> {
        logger.d { "[queryChannels] request: $request" }

        val relevantPluginsLazy = { plugins.filterIsInstance<QueryChannelsListener>() }
        logPlugins(relevantPluginsLazy())

        return callPostponeHelper.postponeCall {
            api.queryChannels(request)
        }.doOnStart(scope) {
            relevantPluginsLazy().forEach { listener ->
                logger.v { "[queryChannels] #doOnStart; plugin: ${listener::class.qualifiedName}" }
                listener.onQueryChannelsRequest(request)
            }
        }.doOnResult(scope) { result ->
            relevantPluginsLazy().forEach { listener ->
                logger.v { "[queryChannels] #doOnResult; plugin: ${listener::class.qualifiedName}" }
                listener.onQueryChannelsResult(result, request)
            }
        }.precondition(relevantPluginsLazy()) {
            onQueryChannelsPrecondition(request)
        }
    }

    @CheckResult
    public fun deleteChannel(channelType: String, channelId: String): Call<Channel> {
        return api.deleteChannel(channelType, channelId)
    }

    @CheckResult
    public fun markMessageRead(
        channelType: String,
        channelId: String,
        messageId: String,
    ): Call<Unit> {
        return api.markRead(channelType, channelId, messageId)
    }

    @CheckResult
    public fun showChannel(channelType: String, channelId: String): Call<Unit> {
        return api.showChannel(channelType, channelId)
    }

    /**
     * Hides the specified channel with side effects.
     *
     * @param channelType The type of the channel.
     * @param channelId Id of the channel.
     * @param clearHistory Boolean, if you want to clear the history of this channel or not.
     *
     * @return Executable async [Call] responsible for hiding a channel.
     *
     * @see <a href="https://getstream.io/chat/docs/channel_delete/?language=kotlin">Hiding a channel</a>
     */
    @CheckResult
    public fun hideChannel(
        channelType: String,
        channelId: String,
        clearHistory: Boolean = false,
    ): Call<Unit> {
        val relevantPlugins = plugins.filterIsInstance<HideChannelListener>().also(::logPlugins)
        return api.hideChannel(channelType, channelId, clearHistory)
            .doOnStart(scope) {
                relevantPlugins.forEach { plugin ->
                    logger.d { "Applying ${plugin::class.qualifiedName}.onHideChannelRequest" }
                    plugin.onHideChannelRequest(channelType, channelId, clearHistory)
                }
            }
            .doOnResult(scope) { result ->
                relevantPlugins.forEach { plugin ->
                    logger.d { "Applying ${plugin::class.qualifiedName}.onHideChannelResult" }
                    plugin.onHideChannelResult(result, channelType, channelId, clearHistory)
                }
            }
            .precondition(relevantPlugins) { onHideChannelPrecondition(channelType, channelId, clearHistory) }
    }

    /**
     * Removes all of the messages of the channel but doesn't affect the channel data or members.
     *
     * @param channelType The channel type. ie messaging.
     * @param channelId The channel id. ie 123.
     * @param systemMessage The system message that will be shown in the channel.
     *
     * @return Executable async [Call] which completes with [Result] having data equal to the truncated channel
     * if the channel was successfully truncated.
     */
    @CheckResult
    public fun truncateChannel(
        channelType: String,
        channelId: String,
        systemMessage: Message? = null,
    ): Call<Channel> {
        return api.truncateChannel(
            channelType = channelType,
            channelId = channelId,
            systemMessage = systemMessage
        )
    }

    @CheckResult
    public fun stopWatching(channelType: String, channelId: String): Call<Unit> {
        return api.stopWatching(channelType, channelId)
    }

    /**
     * Updates all of the channel data. Any data that is present on the channel and not included in a full update
     * will be deleted.
     *
     * @param channelType The channel type. ie messaging.
     * @param channelId The channel id. ie 123.
     * @param updateMessage The message object allowing you to show a system message in the channel.
     * @param channelExtraData The updated channel extra data.
     *
     * @return Executable async [Call] responsible for updating channel data.
     */
    @CheckResult
    public fun updateChannel(
        channelType: String,
        channelId: String,
        updateMessage: Message?,
        channelExtraData: Map<String, Any> = emptyMap(),
    ): Call<Channel> =
        api.updateChannel(
            channelType,
            channelId,
            channelExtraData,
            updateMessage,
        )

    /**
     * Updates specific fields of channel data retaining the custom data fields which were set previously.
     *
     * @param channelType The channel type. ie messaging.
     * @param channelId The channel id. ie 123.
     * @param set The key-value data which will be added to the existing channel data object.
     * @param unset The list of fields which will be removed from the existing channel data object.
     *
     * @return Executable async [Call] responsible for updating channel data.
     */
    @CheckResult
    public fun updateChannelPartial(
        channelType: String,
        channelId: String,
        set: Map<String, Any> = emptyMap(),
        unset: List<String> = emptyList(),
    ): Call<Channel> {
        return api.updateChannelPartial(
            channelType = channelType,
            channelId = channelId,
            set = set,
            unset = unset
        )
    }

    /**
     * Enables slow mode for the channel. When slow mode is enabled, users can only send a message every
     * [cooldownTimeInSeconds] time interval. The [cooldownTimeInSeconds] is specified in seconds, and should be
     * between 1-[MAX_COOLDOWN_TIME_SECONDS].
     *
     * @param channelType The channel type. ie messaging.
     * @param channelId The channel id. ie 123.
     * @param cooldownTimeInSeconds The duration of the time interval users have to wait between messages.
     *
     * @return Executable async [Call] responsible for enabling slow mode.
     */
    @CheckResult
    public fun enableSlowMode(
        channelType: String,
        channelId: String,
        cooldownTimeInSeconds: Int,
    ): Call<Channel> {
        return if (cooldownTimeInSeconds in 1..MAX_COOLDOWN_TIME_SECONDS) {
            api.enableSlowMode(channelType, channelId, cooldownTimeInSeconds)
        } else {
            ErrorCall(
                scope,
                ChatError(
                    "You can't specify a value outside the range 1-$MAX_COOLDOWN_TIME_SECONDS for cooldown duration."
                )
            )
        }
    }

    /**
     * Disables slow mode for the channel.
     *
     * @param channelType The channel type. ie messaging.
     * @param channelId The channel id. ie 123.
     *
     * @return Executable async [Call] responsible for disabling slow mode.
     */
    @CheckResult
    public fun disableSlowMode(
        channelType: String,
        channelId: String,
    ): Call<Channel> {
        return api.disableSlowMode(channelType, channelId)
    }

    @CheckResult
    public fun rejectInvite(channelType: String, channelId: String): Call<Channel> {
        return api.rejectInvite(channelType, channelId)
    }

    /**
     * Sends an event to all users watching the channel.
     *
     * @param eventType The event name.
     * @param channelType The channel type. ie messaging.
     * @param channelId The channel id. ie 123.
     * @param extraData The event payload.
     *
     * @return Executable async [Call] responsible for sending an event.
     */
    @CheckResult
    public fun sendEvent(
        eventType: String,
        channelType: String,
        channelId: String,
        extraData: Map<Any, Any> = emptyMap(),
    ): Call<ChatEvent> = api.sendEvent(eventType, channelType, channelId, extraData)

    @CheckResult
    public fun acceptInvite(
        channelType: String,
        channelId: String,
        message: String?,
    ): Call<Channel> {
        return api.acceptInvite(channelType, channelId, message)
    }

    /**
     * Marks all the channel as read.
     *
     * @return [Result] Empty unit result.
     */
    @CheckResult
    public fun markAllRead(): Call<Unit> {
        val relevantPlugins = plugins.filterIsInstance<MarkAllReadListener>().also(::logPlugins)
        return api.markAllRead()
            .doOnStart(scope) {
                relevantPlugins.forEach { plugin ->
                    logger.d { "Applying ${plugin::class.qualifiedName}.onMarkAllReadRequest" }
                    plugin.onMarkAllReadRequest()
                }
            }
    }

    /**
     * Marks the specified channel as read.
     *
     * @param channelType Type of the channel.
     * @param channelId Id of the channel.
     */
    @CheckResult
    public fun markRead(channelType: String, channelId: String): Call<Unit> {
        val relevantPlugins = plugins.filterIsInstance<ChannelMarkReadListener>().also(::logPlugins)

        return api.markRead(channelType, channelId)
            .precondition(relevantPlugins) { onChannelMarkReadPrecondition(channelType, channelId) }
    }

    @CheckResult
    public fun updateUsers(users: List<User>): Call<List<User>> {
        return api.updateUsers(users)
    }

    @CheckResult
    public fun updateUser(user: User): Call<User> {
        return updateUsers(listOf(user)).map { it.first() }
    }

    /**
     * Updates specific user fields retaining the custom data fields which were set previously.
     *
     * @param id User ids.
     * @param set The key-value data which will be added to the existing user object.
     * @param unset The list of fields which will be removed from the existing user object.
     *
     * @return Executable async [Call].
     */
    @CheckResult
    public fun partialUpdateUser(
        id: String,
        set: Map<String, Any> = emptyMap(),
        unset: List<String> = emptyList(),
    ): Call<User> {
        if (id != getCurrentUser()?.id) {
            val errorMessage = "The client-side partial update allows you to update only the current user. " +
                "Make sure the user is set before updating it."
            logger.e { errorMessage }
            return ErrorCall(scope, ChatError(errorMessage))
        }

        return api.partialUpdateUser(
            id = id,
            set = set,
            unset = unset,
        )
    }

    /**
     * Query users matching [query] request.
     *
     * @param query [QueryUsersRequest] with query parameters like filters, sort to get matching users.
     *
     * @return [Call] with a list of [User].
     */
    @CheckResult
    public fun queryUsers(query: QueryUsersRequest): Call<List<User>> = api.queryUsers(query)

    /**
     * Adds members to a given channel.
     *
     * @param channelType The channel type. ie messaging.
     * @param channelId The channel id. ie 123.
     * @param memberIds The list of the member ids to be added.
     * @param systemMessage The system message that will be shown in the channel.
     *
     * @return Executable async [Call] responsible for adding the members.
     */
    @CheckResult
    public fun addMembers(
        channelType: String,
        channelId: String,
        memberIds: List<String>,
        systemMessage: Message? = null,
    ): Call<Channel> {
        return api.addMembers(
            channelType,
            channelId,
            memberIds,
            systemMessage,
        )
    }

    /**
     * Removes members from a given channel.
     *
     * @param channelType The channel type. ie messaging.
     * @param channelId The channel id. ie 123.
     * @param memberIds The list of the member ids to be removed.
     * @param systemMessage The system message that will be shown in the channel.
     *
     * @return Executable async [Call] responsible for removing the members.
     */
    @CheckResult
    public fun removeMembers(
        channelType: String,
        channelId: String,
        memberIds: List<String>,
        systemMessage: Message? = null,
    ): Call<Channel> = api.removeMembers(
        channelType,
        channelId,
        memberIds,
        systemMessage
    )

    /**
     * Mutes a channel for the current user. Messages added to the channel will not trigger
     * push notifications, and will not change the unread count for the users that muted it.
     * By default, mutes stay in place indefinitely until the user removes it. However, you
     * can optionally set an expiration time. Triggers `notification.channel_mutes_updated`
     * event.
     *
     * @param channelType The channel type. ie messaging.
     * @param channelId The channel id. ie 123.
     * @param expiration The duration of mute in **millis**.
     *
     * @return Executable async [Call] responsible for muting a channel.
     *
     * @see [NotificationChannelMutesUpdatedEvent]
     */
    @JvmOverloads
    @CheckResult
    public fun muteChannel(
        channelType: String,
        channelId: String,
        expiration: Int? = null,
    ): Call<Unit> {
        return api.muteChannel(
            channelType = channelType,
            channelId = channelId,
            expiration = expiration
        )
    }

    /**
     * Unmutes a channel for the current user. Triggers `notification.channel_mutes_updated`
     * event.
     *
     * @param channelType The channel type. ie messaging.
     * @param channelId The channel id. ie 123.
     *
     * @return Executable async [Call] responsible for unmuting a channel.
     *
     * @see [NotificationChannelMutesUpdatedEvent]
     */
    @CheckResult
    public fun unmuteChannel(
        channelType: String,
        channelId: String,
    ): Call<Unit> {
        return api.unmuteChannel(channelType, channelId)
    }

    /**
     * Mutes a user. Messages from muted users will not trigger push notifications. By default,
     * mutes stay in place indefinitely until the user removes it. However, you can optionally
     * set a mute timeout. Triggers `notification.mutes_updated` event.
     *
     * @param userId The user id to mute.
     * @param timeout The timeout in **minutes** until the mute is expired.
     *
     * @return Executable async [Call] responsible for muting a user.
     *
     * @see [NotificationMutesUpdatedEvent]
     */
    @JvmOverloads
    @CheckResult
    public fun muteUser(
        userId: String,
        timeout: Int? = null,
    ): Call<Mute> {
        return api.muteUser(userId, timeout)
    }

    /**
     * Unmutes a previously muted user. Triggers `notification.mutes_updated` event.
     *
     * @param userId The user id to unmute.
     *
     * @return Executable async [Call] responsible for unmuting a user.
     *
     * @see [NotificationMutesUpdatedEvent]
     */
    @CheckResult
    public fun unmuteUser(userId: String): Call<Unit> {
        return api.unmuteUser(userId)
    }

    @CheckResult
    public fun unmuteCurrentUser(): Call<Unit> = api.unmuteCurrentUser()

    @CheckResult
    public fun muteCurrentUser(): Call<Mute> = api.muteCurrentUser()

    @CheckResult
    public fun flagUser(userId: String): Call<Flag> = api.flagUser(userId)

    @CheckResult
    public fun unflagUser(userId: String): Call<Flag> = api.unflagUser(userId)

    @CheckResult
    public fun flagMessage(messageId: String): Call<Flag> = api.flagMessage(messageId)

    @CheckResult
    public fun unflagMessage(messageId: String): Call<Flag> = api.unflagMessage(messageId)

    @CheckResult
    public fun translate(messageId: String, language: String): Call<Message> =
        api.translate(messageId, language)

    @CheckResult
    public fun banUser(
        targetId: String,
        channelType: String,
        channelId: String,
        reason: String?,
        timeout: Int?,
    ): Call<Unit> = api.banUser(
        targetId = targetId,
        channelType = channelType,
        channelId = channelId,
        reason = reason,
        timeout = timeout,
        shadow = false
    ).toUnitCall()

    @CheckResult
    public fun unbanUser(
        targetId: String,
        channelType: String,
        channelId: String,
    ): Call<Unit> = api.unbanUser(
        targetId = targetId,
        channelType = channelType,
        channelId = channelId,
        shadow = false
    ).toUnitCall()

    @CheckResult
    public fun shadowBanUser(
        targetId: String,
        channelType: String,
        channelId: String,
        reason: String?,
        timeout: Int?,
    ): Call<Unit> = api.banUser(
        targetId = targetId,
        channelType = channelType,
        channelId = channelId,
        reason = reason,
        timeout = timeout,
        shadow = true
    ).toUnitCall()

    @CheckResult
    public fun removeShadowBan(
        targetId: String,
        channelType: String,
        channelId: String,
    ): Call<Unit> = api.unbanUser(
        targetId = targetId,
        channelType = channelType,
        channelId = channelId,
        shadow = true
    ).toUnitCall()

    @CheckResult
    @JvmOverloads
    public fun queryBannedUsers(
        filter: FilterObject,
        sort: QuerySorter<BannedUsersSort> = QuerySortByField.ascByName("created_at"),
        offset: Int? = null,
        limit: Int? = null,
        createdAtAfter: Date? = null,
        createdAtAfterOrEqual: Date? = null,
        createdAtBefore: Date? = null,
        createdAtBeforeOrEqual: Date? = null,
    ): Call<List<BannedUser>> {
        return api.queryBannedUsers(
            filter = filter,
            sort = sort,
            offset = offset,
            limit = limit,
            createdAtAfter = createdAtAfter,
            createdAtAfterOrEqual = createdAtAfterOrEqual,
            createdAtBefore = createdAtBefore,
            createdAtBeforeOrEqual = createdAtBeforeOrEqual,
        )
    }

    //endregion

    /**
     * Return the [User] stored on the credential storage
     *
     * @return The stored user or null if it was logged out
     */
    internal fun getStoredUser(): User? = userCredentialStorage.get()?.let {
        User(id = it.userId, name = it.userName)
    }

    @InternalStreamChatApi
    public fun setPushNotificationReceivedListener(pushNotificationReceivedListener: PushNotificationReceivedListener) {
        this.pushNotificationReceivedListener = pushNotificationReceivedListener
    }

    public fun getConnectionId(): String? {
        return runCatching {
            if (ToggleService.isSocketExperimental().not()) {
                socketStateService.state.connectionIdOrError()
            } else {
                chatSocketExperimental.connectionIdOrError()
            }
        }.getOrNull()
    }

    public fun getCurrentUser(): User? {
        return runCatching { userStateService.state.userOrError() }.getOrNull()
    }

    public fun getCurrentToken(): String? {
        return runCatching {
            when (userStateService.state) {
                is UserState.UserSet -> if (tokenManager.hasToken()) tokenManager.getToken() else null
                else -> null
            }
        }.getOrNull()
    }

    /**
     * Returns application settings from the server or the default ones as a fallback.
     *
     * @return The application settings.
     */
    public fun getAppSettings(): AppSettings {
        return appSettingsManager.getAppSettings()
    }

    public fun isSocketConnected(): Boolean {
        return if (ToggleService.isSocketExperimental().not()) socketStateService.state is SocketState.Connected
        else chatSocketExperimental.isConnected()
    }

    /**
     * Returns a [ChannelClient] for given type and id.
     *
     * @param channelType The channel type. ie messaging.
     * @param channelId The channel id. ie 123.
     */
    public fun channel(channelType: String, channelId: String): ChannelClient {
        return ChannelClient(channelType, channelId, this)
    }

    /**
     * Returns a [ChannelClient] for given cid.
     *
     * @param cid The full channel id. ie messaging:123.
     */
    public fun channel(cid: String): ChannelClient {
        val (type, id) = cid.cidToTypeAndId()
        return channel(type, id)
    }

    /**
     * Creates the channel.
     * You can either create an id-based channel by passing not blank [channelId] or
     * member-based (distinct) channel by leaving [channelId] empty.
     * Use [memberIds] list to create a channel together with members. Make sure the list is not empty in case of
     * creating member-based channel!
     * Extra channel's information, for example name, can be passed in the [extraData] map.
     *
     * The call will be retried accordingly to [retryPolicy].
     *
     * @see [Plugin]
     * @see [RetryPolicy]
     *
     * @param channelType The channel type. ie messaging.
     * @param channelId The channel id. ie 123.
     * @param memberIds The list of members' ids.
     * @param extraData Map of key-value pairs that let you store extra data.
     *
     * @return Executable async [Call] responsible for creating the channel.
     */
    @CheckResult
    public fun createChannel(
        channelType: String,
        channelId: String,
        memberIds: List<String>,
        extraData: Map<String, Any>,
    ): Call<Channel> {
        val relevantPlugins = plugins.filterIsInstance<CreateChannelListener>().also(::logPlugins)
        val relevantErrorHandlers = errorHandlers.filterIsInstance<CreateChannelErrorHandler>()
        val currentUser = getCurrentUser()

        return queryChannelInternal(
            channelType = channelType,
            channelId = channelId,
            request = QueryChannelRequest().withData(extraData + mapOf(ModelFields.MEMBERS to memberIds)),
        )
            .retry(scope = scope, retryPolicy = retryPolicy)
            .doOnStart(scope) {
                relevantPlugins.forEach { plugin ->
                    logger.d { "Applying ${plugin::class.qualifiedName}.onCreateChannelRequest" }
                    plugin.onCreateChannelRequest(
                        channelType = channelType,
                        channelId = channelId,
                        memberIds = memberIds,
                        extraData = extraData,
                        currentUser = currentUser!!,
                    )
                }
            }
            .doOnResult(scope) { result ->
                relevantPlugins.forEach { plugin ->
                    logger.d { "Applying ${plugin::class.qualifiedName}.onCreateChannelResult" }
                    plugin.onCreateChannelResult(
                        channelType = channelType,
                        channelId = channelId,
                        memberIds = memberIds,
                        result = result,
                    )
                }
            }
            .onCreateChannelError(
                errorHandlers = relevantErrorHandlers,
                channelType = channelType,
                channelId = channelId,
                memberIds = memberIds,
                extraData = extraData,
            )
            .precondition(relevantPlugins) {
                onCreateChannelPrecondition(
                    currentUser = currentUser,
                    channelId = channelId,
                    memberIds = memberIds,
                )
            }
    }

    /**
     * Returns all events that happened for a list of channels since last sync (while the user was not
     * connected to the web-socket).
     *
     * @param channelsIds The list of channel CIDs
     * @param lastSyncAt The last time the user was online and in sync
     *
     * @return Executable async [Call] responsible for obtaining missing events.
     */
    @CheckResult
    public fun getSyncHistory(
        channelsIds: List<String>,
        lastSyncAt: Date,
    ): Call<List<ChatEvent>> {
        return api.getSyncHistory(channelsIds, lastSyncAt)
            .withPrecondition(scope) {
                when (channelsIds.isEmpty()) {
                    true -> Result.error(ChatError("channelsIds must contain at least 1 id."))
                    else -> Result.success(Unit)
                }
            }
    }

    /**
     * Sends a [EventType.TYPING_START] event to the backend.
     *
     * @param channelType The type of this channel i.e. messaging etc.
     * @param channelId The id of this channel.
     * @param parentId Set this field to `message.id` to indicate that typing event is happening in a thread.
     *
     * @return Executable async [Call] which completes with [Result] having [ChatEvent] data if successful or
     * [ChatError] if fails.
     */
    @CheckResult
    public fun keystroke(channelType: String, channelId: String, parentId: String? = null): Call<ChatEvent> {
        val extraData: Map<Any, Any> = parentId?.let {
            mapOf(ARG_TYPING_PARENT_ID to parentId)
        } ?: emptyMap()
        val relevantPlugins = plugins.filterIsInstance<TypingEventListener>().also(::logPlugins)
        val eventTime = Date()
        val eventType = EventType.TYPING_START
        return api.sendEvent(
            eventType = eventType,
            channelType = channelType,
            channelId = channelId,
            extraData = extraData,
        )
            .doOnStart(scope) {
                relevantPlugins.forEach { plugin ->
                    logger.d { "Applying ${plugin::class.qualifiedName}.onTypingEventRequest" }
                    plugin.onTypingEventRequest(eventType, channelType, channelId, extraData, eventTime)
                }
            }
            .doOnResult(scope) { result ->
                relevantPlugins.forEach { plugin ->
                    logger.d { "Applying ${plugin::class.qualifiedName}.onTypingEventResult" }
                    plugin.onTypingEventResult(result, eventType, channelType, channelId, extraData, eventTime)
                }
            }
            .precondition(relevantPlugins) {
                this.onTypingEventPrecondition(eventType, channelType, channelId, extraData, eventTime)
            }
    }

    /**
     * Sends a [EventType.TYPING_STOP] event to the backend.
     *
     * @param channelType The type of this channel i.e. messaging etc.
     * @param channelId The id of this channel.
     * @param parentId Set this field to `message.id` to indicate that typing event is happening in a thread.
     *
     * @return Executable async [Call] which completes with [Result] having [ChatEvent] data if successful or
     * [ChatError] if fails.
     */
    @CheckResult
    public fun stopTyping(channelType: String, channelId: String, parentId: String? = null): Call<ChatEvent> {
        val extraData: Map<Any, Any> = parentId?.let {
            mapOf(ARG_TYPING_PARENT_ID to parentId)
        } ?: emptyMap()
        val relevantPlugins = plugins.filterIsInstance<TypingEventListener>().also(::logPlugins)
        val eventTime = Date()
        val eventType = EventType.TYPING_STOP
        return api.sendEvent(
            eventType = eventType,
            channelType = channelType,
            channelId = channelId,
            extraData = extraData,
        )
            .doOnStart(scope) {
                relevantPlugins.forEach { plugin ->
                    logger.d { "Applying ${plugin::class.qualifiedName}.onTypingEventRequest" }
                    plugin.onTypingEventRequest(eventType, channelType, channelId, extraData, eventTime)
                }
            }
            .doOnResult(scope) { result ->
                relevantPlugins.forEach { plugin ->
                    logger.d { "Applying ${plugin::class.qualifiedName}.onTypingEventResult" }
                    plugin.onTypingEventResult(result, eventType, channelType, channelId, extraData, eventTime)
                }
            }
            .precondition(relevantPlugins) {
                this.onTypingEventPrecondition(eventType, channelType, channelId, extraData, eventTime)
            }
    }

    private fun warmUp() {
        if (config.warmUp) {
            api.warmUp()
        }
    }

    private fun isUserSet() = userStateService.state !is UserState.NotSet

    /**
     * Generate a developer token that can be used to connect users while the app is using a development environment.
     *
     * @param userId the desired id of the user to be connected.
     */
    public fun devToken(userId: String): String = tokenUtils.devToken(userId)

    internal fun <R, T : Any> Call<T>.precondition(
        pluginsList: List<R>,
        preconditionCheck: suspend R.() -> Result<Unit>,
    ): Call<T> =
        withPrecondition(scope) {
            pluginsList.fold(Result.success(Unit)) { result, plugin ->
                if (result.isError) {
                    result
                } else {
                    val preconditionResult = preconditionCheck(plugin)
                    if (preconditionResult.isError) {
                        preconditionResult
                    } else {
                        result
                    }
                }
            }
        }

    /**
     * Builder to initialize the singleton [ChatClient] instance and configure its parameters.
     *
     * @param apiKey The API key of your Stream Chat app obtained from the
     * [Stream Dashboard](https://dashboard.getstream.io/).
     * @param appContext The application [Context].
     */
    @Suppress("TooManyFunctions")
    public class Builder(private val apiKey: String, private val appContext: Context) : ChatClientBuilder() {

        private var baseUrl: String = "chat.stream-io-api.com"
        private var cdnUrl: String = baseUrl
        private var logLevel = ChatLogLevel.NOTHING
        private var warmUp: Boolean = true
        private var loggerHandler: ChatLoggerHandler? = null
        private var notificationsHandler: NotificationHandler? = null
        private var notificationConfig: NotificationConfig = NotificationConfig(pushNotificationsEnabled = false)
        private var fileUploader: FileUploader? = null
        private val tokenManager: TokenManager = TokenManagerImpl()
        private var customOkHttpClient: OkHttpClient? = null
        private var userCredentialStorage: UserCredentialStorage? = null
        private var retryPolicy: RetryPolicy = NoRetryPolicy()
        private var distinctApiCalls: Boolean = true
        private var debugRequests: Boolean = false

        /**
         * Sets the log level to be used by the client.
         *
         * See [ChatLogLevel] for details about the available options.
         *
         * We strongly recommend using [ChatLogLevel.NOTHING] in production builds,
         * which produces no logs.
         *
         * @param level The log level to use.
         */
        public fun logLevel(level: ChatLogLevel): Builder {
            logLevel = level
            return this
        }

        /**
         * Sets a [ChatLoggerHandler] instance that will receive log events from the SDK.
         *
         * Use this to forward SDK events to your own logging solutions.
         *
         * See the FirebaseLogger class in the UI Components sample app for an example implementation.
         *
         * @param loggerHandler Your custom [ChatLoggerHandler] implementation.
         */
        public fun loggerHandler(loggerHandler: ChatLoggerHandler): Builder {
            this.loggerHandler = loggerHandler
            return this
        }

        /**
         * Sets a custom [NotificationHandler] that the SDK will use to handle everything
         * around push notifications. Create your own subclass and override methods to customize
         * notification appearance and behavior.
         *
         * See the
         * [Push Notifications](https://staging.getstream.io/chat/docs/sdk/android/client/guides/push-notifications/)
         * documentation for more information.
         *
         *
         * @param notificationConfig Config push notification.
         * @param notificationsHandler Your custom class implementation of [NotificationHandler].
         */
        @JvmOverloads
        public fun notifications(
            notificationConfig: NotificationConfig,
            notificationsHandler: NotificationHandler =
                NotificationHandlerFactory.createNotificationHandler(context = appContext),
        ): Builder = apply {
            this.notificationConfig = notificationConfig
            this.notificationsHandler = notificationsHandler
        }

        /**
         * Sets a custom file uploader implementation that will be used by the client
         * to upload files and images.
         *
         * The default implementation uses Stream's own CDN to store these files,
         * which has a 20 MB upload size limit.
         *
         * For more info, see
         * [the File Uploads documentation](https://getstream.io/chat/docs/android/file_uploads/?language=kotlin).
         *
         * @param fileUploader Your custom implementation of [FileUploader].
         */
        public fun fileUploader(fileUploader: FileUploader): Builder {
            this.fileUploader = fileUploader
            return this
        }

        /**
         * By default, ChatClient performs a dummy HTTP call to the Stream API
         * when a user is set to initialize the HTTP connection and make subsequent
         * requests reusing this connection execute faster.
         *
         * Calling this method disables this connection warm-up behavior.
         */
        public fun disableWarmUp(): Builder = apply {
            warmUp = false
        }

        /**
         * Sets a custom [OkHttpClient] that will be used by the client to
         * perform API calls to Stream.
         *
         * Use this to configure parameters like timeout values, or to
         * add interceptors to process all network requests.
         *
         * @param okHttpClient The client to use for API calls.
         */
        public fun okHttpClient(okHttpClient: OkHttpClient): Builder = apply {
            this.customOkHttpClient = okHttpClient
        }

        /**
         * Sets the base URL to be used by the client.
         *
         * By default, this is the URL of Stream's
         * [Edge API Infrastructure](https://getstream.io/blog/chat-edge-infrastructure/),
         * which provides low latency regardless of which region your Stream
         * app is hosted in.
         *
         * You should only change this URL if you're on dedicated Stream
         * Chat infrastructure.
         *
         * @param value The base URL to use.
         */
        public fun baseUrl(value: String): Builder {
            var baseUrl = value
            if (baseUrl.startsWith("https://")) {
                baseUrl = baseUrl.split("https://").toTypedArray()[1]
            }
            if (baseUrl.startsWith("http://")) {
                baseUrl = baseUrl.split("http://").toTypedArray()[1]
            }
            if (baseUrl.endsWith("/")) {
                baseUrl = baseUrl.substring(0, baseUrl.length - 1)
            }
            this.baseUrl = baseUrl
            return this
        }

        /**
         * Adds a plugin factory to be used by the client.
         * @see [PluginFactory]
         *
         * @param pluginFactory The factory to be added.
         */
        public fun withPlugin(pluginFactory: PluginFactory): Builder = apply {
            pluginFactories.add(pluginFactory)
        }

        /**
         * Overrides a default, based on shared preferences implementation for [UserCredentialStorage].
         */
        public fun credentialStorage(credentialStorage: UserCredentialStorage): Builder = apply {
            userCredentialStorage = credentialStorage
        }

        /**
         * Debug requests using [ApiRequestsAnalyser]. Use this to debug your requests. This shouldn't be enabled in
         * release builds as it uses a memory cache.
         */
        public fun debugRequests(shouldDebug: Boolean): Builder = apply {
            this.debugRequests = shouldDebug
        }

        /**
         * Sets a custom [RetryPolicy] used to determine whether a particular call should be retried.
         * By default, no calls are retried.
         * @see [NoRetryPolicy]
         *
         * @param retryPolicy Custom [RetryPolicy] implementation.
         */
        public fun retryPolicy(retryPolicy: RetryPolicy): Builder = apply {
            this.retryPolicy = retryPolicy
        }

        /**
         * Allows simultaneous network calls of the same request, avoiding combining them into one.
         * By default [distinctApiCalls] is enabled.
         */
        public fun disableDistinctApiCalls(): Builder = apply {
            this.distinctApiCalls = false
        }

        private fun configureInitializer(chatClient: ChatClient) {
            chatClient.initializationCoordinator.addUserConnectionRequestListener { user ->
                chatClient.addPlugins(
                    pluginFactories.map { pluginFactory ->
                        pluginFactory.get(user)
                    }
                )
            }
        }

        public override fun build(): ChatClient {
            return super.build()
        }

        @InternalStreamChatApi
        @Deprecated(
            message = "It shouldn't be used outside of SDK code. Created for testing purposes",
            replaceWith = ReplaceWith("this.build()"),
            level = DeprecationLevel.ERROR
        )
        override fun internalBuild(): ChatClient {
            if (apiKey.isEmpty())
                throw IllegalStateException("apiKey is not defined in " + this::class.java.simpleName)

            instance?.run {
                Log.e(
                    "Chat",
                    "[ERROR] You have just re-initialized ChatClient, old configuration has been overridden [ERROR]"
                )
            }

            // Use clear text traffic for instrumented tests
            val isLocalHost = baseUrl.contains("localhost")
            val httpProtocol = if (isLocalHost) "http" else "https"
            val wsProtocol = if (isLocalHost) "ws" else "wss"
            val lifecycle = ProcessLifecycleOwner.get().lifecycle

            val config = ChatClientConfig(
                apiKey = apiKey,
                httpUrl = "$httpProtocol://$baseUrl/",
                cdnHttpUrl = "$httpProtocol://$cdnUrl/",
                wssUrl = "$wsProtocol://$baseUrl/",
                warmUp = warmUp,
                loggerConfig = ChatLoggerConfigImpl(logLevel, loggerHandler),
                distinctApiCalls = distinctApiCalls,
                debugRequests
            )
            setupStreamLog()

            if (ToggleService.isInitialized().not()) {
                ToggleService.init(appContext, emptyMap())
            }

            val module =
                ChatModule(
                    appContext,
                    config,
                    notificationsHandler ?: NotificationHandlerFactory.createNotificationHandler(appContext),
                    notificationConfig,
                    fileUploader,
                    tokenManager,
                    customOkHttpClient,
                    lifecycle,
                )

            val appSettingsManager = AppSettingManager(module.api())

            return ChatClient(
                config,
                module.api(),
                module.socket(),
                module.notifications(),
                tokenManager,
                module.socketStateService,
                module.callPostponeHelper,
                userCredentialStorage = userCredentialStorage ?: SharedPreferencesCredentialStorage(appContext),
                module.userStateService,
                scope = module.networkScope,
                retryPolicy = retryPolicy,
                appSettingsManager = appSettingsManager,
                chatSocketExperimental = module.experimentalSocket(),
                lifecycle = lifecycle,
                clientState = ClientStateImpl(module.networkLifecyclePublisher())
            ).also(::configureInitializer)
        }

        private fun setupStreamLog() {
            val noLoggerSet = StreamLog.inspect { it is SilentStreamLogger }
            if (noLoggerSet && logLevel != ChatLogLevel.NOTHING) {
                StreamLog.setValidator(StreamLogLevelValidator(logLevel))
                StreamLog.setLogger(
                    CompositeStreamLogger(
                        AndroidStreamLogger(),
                        StreamLoggerHandler(loggerHandler)
                    )
                )
            }
        }
    }

    public abstract class ChatClientBuilder @InternalStreamChatApi public constructor() {
        /**
         * Factories of plugins that will be added to the SDK.
         *
         * @see [Plugin]
         * @see [PluginFactory]
         */
        protected val pluginFactories: MutableList<PluginFactory> = mutableListOf()

        /**
         * Create a [ChatClient] instance based on the current configuration
         * of the [Builder].
         */
        public open fun build(): ChatClient = internalBuild()
            .also {
                instance = it
            }

        @InternalStreamChatApi
        public abstract fun internalBuild(): ChatClient
    }

    public companion object {
        /**
         * Header used to track which SDK is being used.
         */
        @InternalStreamChatApi
        @JvmStatic
        public var VERSION_PREFIX_HEADER: VersionPrefixHeader = VersionPrefixHeader.DEFAULT

        /**
         * Flag used to track whether offline support is enabled.
         */
        @InternalStreamChatApi
        @JvmStatic
        public var OFFLINE_SUPPORT_ENABLED: Boolean = false

        private const val MAX_COOLDOWN_TIME_SECONDS = 120
        private const val KEY_MESSAGE_ACTION = "image_action"
        private const val MESSAGE_ACTION_SEND = "send"
        private const val MESSAGE_ACTION_SHUFFLE = "shuffle"

        private const val ARG_TYPING_PARENT_ID = "parent_id"

        private var instance: ChatClient? = null

        @JvmField
        public val DEFAULT_SORT: QuerySorter<Member> = QuerySortByField.descByName("last_updated")

        private const val ANONYMOUS_USER_ID = "!anon"
        private val anonUser by lazy { User(id = ANONYMOUS_USER_ID) }

        @JvmStatic
        public fun instance(): ChatClient {
            return instance
                ?: throw IllegalStateException(
                    "ChatClient.Builder::build() must be called before obtaining ChatClient instance"
                )
        }

        public val isInitialized: Boolean
            get() = instance != null

        /**
         * Handles push message.
         * If user is not connected - automatically restores last user credentials and sets user without
         * connecting to the socket.
         * Push message will be handled internally unless user overrides [NotificationHandler.onPushMessage]
         * Be sure to initialize ChatClient before calling this method!
         *
         * @see [NotificationHandler.onPushMessage]
         * @throws IllegalStateException if called before initializing ChatClient
         */
        @Throws(IllegalStateException::class)
        @JvmStatic
        public fun handlePushMessage(pushMessage: PushMessage) {
            ensureClientInitialized().run {
                setUserWithoutConnectingIfNeeded()
                notifications.onPushMessage(pushMessage, pushNotificationReceivedListener)
            }
        }

        @Throws(IllegalStateException::class)
        internal fun displayNotification(
            channel: Channel,
            message: Message,
        ) {
            ensureClientInitialized().notifications.displayNotification(
                channel = channel,
                message = message,
            )
        }

        /**
         * Dismiss notifications from a given [channelType] and [channelId].
         * Be sure to initialize ChatClient before calling this method!
         *
         * @param channelType String that represent the channel type of the channel you want to dismiss notifications.
         * @param channelId String that represent the channel id of the channel you want to dismiss notifications.
         *
         * @throws IllegalStateException if called before initializing ChatClient
         */
        @Throws(IllegalStateException::class)
        public fun dismissChannelNotifications(channelType: String, channelId: String) {
            ensureClientInitialized().notifications.dismissChannelNotifications(channelType, channelId)
        }

        /**
         * Sets device.
         * Be sure to initialize ChatClient before calling this method!
         *
         * @throws IllegalStateException if called before initializing ChatClient
         */
        @Throws(IllegalStateException::class)
        @JvmStatic
        public fun setDevice(device: Device) {
            ensureClientInitialized().notifications.setDevice(device)
        }

        @Throws(IllegalStateException::class)
        private fun ensureClientInitialized(): ChatClient {
            check(isInitialized) { "ChatClient should be initialized first!" }
            return instance()
        }

        /**
         * Builds a detailed header of information we track around the SDK, Android OS, API Level, device name and
         * vendor and more.
         *
         * @return String formatted header that contains all the information.
         */
        internal fun buildSdkTrackingHeaders(): String {
            val clientInformation = VERSION_PREFIX_HEADER.prefix + BuildConfig.STREAM_CHAT_VERSION
            val buildModel = Build.MODEL
            val deviceManufacturer = Build.MANUFACTURER
            val apiLevel = Build.VERSION.SDK_INT
            val osName = "Android ${Build.VERSION.RELEASE}"

            return clientInformation +
                "|os=$osName" +
                "|api_version=$apiLevel" +
                "|device_vendor=$deviceManufacturer" +
                "|device_model=$buildModel" +
                "|offline_enabled=$OFFLINE_SUPPORT_ENABLED"
        }
    }
}<|MERGE_RESOLUTION|>--- conflicted
+++ resolved
@@ -353,12 +353,7 @@
         val cacheableTokenProvider = CacheableTokenProvider(tokenProvider)
         val userState = userStateService.state
 
-<<<<<<< HEAD
-        clientState.toMutableState()?.setUser(user)
-        initializationCoordinator.userConnectionRequest(user)
-
-=======
->>>>>>> eb64bfa7
+
         return when {
             tokenUtils.getUserId(cacheableTokenProvider.loadToken()) != user.id -> {
                 logger.e {
