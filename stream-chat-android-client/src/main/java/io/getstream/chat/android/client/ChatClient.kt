--- conflicted
+++ resolved
@@ -431,18 +431,9 @@
             tokenManager.setTokenProvider(CacheableTokenProvider(ConstantTokenProvider("anon")))
             config.isAnonymous = true
             warmUp()
-<<<<<<< HEAD
             socket.connect(null)
-            waitConnection.first().also { result ->
-                if (result.isSuccess) {
-                    initializationCoordinator.userConnected(result.data().user)
-                }
-            }
-=======
-            socket.connectAnonymously()
             initializationCoordinator.userConnected(User(id = ANONYMOUS_USER_ID))
             waitConnection.first()
->>>>>>> 8cc6eb4f
         } else {
             logger.logE("Failed to connect user. Please check you don't have connected user already")
             Result.error(ChatError("User cannot be set until previous one is disconnected."))
