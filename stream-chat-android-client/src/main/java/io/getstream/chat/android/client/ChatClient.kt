package io.getstream.chat.android.client

import android.content.Context
import androidx.lifecycle.Lifecycle
import androidx.lifecycle.LifecycleObserver
import androidx.lifecycle.OnLifecycleEvent
import androidx.lifecycle.ProcessLifecycleOwner
import com.google.firebase.messaging.RemoteMessage
import io.getstream.chat.android.client.api.ChatApi
import io.getstream.chat.android.client.api.ChatClientConfig
import io.getstream.chat.android.client.api.models.QueryChannelRequest
import io.getstream.chat.android.client.api.models.QueryChannelsRequest
import io.getstream.chat.android.client.api.models.QuerySort
import io.getstream.chat.android.client.api.models.QueryUsersRequest
import io.getstream.chat.android.client.api.models.SearchMessagesRequest
import io.getstream.chat.android.client.api.models.SendActionRequest
import io.getstream.chat.android.client.api.models.UpdateChannelRequest
import io.getstream.chat.android.client.call.Call
import io.getstream.chat.android.client.controllers.ChannelController
import io.getstream.chat.android.client.controllers.ChannelControllerImpl
import io.getstream.chat.android.client.di.ChatModule
import io.getstream.chat.android.client.errors.ChatError
import io.getstream.chat.android.client.events.ChatEvent
import io.getstream.chat.android.client.events.ConnectedEvent
import io.getstream.chat.android.client.events.DisconnectedEvent
import io.getstream.chat.android.client.events.ErrorEvent
import io.getstream.chat.android.client.logger.ChatLogLevel
import io.getstream.chat.android.client.logger.ChatLogger
import io.getstream.chat.android.client.logger.ChatLoggerHandler
import io.getstream.chat.android.client.models.Channel
import io.getstream.chat.android.client.models.Device
import io.getstream.chat.android.client.models.Flag
import io.getstream.chat.android.client.models.GuestUser
import io.getstream.chat.android.client.models.Member
import io.getstream.chat.android.client.models.Message
import io.getstream.chat.android.client.models.ModelFields
import io.getstream.chat.android.client.models.Mute
import io.getstream.chat.android.client.models.Reaction
import io.getstream.chat.android.client.models.User
import io.getstream.chat.android.client.notifications.ChatNotifications
import io.getstream.chat.android.client.notifications.handler.ChatNotificationHandler
import io.getstream.chat.android.client.socket.ChatSocket
import io.getstream.chat.android.client.socket.InitConnectionListener
import io.getstream.chat.android.client.socket.SocketListener
import io.getstream.chat.android.client.token.TokenManager
import io.getstream.chat.android.client.token.TokenManagerImpl
import io.getstream.chat.android.client.token.TokenProvider
import io.getstream.chat.android.client.uploader.FileUploader
import io.getstream.chat.android.client.utils.FilterObject
import io.getstream.chat.android.client.utils.ImmediateTokenProvider
import io.getstream.chat.android.client.utils.ProgressCallback
import io.getstream.chat.android.client.utils.observable.ChatEventsObservable
import io.getstream.chat.android.client.utils.observable.ChatObservable
import io.getstream.chat.android.client.utils.observable.Disposable
import java.io.File
import java.util.Date

public class ChatClient internal constructor(
<<<<<<< HEAD
    public val config: ChatClientConfig,
    private val api: ChatApi,
    private val socket: ChatSocket,
    private val notifications: ChatNotifications,
    public var appContext: Context,
    private val notificationsHandler: ChatNotificationHandler,
    private val fileUploader: FileUploader? = null,
    private val tokenManager: TokenManager = TokenManagerImpl()
) : LifecycleObserver {
=======
    private val config: ChatClientConfig,
    private val api: ChatApi,
    private val socket: ChatSocket,
    private val notifications: ChatNotifications
) {
>>>>>>> b21f67e9

    private val state = ClientState()
    private var connectionListener: InitConnectionListener? = null
    private val logger = ChatLogger.get("Client")
    private val eventsObservable = ChatEventsObservable(socket)

<<<<<<< HEAD
    public val disconnectListeners: MutableList<(User?) -> Unit> = mutableListOf<(User?) -> Unit>()
    public val preSetUserListeners: MutableList<(User) -> Unit> = mutableListOf<(User) -> Unit>()

=======
>>>>>>> b21f67e9
    init {
        eventsObservable.subscribe { event ->

            notifications.onChatEvent(event)

            when (event) {
                is ConnectedEvent -> {

                    val user = event.me
                    val connectionId = event.connectionId

                    state.user = user
                    state.connectionId = connectionId
                    state.socketConnected = true
                    api.setConnection(user.id, connectionId)
                    callConnectionListener(event, null)
                }
                is ErrorEvent -> {
                    callConnectionListener(null, event.error)
                }
                is DisconnectedEvent -> {
                    state.socketConnected = false
                }
            }
        }
<<<<<<< HEAD

        // disconnect when the app is stopped
        ProcessLifecycleOwner.get().lifecycle.addObserver(this)

        logger.logI("Initialised: " + getVersion())
    }

    @OnLifecycleEvent(Lifecycle.Event.ON_RESUME)
    public fun onResume() {
        reconnectSocket()
    }

    @OnLifecycleEvent(Lifecycle.Event.ON_STOP)
    public fun onStopped() {
        disconnectSocket()
    }

    //region Set user

    public fun setUser(user: User, token: String, listener: InitConnectionListener? = null) {
        state.token = token
=======

        logger.logI("Initialised: " + getVersion())
    }

    public fun setUser(user: User, token: String, listener: InitConnectionListener? = null) {
>>>>>>> b21f67e9
        setUser(user, ImmediateTokenProvider(token), listener)
    }

    public fun setUser(
        user: User,
        tokenProvider: TokenProvider,
        listener: InitConnectionListener? = null
    ) {
        if (!ensureUserNotSet(listener)) {
            return
        }
        state.user = user
<<<<<<< HEAD
        // fire a handler here that the chatDomain and chatUX can use
        for (listener in preSetUserListeners) {
            listener(user)
        }
        connectionListener = listener
        config.isAnonymous = false
        tokenManager.setTokenProvider(tokenProvider)
=======
        connectionListener = listener
        config.isAnonymous = false
        config.tokenManager.setTokenProvider(tokenProvider)
>>>>>>> b21f67e9
        warmUp()
        notifications.onSetUser()
        getTokenAndConnect {
            socket.connect(user)
        }
    }

    public fun setAnonymousUser(listener: InitConnectionListener? = null) {
        connectionListener = listener
        config.isAnonymous = true
        warmUp()
        getTokenAndConnect {
            socket.connectAnonymously()
        }
    }

    public fun getGuestToken(userId: String, userName: String): Call<GuestUser> {
        return api.getGuestUser(userId, userName)
    }

    public fun sendFile(
        channelType: String,
        channelId: String,
        file: File,
        callback: ProgressCallback
    ) {
        api.sendFile(channelType, channelId, file, callback)
    }

    public fun sendImage(
        channelType: String,
        channelId: String,
        file: File,
        callback: ProgressCallback
    ) {
        api.sendImage(channelType, channelId, file, callback)
    }

    public fun sendFile(
        channelType: String,
        channelId: String,
        file: File
    ): Call<String> {
        return api.sendFile(channelType, channelId, file)
    }

    public fun queryMembers(
        channelType: String,
        channelId: String,
        offset: Int,
        limit: Int,
        filter: FilterObject,
<<<<<<< HEAD
        sort: QuerySort = DEFAULT_SORT,
=======
        sort: QuerySort = QuerySort(),
>>>>>>> b21f67e9
        members: List<Member> = emptyList()
    ): Call<List<Member>> {
        return api.queryMembers(channelType, channelId, offset, limit, filter, sort, members)
    }

    public fun sendImage(
        channelType: String,
        channelId: String,
        file: File
    ): Call<String> {
        return api.sendImage(channelType, channelId, file)
    }

    public fun deleteFile(channelType: String, channelId: String, url: String): Call<Unit> {
        return api.deleteFile(channelType, channelId, url)
    }

    public fun deleteImage(channelType: String, channelId: String, url: String): Call<Unit> {
        return api.deleteImage(channelType, channelId, url)
    }

    public fun replayEvents(
        channelIds: List<String>,
        since: Date?,
        limit: Int,
        offset: Int
    ): Call<List<ChatEvent>> {
        TODO("not implemented") // To change body of created functions use File | Settings | File Templates.
    }

    //region Reactions
    public fun getReactions(
        messageId: String,
        offset: Int,
        limit: Int
    ): Call<List<Reaction>> {
        return api.getReactions(messageId, offset, limit)
    }

    public fun sendReaction(messageId: String, reactionType: String): Call<Reaction> {
        return api.sendReaction(messageId, reactionType)
    }

    public fun deleteReaction(messageId: String, reactionType: String): Call<Message> {
        return api.deleteReaction(messageId, reactionType)
    }

    public fun sendReaction(reaction: Reaction): Call<Reaction> {
        return api.sendReaction(reaction)
    }
    //endregion

    //endregion

    public fun disconnectSocket() {
        socket.disconnect()
    }
<<<<<<< HEAD

    public fun reconnectSocket() {
        val user = state.user
        if (user != null) socket.connect(user)
    }

    public fun addSocketListener(listener: SocketListener) {
        socket.addListener(listener)
    }

    public fun removeSocketListener(listener: SocketListener) {
        socket.removeListener(listener)
    }

    public fun events(): ChatObservable {
        return socket.events()
    }

=======

    public fun reconnectSocket() {
        val user = state.user
        if (user != null) socket.connect(user)
    }

    public fun addSocketListener(listener: SocketListener) {
        socket.addListener(listener)
    }

    public fun removeSocketListener(listener: SocketListener) {
        socket.removeListener(listener)
    }

    @Deprecated(
        message = "Use subscribe() on the client directly instead",
        level = DeprecationLevel.WARNING
    )
    public fun events(): ChatObservable {
        return socket.events()
    }

>>>>>>> b21f67e9
    public fun subscribe(
        listener: (event: ChatEvent) -> Unit
    ): Disposable {
        return eventsObservable.subscribe(listener = listener)
    }

    public fun subscribeFor(
        vararg eventTypes: String,
        listener: (event: ChatEvent) -> Unit
    ): Disposable {
        val filter = { event: ChatEvent ->
            event.type in eventTypes
        }
        return eventsObservable.subscribe(filter, listener)
    }

    public fun subscribeFor(
        vararg eventTypes: Class<out ChatEvent>,
        listener: (event: ChatEvent) -> Unit
    ): Disposable {
        val filter = { event: ChatEvent ->
            eventTypes.any { type -> type.isInstance(event) }
        }
        return eventsObservable.subscribe(filter, listener)
    }

    public fun subscribeForSingle(
        eventType: String,
        listener: (event: ChatEvent) -> Unit
    ): Disposable {
        val filter = { event: ChatEvent ->
            event.type == eventType
        }
        return eventsObservable.subscribeSingle(filter, listener)
    }

    public fun <T : ChatEvent> subscribeForSingle(
        eventType: Class<T>,
        listener: (event: T) -> Unit
    ): Disposable {
        val filter = { event: ChatEvent ->
            eventType.isInstance(event)
        }
        return eventsObservable.subscribeSingle(filter) { event: ChatEvent ->
            @Suppress("UNCHECKED_CAST")
            listener.invoke(event as T)
        }
    }

    public fun disconnect() {
<<<<<<< HEAD
        // fire a handler here that the chatDomain and chatUX can use
        for (listener in disconnectListeners) {
            listener(state.user)
        }
        connectionListener = null
        socket.disconnect()
        state.reset()
=======
        connectionListener = null
        socket.disconnect()
        state.reset()
        config.isAnonymous = false
>>>>>>> b21f67e9
    }

    //region: api calls

    public fun getDevices(): Call<List<Device>> {
        return api.getDevices()
    }
<<<<<<< HEAD

    public fun deleteDevice(deviceId: String): Call<Unit> {
        return api.deleteDevice(deviceId)
    }

    public fun addDevice(deviceId: String): Call<Unit> {
        return api.addDevice(deviceId)
    }

    public fun searchMessages(request: SearchMessagesRequest): Call<List<Message>> {
        return api.searchMessages(request)
    }

    public fun getReplies(messageId: String, limit: Int): Call<List<Message>> {
        return api.getReplies(messageId, limit)
    }

    public fun getRepliesMore(
        messageId: String,
        firstId: String,
        limit: Int
    ): Call<List<Message>> {
        return api.getRepliesMore(messageId, firstId, limit)
    }

    public fun sendAction(request: SendActionRequest): Call<Message> {
        return api.sendAction(request)
    }

    public fun deleteMessage(messageId: String): Call<Message> {
        return api.deleteMessage(messageId)
    }

    public fun getMessage(messageId: String): Call<Message> {
        return api.getMessage(messageId)
    }

    public fun sendMessage(
        channelType: String,
        channelId: String,
        message: Message
    ): Call<Message> {
        return api.sendMessage(channelType, channelId, message)
    }

    public fun updateMessage(
        message: Message
    ): Call<Message> {
        return api.updateMessage(message)
    }

    public fun queryChannel(
        channelType: String,
        channelId: String,
        request: QueryChannelRequest
    ): Call<Channel> {
        // for convenience we add the message.cid field
        return api.queryChannel(channelType, channelId, request)
            .map { channel ->
                channel.messages.forEach { message -> message.cid = channel.cid }
                channel
            }
    }

    public fun queryChannels(request: QueryChannelsRequest): Call<List<Channel>> {
        return api.queryChannels(request).map { channels ->
            channels.map { channel -> channel.messages.forEach { message -> message.cid = channel.cid } }
            channels
        }
    }

    public fun deleteChannel(channelType: String, channelId: String): Call<Channel> {
        return api.deleteChannel(channelType, channelId)
    }

    public fun markMessageRead(
        channelType: String,
        channelId: String,
        messageId: String
    ): Call<Unit> {
        return api.markRead(channelType, channelId, messageId)
    }

    public fun showChannel(channelType: String, channelId: String): Call<Unit> {
        return api.showChannel(channelType, channelId)
    }

    public fun hideChannel(
        channelType: String,
        channelId: String,
        clearHistory: Boolean = false
    ): Call<Unit> {
        return api.hideChannel(channelType, channelId, clearHistory)
    }

    public fun stopWatching(channelType: String, channelId: String): Call<Unit> {
        return api.stopWatching(channelType, channelId)
    }

    public fun updateChannel(
        channelType: String,
        channelId: String,
        updateMessage: Message?,
        channelExtraData: Map<String, Any> = emptyMap()
    ): Call<Channel> =
        api.updateChannel(
            channelType,
            channelId,
            UpdateChannelRequest(channelExtraData, updateMessage)
        )

    public fun enableSlowMode(
        channelType: String,
        channelId: String,
        cooldownTimeInSeconds: Int
    ): Call<Channel> =
        api.enableSlowMode(channelType, channelId, cooldownTimeInSeconds)

    public fun disableSlowMode(
        channelType: String,
        channelId: String
    ): Call<Channel> =
        api.disableSlowMode(channelType, channelId)

    public fun rejectInvite(channelType: String, channelId: String): Call<Channel> {
        return api.rejectInvite(channelType, channelId)
    }

    public fun sendEvent(
        eventType: String,
        channelType: String,
        channelId: String,
        extraData: Map<Any, Any> = emptyMap()
    ): Call<ChatEvent> {
        return api.sendEvent(eventType, channelType, channelId, extraData)
    }

    public fun getVersion(): String {
        return BuildConfig.VERSION_NAME + "-" + BuildConfig.BUILD_TYPE
    }

    public fun acceptInvite(
        channelType: String,
        channelId: String,
        message: String
    ): Call<Channel> {
        return api.acceptInvite(channelType, channelId, message)
    }

    public fun markAllRead(): Call<Unit> {
        return api.markAllRead()
    }

    public fun markRead(channelType: String, channelId: String): Call<Unit> {
        return api.markRead(channelType, channelId)
    }

    public fun updateUsers(users: List<User>): Call<List<User>> {
        return api.updateUsers(users)
    }

    public fun updateUser(user: User): Call<User> {
        return updateUsers(listOf(user)).map { it.first() }
    }

=======

    public fun deleteDevice(deviceId: String): Call<Unit> {
        return api.deleteDevice(deviceId)
    }

    public fun addDevice(deviceId: String): Call<Unit> {
        return api.addDevice(deviceId)
    }

    public fun searchMessages(request: SearchMessagesRequest): Call<List<Message>> {
        return api.searchMessages(request)
    }

    public fun getReplies(messageId: String, limit: Int): Call<List<Message>> {
        return api.getReplies(messageId, limit)
    }

    public fun getRepliesMore(
        messageId: String,
        firstId: String,
        limit: Int
    ): Call<List<Message>> {
        return api.getRepliesMore(messageId, firstId, limit)
    }

    public fun sendAction(request: SendActionRequest): Call<Message> {
        return api.sendAction(request)
    }

    public fun deleteMessage(messageId: String): Call<Message> {
        return api.deleteMessage(messageId)
    }

    public fun getMessage(messageId: String): Call<Message> {
        return api.getMessage(messageId)
    }

    public fun sendMessage(
        channelType: String,
        channelId: String,
        message: Message
    ): Call<Message> {
        return api.sendMessage(channelType, channelId, message)
    }

    public fun updateMessage(
        message: Message
    ): Call<Message> {
        return api.updateMessage(message)
    }

    public fun queryChannel(
        channelType: String,
        channelId: String,
        request: QueryChannelRequest
    ): Call<Channel> {
        // for convenience we add the message.cid field
        return api.queryChannel(channelType, channelId, request)
            .map { channel ->
                channel.messages.forEach { message -> message.cid = channel.cid }
                channel
            }
    }

    public fun queryChannels(request: QueryChannelsRequest): Call<List<Channel>> {
        return api.queryChannels(request).map { channels ->
            channels.map { channel -> channel.messages.forEach { message -> message.cid = channel.cid } }
            channels
        }
    }

    public fun deleteChannel(channelType: String, channelId: String): Call<Channel> {
        return api.deleteChannel(channelType, channelId)
    }

    public fun markMessageRead(
        channelType: String,
        channelId: String,
        messageId: String
    ): Call<Unit> {
        return api.markRead(channelType, channelId, messageId)
    }

    public fun showChannel(channelType: String, channelId: String): Call<Unit> {
        return api.showChannel(channelType, channelId)
    }

    public fun hideChannel(
        channelType: String,
        channelId: String,
        clearHistory: Boolean = false
    ): Call<Unit> {
        return api.hideChannel(channelType, channelId, clearHistory)
    }

    public fun stopWatching(channelType: String, channelId: String): Call<Unit> {
        return api.stopWatching(channelType, channelId)
    }

    public fun updateChannel(
        channelType: String,
        channelId: String,
        updateMessage: Message?,
        channelExtraData: Map<String, Any> = emptyMap()
    ): Call<Channel> =
        api.updateChannel(
            channelType,
            channelId,
            UpdateChannelRequest(channelExtraData, updateMessage)
        )

    public fun enableSlowMode(
        channelType: String,
        channelId: String,
        cooldownTimeInSeconds: Int
    ): Call<Channel> =
        api.enableSlowMode(channelType, channelId, cooldownTimeInSeconds)

    public fun disableSlowMode(
        channelType: String,
        channelId: String
    ): Call<Channel> =
        api.disableSlowMode(channelType, channelId)

    public fun rejectInvite(channelType: String, channelId: String): Call<Channel> {
        return api.rejectInvite(channelType, channelId)
    }

    public fun sendEvent(
        eventType: String,
        channelType: String,
        channelId: String,
        extraData: Map<Any, Any> = emptyMap()
    ): Call<ChatEvent> {
        return api.sendEvent(eventType, channelType, channelId, extraData)
    }

    public fun getVersion(): String {
        return BuildConfig.STREAM_CHAT_CLIENT_VERSION + "-" + BuildConfig.BUILD_TYPE
    }

    public fun acceptInvite(
        channelType: String,
        channelId: String,
        message: String
    ): Call<Channel> {
        return api.acceptInvite(channelType, channelId, message)
    }

    public fun markAllRead(): Call<Unit> {
        return api.markAllRead()
    }

    public fun markRead(channelType: String, channelId: String): Call<Unit> {
        return api.markRead(channelType, channelId)
    }

    public fun updateUsers(users: List<User>): Call<List<User>> {
        return api.updateUsers(users)
    }

    public fun updateUser(user: User): Call<User> {
        return updateUsers(listOf(user)).map { it.first() }
    }

>>>>>>> b21f67e9
    public fun queryUsers(query: QueryUsersRequest): Call<List<User>> {
        return api.queryUsers(query)
    }

    public fun addMembers(
        channelType: String,
        channelId: String,
        members: List<String>
    ): Call<Channel> {
        return api.addMembers(
            channelType,
            channelId,
            members
        )
    }

    public fun removeMembers(
        channelType: String,
        channelId: String,
        members: List<String>
    ): Call<Channel> = api.removeMembers(
        channelType,
        channelId,
        members
    )

    public fun muteUser(userId: String): Call<Mute> = api.muteUser(userId)

    public fun muteChannel(channelType: String, channelId: String): Call<Unit> {
        return api.muteChannel(channelType, channelId)
    }

    public fun unMuteChannel(channelType: String, channelId: String): Call<Unit> {
        return api.unMuteChannel(channelType, channelId)
    }
<<<<<<< HEAD

    public fun unmuteUser(userId: String): Call<Mute> = api.unmuteUser(userId)

    public fun unmuteCurrentUser(): Call<Mute> = api.unmuteCurrentUser()

    public fun muteCurrentUser(): Call<Mute> = api.muteCurrentUser()

    public fun flag(userId: String): Call<Flag> = flagUser(userId)

    public fun flagUser(userId: String): Call<Flag> = api.flagUser(userId)

    public fun flagMessage(messageId: String): Call<Flag> = api.flagMessage(messageId)

    public fun translate(messageId: String, language: String): Call<Message> = api.translate(messageId, language)

=======

    public fun unmuteUser(userId: String): Call<Mute> = api.unmuteUser(userId)

    public fun unmuteCurrentUser(): Call<Mute> = api.unmuteCurrentUser()

    public fun muteCurrentUser(): Call<Mute> = api.muteCurrentUser()

    @Deprecated(
        message = "We are going to replace with flagUser()",
        replaceWith = ReplaceWith("this.flagUser(userId)")
    )
    public fun flag(userId: String): Call<Flag> = flagUser(userId)

    public fun flagUser(userId: String): Call<Flag> = api.flagUser(userId)

    public fun flagMessage(messageId: String): Call<Flag> = api.flagMessage(messageId)

    public fun translate(messageId: String, language: String): Call<Message> = api.translate(messageId, language)

>>>>>>> b21f67e9
    public fun banUser(
        targetId: String,
        channelType: String,
        channelId: String,
        reason: String,
        timeout: Int
    ): Call<Unit> = api.banUser(
        targetId,
        timeout,
        reason,
        channelType,
        channelId
    ).map {
        Unit
    }

    public fun unBanUser(
        targetId: String,
        channelType: String,
        channelId: String
    ): Call<Unit> = api.unBanUser(
        targetId,
        channelType,
        channelId
    ).map {
        Unit
    }

    //endregion

    public fun onMessageReceived(remoteMessage: RemoteMessage, context: Context) {
        notifications.onFirebaseMessage(remoteMessage)
    }

    public fun onNewTokenReceived(token: String, context: Context) {
        notifications.setFirebaseToken(token)
    }

    public fun getConnectionId(): String? {
        return state.connectionId
    }

    public fun getCurrentUser(): User? {
        return state.user
    }

<<<<<<< HEAD
    public fun getCurrentToken(): String {
        return state.token
    }

    public fun isSocketConnected(): Boolean {
        return state.socketConnected
    }

    public fun channel(channelType: String, channelId: String): ChannelController {
        return ChannelControllerImpl(channelType, channelId, this)
    }

    public fun channel(cid: String): ChannelController {
        val type = cid.split(":")[0]
        val id = cid.split(":")[1]
        return channel(type, id)
    }

=======
    public fun isSocketConnected(): Boolean {
        return state.socketConnected
    }

    public fun channel(channelType: String, channelId: String): ChannelController {
        return ChannelControllerImpl(channelType, channelId, this)
    }

    public fun channel(cid: String): ChannelController {
        val type = cid.split(":")[0]
        val id = cid.split(":")[1]
        return channel(type, id)
    }

>>>>>>> b21f67e9
    public fun createChannel(
        channelType: String,
        channelId: String,
        extraData: Map<String, Any>
    ): Call<Channel> =
        createChannel(channelType, channelId, emptyList(), extraData)

    public fun createChannel(
        channelType: String,
        channelId: String,
        members: List<String>
    ): Call<Channel> =
        createChannel(channelType, channelId, members, emptyMap())

    public fun createChannel(channelType: String, members: List<String>): Call<Channel> =
        createChannel(channelType, "", members, emptyMap())

    public fun createChannel(
        channelType: String,
        members: List<String>,
        extraData: Map<String, Any>
    ): Call<Channel> =
        createChannel(channelType, "", members, extraData)

    public fun createChannel(
        channelType: String,
        channelId: String,
        members: List<String>,
        extraData: Map<String, Any>
    ): Call<Channel> =
        queryChannel(
            channelType,
            channelId,
            QueryChannelRequest().withData(extraData + mapOf(ModelFields.MEMBERS to members))
        )

    public fun getSyncHistory(
        channelsIds: List<String>,
        lastSyncAt: Date
    ): Call<List<ChatEvent>> {
        return api.getSyncHistory(channelsIds, lastSyncAt)
    }
<<<<<<< HEAD

    private fun callConnectionListener(connectedEvent: ConnectedEvent?, error: ChatError?) {
        if (connectedEvent != null) {
            val user = connectedEvent.me
            val connectionId = connectedEvent.connectionId
            connectionListener?.onSuccess(InitConnectionListener.ConnectionData(user, connectionId))
        } else if (error != null) {
            connectionListener?.onError(error)
        }
        connectionListener = null
    }

    private fun getTokenAndConnect(connect: () -> Unit) {
        tokenManager.loadAsync {
            if (it.isSuccess) {
                state.token = it.data()
            }
            connect()
        }
    }

    private fun warmUp() {
        if (config.warmUp) {
            api.warmUp()
        }
    }

=======

    private fun callConnectionListener(connectedEvent: ConnectedEvent?, error: ChatError?) {
        if (connectedEvent != null) {
            val user = connectedEvent.me
            val connectionId = connectedEvent.connectionId
            connectionListener?.onSuccess(InitConnectionListener.ConnectionData(user, connectionId))
        } else if (error != null) {
            connectionListener?.onError(error)
        }
        connectionListener = null
    }

    private fun getTokenAndConnect(connect: () -> Unit) {
        config.tokenManager.loadAsync {
            connect()
        }
    }

    private fun warmUp() {
        if (config.warmUp) {
            api.warmUp()
        }
    }

>>>>>>> b21f67e9
    private fun ensureUserNotSet(listener: InitConnectionListener?): Boolean {
        return if (state.user != null) {
            logger.logE("Trying to set user without disconnecting the previous one - make sure that previously set user is disconnected.")
            listener?.onError(ChatError("User cannot be set until previous one is disconnected."))
            false
        } else {
            true
        }
    }

    public class Builder(private val apiKey: String, private val appContext: Context) {

        private var baseUrl: String = "chat-us-east-1.stream-io-api.com"
        private var cdnUrl: String = baseUrl
        private var baseTimeout = 10000L
        private var cdnTimeout = 10000L
        private var logLevel = ChatLogLevel.ALL
        private var warmUp: Boolean = true
        private var loggerHandler: ChatLoggerHandler? = null
        private var notificationsHandler: ChatNotificationHandler =
            ChatNotificationHandler(appContext)
        private var fileUploader: FileUploader? = null
        private val tokenManager: TokenManager = TokenManagerImpl()

        public fun logLevel(level: ChatLogLevel): Builder {
            logLevel = level
            return this
        }

        public fun logLevel(level: String): Builder {
            logLevel = ChatLogLevel.valueOf(level)
            return this
        }

        public fun loggerHandler(loggerHandler: ChatLoggerHandler): Builder {
            this.loggerHandler = loggerHandler
            return this
        }

        public fun notifications(notificationsHandler: ChatNotificationHandler): Builder {
            this.notificationsHandler = notificationsHandler
            return this
        }

        public fun fileUploader(fileUploader: FileUploader): Builder {
            this.fileUploader = fileUploader
            return this
        }

        public fun baseTimeout(timeout: Long): Builder {
            baseTimeout = timeout
            return this
        }

        public fun cdnTimeout(timeout: Long): Builder {
            cdnTimeout = timeout
            return this
        }

        public fun disableWarmUp(): Builder = apply {
            warmUp = false
        }

        public fun baseUrl(value: String): Builder {
            var baseUrl = value
            if (baseUrl.startsWith("https://")) {
                baseUrl = baseUrl.split("https://").toTypedArray()[1]
            }
            if (baseUrl.startsWith("http://")) {
                baseUrl = baseUrl.split("http://").toTypedArray()[1]
            }
            if (baseUrl.endsWith("/")) {
                baseUrl = baseUrl.substring(0, baseUrl.length - 1)
            }
            this.baseUrl = baseUrl
            return this
        }

        public fun cdnUrl(value: String): Builder {
            var cdnUrl = value
            if (cdnUrl.startsWith("https://")) {
                cdnUrl = cdnUrl.split("https://").toTypedArray()[1]
            }
            if (cdnUrl.startsWith("http://")) {
                cdnUrl = cdnUrl.split("http://").toTypedArray()[1]
            }
            if (cdnUrl.endsWith("/")) {
                cdnUrl = cdnUrl.substring(0, cdnUrl.length - 1)
            }
            this.cdnUrl = cdnUrl
            return this
        }

        public fun build(): ChatClient {

            if (apiKey.isEmpty()) {
                throw IllegalStateException("apiKey is not defined in " + this::class.java.simpleName)
            }

            val config = ChatClientConfig(
                apiKey,
                "https://$baseUrl/",
                "https://$cdnUrl/",
                "wss://$baseUrl/",
                baseTimeout,
                cdnTimeout,
                warmUp,
                ChatLogger.Config(logLevel, loggerHandler),

            )

            val module = ChatModule(appContext, config, notificationsHandler, fileUploader, tokenManager)

            val result = ChatClient(
                config,
                module.api(),
                module.socket(),
                module.notifications(),
                appContext,
                notificationsHandler,
                fileUploader,
                tokenManager
            )
            instance = result

            return result
        }
    }

    public companion object {
        private var instance: ChatClient? = null

        @JvmStatic
<<<<<<< HEAD
        public fun instance(): ChatClient {
            return instance
        }

        @JvmField
        public val DEFAULT_SORT: QuerySort = QuerySort().desc("last_updated")
=======
        public fun instance(): ChatClient = instance
            ?: throw IllegalStateException("ChatClient.Builder::build() must be called before obtaining ChatClient instance")

        public val isInitialized: Boolean
            get() = instance != null
>>>>>>> b21f67e9
    }
}<|MERGE_RESOLUTION|>--- conflicted
+++ resolved
@@ -56,7 +56,6 @@
 import java.util.Date
 
 public class ChatClient internal constructor(
-<<<<<<< HEAD
     public val config: ChatClientConfig,
     private val api: ChatApi,
     private val socket: ChatSocket,
@@ -66,25 +65,15 @@
     private val fileUploader: FileUploader? = null,
     private val tokenManager: TokenManager = TokenManagerImpl()
 ) : LifecycleObserver {
-=======
-    private val config: ChatClientConfig,
-    private val api: ChatApi,
-    private val socket: ChatSocket,
-    private val notifications: ChatNotifications
-) {
->>>>>>> b21f67e9
 
     private val state = ClientState()
     private var connectionListener: InitConnectionListener? = null
     private val logger = ChatLogger.get("Client")
     private val eventsObservable = ChatEventsObservable(socket)
 
-<<<<<<< HEAD
     public val disconnectListeners: MutableList<(User?) -> Unit> = mutableListOf<(User?) -> Unit>()
     public val preSetUserListeners: MutableList<(User) -> Unit> = mutableListOf<(User) -> Unit>()
 
-=======
->>>>>>> b21f67e9
     init {
         eventsObservable.subscribe { event ->
 
@@ -110,7 +99,7 @@
                 }
             }
         }
-<<<<<<< HEAD
+
 
         // disconnect when the app is stopped
         ProcessLifecycleOwner.get().lifecycle.addObserver(this)
@@ -132,13 +121,6 @@
 
     public fun setUser(user: User, token: String, listener: InitConnectionListener? = null) {
         state.token = token
-=======
-
-        logger.logI("Initialised: " + getVersion())
-    }
-
-    public fun setUser(user: User, token: String, listener: InitConnectionListener? = null) {
->>>>>>> b21f67e9
         setUser(user, ImmediateTokenProvider(token), listener)
     }
 
@@ -151,7 +133,6 @@
             return
         }
         state.user = user
-<<<<<<< HEAD
         // fire a handler here that the chatDomain and chatUX can use
         for (listener in preSetUserListeners) {
             listener(user)
@@ -159,11 +140,7 @@
         connectionListener = listener
         config.isAnonymous = false
         tokenManager.setTokenProvider(tokenProvider)
-=======
-        connectionListener = listener
-        config.isAnonymous = false
-        config.tokenManager.setTokenProvider(tokenProvider)
->>>>>>> b21f67e9
+
         warmUp()
         notifications.onSetUser()
         getTokenAndConnect {
@@ -216,11 +193,7 @@
         offset: Int,
         limit: Int,
         filter: FilterObject,
-<<<<<<< HEAD
         sort: QuerySort = DEFAULT_SORT,
-=======
-        sort: QuerySort = QuerySort(),
->>>>>>> b21f67e9
         members: List<Member> = emptyList()
     ): Call<List<Member>> {
         return api.queryMembers(channelType, channelId, offset, limit, filter, sort, members)
@@ -278,26 +251,7 @@
     public fun disconnectSocket() {
         socket.disconnect()
     }
-<<<<<<< HEAD
-
-    public fun reconnectSocket() {
-        val user = state.user
-        if (user != null) socket.connect(user)
-    }
-
-    public fun addSocketListener(listener: SocketListener) {
-        socket.addListener(listener)
-    }
-
-    public fun removeSocketListener(listener: SocketListener) {
-        socket.removeListener(listener)
-    }
-
-    public fun events(): ChatObservable {
-        return socket.events()
-    }
-
-=======
+
 
     public fun reconnectSocket() {
         val user = state.user
@@ -320,7 +274,6 @@
         return socket.events()
     }
 
->>>>>>> b21f67e9
     public fun subscribe(
         listener: (event: ChatEvent) -> Unit
     ): Disposable {
@@ -371,7 +324,7 @@
     }
 
     public fun disconnect() {
-<<<<<<< HEAD
+
         // fire a handler here that the chatDomain and chatUX can use
         for (listener in disconnectListeners) {
             listener(state.user)
@@ -379,12 +332,7 @@
         connectionListener = null
         socket.disconnect()
         state.reset()
-=======
-        connectionListener = null
-        socket.disconnect()
-        state.reset()
-        config.isAnonymous = false
->>>>>>> b21f67e9
+
     }
 
     //region: api calls
@@ -392,7 +340,6 @@
     public fun getDevices(): Call<List<Device>> {
         return api.getDevices()
     }
-<<<<<<< HEAD
 
     public fun deleteDevice(deviceId: String): Call<Unit> {
         return api.deleteDevice(deviceId)
@@ -558,173 +505,7 @@
         return updateUsers(listOf(user)).map { it.first() }
     }
 
-=======
-
-    public fun deleteDevice(deviceId: String): Call<Unit> {
-        return api.deleteDevice(deviceId)
-    }
-
-    public fun addDevice(deviceId: String): Call<Unit> {
-        return api.addDevice(deviceId)
-    }
-
-    public fun searchMessages(request: SearchMessagesRequest): Call<List<Message>> {
-        return api.searchMessages(request)
-    }
-
-    public fun getReplies(messageId: String, limit: Int): Call<List<Message>> {
-        return api.getReplies(messageId, limit)
-    }
-
-    public fun getRepliesMore(
-        messageId: String,
-        firstId: String,
-        limit: Int
-    ): Call<List<Message>> {
-        return api.getRepliesMore(messageId, firstId, limit)
-    }
-
-    public fun sendAction(request: SendActionRequest): Call<Message> {
-        return api.sendAction(request)
-    }
-
-    public fun deleteMessage(messageId: String): Call<Message> {
-        return api.deleteMessage(messageId)
-    }
-
-    public fun getMessage(messageId: String): Call<Message> {
-        return api.getMessage(messageId)
-    }
-
-    public fun sendMessage(
-        channelType: String,
-        channelId: String,
-        message: Message
-    ): Call<Message> {
-        return api.sendMessage(channelType, channelId, message)
-    }
-
-    public fun updateMessage(
-        message: Message
-    ): Call<Message> {
-        return api.updateMessage(message)
-    }
-
-    public fun queryChannel(
-        channelType: String,
-        channelId: String,
-        request: QueryChannelRequest
-    ): Call<Channel> {
-        // for convenience we add the message.cid field
-        return api.queryChannel(channelType, channelId, request)
-            .map { channel ->
-                channel.messages.forEach { message -> message.cid = channel.cid }
-                channel
-            }
-    }
-
-    public fun queryChannels(request: QueryChannelsRequest): Call<List<Channel>> {
-        return api.queryChannels(request).map { channels ->
-            channels.map { channel -> channel.messages.forEach { message -> message.cid = channel.cid } }
-            channels
-        }
-    }
-
-    public fun deleteChannel(channelType: String, channelId: String): Call<Channel> {
-        return api.deleteChannel(channelType, channelId)
-    }
-
-    public fun markMessageRead(
-        channelType: String,
-        channelId: String,
-        messageId: String
-    ): Call<Unit> {
-        return api.markRead(channelType, channelId, messageId)
-    }
-
-    public fun showChannel(channelType: String, channelId: String): Call<Unit> {
-        return api.showChannel(channelType, channelId)
-    }
-
-    public fun hideChannel(
-        channelType: String,
-        channelId: String,
-        clearHistory: Boolean = false
-    ): Call<Unit> {
-        return api.hideChannel(channelType, channelId, clearHistory)
-    }
-
-    public fun stopWatching(channelType: String, channelId: String): Call<Unit> {
-        return api.stopWatching(channelType, channelId)
-    }
-
-    public fun updateChannel(
-        channelType: String,
-        channelId: String,
-        updateMessage: Message?,
-        channelExtraData: Map<String, Any> = emptyMap()
-    ): Call<Channel> =
-        api.updateChannel(
-            channelType,
-            channelId,
-            UpdateChannelRequest(channelExtraData, updateMessage)
-        )
-
-    public fun enableSlowMode(
-        channelType: String,
-        channelId: String,
-        cooldownTimeInSeconds: Int
-    ): Call<Channel> =
-        api.enableSlowMode(channelType, channelId, cooldownTimeInSeconds)
-
-    public fun disableSlowMode(
-        channelType: String,
-        channelId: String
-    ): Call<Channel> =
-        api.disableSlowMode(channelType, channelId)
-
-    public fun rejectInvite(channelType: String, channelId: String): Call<Channel> {
-        return api.rejectInvite(channelType, channelId)
-    }
-
-    public fun sendEvent(
-        eventType: String,
-        channelType: String,
-        channelId: String,
-        extraData: Map<Any, Any> = emptyMap()
-    ): Call<ChatEvent> {
-        return api.sendEvent(eventType, channelType, channelId, extraData)
-    }
-
-    public fun getVersion(): String {
-        return BuildConfig.STREAM_CHAT_CLIENT_VERSION + "-" + BuildConfig.BUILD_TYPE
-    }
-
-    public fun acceptInvite(
-        channelType: String,
-        channelId: String,
-        message: String
-    ): Call<Channel> {
-        return api.acceptInvite(channelType, channelId, message)
-    }
-
-    public fun markAllRead(): Call<Unit> {
-        return api.markAllRead()
-    }
-
-    public fun markRead(channelType: String, channelId: String): Call<Unit> {
-        return api.markRead(channelType, channelId)
-    }
-
-    public fun updateUsers(users: List<User>): Call<List<User>> {
-        return api.updateUsers(users)
-    }
-
-    public fun updateUser(user: User): Call<User> {
-        return updateUsers(listOf(user)).map { it.first() }
-    }
-
->>>>>>> b21f67e9
+
     public fun queryUsers(query: QueryUsersRequest): Call<List<User>> {
         return api.queryUsers(query)
     }
@@ -760,23 +541,7 @@
     public fun unMuteChannel(channelType: String, channelId: String): Call<Unit> {
         return api.unMuteChannel(channelType, channelId)
     }
-<<<<<<< HEAD
-
-    public fun unmuteUser(userId: String): Call<Mute> = api.unmuteUser(userId)
-
-    public fun unmuteCurrentUser(): Call<Mute> = api.unmuteCurrentUser()
-
-    public fun muteCurrentUser(): Call<Mute> = api.muteCurrentUser()
-
-    public fun flag(userId: String): Call<Flag> = flagUser(userId)
-
-    public fun flagUser(userId: String): Call<Flag> = api.flagUser(userId)
-
-    public fun flagMessage(messageId: String): Call<Flag> = api.flagMessage(messageId)
-
-    public fun translate(messageId: String, language: String): Call<Message> = api.translate(messageId, language)
-
-=======
+
 
     public fun unmuteUser(userId: String): Call<Mute> = api.unmuteUser(userId)
 
@@ -796,7 +561,6 @@
 
     public fun translate(messageId: String, language: String): Call<Message> = api.translate(messageId, language)
 
->>>>>>> b21f67e9
     public fun banUser(
         targetId: String,
         channelType: String,
@@ -843,7 +607,7 @@
         return state.user
     }
 
-<<<<<<< HEAD
+
     public fun getCurrentToken(): String {
         return state.token
     }
@@ -862,22 +626,7 @@
         return channel(type, id)
     }
 
-=======
-    public fun isSocketConnected(): Boolean {
-        return state.socketConnected
-    }
-
-    public fun channel(channelType: String, channelId: String): ChannelController {
-        return ChannelControllerImpl(channelType, channelId, this)
-    }
-
-    public fun channel(cid: String): ChannelController {
-        val type = cid.split(":")[0]
-        val id = cid.split(":")[1]
-        return channel(type, id)
-    }
-
->>>>>>> b21f67e9
+
     public fun createChannel(
         channelType: String,
         channelId: String,
@@ -920,7 +669,7 @@
     ): Call<List<ChatEvent>> {
         return api.getSyncHistory(channelsIds, lastSyncAt)
     }
-<<<<<<< HEAD
+
 
     private fun callConnectionListener(connectedEvent: ConnectedEvent?, error: ChatError?) {
         if (connectedEvent != null) {
@@ -948,32 +697,7 @@
         }
     }
 
-=======
-
-    private fun callConnectionListener(connectedEvent: ConnectedEvent?, error: ChatError?) {
-        if (connectedEvent != null) {
-            val user = connectedEvent.me
-            val connectionId = connectedEvent.connectionId
-            connectionListener?.onSuccess(InitConnectionListener.ConnectionData(user, connectionId))
-        } else if (error != null) {
-            connectionListener?.onError(error)
-        }
-        connectionListener = null
-    }
-
-    private fun getTokenAndConnect(connect: () -> Unit) {
-        config.tokenManager.loadAsync {
-            connect()
-        }
-    }
-
-    private fun warmUp() {
-        if (config.warmUp) {
-            api.warmUp()
-        }
-    }
-
->>>>>>> b21f67e9
+
     private fun ensureUserNotSet(listener: InitConnectionListener?): Boolean {
         return if (state.user != null) {
             logger.logE("Trying to set user without disconnecting the previous one - make sure that previously set user is disconnected.")
@@ -1105,21 +829,12 @@
 
     public companion object {
         private var instance: ChatClient? = null
-
-        @JvmStatic
-<<<<<<< HEAD
-        public fun instance(): ChatClient {
-            return instance
-        }
-
         @JvmField
         public val DEFAULT_SORT: QuerySort = QuerySort().desc("last_updated")
-=======
         public fun instance(): ChatClient = instance
             ?: throw IllegalStateException("ChatClient.Builder::build() must be called before obtaining ChatClient instance")
 
         public val isInitialized: Boolean
             get() = instance != null
->>>>>>> b21f67e9
     }
 }