/*
 * Copyright (c) 2014-2022 Stream.io Inc. All rights reserved.
 *
 * Licensed under the Stream License;
 * you may not use this file except in compliance with the License.
 * You may obtain a copy of the License at
 *
 *    https://github.com/GetStream/stream-chat-android/blob/main/LICENSE
 *
 * Unless required by applicable law or agreed to in writing, software
 * distributed under the License is distributed on an "AS IS" BASIS,
 * WITHOUT WARRANTIES OR CONDITIONS OF ANY KIND, either express or implied.
 * See the License for the specific language governing permissions and
 * limitations under the License.
 */

package io.getstream.chat.android.client

import android.content.Context
import android.os.Build
import android.util.Log
import androidx.annotation.CheckResult
import androidx.lifecycle.DefaultLifecycleObserver
import androidx.lifecycle.Lifecycle
import androidx.lifecycle.LifecycleOwner
import androidx.lifecycle.ProcessLifecycleOwner
import io.getstream.chat.android.client.api.ChatApi
import io.getstream.chat.android.client.api.ChatClientConfig
import io.getstream.chat.android.client.api.ErrorCall
import io.getstream.chat.android.client.api.models.PinnedMessagesPagination
import io.getstream.chat.android.client.api.models.QueryChannelRequest
import io.getstream.chat.android.client.api.models.QueryChannelsRequest
import io.getstream.chat.android.client.api.models.QueryUsersRequest
import io.getstream.chat.android.client.api.models.SendActionRequest
import io.getstream.chat.android.client.api.models.identifier.DeleteMessageIdentifier
import io.getstream.chat.android.client.api.models.identifier.DeleteReactionIdentifier
import io.getstream.chat.android.client.api.models.identifier.GetRepliesIdentifier
import io.getstream.chat.android.client.api.models.identifier.GetRepliesMoreIdentifier
import io.getstream.chat.android.client.api.models.identifier.HideChannelIdentifier
import io.getstream.chat.android.client.api.models.identifier.MarkAllReadIdentifier
import io.getstream.chat.android.client.api.models.identifier.QueryChannelIdentifier
import io.getstream.chat.android.client.api.models.identifier.QueryChannelsIdentifier
import io.getstream.chat.android.client.api.models.identifier.QueryMembersIdentifier
import io.getstream.chat.android.client.api.models.identifier.SendEventIdentifier
import io.getstream.chat.android.client.api.models.identifier.SendGiphyIdentifier
import io.getstream.chat.android.client.api.models.identifier.SendReactionIdentifier
import io.getstream.chat.android.client.api.models.identifier.ShuffleGiphyIdentifier
import io.getstream.chat.android.client.api.models.identifier.UpdateMessageIdentifier
import io.getstream.chat.android.client.attachment.AttachmentsSender
import io.getstream.chat.android.client.call.Call
import io.getstream.chat.android.client.call.CoroutineCall
import io.getstream.chat.android.client.call.doOnResult
import io.getstream.chat.android.client.call.doOnStart
import io.getstream.chat.android.client.call.map
import io.getstream.chat.android.client.call.share
import io.getstream.chat.android.client.call.toUnitCall
import io.getstream.chat.android.client.call.withPrecondition
import io.getstream.chat.android.client.channel.ChannelClient
import io.getstream.chat.android.client.channel.state.ChannelStateLogicProvider
import io.getstream.chat.android.client.clientstate.DisconnectCause
import io.getstream.chat.android.client.clientstate.UserState
import io.getstream.chat.android.client.clientstate.UserStateService
import io.getstream.chat.android.client.di.ChatModule
import io.getstream.chat.android.client.errorhandler.ErrorHandler
import io.getstream.chat.android.client.errorhandler.onCreateChannelError
import io.getstream.chat.android.client.errorhandler.onMessageError
import io.getstream.chat.android.client.errorhandler.onQueryMembersError
import io.getstream.chat.android.client.errorhandler.onReactionError
import io.getstream.chat.android.client.errors.ChatError
import io.getstream.chat.android.client.events.ChatEvent
import io.getstream.chat.android.client.events.ConnectedEvent
import io.getstream.chat.android.client.events.ConnectingEvent
import io.getstream.chat.android.client.events.DisconnectedEvent
import io.getstream.chat.android.client.events.HasOwnUser
import io.getstream.chat.android.client.events.NewMessageEvent
import io.getstream.chat.android.client.events.NotificationChannelMutesUpdatedEvent
import io.getstream.chat.android.client.events.NotificationMutesUpdatedEvent
import io.getstream.chat.android.client.events.UserEvent
import io.getstream.chat.android.client.extensions.ATTACHMENT_TYPE_FILE
import io.getstream.chat.android.client.extensions.ATTACHMENT_TYPE_IMAGE
import io.getstream.chat.android.client.extensions.cidToTypeAndId
import io.getstream.chat.android.client.extensions.internal.isLaterThanDays
import io.getstream.chat.android.client.extensions.retry
import io.getstream.chat.android.client.header.VersionPrefixHeader
import io.getstream.chat.android.client.helpers.AppSettingManager
import io.getstream.chat.android.client.helpers.CallPostponeHelper
import io.getstream.chat.android.client.interceptor.message.internal.PrepareMessageLogicImpl
import io.getstream.chat.android.client.logger.ChatLogLevel
import io.getstream.chat.android.client.logger.ChatLoggerConfigImpl
import io.getstream.chat.android.client.logger.ChatLoggerHandler
import io.getstream.chat.android.client.logger.StreamLogLevelValidator
import io.getstream.chat.android.client.logger.StreamLoggerHandler
import io.getstream.chat.android.client.notifications.ChatNotifications
import io.getstream.chat.android.client.notifications.PushNotificationReceivedListener
import io.getstream.chat.android.client.notifications.handler.NotificationConfig
import io.getstream.chat.android.client.notifications.handler.NotificationHandler
import io.getstream.chat.android.client.notifications.handler.NotificationHandlerFactory
import io.getstream.chat.android.client.parser2.adapters.internal.StreamDateFormatter
import io.getstream.chat.android.client.persistance.repository.RepositoryFacade
import io.getstream.chat.android.client.persistance.repository.factory.RepositoryFactory
import io.getstream.chat.android.client.persistance.repository.noop.NoOpRepositoryFactory
import io.getstream.chat.android.client.plugin.DependencyResolver
import io.getstream.chat.android.client.plugin.Plugin
import io.getstream.chat.android.client.plugin.factory.PluginFactory
import io.getstream.chat.android.client.scope.ClientScope
import io.getstream.chat.android.client.scope.UserScope
import io.getstream.chat.android.client.setup.state.ClientState
import io.getstream.chat.android.client.setup.state.internal.ClientStateImpl
import io.getstream.chat.android.client.setup.state.internal.toMutableState
import io.getstream.chat.android.client.socket.ChatSocket
import io.getstream.chat.android.client.socket.SocketListener
import io.getstream.chat.android.client.token.CacheableTokenProvider
import io.getstream.chat.android.client.token.ConstantTokenProvider
import io.getstream.chat.android.client.token.TokenManager
import io.getstream.chat.android.client.token.TokenManagerImpl
import io.getstream.chat.android.client.token.TokenProvider
import io.getstream.chat.android.client.uploader.FileUploader
import io.getstream.chat.android.client.uploader.StreamCdnImageMimeTypes
import io.getstream.chat.android.client.user.CredentialConfig
import io.getstream.chat.android.client.user.storage.SharedPreferencesCredentialStorage
import io.getstream.chat.android.client.user.storage.UserCredentialStorage
import io.getstream.chat.android.client.utils.ProgressCallback
import io.getstream.chat.android.client.utils.Result
import io.getstream.chat.android.client.utils.TokenUtils
import io.getstream.chat.android.client.utils.flatMapSuspend
import io.getstream.chat.android.client.utils.internal.toggle.ToggleService
import io.getstream.chat.android.client.utils.mergePartially
import io.getstream.chat.android.client.utils.observable.ChatEventsObservable
import io.getstream.chat.android.client.utils.observable.Disposable
import io.getstream.chat.android.client.utils.onErrorSuspend
import io.getstream.chat.android.client.utils.retry.NoRetryPolicy
import io.getstream.chat.android.client.utils.retry.RetryPolicy
import io.getstream.chat.android.client.utils.stringify
import io.getstream.chat.android.core.internal.InternalStreamChatApi
import io.getstream.chat.android.models.AppSettings
import io.getstream.chat.android.models.Attachment
import io.getstream.chat.android.models.BannedUser
import io.getstream.chat.android.models.BannedUsersSort
import io.getstream.chat.android.models.Channel
import io.getstream.chat.android.models.ConnectionData
import io.getstream.chat.android.models.ConnectionState
import io.getstream.chat.android.models.Device
import io.getstream.chat.android.models.EventType
import io.getstream.chat.android.models.FilterObject
import io.getstream.chat.android.models.Filters
import io.getstream.chat.android.models.Flag
import io.getstream.chat.android.models.GuestUser
import io.getstream.chat.android.models.InitializationState
import io.getstream.chat.android.models.Member
import io.getstream.chat.android.models.Message
import io.getstream.chat.android.models.Mute
import io.getstream.chat.android.models.PushMessage
import io.getstream.chat.android.models.Reaction
import io.getstream.chat.android.models.SearchMessagesResult
import io.getstream.chat.android.models.UploadAttachmentsNetworkType
import io.getstream.chat.android.models.UploadedFile
import io.getstream.chat.android.models.UploadedImage
import io.getstream.chat.android.models.User
import io.getstream.chat.android.models.VideoCallInfo
import io.getstream.chat.android.models.VideoCallToken
import io.getstream.chat.android.models.querysort.QuerySortByField
import io.getstream.chat.android.models.querysort.QuerySorter
import io.getstream.logging.CompositeStreamLogger
import io.getstream.logging.SilentStreamLogger
import io.getstream.logging.StreamLog
import io.getstream.logging.android.AndroidStreamLogger
import kotlinx.coroutines.CoroutineScope
import kotlinx.coroutines.Job
import kotlinx.coroutines.flow.MutableSharedFlow
import kotlinx.coroutines.flow.first
import kotlinx.coroutines.job
import kotlinx.coroutines.launch
import kotlinx.coroutines.plus
import kotlinx.coroutines.sync.Mutex
import kotlinx.coroutines.sync.withLock
import kotlinx.coroutines.withTimeout
import kotlinx.coroutines.withTimeoutOrNull
import okhttp3.OkHttpClient
import okhttp3.ResponseBody
import java.io.File
import java.util.Calendar
import java.util.Date
import java.util.concurrent.atomic.AtomicReference
import kotlin.coroutines.CoroutineContext
import kotlin.time.Duration.Companion.days

/**
 * The ChatClient is the main entry point for all low-level operations on chat
 */
@Suppress("NEWER_VERSION_IN_SINCE_KOTLIN", "TooManyFunctions", "LargeClass")
public class ChatClient
@Suppress("LongParameterList")
internal constructor(
    public val config: ChatClientConfig,
    private val api: ChatApi,
    @property:InternalStreamChatApi public val notifications: ChatNotifications,
    private val tokenManager: TokenManager = TokenManagerImpl(),
    private val userCredentialStorage: UserCredentialStorage,
    private val userStateService: UserStateService = UserStateService(),
    private val tokenUtils: TokenUtils = TokenUtils,
    private val clientScope: ClientScope,
    private val userScope: UserScope,
    internal val retryPolicy: RetryPolicy,
    private val appSettingsManager: AppSettingManager,
    private val chatSocket: ChatSocket,
    private val pluginFactories: List<PluginFactory>,
    public val clientState: ClientState,
    private val repositoryFactoryProvider: RepositoryFactory.Provider,
) {
    private val logger = StreamLog.getLogger("Chat:Client")
    private val waitConnection = MutableSharedFlow<Result<ConnectionData>>()

    @InternalStreamChatApi
    public val streamDateFormatter: StreamDateFormatter = StreamDateFormatter()
    private val eventsObservable = ChatEventsObservable(waitConnection, userScope, chatSocket)
    private val eventMutex = Mutex()

    /**
     * The user's id for which the client is initialized.
     * Used in [initializeClientWithUser] to prevent recreating objects like repository, plugins, etc.
     */
    private val initializedUserId = AtomicReference<String?>(null)

    /**
     * Launches a new coroutine in the [UserScope] without blocking the current thread
     * and returns a reference to the coroutine as a [Job].
     */
    internal fun launch(
        block: suspend CoroutineScope.() -> Unit,
    ) = userScope.launch(block = block)

    /**
     * Inherits the [UserScope] and provides its [Job] as an anchor for children.
     */
    @InternalStreamChatApi
    public fun inheritScope(block: (Job) -> CoroutineContext): CoroutineScope {
        return userScope + block(userScope.coroutineContext.job)
    }

    @InternalStreamChatApi
    public val repositoryFacade: RepositoryFacade
        get() = _repositoryFacade
            ?: (getCurrentUser() ?: getStoredUser())
                ?.let { user ->
                    createRepositoryFacade(userScope, createRepositoryFactory(user))
                        .also { _repositoryFacade = it }
                }
            ?: createRepositoryFacade(userScope)

    private var _repositoryFacade: RepositoryFacade? = null

    private var pushNotificationReceivedListener: PushNotificationReceivedListener =
        PushNotificationReceivedListener { _, _ -> }

    /**
     * The list of plugins added once user is connected.
     *
     * @see [Plugin]
     */
    @PublishedApi
    internal var plugins: List<Plugin> = emptyList()

    /**
     * Resolves dependency [T] within the provided plugin [P].
     *
     * @see [Plugin]
     */
    @InternalStreamChatApi
    public inline fun <reified P : Plugin, reified T : Any> resolveDependency(): T? {
        val resolver = plugins.find { plugin ->
            plugin is P && plugin is DependencyResolver
        } as? DependencyResolver
        return resolver?.resolveDependency(T::class)
    }

    /**
     * Error handlers for API calls.
     */
    private val errorHandlers: List<ErrorHandler>
        get() = plugins.mapNotNull { it.errorHandler }.sorted()

    public var logicRegistry: ChannelStateLogicProvider? = null

    internal lateinit var attachmentsSender: AttachmentsSender

    init {
        eventsObservable.subscribeSuspend { event ->
            eventMutex.withLock {
                handleEvent(event)
            }
        }
        logger.i { "Initialised: ${buildSdkTrackingHeaders()}" }
    }

    private fun handleEvent(event: ChatEvent) {
        when (event) {
            is ConnectedEvent -> {
                logger.i { "[handleEvent] event: ConnectedEvent(userId='${event.me.id}')" }
                val user = event.me
                val connectionId = event.connectionId
                api.setConnection(user.id, connectionId)
                notifications.onSetUser()

                clientState.toMutableState()?.setConnectionState(ConnectionState.CONNECTED)
            }
            is NewMessageEvent -> {
                notifications.onNewMessageEvent(event)
            }
            is ConnectingEvent -> {
                logger.i { "[handleEvent] event: ConnectingEvent" }
                clientState.toMutableState()?.setConnectionState(ConnectionState.CONNECTING)
            }
            is DisconnectedEvent -> {
                logger.i { "[handleEvent] event: DisconnectedEvent(disconnectCause=${event.disconnectCause})" }
                api.releseConnection()
                when (event.disconnectCause) {
                    is DisconnectCause.ConnectionReleased,
                    is DisconnectCause.NetworkNotAvailable,
                    is DisconnectCause.WebSocketNotAvailable,
                    is DisconnectCause.Error,
                    -> { }
                    is DisconnectCause.UnrecoverableError -> {
                        userStateService.onSocketUnrecoverableError()
                    }
                }
                clientState.toMutableState()?.setConnectionState(ConnectionState.OFFLINE)
            }
            else -> Unit // Ignore other events
        }

        event.extractCurrentUser()?.let { currentUser ->
            userStateService.onUserUpdated(currentUser)
            storePushNotificationsConfig(
                currentUser.id,
                currentUser.name,
                userStateService.state !is UserState.UserSet,
            )
        }
    }

    /**
     * Either entirely extracts current user from the event
     * or merges the one from the event into the existing current user.
     */
    private fun ChatEvent.extractCurrentUser(): User? {
        return when (this) {
            is HasOwnUser -> me
            is UserEvent -> getCurrentUser()
                ?.takeIf { it.id == user.id }
                ?.mergePartially(user)
            else -> null
        }
    }

    //region Set user

    /**
     * Initializes [ChatClient] for a specific user. The [tokenProvider] implementation is used
     * for the initial token, and it's also invoked whenever the user's token has expired, to
     * fetch a new token.
     *
     * @param user The user to set.
     * @param tokenProvider A [TokenProvider] implementation.
     * @param timeoutMilliseconds A timeout in milliseconds when the process will be aborted.
     *
     * @return [Result] of [ConnectionData] with the info of the established connection or a detailed error.
     */
    @Suppress("LongMethod")
    private suspend fun setUser(
        user: User,
        tokenProvider: TokenProvider,
        timeoutMilliseconds: Long?,
    ): Result<ConnectionData> {
        val isAnonymous = user == anonUser
        val cacheableTokenProvider = CacheableTokenProvider(tokenProvider)
        val userState = userStateService.state

        return when {
            tokenUtils.getUserId(cacheableTokenProvider.loadToken()) != user.id -> {
                logger.e {
                    "The user_id provided on the JWT token doesn't match with the current user you try to connect"
                }
                Result.Failure(
                    ChatError.GenericError(
                        "The user_id provided on the JWT token doesn't match with the current user you try to connect",
                    )
                )
            }
            userState is UserState.NotSet -> {
                logger.v { "[setUser] user is NotSet" }
                initializeClientWithUser(user, cacheableTokenProvider, isAnonymous)

                userStateService.onSetUser(user, isAnonymous)
                chatSocket.connectUser(user, isAnonymous)
                waitFirstConnection(timeoutMilliseconds)
            }
            userState is UserState.UserSet -> {
                logger.w {
                    "[setUser] Trying to set user without disconnecting the previous one - " +
                        "make sure that previously set user is disconnected."
                }
                when {
                    userState.user.id != user.id -> {
                        logger.e { "[setUser] Trying to set different user without disconnect previous one." }
                        Result.Failure(
                            ChatError.GenericError(
                                "User cannot be set until the previous one is disconnected.",
                            )
                        )
                    }
                    else -> {
                        getConnectionId()?.let { Result.Success(ConnectionData(userState.user, it)) }
                            ?: run {
                                logger.e {
                                    "[setUser] Trying to connect the same user twice without a previously completed " +
                                        "connection."
                                }
                                Result.Failure(
                                    ChatError.GenericError(
                                        "Failed to connect user. Please check you haven't connected a user already.",
                                    )
                                )
                            }
                    }
                }
            }
            else -> {
                logger.e { "[setUser] Failed to connect user. Please check you don't have connected user already." }
                Result.Failure(
                    ChatError.GenericError(
                        "Failed to connect user. Please check you don't have connected user already.",
                    )
                )
            }
        }.onErrorSuspend {
            disconnectSuspend(flushPersistence = true)
        }.onSuccess {
            clientState.toMutableState()?.setInitializationState(InitializationState.COMPLETE)
        }
    }

    @Synchronized
    private fun initializeClientWithUser(
        user: User,
        tokenProvider: CacheableTokenProvider,
        isAnonymous: Boolean,
    ) {
        logger.i { "[initializeClientWithUser] user.id: '${user.id}'" }
        val clientJobCount = clientScope.coroutineContext[Job]?.children?.count() ?: -1
        val userJobCount = userScope.coroutineContext[Job]?.children?.count() ?: -1
        logger.v { "[initializeClientWithUser] clientJobCount: $clientJobCount, userJobCount: $userJobCount" }
        if (initializedUserId.get() != user.id) {
            _repositoryFacade = createRepositoryFacade(userScope, createRepositoryFactory(user))
            plugins = pluginFactories.map { it.get(user) }
            initializedUserId.set(user.id)
        } else {
            logger.i {
                "[initializeClientWithUser] initializing client with the same user id." +
                    " Skipping repository and plugins recreation"
            }
        }
        plugins.forEach { it.onUserSet(user) }
        // fire a handler here that the chatDomain and chatUI can use
        config.isAnonymous = isAnonymous
        tokenManager.setTokenProvider(tokenProvider)
        appSettingsManager.loadAppSettings()
        warmUp()
        logger.i { "[initializeClientWithUser] user.id: '${user.id}'completed" }
    }

    private fun createRepositoryFactory(user: User): RepositoryFactory =
        repositoryFactoryProvider.createRepositoryFactory(user)

    private fun createRepositoryFacade(
        scope: CoroutineScope,
        repositoryFactory: RepositoryFactory = NoOpRepositoryFactory,
    ): RepositoryFacade =
        RepositoryFacade.create(repositoryFactory, scope)

    /**
     * Get the current settings of the app. Check [AppSettings].
     *
     * @return [AppSettings] the settings of the app.
     */
    public fun appSettings(): Call<AppSettings> = api.appSettings()

    /**
     * Initializes [ChatClient] for a specific user.
     * The [tokenProvider] implementation is used for the initial token,
     * and it's also invoked whenever the user's token has expired, to fetch a new token.
     *
     * This method performs required operations before connecting with the Stream API.
     * Moreover, it warms up the connection, sets up notifications, and connects to the socket.
     *
     * Check out [docs](https://getstream.io/chat/docs/android/init_and_users/) for more info about tokens.
     * Also visit [this site](https://jwt.io) to find more about Json Web Token standard.
     * You can generate the JWT token on using one of the available libraries or use our manual
     * [tool](https://getstream.io/chat/docs/react/token_generator/) for token generation.
     *
     * @see TokenProvider
     *
     * @param user The user to set.
     * @param tokenProvider A [TokenProvider] implementation.
     * @param timeoutMilliseconds The timeout in milliseconds to be waiting until the connection is established.
     *
     * @return Executable [Call] responsible for connecting the user.
     */
    @CheckResult
    @JvmOverloads
    public fun connectUser(
        user: User,
        tokenProvider: TokenProvider,
        timeoutMilliseconds: Long? = null,
    ): Call<ConnectionData> {
        return CoroutineCall(clientScope) {
            userScope.userId.value = user.id
            connectUserSuspend(user, tokenProvider, timeoutMilliseconds)
        }
    }

    private suspend fun connectUserSuspend(
        user: User,
        tokenProvider: TokenProvider,
        timeoutMilliseconds: Long?,
    ): Result<ConnectionData> {
        clientState.toMutableState()?.setInitializationState(InitializationState.RUNNING)
        logger.d { "[connectUserSuspend] userId: '${user.id}', username: '${user.name}'" }
        return setUser(user, tokenProvider, timeoutMilliseconds).also { result ->
            logger.v {
                "[connectUserSuspend] completed: ${
                result.stringify { "ConnectionData(connectionId=${it.connectionId})" }
                }"
            }
        }
    }

    /**
     * Changes the user. Disconnects the current user and connects to a new one.
     * The [tokenProvider] implementation is used for the initial token,
     * and it's also invoked whenever the user's token has expired, to fetch a new token.
     *
     * This method disconnects from the SDK and right after connects to it with the new User.
     *
     * @see TokenProvider
     *
     * @param user The user to set.
     * @param tokenProvider A [TokenProvider] implementation.
     * @param timeoutMilliseconds The timeout in milliseconds to be waiting until the connection is established.
     *
     * @return Executable [Call] responsible for connecting the user.
     */
    @CheckResult
    @JvmOverloads
    public fun switchUser(
        user: User,
        tokenProvider: TokenProvider,
        timeoutMilliseconds: Long? = null,
        onDisconnectionComplete: () -> Unit = {},
    ): Call<ConnectionData> {
        return CoroutineCall(clientScope) {
            logger.d { "[switchUser] user.id: '${user.id}'" }
            userScope.userId.value = user.id
            disconnectUserSuspend(flushPersistence = true)
            onDisconnectionComplete()
            connectUserSuspend(user, tokenProvider, timeoutMilliseconds).also {
                logger.v { "[switchUser] completed('${user.id}')" }
            }
        }
    }

    /**
     * Changes the user. Disconnects the current user and connects to a new one.
     * The [tokenProvider] implementation is used for the initial token,
     * and it's also invoked whenever the user's token has expired, to fetch a new token.
     *
     * This method disconnects from the SDK and right after connects to it with the new User.
     *
     * @see TokenProvider
     *
     * @param user The user to set.
     * @param token Instance of JWT token.
     * @param timeoutMilliseconds The timeout in milliseconds to be waiting until the connection is established.
     *
     * @return Executable [Call] responsible for connecting the user.
     */
    @CheckResult
    @JvmOverloads
    public fun switchUser(
        user: User,
        token: String,
        timeoutMilliseconds: Long? = null,
        onDisconnectionComplete: () -> Unit = {},
    ): Call<ConnectionData> {
        return switchUser(user, ConstantTokenProvider(token), timeoutMilliseconds, onDisconnectionComplete)
    }

    /**
     * Initializes [ChatClient] for a specific user using the given user [token].
     * Check [ChatClient.connectUser] with [TokenProvider] parameter for advanced use cases.
     *
     * @param user Instance of [User] type.
     * @param token Instance of JWT token.
     *
     * @return Executable [Call] responsible for connecting the user.
     */
    @CheckResult
    @JvmOverloads
    public fun connectUser(
        user: User,
        token: String,
        timeoutMilliseconds: Long? = null,
    ): Call<ConnectionData> {
        return connectUser(user, ConstantTokenProvider(token), timeoutMilliseconds)
    }

    /**
     * Initializes [ChatClient] with stored user data.
     * Caution: This method doesn't establish connection to the web socket, you should use [connectUser] instead.
     *
     * This method initializes [ChatClient] to allow the use of Stream REST API client.
     * Moreover, it warms up the connection, and sets up notifications.
     */
    @InternalStreamChatApi
    public fun setUserWithoutConnectingIfNeeded() {
        if (isUserSet() || clientState.initializationState.value != InitializationState.NOT_INITIALIZED) {
            logger.d {
                "[setUserWithoutConnectingIfNeeded] User is already set: ${isUserSet()}" +
                    " Initialization state: ${clientState.initializationState.value}"
            }
            return
        }

        userCredentialStorage.get()?.let { config ->
            initializeClientWithUser(
                User(id = config.userId).apply { name = config.userName },
                tokenProvider = CacheableTokenProvider(ConstantTokenProvider(config.userToken)),
                isAnonymous = config.isAnonymous,
            )
        }
    }

    @InternalStreamChatApi
    public fun containsStoredCredentials(): Boolean {
        return userCredentialStorage.get() != null
    }

    private fun storePushNotificationsConfig(userId: String, userName: String, isAnonymous: Boolean) {
        userCredentialStorage.put(
            CredentialConfig(
                userToken = getCurrentToken() ?: "",
                userId = userId,
                userName = userName,
                isAnonymous = isAnonymous,
            ),
        )
    }

    @CheckResult
    @JvmOverloads
    public fun connectAnonymousUser(timeoutMilliseconds: Long? = null): Call<ConnectionData> {
        return CoroutineCall(clientScope) {
            logger.d { "[connectAnonymousUser] no args" }
            userScope.userId.value = ANONYMOUS_USER_ID
            setUser(
                anonUser,
                ConstantTokenProvider(devToken(ANONYMOUS_USER_ID)),
                timeoutMilliseconds,
            ).also { result ->
                logger.v {
                    "[connectAnonymousUser] completed: ${
                    result.stringify { "ConnectionData(connectionId=${it.connectionId})" }
                    }"
                }
            }
        }
    }

    private suspend fun waitFirstConnection(timeoutMilliseconds: Long?): Result<ConnectionData> =
        timeoutMilliseconds?.let {
            withTimeoutOrNull(timeoutMilliseconds) { waitConnection.first() }
                ?: Result.Failure(
                    ChatError.GenericError("Connection wasn't established in ${timeoutMilliseconds}ms"),
                )
        } ?: waitConnection.first()

    @CheckResult
    @JvmOverloads
    public fun connectGuestUser(
        userId: String,
        username: String,
        timeoutMilliseconds: Long? = null,
    ): Call<ConnectionData> {
        return CoroutineCall(clientScope) {
            logger.d { "[connectGuestUser] userId: '$userId', username: '$username'" }
            userScope.userId.value = userId

            getGuestToken(userId, username).await()
                .flatMapSuspend { setUser(it.user, ConstantTokenProvider(it.token), timeoutMilliseconds) }
                .onSuccess { connectionData ->
                    logger.v {
                        "[connectGuestUser] completed: ConnectionData(connectionId=${connectionData.connectionId})"
                    }
                }
        }
    }

    @CheckResult
    public fun getGuestToken(userId: String, userName: String): Call<GuestUser> {
        return api.getGuestUser(userId, userName)
    }

    /**
     * Query members and apply side effects if there are any.
     *
     * @param channelType The type of channel.
     * @param channelId The id of the channel.
     * @param offset Offset limit.
     * @param limit Number of members to fetch.
     * @param filter [FilterObject] to filter members of certain type.
     * @param sort Sort the list of members.
     * @param members List of members to search in distinct channels.
     *
     * @return [Call] with a list of members or an error.
     */
    @Suppress("LongParameterList")
    @CheckResult
    public fun queryMembers(
        channelType: String,
        channelId: String,
        offset: Int,
        limit: Int,
        filter: FilterObject,
        sort: QuerySorter<Member>,
        members: List<Member> = emptyList(),
    ): Call<List<Member>> {
        logger.d { "[queryMembers] cid: $channelType:$channelId, offset: $offset, limit: $limit" }
        return api.queryMembers(channelType, channelId, offset, limit, filter, sort, members)
            .doOnResult(userScope) { result ->
                plugins.forEach { plugin ->
                    logger.v { "[queryMembers] #doOnResult; plugin: ${plugin::class.qualifiedName}" }
                    plugin.onQueryMembersResult(
                        result,
                        channelType,
                        channelId,
                        offset,
                        limit,
                        filter,
                        sort,
                        members
                    )
                    logger.v { "[queryMembers] result: ${result.stringify { "Members(count=${it.size})" }}" }
                }
            }
            .onQueryMembersError(errorHandlers, channelType, channelId, offset, limit, filter, sort, members)
            .share(userScope) { QueryMembersIdentifier(channelType, channelId, offset, limit, filter, sort, members) }
    }

    /**
     * Uploads a file for the given channel. Progress can be accessed via [callback].
     *
     * The Stream CDN imposes the following restrictions on file uploads:
     * - The maximum file size is 100 MB
     *
     * @param channelType The channel type. ie messaging.
     * @param channelId The channel id. ie 123.
     * @param file The file that needs to be uploaded.
     * @param callback The callback to track progress.
     *
     * @return Executable async [Call] which completes with [Result] containing an instance of [UploadedFile]
     * if the file was successfully uploaded.
     *
     * @see FileUploader
     * @see <a href="https://getstream.io/chat/docs/android/file_uploads/?language=kotlin">File Uploads</a>
     */
    @CheckResult
    @JvmOverloads
    public fun sendFile(
        channelType: String,
        channelId: String,
        file: File,
        callback: ProgressCallback? = null,
    ): Call<UploadedFile> {
        return api.sendFile(channelType, channelId, file, callback)
    }

    /**
     * Uploads an image for the given channel. Progress can be accessed via [callback].
     *
     * The Stream CDN imposes the following restrictions on image uploads:
     * - The maximum image size is 100 MB
     * - Supported MIME types are listed in [StreamCdnImageMimeTypes.SUPPORTED_IMAGE_MIME_TYPES]
     *
     * @param channelType The channel type. ie messaging.
     * @param channelId Еhe channel id. ie 123.
     * @param file The image file that needs to be uploaded.
     * @param callback The callback to track progress.
     *
     * @return Executable async [Call] which completes with [Result] containing an instance of [UploadedImage]
     * if the image was successfully uploaded.
     *
     * @see FileUploader
     * @see StreamCdnImageMimeTypes.SUPPORTED_IMAGE_MIME_TYPES
     * @see <a href="https://getstream.io/chat/docs/android/file_uploads/?language=kotlin">File Uploads</a>
     */
    @CheckResult
    @JvmOverloads
    public fun sendImage(
        channelType: String,
        channelId: String,
        file: File,
        callback: ProgressCallback? = null,
    ): Call<UploadedImage> {
        return api.sendImage(channelType, channelId, file, callback)
    }

    /**
     * Deletes the file represented by [url] from the given channel.
     *
     * @param channelType The channel type. ie messaging.
     * @param channelId The channel id. ie 123.
     * @param url The URL of the file to be deleted.
     *
     * @return Executable async [Call] responsible for deleting a file.
     *
     * @see FileUploader
     * @see <a href="https://getstream.io/chat/docs/android/file_uploads/?language=kotlin">File Uploads</a>
     */
    @CheckResult
    public fun deleteFile(channelType: String, channelId: String, url: String): Call<Unit> {
        return api.deleteFile(channelType, channelId, url)
    }

    /**
     * Deletes the image represented by [url] from the given channel.
     *
     * @param channelType The channel type. ie messaging.
     * @param channelId The channel id. ie 123.
     * @param url The URL of the image to be deleted.
     *
     * @return Executable async [Call] responsible for deleting an image.
     *
     * @see FileUploader
     * @see <a href="https://getstream.io/chat/docs/android/file_uploads/?language=kotlin">File Uploads</a>
     */
    @CheckResult
    public fun deleteImage(channelType: String, channelId: String, url: String): Call<Unit> {
        return api.deleteImage(channelType, channelId, url)
    }

    //region Reactions
    @CheckResult
    public fun getReactions(
        messageId: String,
        offset: Int,
        limit: Int,
    ): Call<List<Reaction>> {
        return api.getReactions(messageId, offset, limit)
    }

    /**
     * Deletes the reaction associated with the message with the given message id.
     * [cid] parameter is being used in side effect functions executed by plugins.
     * You can skip it if plugins are not being used.
     *
     * The call will be retried accordingly to [retryPolicy].
     *
     * @see [Plugin]
     * @see [RetryPolicy]
     *
     * @param messageId The id of the message to which reaction belongs.
     * @param reactionType The type of reaction.
     * @param cid The full channel id, i.e. "messaging:123" to which the message with reaction belongs.
     *
     * @return Executable async [Call] responsible for deleting the reaction.
     */
    @CheckResult
    public fun deleteReaction(messageId: String, reactionType: String, cid: String? = null): Call<Message> {
        val currentUser = getCurrentUser()

        return api.deleteReaction(messageId = messageId, reactionType = reactionType)
            .retry(scope = userScope, retryPolicy = retryPolicy)
            .doOnStart(userScope) {
                plugins.forEach { plugin ->
                    logger.v { "[deleteReaction] #doOnStart; plugin: ${plugin::class.qualifiedName}" }
                    plugin.onDeleteReactionRequest(
                        cid = cid,
                        messageId = messageId,
                        reactionType = reactionType,
                        currentUser = currentUser!!,
                    )
                }
            }
            .doOnResult(userScope) { result ->
                plugins.forEach { plugin ->
                    logger.v { "[deleteReaction] #doOnResult; plugin: ${plugin::class.qualifiedName}" }
                    plugin.onDeleteReactionResult(
                        cid = cid,
                        messageId = messageId,
                        reactionType = reactionType,
                        currentUser = currentUser!!,
                        result = result,
                    )
                }
            }
            .precondition(plugins) { onDeleteReactionPrecondition(currentUser) }
            .onMessageError(errorHandlers, cid, messageId)
            .share(userScope) { DeleteReactionIdentifier(messageId, reactionType, cid) }
    }

    /**
     * Sends the reaction.
     * Use [enforceUnique] parameter to specify whether the reaction should replace other reactions added by the
     * current user.
     * [cid] parameter is being used in side effect functions executed by plugins.
     * You can skip it if plugins are not being used.
     *
     * The call will be retried accordingly to [retryPolicy].
     *
     * @see [Plugin]
     * @see [RetryPolicy]
     *
     * @param reaction The [Reaction] to send.
     * @param enforceUnique Flag to determine whether the reaction should replace other ones added by the current user.
     * @param cid The full channel id, i.e. "messaging:123" to which the message with reaction belongs.
     *
     * @return Executable async [Call] responsible for sending the reaction.
     */
    @CheckResult
    @JvmOverloads
    public fun sendReaction(reaction: Reaction, enforceUnique: Boolean, cid: String? = null): Call<Reaction> {
        val currentUser = getCurrentUser()

        return api.sendReaction(reaction, enforceUnique)
            .retry(scope = userScope, retryPolicy = retryPolicy)
            .doOnStart(userScope) {
                plugins
                    .forEach { plugin ->
                        logger.v { "[sendReaction] #doOnStart; plugin: ${plugin::class.qualifiedName}" }
                        plugin.onSendReactionRequest(
                            cid = cid,
                            reaction = reaction,
                            enforceUnique = enforceUnique,
                            currentUser = currentUser!!,
                        )
                    }
            }
            .doOnResult(userScope) { result ->
                plugins.forEach { plugin ->
                    logger.v { "[sendReaction] #doOnResult; plugin: ${plugin::class.qualifiedName}" }
                    plugin.onSendReactionResult(
                        cid = cid,
                        reaction = reaction,
                        enforceUnique = enforceUnique,
                        currentUser = currentUser!!,
                        result = result,
                    )
                }
            }
            .onReactionError(errorHandlers, reaction, enforceUnique, currentUser!!)
            .precondition(plugins) { onSendReactionPrecondition(currentUser, reaction) }
            .share(userScope) { SendReactionIdentifier(reaction, enforceUnique, cid) }
    }
    //endregion

    //endregion

    public fun disconnectSocket() {
        chatSocket.disconnect()
    }

    public fun reconnectSocket() {
        when (val userState = userStateService.state) {
            is UserState.UserSet, is UserState.AnonymousUserSet -> chatSocket.reconnectUser(
                userState.userOrError(),
                userState is UserState.AnonymousUserSet
            )
            else -> error("Invalid user state $userState without user being set!")
        }
    }

    public fun addSocketListener(listener: SocketListener) {
        chatSocket.addListener(listener)
    }

    public fun removeSocketListener(listener: SocketListener) {
        chatSocket.removeListener(listener)
    }

    public fun subscribe(
        listener: ChatEventListener<ChatEvent>,
    ): Disposable {
        return eventsObservable.subscribe(listener = listener)
    }

    /**
     * Subscribes to the specific [eventTypes] of the client.
     *
     * @see [EventType] for type constants
     */
    public fun subscribeFor(
        vararg eventTypes: String,
        listener: ChatEventListener<ChatEvent>,
    ): Disposable {
        val filter = { event: ChatEvent ->
            event.type in eventTypes
        }
        return eventsObservable.subscribe(filter, listener)
    }

    /**
     * Subscribes to the specific [eventTypes] of the client, in the lifecycle of [lifecycleOwner].
     *
     * Only receives events when the lifecycle is in a STARTED state, otherwise events are dropped.
     */
    public fun subscribeFor(
        lifecycleOwner: LifecycleOwner,
        vararg eventTypes: String,
        listener: ChatEventListener<ChatEvent>,
    ): Disposable {
        val disposable = subscribeFor(
            *eventTypes,
            listener = { event ->
                if (lifecycleOwner.lifecycle.currentState.isAtLeast(Lifecycle.State.STARTED)) {
                    listener.onEvent(event)
                }
            }
        )

        lifecycleOwner.lifecycle.addObserver(
            object : DefaultLifecycleObserver {
                override fun onDestroy(owner: LifecycleOwner) {
                    disposable.dispose()
                }
            }
        )

        return disposable
    }

    /**
     * Subscribes to the specific [eventTypes] of the client.
     */
    public fun subscribeFor(
        vararg eventTypes: Class<out ChatEvent>,
        listener: ChatEventListener<ChatEvent>,
    ): Disposable {
        val filter = { event: ChatEvent ->
            eventTypes.any { type -> type.isInstance(event) }
        }
        return eventsObservable.subscribe(filter, listener)
    }

    /**
     * Subscribes to the specific [eventTypes] of the client, in the lifecycle of [lifecycleOwner].
     *
     * Only receives events when the lifecycle is in a STARTED state, otherwise events are dropped.
     */
    public fun subscribeFor(
        lifecycleOwner: LifecycleOwner,
        vararg eventTypes: Class<out ChatEvent>,
        listener: ChatEventListener<ChatEvent>,
    ): Disposable {
        val disposable = subscribeFor(
            *eventTypes,
            listener = { event ->
                if (lifecycleOwner.lifecycle.currentState.isAtLeast(Lifecycle.State.STARTED)) {
                    listener.onEvent(event)
                }
            }
        )

        lifecycleOwner.lifecycle.addObserver(
            object : DefaultLifecycleObserver {
                override fun onDestroy(owner: LifecycleOwner) {
                    disposable.dispose()
                }
            }
        )

        return disposable
    }

    /**
     * Subscribes for the next event with the given [eventType].
     */
    public fun subscribeForSingle(
        eventType: String,
        listener: ChatEventListener<ChatEvent>,
    ): Disposable {
        val filter = { event: ChatEvent ->
            event.type == eventType
        }
        return eventsObservable.subscribeSingle(filter, listener)
    }

    /**
     * Subscribes for the next event with the given [eventType].
     */
    public fun <T : ChatEvent> subscribeForSingle(
        eventType: Class<T>,
        listener: ChatEventListener<T>,
    ): Disposable {
        val filter = { event: ChatEvent ->
            eventType.isInstance(event)
        }
        return eventsObservable.subscribeSingle(filter) { event ->
            @Suppress("UNCHECKED_CAST")
            listener.onEvent(event as T)
        }
    }

    /**
     * Disconnect the current user, stop all observers and clear user data.
     * This method should only be used whenever the user logout from the main app.
     * If the user will continue using the Chat in the future, you shouldn't call this method.
     *
     * @param flushPersistence if true will clear user data.
     *
     * @return Executable async [Call] which performs the disconnection.
     */
    @CheckResult
    public fun disconnect(flushPersistence: Boolean): Call<Unit> =
        CoroutineCall(clientScope) {
            logger.d { "[disconnect] flushPersistence: $flushPersistence" }
<<<<<<< HEAD
            disconnectSuspend(flushPersistence)
            Result.Success(Unit)
=======
            when (isUserSet()) {
                true -> {
                    disconnectSuspend(flushPersistence)
                    Result.success(Unit)
                }
                false -> Result.error(
                    ChatError("ChatClient can't be disconnected because user wasn't connected previously")
                )
            }
>>>>>>> 4e7a2f8f
        }

    private suspend fun disconnectSuspend(flushPersistence: Boolean) {
        disconnectUserSuspend(flushPersistence)
        userScope.userId.value = null
    }

    private suspend fun disconnectUserSuspend(flushPersistence: Boolean) {
        val userId = getCurrentUser()?.id
        initializedUserId.set(null)
        logger.d { "[disconnectUserSuspend] userId: '$userId', flushPersistence: $flushPersistence" }

        notifications.onLogout(flushPersistence)
        plugins.forEach { it.onUserDisconnected() }
        plugins = emptyList()
        userStateService.onLogout()
        chatSocket.disconnect()
        clientState.awaitConnectionState(ConnectionState.OFFLINE)
        userScope.cancelChildren(userId)

        if (flushPersistence) {
            repositoryFacade.clear()
            userCredentialStorage.clear()
        }

        _repositoryFacade = null
        appSettingsManager.clear()

        clientState.toMutableState()?.clearState()
        logger.v { "[disconnectUserSuspend] completed('$userId')" }
    }

    @Suppress("TooGenericExceptionCaught")
    private suspend fun ClientState.awaitConnectionState(
        state: ConnectionState,
        timeoutInMillis: Long = DEFAULT_CONNECTION_STATE_TIMEOUT,
    ) = try {
        withTimeout(timeoutInMillis) {
            connectionState.first {
                it == state
            }
        }
    } catch (e: Throwable) {
        logger.e { "[awaitConnectionState] failed: $e" }
    }

    //region: api calls

    @CheckResult
    public fun getDevices(): Call<List<Device>> {
        return api.getDevices()
    }

    @CheckResult
    internal fun deleteDevice(device: Device): Call<Unit> {
        return api.deleteDevice(device)
    }

    @CheckResult
    internal fun addDevice(device: Device): Call<Unit> {
        return api.addDevice(device)
    }

    /**
     * Search messages across channels. There are two ways to paginate through search results:
     *
     * 1. Using [limit] and [offset] parameters
     * 1. Using [limit] and [next] parameters
     *
     * Limit and offset will allow you to access up to 1000 results matching your query.
     * You will not be able to sort using limit and offset. The results will instead be
     * sorted by relevance and message ID.
     *
     * Next pagination will allow you to access all search results that match your query,
     * and you will be able to sort using any filter-able fields and custom fields.
     * Pages of sort results will be returned with **next** and **previous** strings which
     * can be supplied as a next parameter when making a query to get a new page of results.
     *
     * @param channelFilter Channel filter conditions.
     * @param messageFilter Message filter conditions.
     * @param offset Pagination offset, cannot be used with sort or next.
     * @param limit The number of messages to return.
     * @param next Pagination parameter, cannot be used with non-zero offset.
     * @param sort The sort criteria applied to the result, cannot be used with non-zero offset.
     *
     * @return Executable async [Call] responsible for searching messages across channels.
     */
    @CheckResult
    public fun searchMessages(
        channelFilter: FilterObject,
        messageFilter: FilterObject,
        offset: Int? = null,
        limit: Int? = null,
        next: String? = null,
        sort: QuerySorter<Message>? = null,
    ): Call<SearchMessagesResult> {
        if (offset != null && (sort != null || next != null)) {
            return ErrorCall(userScope, ChatError.GenericError("Cannot specify offset with sort or next parameters"))
        }
        return api.searchMessages(
            channelFilter = channelFilter,
            messageFilter = messageFilter,
            offset = offset,
            limit = limit,
            next = next,
            sort = sort,
        )
    }

    /**
     * Returns a list of messages pinned in the channel.
     * You can sort the list by specifying [sort] parameter.
     * Keep in mind that for now we only support sorting by [Message.pinnedAt].
     * The list can be paginated in a few different ways using [limit] and [pagination].
     * @see [PinnedMessagesPagination]
     *
     * @param channelType The channel type. (e.g. messaging, livestream)
     * @param channelId The id of the channel we're querying.
     * @param limit Max limit of messages to be fetched.
     * @param sort Parameter by which we sort the messages.
     * @param pagination Provides different options for pagination.
     *
     * @return Executable async [Call] responsible for getting pinned messages.
     */
    @CheckResult
    public fun getPinnedMessages(
        channelType: String,
        channelId: String,
        limit: Int,
        sort: QuerySorter<Message>,
        pagination: PinnedMessagesPagination,
    ): Call<List<Message>> {
        return api.getPinnedMessages(
            channelType = channelType,
            channelId = channelId,
            limit = limit,
            sort = sort,
            pagination = pagination,
        )
    }

    @CheckResult
    public fun getFileAttachments(
        channelType: String,
        channelId: String,
        offset: Int,
        limit: Int,
    ): Call<List<Attachment>> =
        getAttachments(channelType, channelId, offset, limit, ATTACHMENT_TYPE_FILE)

    @CheckResult
    public fun getImageAttachments(
        channelType: String,
        channelId: String,
        offset: Int,
        limit: Int,
    ): Call<List<Attachment>> =
        getAttachments(channelType, channelId, offset, limit, ATTACHMENT_TYPE_IMAGE)

    @CheckResult
    private fun getAttachments(
        channelType: String,
        channelId: String,
        offset: Int,
        limit: Int,
        type: String,
    ): Call<List<Attachment>> =
        getMessagesWithAttachments(channelType, channelId, offset, limit, listOf(type)).map { messages ->
            messages.flatMap { message -> message.attachments.filter { it.type == type } }
        }

    /**
     * Returns a [Call] with messages that contain at least one desired type attachment but
     * not necessarily all of them will have a specified type.
     *
     * @param channelType The channel type. ie messaging.
     * @param channelId The channel id. ie 123.
     * @param offset The messages offset.
     * @param limit Max limit messages to be fetched.
     * @param types Desired attachment's types list.
     */
    @CheckResult
    public fun getMessagesWithAttachments(
        channelType: String,
        channelId: String,
        offset: Int,
        limit: Int,
        types: List<String>,
    ): Call<List<Message>> {
        val channelFilter = Filters.`in`("cid", "$channelType:$channelId")
        val messageFilter = Filters.`in`("attachments.type", types)
        return searchMessages(
            channelFilter = channelFilter,
            messageFilter = messageFilter,
            offset = offset,
            limit = limit,
        ).map { it.messages }
    }

    @CheckResult
    public fun getReplies(messageId: String, limit: Int): Call<List<Message>> {
        logger.d { "[getReplies] messageId: $messageId, limit: $limit" }

        return api.getReplies(messageId, limit)
            .doOnStart(userScope) {
                plugins.forEach { plugin ->
                    logger.v { "[getReplies] #doOnStart; plugin: ${plugin::class.qualifiedName}" }
                    plugin.onGetRepliesRequest(messageId, limit)
                }
            }
            .doOnResult(userScope) { result ->
                plugins.forEach { plugin ->
                    logger.v { "[getReplies] #doOnResult; plugin: ${plugin::class.qualifiedName}" }
                    plugin.onGetRepliesResult(result, messageId, limit)
                }
            }
            .precondition(plugins) { onGetRepliesPrecondition(messageId, limit) }
            .share(userScope) { GetRepliesIdentifier(messageId, limit) }
    }

    @CheckResult
    public fun getRepliesMore(
        messageId: String,
        firstId: String,
        limit: Int,
    ): Call<List<Message>> {
        logger.d { "[getRepliesMore] messageId: $messageId, firstId: $firstId, limit: $limit" }

        return api.getRepliesMore(messageId, firstId, limit)
            .doOnStart(userScope) {
                plugins.forEach { plugin ->
                    logger.v { "[getRepliesMore] #doOnStart; plugin: ${plugin::class.qualifiedName}" }
                    plugin.onGetRepliesMoreRequest(messageId, firstId, limit)
                }
            }
            .doOnResult(userScope) { result ->
                plugins.forEach { plugin ->
                    logger.v { "[getRepliesMore] #doOnResult; plugin: ${plugin::class.qualifiedName}" }
                    plugin.onGetRepliesMoreResult(result, messageId, firstId, limit)
                }
            }
            .precondition(plugins) { onGetRepliesMorePrecondition(messageId, firstId, limit) }
            .share(userScope) { GetRepliesMoreIdentifier(messageId, firstId, limit) }
    }

    @CheckResult
    public fun sendAction(request: SendActionRequest): Call<Message> {
        return api.sendAction(request)
    }

    /**
     * Sends selected giphy message to the channel specified by [Message.cid].
     * The call will be retried accordingly to [retryPolicy].
     * @see [RetryPolicy]
     *
     * @param message The message to send.
     *
     * @return Executable async [Call] responsible for sending the Giphy.
     */
    public fun sendGiphy(message: Message): Call<Message> {
        val request = message.run {
            SendActionRequest(cid, id, type, mapOf(KEY_MESSAGE_ACTION to MESSAGE_ACTION_SEND))
        }

        return sendAction(request)
            .retry(scope = userScope, retryPolicy = retryPolicy)
            .doOnResult(userScope) { result ->
                plugins.forEach { listener ->
                    logger.v { "[sendGiphy] #doOnResult; plugin: ${listener::class.qualifiedName}" }
                    listener.onGiphySendResult(cid = message.cid, result = result)
                }
            }
            .share(userScope) { SendGiphyIdentifier(request) }
    }

    /**
     * Performs Giphy shuffle operation in the channel specified by [Message.cid].
     * Returns new "ephemeral" message with new giphy url.
     * The call will be retried accordingly to [retryPolicy].
     * @see [RetryPolicy]
     *
     * @param message The message to send.
     *
     * @return Executable async [Call] responsible for shuffling the Giphy.
     */
    public fun shuffleGiphy(message: Message): Call<Message> {
        val request = message.run {
            SendActionRequest(cid, id, type, mapOf(KEY_MESSAGE_ACTION to MESSAGE_ACTION_SHUFFLE))
        }

        return sendAction(request)
            .retry(scope = userScope, retryPolicy = retryPolicy)
            .doOnResult(userScope) { result ->
                plugins.forEach { listener ->
                    logger.v { "[shuffleGiphy] #doOnResult; plugin: ${listener::class.qualifiedName}" }
                    listener.onShuffleGiphyResult(cid = message.cid, result = result)
                }
            }
            .share(userScope) { ShuffleGiphyIdentifier(request) }
    }

    @CheckResult
    @JvmOverloads
    public fun deleteMessage(messageId: String, hard: Boolean = false): Call<Message> {
        logger.d { "[deleteMessage] messageId: $messageId, hard: $hard" }

        return api.deleteMessage(messageId, hard)
            .doOnStart(userScope) {
                plugins.forEach { listener ->
                    logger.v { "[deleteMessage] #doOnStart; plugin: ${listener::class.qualifiedName}" }
                    listener.onMessageDeleteRequest(messageId)
                }
            }
            .doOnResult(userScope) { result ->
                plugins.forEach { listener ->
                    logger.v { "[deleteMessage] #doOnResult; plugin: ${listener::class.qualifiedName}" }
                    listener.onMessageDeleteResult(messageId, result)
                }
            }
            .precondition(plugins) {
                onMessageDeletePrecondition(messageId)
            }
            .share(userScope) { DeleteMessageIdentifier(messageId, hard) }
    }

    @CheckResult
    public fun getMessage(messageId: String): Call<Message> {
        return api.getMessage(messageId)
    }

    /**
     * Sends the message to the given channel. If [isRetrying] is set to true, the message may not be prepared again.
     *
     * @param channelType The channel type. ie messaging.
     * @param channelId The channel id. ie 123.
     * @param message Message object
     * @param isRetrying True if this message is being retried.
     *
     * @return Executable async [Call] responsible for sending a message.
     */
    public fun sendMessage(
        channelType: String,
        channelId: String,
        message: Message,
        isRetrying: Boolean = false,
    ): Call<Message> {
        return CoroutineCall(userScope) {
            sendAttachments(channelType, channelId, message, isRetrying)
                .flatMapSuspend { newMessage ->
                    doSendMessage(channelType, channelId, newMessage)
                }
        }
    }

    private suspend fun doSendMessage(
        channelType: String,
        channelId: String,
        message: Message,
    ): Result<Message> {
        return api.sendMessage(channelType, channelId, message)
            .retry(userScope, retryPolicy)
            .doOnResult(userScope) { result ->
                logger.i { "[sendMessage] result: ${result.stringify { it.toString() }}" }
                plugins.forEach { listener ->
                    logger.v { "[sendMessage] #doOnResult; plugin: ${listener::class.qualifiedName}" }
                    listener.onMessageSendResult(result, channelType, channelId, message)
                }
            }.await()
    }

    private suspend fun sendAttachments(
        channelType: String,
        channelId: String,
        message: Message,
        isRetrying: Boolean = false,
    ): Result<Message> {
        val prepareMessageLogic = PrepareMessageLogicImpl(clientState, logicRegistry)

        val preparedMessage = getCurrentUser()?.let { user ->
            prepareMessageLogic.prepareMessage(message, channelId, channelType, user)
        } ?: message

        plugins.forEach { listener -> listener.onAttachmentSendRequest(channelType, channelId, preparedMessage) }

        return attachmentsSender
            .sendAttachments(preparedMessage, channelType, channelId, isRetrying, repositoryFacade)
    }

    /**
     * Updates the message in the API and calls the plugins that handle this request. [OfflinePlugin] can be used here
     * to store the updated message locally.
     *
     * @param message [Message] The message to be updated.
     */
    @CheckResult
    public fun updateMessage(message: Message): Call<Message> {
        return api.updateMessage(message)
            .doOnStart(userScope) {
                plugins.forEach { plugin ->
                    logger.v { "[updateMessage] #doOnStart; plugin: ${plugin::class.qualifiedName}" }
                    plugin.onMessageEditRequest(message)
                }
            }
            .doOnResult(userScope) { result ->
                plugins.forEach { plugin ->
                    logger.v { "[updateMessage] #doOnResult; plugin: ${plugin::class.qualifiedName}" }
                    plugin.onMessageEditResult(message, result)
                }
            }
            .share(userScope) { UpdateMessageIdentifier(message) }
    }

    /**
     * Partially updates specific [Message] fields retaining the fields which were set previously.
     *
     * @param messageId The message ID.
     * @param set The key-value data which will be added to the existing message object.
     * @param unset The list of fields which will be removed from the existing message object.
     *
     * @return Executable async [Call] responsible for partially updating the message.
     */
    @CheckResult
    public fun partialUpdateMessage(
        messageId: String,
        set: Map<String, Any> = emptyMap(),
        unset: List<String> = emptyList(),
    ): Call<Message> {
        return api.partialUpdateMessage(
            messageId = messageId,
            set = set,
            unset = unset,
        )
    }

    /**
     * Pins the message.
     *
     * @param message The message object containing the ID of the message to be pinned.
     * @param expirationDate The exact expiration date.
     *
     * @return Executable async [Call] responsible for pinning the message.
     */
    @CheckResult
    public fun pinMessage(message: Message, expirationDate: Date? = null): Call<Message> {
        val set: MutableMap<String, Any> = LinkedHashMap()
        set["pinned"] = true
        expirationDate?.let { set["pin_expires"] = it }
        return partialUpdateMessage(
            messageId = message.id,
            set = set
        )
    }

    /**
     * Pins the message.
     *
     * @param message The message object containing the ID of the message to be pinned.
     * @param timeout The expiration timeout in seconds.
     *
     * @return Executable async [Call] responsible for pinning the message.
     */
    @CheckResult
    public fun pinMessage(message: Message, timeout: Int): Call<Message> {
        val calendar = Calendar.getInstance().apply {
            add(Calendar.SECOND, timeout)
        }
        return partialUpdateMessage(
            messageId = message.id,
            set = mapOf(
                "pinned" to true,
                "pin_expires" to calendar.time
            )
        )
    }

    /**
     * Unpins the message that was previously pinned
     *
     * @param message The message object containing the ID of the message to be unpinned.
     *
     * @return Executable async [Call] responsible for unpinning the message.
     */
    @CheckResult
    public fun unpinMessage(message: Message): Call<Message> {
        return partialUpdateMessage(
            messageId = message.id,
            set = mapOf("pinned" to false)
        )
    }

    /**
     * Gets the channels without running any side effects.
     *
     * @param request The request's parameters combined into [QueryChannelsRequest] class.
     *
     * @see [queryChannels]
     *
     * @return Executable async [Call] responsible for querying channels.
     */
    @CheckResult
    @InternalStreamChatApi
    public fun queryChannelsInternal(request: QueryChannelsRequest): Call<List<Channel>> {
        return api.queryChannels(request)
    }

    /**
     * Runs [queryChannel] without applying side effects.
     *
     * @see [queryChannel]
     */
    @CheckResult
    @InternalStreamChatApi
    private fun queryChannelInternal(
        channelType: String,
        channelId: String,
        request: QueryChannelRequest,
    ): Call<Channel> = api.queryChannel(channelType, channelId, request)

    /**
     * Gets the channel from the server based on [channelType], [channelId] and parameters from [QueryChannelRequest].
     * The call requires active socket connection if [QueryChannelRequest.watch] or [QueryChannelRequest.presence] is
     * enabled, and will be automatically postponed and retried until the connection is established or the maximum
     * number of attempts is reached.
     *
     * @see [CallPostponeHelper]
     *
     * @param request The request's parameters combined into [QueryChannelRequest] class.
     *
     * @return Executable async [Call] responsible for querying channels.
     */
    @CheckResult
    public fun queryChannel(
        channelType: String,
        channelId: String,
        request: QueryChannelRequest,
        skipOnRequest: Boolean = false,
    ): Call<Channel> {
        logger.d { "[queryChannel] cid: $channelType:$channelId" }
        return queryChannelInternal(channelType = channelType, channelId = channelId, request = request)
            .doOnStart(userScope) {
                if (!skipOnRequest) {
                    plugins.forEach { plugin ->
                        logger.v { "[queryChannel] #doOnStart; plugin: ${plugin::class.qualifiedName}" }
                        plugin.onQueryChannelRequest(channelType, channelId, request)
                    }
                }
            }.doOnResult(userScope) { result ->
                plugins.forEach { plugin ->
                    logger.v { "[queryChannel] #doOnResult; plugin: ${plugin::class.qualifiedName}" }
                    plugin.onQueryChannelResult(result, channelType, channelId, request)
                }
            }.precondition(plugins) {
                onQueryChannelPrecondition(channelType, channelId, request)
            }.share(userScope) {
                QueryChannelIdentifier(channelType, channelId, request)
            }
    }

    /**
     * Gets the channels from the server based on parameters from [QueryChannelsRequest].
     * The call requires active socket connection if [QueryChannelsRequest.watch] or [QueryChannelsRequest.presence] is
     * enabled, and will be automatically postponed and retried until the connection is established or
     * the maximum number of attempts is reached.
     * @see [CallPostponeHelper]
     *
     * @param request The request's parameters combined into [QueryChannelsRequest] class.
     *
     * @return Executable async [Call] responsible for querying channels.
     */
    @CheckResult
    public fun queryChannels(request: QueryChannelsRequest): Call<List<Channel>> {
        logger.d { "[queryChannels] offset: ${request.offset}, limit: ${request.limit}" }
        return queryChannelsInternal(request = request).doOnStart(userScope) {
            plugins.forEach { listener ->
                logger.v { "[queryChannels] #doOnStart; plugin: ${listener::class.qualifiedName}" }
                listener.onQueryChannelsRequest(request)
            }
        }.doOnResult(userScope) { result ->
            plugins.forEach { listener ->
                logger.v { "[queryChannels] #doOnResult; plugin: ${listener::class.qualifiedName}" }
                listener.onQueryChannelsResult(result, request)
            }
        }.precondition(plugins) {
            onQueryChannelsPrecondition(request)
        }.share(userScope) {
            QueryChannelsIdentifier(request)
        }
    }

    @CheckResult
    public fun deleteChannel(channelType: String, channelId: String): Call<Channel> {
        return api.deleteChannel(channelType, channelId)
    }

    @CheckResult
    public fun markMessageRead(
        channelType: String,
        channelId: String,
        messageId: String,
    ): Call<Unit> {
        return api.markRead(channelType, channelId, messageId)
    }

    @CheckResult
    public fun showChannel(channelType: String, channelId: String): Call<Unit> {
        return api.showChannel(channelType, channelId)
    }

    /**
     * Hides the specified channel with side effects.
     *
     * @param channelType The type of the channel.
     * @param channelId Id of the channel.
     * @param clearHistory Boolean, if you want to clear the history of this channel or not.
     *
     * @return Executable async [Call] responsible for hiding a channel.
     *
     * @see <a href="https://getstream.io/chat/docs/channel_delete/?language=kotlin">Hiding a channel</a>
     */
    @CheckResult
    public fun hideChannel(
        channelType: String,
        channelId: String,
        clearHistory: Boolean = false,
    ): Call<Unit> {
        logger.d { "[hideChannel] cid: $channelType:$channelId, clearHistory: $clearHistory" }
        return api.hideChannel(channelType, channelId, clearHistory)
            .doOnStart(userScope) {
                plugins.forEach { plugin ->
                    logger.v { "[hideChannel] #doOnStart; plugin: ${plugin::class.qualifiedName}" }
                    plugin.onHideChannelRequest(channelType, channelId, clearHistory)
                }
            }
            .doOnResult(userScope) { result ->
                plugins.forEach { plugin ->
                    logger.v { "[hideChannel] #doOnResult; plugin: ${plugin::class.qualifiedName}" }
                    plugin.onHideChannelResult(result, channelType, channelId, clearHistory)
                }
            }
            .precondition(plugins) { onHideChannelPrecondition(channelType, channelId, clearHistory) }
            .share(userScope) { HideChannelIdentifier(channelType, channelId, clearHistory) }
    }

    /**
     * Removes all of the messages of the channel but doesn't affect the channel data or members.
     *
     * @param channelType The channel type. ie messaging.
     * @param channelId The channel id. ie 123.
     * @param systemMessage The system message that will be shown in the channel.
     *
     * @return Executable async [Call] which completes with [Result] having data equal to the truncated channel
     * if the channel was successfully truncated.
     */
    @CheckResult
    public fun truncateChannel(
        channelType: String,
        channelId: String,
        systemMessage: Message? = null,
    ): Call<Channel> {
        return api.truncateChannel(
            channelType = channelType,
            channelId = channelId,
            systemMessage = systemMessage
        )
    }

    /**
     * Stops watching the channel which means you won't receive more events for the channel.
     * The call requires active socket connection and will be automatically postponed and
     * retried until the connection is established.
     *
     * @param channelType The channel type. ie messaging.
     * @param channelId The channel id. ie 123.
     *
     * @return Executable async [Call] responsible for stop watching the channel.
     */
    @CheckResult
    public fun stopWatching(channelType: String, channelId: String): Call<Unit> {
        return api.stopWatching(channelType, channelId)
    }

    /**
     * Updates all of the channel data. Any data that is present on the channel and not included in a full update
     * will be deleted.
     *
     * @param channelType The channel type. ie messaging.
     * @param channelId The channel id. ie 123.
     * @param updateMessage The message object allowing you to show a system message in the channel.
     * @param channelExtraData The updated channel extra data.
     *
     * @return Executable async [Call] responsible for updating channel data.
     */
    @CheckResult
    public fun updateChannel(
        channelType: String,
        channelId: String,
        updateMessage: Message?,
        channelExtraData: Map<String, Any> = emptyMap(),
    ): Call<Channel> =
        api.updateChannel(
            channelType,
            channelId,
            channelExtraData,
            updateMessage,
        )

    /**
     * Updates specific fields of channel data retaining the custom data fields which were set previously.
     *
     * @param channelType The channel type. ie messaging.
     * @param channelId The channel id. ie 123.
     * @param set The key-value data which will be added to the existing channel data object.
     * @param unset The list of fields which will be removed from the existing channel data object.
     *
     * @return Executable async [Call] responsible for updating channel data.
     */
    @CheckResult
    public fun updateChannelPartial(
        channelType: String,
        channelId: String,
        set: Map<String, Any> = emptyMap(),
        unset: List<String> = emptyList(),
    ): Call<Channel> {
        return api.updateChannelPartial(
            channelType = channelType,
            channelId = channelId,
            set = set,
            unset = unset
        )
    }

    /**
     * Enables slow mode for the channel. When slow mode is enabled, users can only send a message every
     * [cooldownTimeInSeconds] time interval. The [cooldownTimeInSeconds] is specified in seconds, and should be
     * between 1-[MAX_COOLDOWN_TIME_SECONDS].
     *
     * @param channelType The channel type. ie messaging.
     * @param channelId The channel id. ie 123.
     * @param cooldownTimeInSeconds The duration of the time interval users have to wait between messages.
     *
     * @return Executable async [Call] responsible for enabling slow mode.
     */
    @CheckResult
    public fun enableSlowMode(
        channelType: String,
        channelId: String,
        cooldownTimeInSeconds: Int,
    ): Call<Channel> {
        return if (cooldownTimeInSeconds in 1..MAX_COOLDOWN_TIME_SECONDS) {
            api.enableSlowMode(channelType, channelId, cooldownTimeInSeconds)
        } else {
            ErrorCall(
                userScope,
                ChatError.GenericError(
                    "You can't specify a value outside the range 1-$MAX_COOLDOWN_TIME_SECONDS for cooldown duration.",
                )
            )
        }
    }

    /**
     * Disables slow mode for the channel.
     *
     * @param channelType The channel type. ie messaging.
     * @param channelId The channel id. ie 123.
     *
     * @return Executable async [Call] responsible for disabling slow mode.
     */
    @CheckResult
    public fun disableSlowMode(
        channelType: String,
        channelId: String,
    ): Call<Channel> {
        return api.disableSlowMode(channelType, channelId)
    }

    @CheckResult
    public fun rejectInvite(channelType: String, channelId: String): Call<Channel> {
        return api.rejectInvite(channelType, channelId)
    }

    /**
     * Sends an event to all users watching the channel.
     *
     * @param eventType The event name.
     * @param channelType The channel type. ie messaging.
     * @param channelId The channel id. ie 123.
     * @param extraData The event payload.
     *
     * @return Executable async [Call] responsible for sending an event.
     */
    @CheckResult
    public fun sendEvent(
        eventType: String,
        channelType: String,
        channelId: String,
        extraData: Map<Any, Any> = emptyMap(),
    ): Call<ChatEvent> = api.sendEvent(eventType, channelType, channelId, extraData)

    @CheckResult
    public fun acceptInvite(
        channelType: String,
        channelId: String,
        message: String?,
    ): Call<Channel> {
        return api.acceptInvite(channelType, channelId, message)
    }

    /**
     * Marks all the channel as read.
     *
     * @return [Result] Empty unit result.
     */
    @CheckResult
    public fun markAllRead(): Call<Unit> {
        return api.markAllRead()
            .doOnStart(userScope) {
                plugins.forEach { plugin ->
                    logger.v { "[markAllRead] #doOnStart; plugin: ${plugin::class.qualifiedName}" }
                    plugin.onMarkAllReadRequest()
                }
            }
            .share(userScope) { MarkAllReadIdentifier() }
    }

    /**
     * Marks the specified channel as read.
     *
     * @param channelType Type of the channel.
     * @param channelId Id of the channel.
     */
    @CheckResult
    public fun markRead(channelType: String, channelId: String): Call<Unit> {
        return api.markRead(channelType, channelId)
            .precondition(plugins) { onChannelMarkReadPrecondition(channelType, channelId) }
    }

    @CheckResult
    public fun updateUsers(users: List<User>): Call<List<User>> {
        return api.updateUsers(users)
    }

    @CheckResult
    public fun updateUser(user: User): Call<User> {
        return updateUsers(listOf(user)).map { it.first() }
    }

    /**
     * Updates specific user fields retaining the custom data fields which were set previously.
     *
     * @param id User ids.
     * @param set The key-value data which will be added to the existing user object.
     * @param unset The list of fields which will be removed from the existing user object.
     *
     * @return Executable async [Call].
     */
    @CheckResult
    public fun partialUpdateUser(
        id: String,
        set: Map<String, Any> = emptyMap(),
        unset: List<String> = emptyList(),
    ): Call<User> {
        if (id != getCurrentUser()?.id) {
            val errorMessage = "The client-side partial update allows you to update only the current user. " +
                "Make sure the user is set before updating it."
            logger.e { errorMessage }
            return ErrorCall(userScope, ChatError.GenericError(errorMessage))
        }

        return api.partialUpdateUser(
            id = id,
            set = set,
            unset = unset,
        )
    }

    /**
     * Query users matching [query] request.
     *
     * The call requires active socket connection if [QueryUsersRequest.presence] is enabled, and will be
     * automatically postponed and retried until the connection is established.
     *
     * @param query [QueryUsersRequest] with query parameters like filters, sort to get matching users.
     *
     * @return [Call] with a list of [User].
     */
    @CheckResult
    public fun queryUsers(query: QueryUsersRequest): Call<List<User>> {
        return api.queryUsers(query)
    }

    /**
     * Adds members to a given channel.
     *
     * @param channelType The channel type. ie messaging.
     * @param channelId The channel id. ie 123.
     * @param memberIds The list of the member ids to be added.
     * @param systemMessage The system message that will be shown in the channel.
     *
     * @return Executable async [Call] responsible for adding the members.
     */
    @CheckResult
    public fun addMembers(
        channelType: String,
        channelId: String,
        memberIds: List<String>,
        systemMessage: Message? = null,
    ): Call<Channel> {
        return api.addMembers(
            channelType,
            channelId,
            memberIds,
            systemMessage,
        )
    }

    /**
     * Removes members from a given channel.
     *
     * @param channelType The channel type. ie messaging.
     * @param channelId The channel id. ie 123.
     * @param memberIds The list of the member ids to be removed.
     * @param systemMessage The system message that will be shown in the channel.
     *
     * @return Executable async [Call] responsible for removing the members.
     */
    @CheckResult
    public fun removeMembers(
        channelType: String,
        channelId: String,
        memberIds: List<String>,
        systemMessage: Message? = null,
    ): Call<Channel> = api.removeMembers(
        channelType,
        channelId,
        memberIds,
        systemMessage
    )

    /**
     * Mutes a channel for the current user. Messages added to the channel will not trigger
     * push notifications, and will not change the unread count for the users that muted it.
     * By default, mutes stay in place indefinitely until the user removes it. However, you
     * can optionally set an expiration time. Triggers `notification.channel_mutes_updated`
     * event.
     *
     * @param channelType The channel type. ie messaging.
     * @param channelId The channel id. ie 123.
     * @param expiration The duration of mute in **millis**.
     *
     * @return Executable async [Call] responsible for muting a channel.
     *
     * @see [NotificationChannelMutesUpdatedEvent]
     */
    @JvmOverloads
    @CheckResult
    public fun muteChannel(
        channelType: String,
        channelId: String,
        expiration: Int? = null,
    ): Call<Unit> {
        return api.muteChannel(
            channelType = channelType,
            channelId = channelId,
            expiration = expiration
        )
    }

    /**
     * Unmutes a channel for the current user. Triggers `notification.channel_mutes_updated`
     * event.
     *
     * @param channelType The channel type. ie messaging.
     * @param channelId The channel id. ie 123.
     *
     * @return Executable async [Call] responsible for unmuting a channel.
     *
     * @see [NotificationChannelMutesUpdatedEvent]
     */
    @CheckResult
    public fun unmuteChannel(
        channelType: String,
        channelId: String,
    ): Call<Unit> {
        return api.unmuteChannel(channelType, channelId)
    }

    /**
     * Mutes a user. Messages from muted users will not trigger push notifications. By default,
     * mutes stay in place indefinitely until the user removes it. However, you can optionally
     * set a mute timeout. Triggers `notification.mutes_updated` event.
     *
     * @param userId The user id to mute.
     * @param timeout The timeout in **minutes** until the mute is expired.
     *
     * @return Executable async [Call] responsible for muting a user.
     *
     * @see [NotificationMutesUpdatedEvent]
     */
    @JvmOverloads
    @CheckResult
    public fun muteUser(
        userId: String,
        timeout: Int? = null,
    ): Call<Mute> {
        return api.muteUser(userId, timeout)
    }

    /**
     * Unmutes a previously muted user. Triggers `notification.mutes_updated` event.
     *
     * @param userId The user id to unmute.
     *
     * @return Executable async [Call] responsible for unmuting a user.
     *
     * @see [NotificationMutesUpdatedEvent]
     */
    @CheckResult
    public fun unmuteUser(userId: String): Call<Unit> {
        return api.unmuteUser(userId)
    }

    @CheckResult
    public fun unmuteCurrentUser(): Call<Unit> = api.unmuteCurrentUser()

    @CheckResult
    public fun muteCurrentUser(): Call<Mute> = api.muteCurrentUser()

    @CheckResult
    public fun flagUser(userId: String): Call<Flag> = api.flagUser(userId)

    @CheckResult
    public fun unflagUser(userId: String): Call<Flag> = api.unflagUser(userId)

    @CheckResult
    public fun flagMessage(messageId: String): Call<Flag> = api.flagMessage(messageId)

    @CheckResult
    public fun unflagMessage(messageId: String): Call<Flag> = api.unflagMessage(messageId)

    @CheckResult
    public fun translate(messageId: String, language: String): Call<Message> =
        api.translate(messageId, language)

    @CheckResult
    public fun banUser(
        targetId: String,
        channelType: String,
        channelId: String,
        reason: String?,
        timeout: Int?,
    ): Call<Unit> = api.banUser(
        targetId = targetId,
        channelType = channelType,
        channelId = channelId,
        reason = reason,
        timeout = timeout,
        shadow = false
    ).toUnitCall()

    @CheckResult
    public fun unbanUser(
        targetId: String,
        channelType: String,
        channelId: String,
    ): Call<Unit> = api.unbanUser(
        targetId = targetId,
        channelType = channelType,
        channelId = channelId,
        shadow = false
    ).toUnitCall()

    @CheckResult
    public fun shadowBanUser(
        targetId: String,
        channelType: String,
        channelId: String,
        reason: String?,
        timeout: Int?,
    ): Call<Unit> = api.banUser(
        targetId = targetId,
        channelType = channelType,
        channelId = channelId,
        reason = reason,
        timeout = timeout,
        shadow = true
    ).toUnitCall()

    @CheckResult
    public fun removeShadowBan(
        targetId: String,
        channelType: String,
        channelId: String,
    ): Call<Unit> = api.unbanUser(
        targetId = targetId,
        channelType = channelType,
        channelId = channelId,
        shadow = true
    ).toUnitCall()

    @CheckResult
    @JvmOverloads
    public fun queryBannedUsers(
        filter: FilterObject,
        sort: QuerySorter<BannedUsersSort> = QuerySortByField.ascByName("created_at"),
        offset: Int? = null,
        limit: Int? = null,
        createdAtAfter: Date? = null,
        createdAtAfterOrEqual: Date? = null,
        createdAtBefore: Date? = null,
        createdAtBeforeOrEqual: Date? = null,
    ): Call<List<BannedUser>> {
        return api.queryBannedUsers(
            filter = filter,
            sort = sort,
            offset = offset,
            limit = limit,
            createdAtAfter = createdAtAfter,
            createdAtAfterOrEqual = createdAtAfterOrEqual,
            createdAtBefore = createdAtBefore,
            createdAtBeforeOrEqual = createdAtBeforeOrEqual,
        )
    }

    //endregion

    /**
     * Return the [User] stored on the credential storage
     *
     * @return The stored user or null if it was logged out
     */
    internal fun getStoredUser(): User? = userCredentialStorage.get()?.let {
        User(id = it.userId, name = it.userName)
    }

    @InternalStreamChatApi
    public fun setPushNotificationReceivedListener(pushNotificationReceivedListener: PushNotificationReceivedListener) {
        this.pushNotificationReceivedListener = pushNotificationReceivedListener
    }

    public fun getConnectionId(): String? {
        return runCatching { chatSocket.connectionIdOrError() }.getOrNull()
    }

    public fun getCurrentUser(): User? {
        return runCatching { userStateService.state.userOrError() }.getOrNull()
    }

    public fun getCurrentToken(): String? {
        return runCatching {
            when (userStateService.state) {
                is UserState.UserSet -> if (tokenManager.hasToken()) tokenManager.getToken() else null
                else -> null
            }
        }.getOrNull()
    }

    /**
     * Returns application settings from the server or the default ones as a fallback.
     *
     * @return The application settings.
     */
    public fun getAppSettings(): AppSettings {
        return appSettingsManager.getAppSettings()
    }

    public fun isSocketConnected(): Boolean = chatSocket.isConnected()

    /**
     * Returns a [ChannelClient] for given type and id.
     *
     * @param channelType The channel type. ie messaging.
     * @param channelId The channel id. ie 123.
     */
    public fun channel(channelType: String, channelId: String): ChannelClient {
        return ChannelClient(channelType, channelId, this)
    }

    /**
     * Returns a [ChannelClient] for given cid.
     *
     * @param cid The full channel id. ie messaging:123.
     */
    public fun channel(cid: String): ChannelClient {
        val (type, id) = cid.cidToTypeAndId()
        return channel(type, id)
    }

    /**
     * Creates the channel.
     * You can either create an id-based channel by passing not blank [channelId] or
     * member-based (distinct) channel by leaving [channelId] empty.
     * Use [memberIds] list to create a channel together with members. Make sure the list is not empty in case of
     * creating member-based channel!
     * Extra channel's information, for example name, can be passed in the [extraData] map.
     *
     * The call will be retried accordingly to [retryPolicy].
     *
     * @see [Plugin]
     * @see [RetryPolicy]
     *
     * @param channelType The channel type. ie messaging.
     * @param channelId The channel id. ie 123.
     * @param memberIds The list of members' ids.
     * @param extraData Map of key-value pairs that let you store extra data.
     *
     * @return Executable async [Call] responsible for creating the channel.
     */
    @CheckResult
    public fun createChannel(
        channelType: String,
        channelId: String,
        memberIds: List<String>,
        extraData: Map<String, Any>,
    ): Call<Channel> {
        val currentUser = getCurrentUser()

        val request = QueryChannelRequest()
            .withData(extraData + mapOf(QueryChannelRequest.KEY_MEMBERS to memberIds))
        return queryChannelInternal(
            channelType = channelType,
            channelId = channelId,
            request = request,
        )
            .retry(scope = userScope, retryPolicy = retryPolicy)
            .doOnStart(userScope) {
                plugins.forEach { plugin ->
                    logger.v { "[createChannel] #doOnStart; plugin: ${plugin::class.qualifiedName}" }
                    plugin.onCreateChannelRequest(
                        channelType = channelType,
                        channelId = channelId,
                        memberIds = memberIds,
                        extraData = extraData,
                        currentUser = currentUser!!,
                    )
                }
            }
            .doOnResult(userScope) { result ->
                plugins.forEach { plugin ->
                    logger.v { "[createChannel] #doOnResult; plugin: ${plugin::class.qualifiedName}" }
                    plugin.onCreateChannelResult(
                        channelType = channelType,
                        channelId = channelId,
                        memberIds = memberIds,
                        result = result,
                    )
                }
            }
            .onCreateChannelError(
                errorHandlers = errorHandlers,
                channelType = channelType,
                channelId = channelId,
                memberIds = memberIds,
                extraData = extraData,
            )
            .precondition(plugins) {
                onCreateChannelPrecondition(
                    currentUser = currentUser,
                    channelId = channelId,
                    memberIds = memberIds,
                )
            }
            .share(userScope) { QueryChannelIdentifier(channelType, channelId, request) }
    }

    /**
     * Returns all events that happened for a list of channels since last sync (while the user was not
     * connected to the web-socket).
     *
     * @param channelsIds The list of channel CIDs. Cannot be empty.
     * @param lastSyncAt The last time the user was online and in sync. Shouldn't be later than 30 days.
     *
     * @return Executable async [Call] responsible for obtaining missing events.
     */
    @CheckResult
    public fun getSyncHistory(
        channelsIds: List<String>,
        lastSyncAt: Date,
    ): Call<List<ChatEvent>> {
        val stringDate = streamDateFormatter.format(lastSyncAt)

        return api.getSyncHistory(channelsIds, stringDate)
            .withPrecondition(userScope) {
                checkSyncHistoryPreconditions(channelsIds, lastSyncAt)
            }
    }

    /**
     * Returns all events that happened for a list of channels since last sync (while the user was not
     * connected to the web socket). [lastSyncAt] is in _yyyy-MM-dd'T'HH:mm:ss.SSSSSS'Z'_ format.  Use this version of
     * getSyncHistory when high precision is necessary.
     *
     * @param channelsIds The list of channel CIDs. Cannot be empty.
     * @param lastSyncAt The last time the user was online and in sync. Shouldn't be later than 30 days.
     *
     * @return Executable async [Call] responsible for obtaining missing events.
     */
    @CheckResult
    public fun getSyncHistory(
        channelsIds: List<String>,
        lastSyncAt: String,
    ): Call<List<ChatEvent>> {
        val parsedDate = streamDateFormatter.parse(lastSyncAt) ?: return ErrorCall(
            userScope,
            ChatError.GenericError(
                "The string for data: $lastSyncAt could not be parsed for format: ${streamDateFormatter.datePattern}",
            )
        )

        return api.getSyncHistory(channelsIds, lastSyncAt)
            .withPrecondition(userScope) {
                checkSyncHistoryPreconditions(channelsIds, parsedDate)
            }
    }

    /**
     * Checks if sync history request parameters meet preconditions:
     * 1. If [channelsIds] is not empty.
     * 2. If [lastSyncAt] is no later than 30 days
     */
    private fun checkSyncHistoryPreconditions(channelsIds: List<String>, lastSyncAt: Date): Result<Unit> {
        return when {
            channelsIds.isEmpty() -> {
                Result.Failure(ChatError.GenericError("channelsIds must contain at least 1 id."))
            }
            lastSyncAt.isLaterThanDays(THIRTY_DAYS_IN_MILLISECONDS) -> {
                Result.Failure(ChatError.GenericError("lastSyncAt cannot by later than 30 days."))
            }
            else -> {
                Result.Success(Unit)
            }
        }
    }

    /**
     * Sends a [EventType.TYPING_START] event to the backend.
     *
     * @param channelType The type of this channel i.e. messaging etc.
     * @param channelId The id of this channel.
     * @param parentId Set this field to `message.id` to indicate that typing event is happening in a thread.
     *
     * @return Executable async [Call] which completes with [Result] having [ChatEvent] data if successful or
     * [ChatError] if fails.
     */
    @CheckResult
    public fun keystroke(channelType: String, channelId: String, parentId: String? = null): Call<ChatEvent> {
        val extraData: Map<Any, Any> = parentId?.let {
            mapOf(ARG_TYPING_PARENT_ID to parentId)
        } ?: emptyMap()
        val eventTime = Date()
        val eventType = EventType.TYPING_START
        return api.sendEvent(
            eventType = eventType,
            channelType = channelType,
            channelId = channelId,
            extraData = extraData,
        )
            .doOnStart(userScope) {
                plugins.forEach { plugin ->
                    logger.v { "[keystroke] #doOnStart; plugin: ${plugin::class.qualifiedName}" }
                    plugin.onTypingEventRequest(eventType, channelType, channelId, extraData, eventTime)
                }
            }
            .doOnResult(userScope) { result ->
                plugins.forEach { plugin ->
                    logger.v { "[keystroke] #doOnResult; plugin: ${plugin::class.qualifiedName}" }
                    plugin.onTypingEventResult(result, eventType, channelType, channelId, extraData, eventTime)
                }
            }
            .precondition(plugins) {
                this.onTypingEventPrecondition(eventType, channelType, channelId, extraData, eventTime)
            }
            .share(userScope) { SendEventIdentifier(eventType, channelType, channelId, parentId) }
    }

    /**
     * Sends a [EventType.TYPING_STOP] event to the backend.
     *
     * @param channelType The type of this channel i.e. messaging etc.
     * @param channelId The id of this channel.
     * @param parentId Set this field to `message.id` to indicate that typing event is happening in a thread.
     *
     * @return Executable async [Call] which completes with [Result] having [ChatEvent] data if successful or
     * [ChatError] if fails.
     */
    @CheckResult
    public fun stopTyping(channelType: String, channelId: String, parentId: String? = null): Call<ChatEvent> {
        val extraData: Map<Any, Any> = parentId?.let {
            mapOf(ARG_TYPING_PARENT_ID to parentId)
        } ?: emptyMap()
        val eventTime = Date()
        val eventType = EventType.TYPING_STOP
        return api.sendEvent(
            eventType = eventType,
            channelType = channelType,
            channelId = channelId,
            extraData = extraData,
        )
            .doOnStart(userScope) {
                plugins.forEach { plugin ->
                    logger.v { "[stopTyping] #doOnStart; plugin: ${plugin::class.qualifiedName}" }
                    plugin.onTypingEventRequest(eventType, channelType, channelId, extraData, eventTime)
                }
            }
            .doOnResult(userScope) { result ->
                plugins.forEach { plugin ->
                    logger.v { "[stopTyping] #doOnResult; plugin: ${plugin::class.qualifiedName}" }
                    plugin.onTypingEventResult(result, eventType, channelType, channelId, extraData, eventTime)
                }
            }
            .precondition(plugins) {
                this.onTypingEventPrecondition(eventType, channelType, channelId, extraData, eventTime)
            }
            .share(userScope) { SendEventIdentifier(eventType, channelType, channelId, parentId) }
    }

    /**
     * Creates a newly available video call, which belongs to a channel.
     * The video call will be created based on the third-party video integration (Agora and 100ms) on your
     * [Stream Dashboard](https://dashboard.getstream.io/).
     *
     * You can set the call type by passing [callType] like `video` or `audio`.
     *
     * @param channelType The channel type. ie messaging.
     * @param channelId The id of the channel.
     * @param callType Represents call type such as `video` or `audio`.
     * @param callId A unique identifier to assign to the call. The id is case-insensitive.
     */
    @CheckResult
    public fun createVideoCall(
        channelType: String,
        channelId: String,
        callType: String,
        callId: String,
    ): Call<VideoCallInfo> {
        return api.createVideoCall(
            channelType = channelType,
            channelId = channelId,
            callType = callType,
            callId = callId
        )
    }

    /**
     * Returns the currently available video call token.
     *
     * @param callId The call id, which indicates a dedicated video call id on the channel.
     */
    @CheckResult
    public fun getVideoCallToken(callId: String): Call<VideoCallToken> {
        return api.getVideoCallToken(callId = callId)
    }

    /**
     * Downloads the given file which can be fetched through the response body.
     *
     * @param fileUrl The URL of the file that we are downloading.
     *
     * @return A Retrofit [ResponseBody] wrapped inside a [Call].
     */
    @InternalStreamChatApi
    @CheckResult
    public fun downloadFile(fileUrl: String): Call<ResponseBody> {
        return api.downloadFile(fileUrl)
    }

    private fun warmUp() {
        if (config.warmUp) {
            api.warmUp()
        }
    }

    private fun isUserSet() = userStateService.state !is UserState.NotSet

    /**
     * Generate a developer token that can be used to connect users while the app is using a development environment.
     *
     * @param userId the desired id of the user to be connected.
     */
    public fun devToken(userId: String): String = tokenUtils.devToken(userId)

    internal fun <R, T : Any> Call<T>.precondition(
        pluginsList: List<R>,
        preconditionCheck: suspend R.() -> Result<Unit>,
    ): Call<T> =
        withPrecondition(userScope) {
            pluginsList.fold(Result.Success(Unit) as Result<Unit>) { result, plugin ->
                when (result) {
                    is Result.Failure -> result
                    is Result.Success -> {
                        when (val preconditionResult = preconditionCheck(plugin)) {
                            is Result.Failure -> preconditionResult
                            is Result.Success -> result
                        }
                    }
                }
            }
        }

    /**
     * Builder to initialize the singleton [ChatClient] instance and configure its parameters.
     *
     * @param apiKey The API key of your Stream Chat app obtained from the
     * [Stream Dashboard](https://dashboard.getstream.io/).
     * @param appContext The application [Context].
     */
    @Suppress("TooManyFunctions")
    public class Builder(private val apiKey: String, private val appContext: Context) : ChatClientBuilder() {

        private var baseUrl: String = "chat.stream-io-api.com"
        private var cdnUrl: String = baseUrl
        private var logLevel = ChatLogLevel.NOTHING
        private var warmUp: Boolean = true
        private var loggerHandler: ChatLoggerHandler? = null
        private var notificationsHandler: NotificationHandler? = null
        private var notificationConfig: NotificationConfig = NotificationConfig(pushNotificationsEnabled = false)
        private var fileUploader: FileUploader? = null
        private val tokenManager: TokenManager = TokenManagerImpl()
        private var customOkHttpClient: OkHttpClient? = null
        private var userCredentialStorage: UserCredentialStorage? = null
        private var retryPolicy: RetryPolicy = NoRetryPolicy()
        private var distinctApiCalls: Boolean = true
        private var debugRequests: Boolean = false
        private var repositoryFactoryProvider: RepositoryFactory.Provider? = null
        private var uploadAttachmentsNetworkType = UploadAttachmentsNetworkType.CONNECTED

        /**
         * Sets the log level to be used by the client.
         *
         * See [ChatLogLevel] for details about the available options.
         *
         * We strongly recommend using [ChatLogLevel.NOTHING] in production builds,
         * which produces no logs.
         *
         * @param level The log level to use.
         */
        public fun logLevel(level: ChatLogLevel): Builder {
            logLevel = level
            return this
        }

        /**
         * Sets a [ChatLoggerHandler] instance that will receive log events from the SDK.
         *
         * Use this to forward SDK events to your own logging solutions.
         *
         * See the FirebaseLogger class in the UI Components sample app for an example implementation.
         *
         * @param loggerHandler Your custom [ChatLoggerHandler] implementation.
         */
        public fun loggerHandler(loggerHandler: ChatLoggerHandler): Builder {
            this.loggerHandler = loggerHandler
            return this
        }

        /**
         * Sets a custom [NotificationHandler] that the SDK will use to handle everything
         * around push notifications. Create your own subclass and override methods to customize
         * notification appearance and behavior.
         *
         * See the
         * [Push Notifications](https://staging.getstream.io/chat/docs/sdk/android/client/guides/push-notifications/)
         * documentation for more information.
         *
         *
         * @param notificationConfig Config push notification.
         * @param notificationsHandler Your custom class implementation of [NotificationHandler].
         */
        @JvmOverloads
        public fun notifications(
            notificationConfig: NotificationConfig,
            notificationsHandler: NotificationHandler =
                NotificationHandlerFactory.createNotificationHandler(context = appContext),
        ): Builder = apply {
            this.notificationConfig = notificationConfig
            this.notificationsHandler = notificationsHandler
        }

        /**
         * Sets a custom file uploader implementation that will be used by the client
         * to upload files and images.
         *
         * The default implementation uses Stream's own CDN to store these files,
         * which has a 100 MB upload size limit.
         *
         * For more info, see
         * [the File Uploads documentation](https://getstream.io/chat/docs/android/file_uploads/?language=kotlin).
         *
         * @param fileUploader Your custom implementation of [FileUploader].
         */
        public fun fileUploader(fileUploader: FileUploader): Builder {
            this.fileUploader = fileUploader
            return this
        }

        /**
         * By default, ChatClient performs a dummy HTTP call to the Stream API
         * when a user is set to initialize the HTTP connection and make subsequent
         * requests reusing this connection execute faster.
         *
         * Calling this method disables this connection warm-up behavior.
         */
        public fun disableWarmUp(): Builder = apply {
            warmUp = false
        }

        /**
         * Sets a custom [OkHttpClient] that will be used by the client to
         * perform API calls to Stream.
         *
         * Use this to configure parameters like timeout values, or to
         * add interceptors to process all network requests.
         *
         * @param okHttpClient The client to use for API calls.
         */
        public fun okHttpClient(okHttpClient: OkHttpClient): Builder = apply {
            this.customOkHttpClient = okHttpClient
        }

        /**
         * Sets the base URL to be used by the client.
         *
         * By default, this is the URL of Stream's
         * [Edge API Infrastructure](https://getstream.io/blog/chat-edge-infrastructure/),
         * which provides low latency regardless of which region your Stream
         * app is hosted in.
         *
         * You should only change this URL if you're on dedicated Stream
         * Chat infrastructure.
         *
         * @param value The base URL to use.
         */
        public fun baseUrl(value: String): Builder {
            var baseUrl = value
            if (baseUrl.startsWith("https://")) {
                baseUrl = baseUrl.split("https://").toTypedArray()[1]
            }
            if (baseUrl.startsWith("http://")) {
                baseUrl = baseUrl.split("http://").toTypedArray()[1]
            }
            if (baseUrl.endsWith("/")) {
                baseUrl = baseUrl.substring(0, baseUrl.length - 1)
            }
            this.baseUrl = baseUrl
            return this
        }

        /**
         * Inject a [RepositoryFactory.Provider] to use your own DB Persistence mechanism.
         */
        public fun withRepositoryFactoryProvider(provider: RepositoryFactory.Provider): Builder = apply {
            repositoryFactoryProvider = provider
        }

        /**
         * Adds plugins factory to be used by the client.
         * @see [PluginFactory]
         *
         * @param pluginFactories The factories to be added.
         */
        public fun withPlugins(vararg pluginFactories: PluginFactory): Builder = apply {
            this.pluginFactories.addAll(pluginFactories)
        }

        /**
         * Overrides a default, based on shared preferences implementation for [UserCredentialStorage].
         */
        public fun credentialStorage(credentialStorage: UserCredentialStorage): Builder = apply {
            userCredentialStorage = credentialStorage
        }

        /**
         * Debug requests using [ApiRequestsAnalyser]. Use this to debug your requests. This shouldn't be enabled in
         * release builds as it uses a memory cache.
         */
        public fun debugRequests(shouldDebug: Boolean): Builder = apply {
            this.debugRequests = shouldDebug
        }

        /**
         * Sets a custom [RetryPolicy] used to determine whether a particular call should be retried.
         * By default, no calls are retried.
         * @see [NoRetryPolicy]
         *
         * @param retryPolicy Custom [RetryPolicy] implementation.
         */
        public fun retryPolicy(retryPolicy: RetryPolicy): Builder = apply {
            this.retryPolicy = retryPolicy
        }

        /**
         * Allows simultaneous network calls of the same request, avoiding combining them into one.
         * By default [distinctApiCalls] is enabled.
         */
        public fun disableDistinctApiCalls(): Builder = apply {
            this.distinctApiCalls = false
        }

        /**
         * An enumeration of various network types used as a constraint inside upload attachments worker.
         */
        public fun uploadAttachmentsNetworkType(type: UploadAttachmentsNetworkType): Builder = apply {
            this.uploadAttachmentsNetworkType = type
        }

        public override fun build(): ChatClient {
            return super.build()
        }

        @InternalStreamChatApi
        @Deprecated(
            message = "It shouldn't be used outside of SDK code. Created for testing purposes",
            replaceWith = ReplaceWith("this.build()"),
            level = DeprecationLevel.ERROR
        )
        @SuppressWarnings("LongMethod")
        override fun internalBuild(): ChatClient {
            if (apiKey.isEmpty()) {
                throw IllegalStateException("apiKey is not defined in " + this::class.java.simpleName)
            }

            instance?.run {
                Log.e(
                    "Chat",
                    "[ERROR] You have just re-initialized ChatClient, old configuration has been overridden [ERROR]"
                )
            }

            // Use clear text traffic for instrumented tests
            val isLocalHost = baseUrl.contains("localhost")
            val httpProtocol = if (isLocalHost) "http" else "https"
            val wsProtocol = if (isLocalHost) "ws" else "wss"
            val lifecycle = ProcessLifecycleOwner.get().lifecycle

            val config = ChatClientConfig(
                apiKey = apiKey,
                httpUrl = "$httpProtocol://$baseUrl/",
                cdnHttpUrl = "$httpProtocol://$cdnUrl/",
                wssUrl = "$wsProtocol://$baseUrl/",
                warmUp = warmUp,
                loggerConfig = ChatLoggerConfigImpl(logLevel, loggerHandler),
                distinctApiCalls = distinctApiCalls,
                debugRequests
            )
            setupStreamLog()

            if (ToggleService.isInitialized().not()) {
                ToggleService.init(appContext, emptyMap())
            }
            val clientScope = ClientScope()
            val userScope = UserScope(clientScope)
            val module =
                ChatModule(
                    appContext,
                    userScope,
                    config,
                    notificationsHandler ?: NotificationHandlerFactory.createNotificationHandler(appContext),
                    notificationConfig,
                    fileUploader,
                    tokenManager,
                    customOkHttpClient,
                    lifecycle,
                )

            val appSettingsManager = AppSettingManager(module.api())

            return ChatClient(
                config,
                module.api(),
                module.notifications(),
                tokenManager,
                userCredentialStorage = userCredentialStorage ?: SharedPreferencesCredentialStorage(appContext),
                module.userStateService,
                clientScope = clientScope,
                userScope = userScope,
                retryPolicy = retryPolicy,
                appSettingsManager = appSettingsManager,
                chatSocket = module.chatSocket,
                pluginFactories = pluginFactories,
                repositoryFactoryProvider = repositoryFactoryProvider
                    ?: pluginFactories
                        .filterIsInstance<RepositoryFactory.Provider>()
                        .firstOrNull()
                    ?: NoOpRepositoryFactory.Provider,
                clientState = ClientStateImpl(module.networkStateProvider)
            ).apply {
                attachmentsSender = AttachmentsSender(
                    appContext,
                    uploadAttachmentsNetworkType,
                    clientState,
                    clientScope
                )
            }
        }

        private fun setupStreamLog() {
            val noLoggerSet = StreamLog.inspect { it is SilentStreamLogger }
            if (noLoggerSet && logLevel != ChatLogLevel.NOTHING) {
                StreamLog.setValidator(StreamLogLevelValidator(logLevel))
                StreamLog.setLogger(
                    CompositeStreamLogger(
                        AndroidStreamLogger(),
                        StreamLoggerHandler(loggerHandler)
                    )
                )
            }
        }
    }

    public abstract class ChatClientBuilder @InternalStreamChatApi public constructor() {
        /**
         * Factories of plugins that will be added to the SDK.
         *
         * @see [Plugin]
         * @see [PluginFactory]
         */
        protected val pluginFactories: MutableList<PluginFactory> = mutableListOf()

        /**
         * Create a [ChatClient] instance based on the current configuration
         * of the [Builder].
         */
        public open fun build(): ChatClient = internalBuild()
            .also {
                instance = it
            }

        @InternalStreamChatApi
        public abstract fun internalBuild(): ChatClient
    }

    public companion object {
        /**
         * Header used to track which SDK is being used.
         */
        @InternalStreamChatApi
        @JvmStatic
        public var VERSION_PREFIX_HEADER: VersionPrefixHeader = VersionPrefixHeader.DEFAULT

        /**
         * Flag used to track whether offline support is enabled.
         */
        @InternalStreamChatApi
        @JvmStatic
        public var OFFLINE_SUPPORT_ENABLED: Boolean = false

        private const val MAX_COOLDOWN_TIME_SECONDS = 120
        private const val DEFAULT_CONNECTION_STATE_TIMEOUT = 10_000L
        private const val KEY_MESSAGE_ACTION = "image_action"
        private const val MESSAGE_ACTION_SEND = "send"
        private const val MESSAGE_ACTION_SHUFFLE = "shuffle"
        private val THIRTY_DAYS_IN_MILLISECONDS = 30.days.inWholeMilliseconds

        private const val ARG_TYPING_PARENT_ID = "parent_id"

        private var instance: ChatClient? = null

        @JvmField
        public val DEFAULT_SORT: QuerySorter<Member> = QuerySortByField.descByName("last_updated")

        private const val ANONYMOUS_USER_ID = "!anon"
        private val anonUser by lazy { User(id = ANONYMOUS_USER_ID) }

        @JvmStatic
        public fun instance(): ChatClient {
            return instance
                ?: throw IllegalStateException(
                    "ChatClient.Builder::build() must be called before obtaining ChatClient instance"
                )
        }

        public val isInitialized: Boolean
            get() = instance != null

        /**
         * Handles push message.
         * If user is not connected - automatically restores last user credentials and sets user without
         * connecting to the socket.
         * Push message will be handled internally unless user overrides [NotificationHandler.onPushMessage]
         * Be sure to initialize ChatClient before calling this method!
         *
         * @see [NotificationHandler.onPushMessage]
         * @throws IllegalStateException if called before initializing ChatClient
         */
        @Throws(IllegalStateException::class)
        @JvmStatic
        public fun handlePushMessage(pushMessage: PushMessage) {
            ensureClientInitialized().run {
                setUserWithoutConnectingIfNeeded()
                notifications.onPushMessage(pushMessage, pushNotificationReceivedListener)
            }
        }

        @Throws(IllegalStateException::class)
        internal fun displayNotification(
            channel: Channel,
            message: Message,
        ) {
            ensureClientInitialized().notifications.displayNotification(
                channel = channel,
                message = message,
            )
        }

        /**
         * Dismiss notifications from a given [channelType] and [channelId].
         * Be sure to initialize ChatClient before calling this method!
         *
         * @param channelType String that represent the channel type of the channel you want to dismiss notifications.
         * @param channelId String that represent the channel id of the channel you want to dismiss notifications.
         *
         * @throws IllegalStateException if called before initializing ChatClient
         */
        @Throws(IllegalStateException::class)
        @JvmStatic
        public fun dismissChannelNotifications(channelType: String, channelId: String) {
            ensureClientInitialized().notifications.dismissChannelNotifications(channelType, channelId)
        }

        /**
         * Sets device.
         * Be sure to initialize ChatClient before calling this method!
         *
         * @throws IllegalStateException if called before initializing ChatClient
         */
        @Throws(IllegalStateException::class)
        @JvmStatic
        public fun setDevice(device: Device) {
            ensureClientInitialized().notifications.setDevice(device)
        }

        @Throws(IllegalStateException::class)
        private fun ensureClientInitialized(): ChatClient {
            check(isInitialized) { "ChatClient should be initialized first!" }
            return instance()
        }

        /**
         * Builds a detailed header of information we track around the SDK, Android OS, API Level, device name and
         * vendor and more.
         *
         * @return String formatted header that contains all the information.
         */
        internal fun buildSdkTrackingHeaders(): String {
            val clientInformation = VERSION_PREFIX_HEADER.prefix + BuildConfig.STREAM_CHAT_VERSION
            val buildModel = Build.MODEL
            val deviceManufacturer = Build.MANUFACTURER
            val apiLevel = Build.VERSION.SDK_INT
            val osName = "Android ${Build.VERSION.RELEASE}"

            return clientInformation +
                "|os=$osName" +
                "|api_version=$apiLevel" +
                "|device_vendor=$deviceManufacturer" +
                "|device_model=$buildModel" +
                "|offline_enabled=$OFFLINE_SUPPORT_ENABLED"
        }
    }
}<|MERGE_RESOLUTION|>--- conflicted
+++ resolved
@@ -318,7 +318,8 @@
                     is DisconnectCause.NetworkNotAvailable,
                     is DisconnectCause.WebSocketNotAvailable,
                     is DisconnectCause.Error,
-                    -> { }
+                    -> {
+                    }
                     is DisconnectCause.UnrecoverableError -> {
                         userStateService.onSocketUnrecoverableError()
                     }
@@ -1112,7 +1113,7 @@
     /**
      * Disconnect the current user, stop all observers and clear user data.
      * This method should only be used whenever the user logout from the main app.
-     * If the user will continue using the Chat in the future, you shouldn't call this method.
+     * You shouldn't call this method, if the user will continue using the Chat in the future.
      *
      * @param flushPersistence if true will clear user data.
      *
@@ -1122,20 +1123,20 @@
     public fun disconnect(flushPersistence: Boolean): Call<Unit> =
         CoroutineCall(clientScope) {
             logger.d { "[disconnect] flushPersistence: $flushPersistence" }
-<<<<<<< HEAD
-            disconnectSuspend(flushPersistence)
-            Result.Success(Unit)
-=======
             when (isUserSet()) {
                 true -> {
                     disconnectSuspend(flushPersistence)
-                    Result.success(Unit)
-                }
-                false -> Result.error(
-                    ChatError("ChatClient can't be disconnected because user wasn't connected previously")
-                )
-            }
->>>>>>> 4e7a2f8f
+                    Result.Success(Unit)
+                }
+                false -> {
+                    logger.i { "[disconnect] cannot disconnect as the user wasn't connected" }
+                    Result.Failure(
+                        ChatError.GenericError(
+                            message = "ChatClient can't be disconnected because user wasn't connected previously",
+                        ),
+                    )
+                }
+            }
         }
 
     private suspend fun disconnectSuspend(flushPersistence: Boolean) {
