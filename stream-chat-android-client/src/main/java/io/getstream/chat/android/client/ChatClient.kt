--- conflicted
+++ resolved
@@ -66,15 +66,8 @@
     private val api: ChatApi,
     private val socket: ChatSocket,
     private val notifications: ChatNotifications,
-<<<<<<< HEAD
-    private var appContext: Context,
-    private val notificationsHandler: ChatNotificationHandler,
-    private val fileUploader: FileUploader? = null,
     private val tokenManager: TokenManager = TokenManagerImpl(),
     private val clientStateService: ClientStateService = ClientStateService()
-=======
-    private val tokenManager: TokenManager = TokenManagerImpl()
->>>>>>> 95ee1570
 ) : LifecycleObserver {
 
     private var connectionListener: InitConnectionListener? = null
@@ -154,17 +147,10 @@
         if (!ensureUserNotSet(listener)) {
             return
         }
-<<<<<<< HEAD
         clientStateService.onSetUser(user)
         // fire a handler here that the chatDomain and chatUX can use
-        for (listener in preSetUserListeners) {
-            listener(user)
-=======
-        state.user = user
-        // fire a handler here that the chatDomain and chatUI can use
         for (preSetUserListener in preSetUserListeners) {
             preSetUserListener(user)
->>>>>>> 95ee1570
         }
         connectionListener = listener
         config.isAnonymous = false
@@ -420,17 +406,11 @@
 
     public fun disconnect() {
 
-<<<<<<< HEAD
-        // fire a handler here that the chatDomain and chatUX can use
+        // fire a handler here that the chatDomain and chatUI can use
         runCatching {
             clientStateService.state.userOrError().let { user ->
                 disconnectListeners.forEach { listener -> listener(user) }
             }
-=======
-        // fire a handler here that the chatDomain and chatUI can use
-        for (listener in disconnectListeners) {
-            listener(state.user)
->>>>>>> 95ee1570
         }
         connectionListener = null
         clientStateService.onDisconnectRequested()
