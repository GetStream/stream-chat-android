/*
 * Copyright (c) 2014-2022 Stream.io Inc. All rights reserved.
 *
 * Licensed under the Stream License;
 * you may not use this file except in compliance with the License.
 * You may obtain a copy of the License at
 *
 *    https://github.com/GetStream/stream-chat-android/blob/main/LICENSE
 *
 * Unless required by applicable law or agreed to in writing, software
 * distributed under the License is distributed on an "AS IS" BASIS,
 * WITHOUT WARRANTIES OR CONDITIONS OF ANY KIND, either express or implied.
 * See the License for the specific language governing permissions and
 * limitations under the License.
 */

package io.getstream.chat.android.client

import android.content.Context
import android.os.Build
import android.util.Log
import androidx.annotation.CheckResult
import androidx.lifecycle.DefaultLifecycleObserver
import androidx.lifecycle.Lifecycle
import androidx.lifecycle.LifecycleOwner
import androidx.lifecycle.ProcessLifecycleOwner
import io.getstream.chat.android.client.api.ChatApi
import io.getstream.chat.android.client.api.ChatClientConfig
import io.getstream.chat.android.client.api.ErrorCall
import io.getstream.chat.android.client.api.models.FilterObject
import io.getstream.chat.android.client.api.models.PinnedMessagesPagination
import io.getstream.chat.android.client.api.models.QueryChannelRequest
import io.getstream.chat.android.client.api.models.QueryChannelsRequest
import io.getstream.chat.android.client.api.models.QueryUsersRequest
import io.getstream.chat.android.client.api.models.SendActionRequest
import io.getstream.chat.android.client.api.models.identifier.DeleteMessageIdentifier
import io.getstream.chat.android.client.api.models.identifier.DeleteReactionIdentifier
import io.getstream.chat.android.client.api.models.identifier.GetRepliesIdentifier
import io.getstream.chat.android.client.api.models.identifier.GetRepliesMoreIdentifier
import io.getstream.chat.android.client.api.models.identifier.HideChannelIdentifier
import io.getstream.chat.android.client.api.models.identifier.MarkAllReadIdentifier
import io.getstream.chat.android.client.api.models.identifier.QueryChannelIdentifier
import io.getstream.chat.android.client.api.models.identifier.QueryChannelsIdentifier
import io.getstream.chat.android.client.api.models.identifier.QueryMembersIdentifier
import io.getstream.chat.android.client.api.models.identifier.SendEventIdentifier
import io.getstream.chat.android.client.api.models.identifier.SendGiphyIdentifier
import io.getstream.chat.android.client.api.models.identifier.SendReactionIdentifier
import io.getstream.chat.android.client.api.models.identifier.ShuffleGiphyIdentifier
import io.getstream.chat.android.client.api.models.identifier.UpdateMessageIdentifier
import io.getstream.chat.android.client.api.models.querysort.QuerySortByField
import io.getstream.chat.android.client.api.models.querysort.QuerySorter
import io.getstream.chat.android.client.call.Call
import io.getstream.chat.android.client.call.CoroutineCall
import io.getstream.chat.android.client.call.doOnResult
import io.getstream.chat.android.client.call.doOnStart
import io.getstream.chat.android.client.call.map
import io.getstream.chat.android.client.call.share
import io.getstream.chat.android.client.call.toUnitCall
import io.getstream.chat.android.client.call.withPrecondition
import io.getstream.chat.android.client.channel.ChannelClient
import io.getstream.chat.android.client.clientstate.DisconnectCause
import io.getstream.chat.android.client.clientstate.SocketState
import io.getstream.chat.android.client.clientstate.SocketStateService
import io.getstream.chat.android.client.clientstate.UserState
import io.getstream.chat.android.client.clientstate.UserStateService
import io.getstream.chat.android.client.di.ChatModule
import io.getstream.chat.android.client.errorhandler.CreateChannelErrorHandler
import io.getstream.chat.android.client.errorhandler.DeleteReactionErrorHandler
import io.getstream.chat.android.client.errorhandler.ErrorHandler
import io.getstream.chat.android.client.errorhandler.QueryMembersErrorHandler
import io.getstream.chat.android.client.errorhandler.SendReactionErrorHandler
import io.getstream.chat.android.client.errorhandler.onCreateChannelError
import io.getstream.chat.android.client.errorhandler.onMessageError
import io.getstream.chat.android.client.errorhandler.onQueryMembersError
import io.getstream.chat.android.client.errorhandler.onReactionError
import io.getstream.chat.android.client.errors.ChatError
import io.getstream.chat.android.client.events.ChatEvent
import io.getstream.chat.android.client.events.ConnectedEvent
import io.getstream.chat.android.client.events.ConnectingEvent
import io.getstream.chat.android.client.events.DisconnectedEvent
import io.getstream.chat.android.client.events.HasOwnUser
import io.getstream.chat.android.client.events.NewMessageEvent
import io.getstream.chat.android.client.events.NotificationChannelMutesUpdatedEvent
import io.getstream.chat.android.client.events.NotificationMutesUpdatedEvent
import io.getstream.chat.android.client.events.UserEvent
import io.getstream.chat.android.client.extensions.ATTACHMENT_TYPE_FILE
import io.getstream.chat.android.client.extensions.ATTACHMENT_TYPE_IMAGE
import io.getstream.chat.android.client.extensions.cidToTypeAndId
import io.getstream.chat.android.client.extensions.internal.isLaterThanDays
import io.getstream.chat.android.client.extensions.retry
import io.getstream.chat.android.client.header.VersionPrefixHeader
import io.getstream.chat.android.client.helpers.AppSettingManager
import io.getstream.chat.android.client.helpers.CallPostponeHelper
import io.getstream.chat.android.client.logger.ChatLogLevel
import io.getstream.chat.android.client.logger.ChatLoggerConfigImpl
import io.getstream.chat.android.client.logger.ChatLoggerHandler
import io.getstream.chat.android.client.logger.StreamLogLevelValidator
import io.getstream.chat.android.client.logger.StreamLoggerHandler
import io.getstream.chat.android.client.models.AppSettings
import io.getstream.chat.android.client.models.Attachment
import io.getstream.chat.android.client.models.BannedUser
import io.getstream.chat.android.client.models.BannedUsersSort
import io.getstream.chat.android.client.models.Channel
import io.getstream.chat.android.client.models.ConnectionData
import io.getstream.chat.android.client.models.ConnectionState
import io.getstream.chat.android.client.models.Device
import io.getstream.chat.android.client.models.EventType
import io.getstream.chat.android.client.models.Filters
import io.getstream.chat.android.client.models.Flag
import io.getstream.chat.android.client.models.GuestUser
import io.getstream.chat.android.client.models.InitializationState
import io.getstream.chat.android.client.models.Member
import io.getstream.chat.android.client.models.Message
import io.getstream.chat.android.client.models.ModelFields
import io.getstream.chat.android.client.models.Mute
import io.getstream.chat.android.client.models.PushMessage
import io.getstream.chat.android.client.models.Reaction
import io.getstream.chat.android.client.models.SearchMessagesResult
import io.getstream.chat.android.client.models.UploadedFile
import io.getstream.chat.android.client.models.UploadedImage
import io.getstream.chat.android.client.models.User
import io.getstream.chat.android.client.models.VideoCallInfo
import io.getstream.chat.android.client.models.VideoCallToken
import io.getstream.chat.android.client.notifications.ChatNotifications
import io.getstream.chat.android.client.notifications.PushNotificationReceivedListener
import io.getstream.chat.android.client.notifications.handler.NotificationConfig
import io.getstream.chat.android.client.notifications.handler.NotificationHandler
import io.getstream.chat.android.client.notifications.handler.NotificationHandlerFactory
import io.getstream.chat.android.client.parser2.adapters.internal.StreamDateFormatter
import io.getstream.chat.android.client.persistance.repository.RepositoryFacade
import io.getstream.chat.android.client.persistance.repository.factory.RepositoryFactory
import io.getstream.chat.android.client.persistance.repository.noop.NoOpRepositoryFactory
import io.getstream.chat.android.client.plugin.DependencyResolver
import io.getstream.chat.android.client.plugin.Plugin
import io.getstream.chat.android.client.plugin.factory.PluginFactory
import io.getstream.chat.android.client.scope.ClientScope
import io.getstream.chat.android.client.scope.UserScope
import io.getstream.chat.android.client.setup.state.ClientState
import io.getstream.chat.android.client.setup.state.internal.ClientStateImpl
import io.getstream.chat.android.client.setup.state.internal.toMutableState
import io.getstream.chat.android.client.socket.ChatSocket
import io.getstream.chat.android.client.socket.SocketListener
import io.getstream.chat.android.client.token.CacheableTokenProvider
import io.getstream.chat.android.client.token.ConstantTokenProvider
import io.getstream.chat.android.client.token.TokenManager
import io.getstream.chat.android.client.token.TokenManagerImpl
import io.getstream.chat.android.client.token.TokenProvider
import io.getstream.chat.android.client.uploader.FileUploader
import io.getstream.chat.android.client.uploader.StreamCdnImageMimeTypes
import io.getstream.chat.android.client.user.CredentialConfig
import io.getstream.chat.android.client.user.storage.SharedPreferencesCredentialStorage
import io.getstream.chat.android.client.user.storage.UserCredentialStorage
import io.getstream.chat.android.client.utils.ProgressCallback
import io.getstream.chat.android.client.utils.Result
import io.getstream.chat.android.client.utils.TokenUtils
import io.getstream.chat.android.client.utils.flatMapSuspend
import io.getstream.chat.android.client.utils.internal.toggle.ToggleService
import io.getstream.chat.android.client.utils.mapSuspend
import io.getstream.chat.android.client.utils.mergePartially
import io.getstream.chat.android.client.utils.observable.ChatEventsObservable
import io.getstream.chat.android.client.utils.observable.Disposable
import io.getstream.chat.android.client.utils.onErrorSuspend
import io.getstream.chat.android.client.utils.onSuccess
import io.getstream.chat.android.client.utils.retry.NoRetryPolicy
import io.getstream.chat.android.client.utils.retry.RetryPolicy
import io.getstream.chat.android.client.utils.stringify
import io.getstream.chat.android.core.internal.InternalStreamChatApi
import io.getstream.logging.CompositeStreamLogger
import io.getstream.logging.SilentStreamLogger
import io.getstream.logging.StreamLog
import io.getstream.logging.android.AndroidStreamLogger
import kotlinx.coroutines.CoroutineScope
import kotlinx.coroutines.Job
import kotlinx.coroutines.flow.MutableSharedFlow
import kotlinx.coroutines.flow.first
import kotlinx.coroutines.job
import kotlinx.coroutines.launch
import kotlinx.coroutines.plus
import kotlinx.coroutines.sync.Mutex
import kotlinx.coroutines.sync.withLock
import kotlinx.coroutines.withTimeout
import kotlinx.coroutines.withTimeoutOrNull
import okhttp3.OkHttpClient
import okhttp3.ResponseBody
import java.io.File
import java.util.Calendar
import java.util.Date
import kotlin.coroutines.CoroutineContext
import kotlin.time.Duration.Companion.days
import io.getstream.chat.android.client.socket.experimental.ChatSocket as ChatSocketExperimental

/**
 * The ChatClient is the main entry point for all low-level operations on chat
 */
@Suppress("NEWER_VERSION_IN_SINCE_KOTLIN", "TooManyFunctions", "LargeClass")
public class ChatClient
@Suppress("LongParameterList")
internal constructor(
    public val config: ChatClientConfig,
    private val api: ChatApi,
    private val socket: ChatSocket,
    @property:InternalStreamChatApi public val notifications: ChatNotifications,
    private val tokenManager: TokenManager = TokenManagerImpl(),
    private val socketStateService: SocketStateService = SocketStateService(),
    private val callPostponeHelper: CallPostponeHelper,
    private val userCredentialStorage: UserCredentialStorage,
    private val userStateService: UserStateService = UserStateService(),
    private val tokenUtils: TokenUtils = TokenUtils,
    private val clientScope: ClientScope,
    private val userScope: UserScope,
    internal val retryPolicy: RetryPolicy,
    private val appSettingsManager: AppSettingManager,
    private val socketExperimental: ChatSocketExperimental,
    private val pluginFactories: List<PluginFactory>,
    public val clientState: ClientState,
    private val lifecycleObserver: StreamLifecycleObserver,
    private val repositoryFactoryProvider: RepositoryFactory.Provider,
) {
    private val logger = StreamLog.getLogger("Chat:Client")
    private val waitConnection = MutableSharedFlow<Result<ConnectionData>>()

    @InternalStreamChatApi
    public val streamDateFormatter: StreamDateFormatter = StreamDateFormatter()
    private val eventsObservable = ChatEventsObservable(socket, waitConnection, userScope, socketExperimental)
    private val eventMutex = Mutex()

    @Deprecated(
        message = "This LifecycleHandler won't be needed anymore after we remove old socket implementation." +
            "The new Socket Implementation handle it internally"
    )
    private val lifecycleHandler = object : LifecycleHandler {
        override fun resume() = reconnectSocket()
        override fun stopped() {
            socket.releaseConnection()
        }
    }

    /**
     * Launches a new coroutine in the [UserScope] without blocking the current thread
     * and returns a reference to the coroutine as a [Job].
     */
    internal fun launch(
        block: suspend CoroutineScope.() -> Unit,
    ) = userScope.launch(block = block)

    /**
     * Inherits the [UserScope] and provides its [Job] as an anchor for children.
     */
    @InternalStreamChatApi
    public fun inheritScope(block: (Job) -> CoroutineContext): CoroutineScope {
        return userScope + block(userScope.coroutineContext.job)
    }

    @InternalStreamChatApi
    public val repositoryFacade: RepositoryFacade
        get() = _repositoryFacade
            ?: (getCurrentUser() ?: getStoredUser())
                ?.let { user ->
                    createRepositoryFacade(userScope, createRepositoryFactory(user))
                        .also { _repositoryFacade = it }
                }
            ?: createRepositoryFacade(userScope)

    private var _repositoryFacade: RepositoryFacade? = null

    private var pushNotificationReceivedListener: PushNotificationReceivedListener =
        PushNotificationReceivedListener { _, _ -> }

    /**
     * The list of plugins added once user is connected.
     *
     * @see [Plugin]
     */
    @PublishedApi
    internal var plugins: List<Plugin> = emptyList()

    /**
     * Resolves dependency [T] within the provided plugin [P].
     *
     * @see [Plugin]
     */
    @InternalStreamChatApi
    public inline fun <reified P : Plugin, reified T : Any> resolveDependency(): T? {
        val resolver = plugins.find { plugin ->
            plugin is P && plugin is DependencyResolver
        } as? DependencyResolver
        return resolver?.resolveDependency(T::class)
    }

    /**
     * Error handlers for API calls.
     */
    private val errorHandlers: List<ErrorHandler>
        get() = plugins.flatMap { it.errorHandlers }.sorted()

    init {
        eventsObservable.subscribeSuspend { event ->
            eventMutex.withLock {
                handleEvent(event)
            }
        }
        logger.i { "Initialised: ${buildSdkTrackingHeaders()}" }
    }

    private suspend fun handleEvent(event: ChatEvent) {
        when (event) {
            is ConnectedEvent -> {
                logger.i { "[handleEvent] event: ConnectedEvent(userId='${event.me.id}')" }
                val user = event.me
                val connectionId = event.connectionId
                api.setConnection(user.id, connectionId)
                if (ToggleService.isSocketExperimental().not()) {
                    socketStateService.onConnected(connectionId)
                    lifecycleObserver.observe(lifecycleHandler)
                }
                notifications.onSetUser()

                clientState.toMutableState()?.run {
                    setConnectionState(ConnectionState.CONNECTED)
                    setUser(user)
                }
            }
            is NewMessageEvent -> {
                notifications.onNewMessageEvent(event)
            }
            is ConnectingEvent -> {
                logger.i { "[handleEvent] event: ConnectingEvent" }
                clientState.toMutableState()?.setConnectionState(ConnectionState.CONNECTING)
            }
            is DisconnectedEvent -> {
                logger.i { "[handleEvent] event: DisconnectedEvent(disconnectCause=${event.disconnectCause})" }
                when (event.disconnectCause) {
                    is DisconnectCause.ConnectionReleased,
                    is DisconnectCause.NetworkNotAvailable,
                    is DisconnectCause.WebSocketNotAvailable,
                    is DisconnectCause.Error,
                    -> if (ToggleService.isSocketExperimental().not()) socketStateService.onDisconnected()
                    is DisconnectCause.UnrecoverableError -> {
                        userStateService.onSocketUnrecoverableError()
                        if (ToggleService.isSocketExperimental().not()) {
                            socketStateService.onSocketUnrecoverableError()
                        }
                    }
                }
                clientState.toMutableState()?.setConnectionState(ConnectionState.OFFLINE)
            }
            else -> Unit // Ignore other events
        }

        event.extractCurrentUser()?.let { currentUser ->
            userStateService.onUserUpdated(currentUser)
            storePushNotificationsConfig(
                currentUser.id,
                currentUser.name,
                userStateService.state !is UserState.UserSet,
            )
        }
    }

    /**
     * Either entirely extracts current user from the event
     * or merges the one from the event into the existing current user.
     */
    private fun ChatEvent.extractCurrentUser(): User? {
        return when (this) {
            is HasOwnUser -> me
            is UserEvent -> getCurrentUser()
                ?.takeIf { it.id == user.id }
                ?.mergePartially(user)
            else -> null
        }
    }

    //region Set user

    /**
     * Initializes [ChatClient] for a specific user. The [tokenProvider] implementation is used
     * for the initial token, and it's also invoked whenever the user's token has expired, to
     * fetch a new token.
     *
     * @param user The user to set.
     * @param tokenProvider A [TokenProvider] implementation.
     * @param timeoutMilliseconds A timeout in milliseconds when the process will be aborted.
     *
     * @return [Result] of [ConnectionData] with the info of the established connection or a detailed error.
     */
    @Suppress("LongMethod")
    private suspend fun setUser(
        user: User,
        tokenProvider: TokenProvider,
        timeoutMilliseconds: Long?,
    ): Result<ConnectionData> {
        val isAnonymous = user == anonUser
        val cacheableTokenProvider = CacheableTokenProvider(tokenProvider)
        val userState = userStateService.state

        return when {
            tokenUtils.getUserId(cacheableTokenProvider.loadToken()) != user.id -> {
                logger.e {
                    "The user_id provided on the JWT token doesn't match with the current user you try to connect"
                }
                Result.error(
                    ChatError(
                        "The user_id provided on the JWT token doesn't match with the current user you try to connect"
                    )
                )
            }
            userState is UserState.NotSet -> {
                logger.v { "[setUser] user is NotSet" }
                initializeClientWithUser(user, cacheableTokenProvider, isAnonymous)
                clientState.toMutableState()?.setUser(user)
                userStateService.onSetUser(user, isAnonymous)
                if (ToggleService.isSocketExperimental()) {
                    socketExperimental.connectUser(user, isAnonymous)
                } else {
                    socketStateService.onConnectionRequested()
                    socket.connectUser(user, isAnonymous)
                }
                waitFirstConnection(timeoutMilliseconds)
            }
            userState is UserState.UserSet -> {
                logger.w {
                    "[setUser] Trying to set user without disconnecting the previous one - " +
                        "make sure that previously set user is disconnected."
                }
                when {
                    userState.user.id != user.id -> {
                        logger.e { "[setUser] Trying to set different user without disconnect previous one." }
                        Result.error(
                            ChatError(
                                "User cannot be set until the previous one is disconnected."
                            )
                        )
                    }
                    else -> {
                        getConnectionId()?.let { Result.success(ConnectionData(userState.user, it)) }
                            ?: run {
                                logger.e {
                                    "[setUser] Trying to connect the same user twice without a previously completed " +
                                        "connection."
                                }
                                Result.error(
                                    ChatError(
                                        "Failed to connect user. Please check you haven't connected a user already."
                                    )
                                )
                            }
                    }
                }
            }
            else -> {
                logger.e { "[setUser] Failed to connect user. Please check you don't have connected user already." }
                Result.error(ChatError("Failed to connect user. Please check you don't have connected user already."))
            }
        }.onErrorSuspend {
            disconnectSuspend(flushPersistence = true)
        }.onSuccess {
            clientState.toMutableState()?.setInitializationState(InitializationState.COMPLETE)
        }
    }

    private fun initializeClientWithUser(
        user: User,
        tokenProvider: CacheableTokenProvider,
        isAnonymous: Boolean,
    ) {
        logger.i { "[initializeClientWithUser] user.id: '${user.id}'" }
        val clientJobCount = clientScope.coroutineContext[Job]?.children?.count() ?: -1
        val userJobCount = userScope.coroutineContext[Job]?.children?.count() ?: -1
        logger.v { "[initializeClientWithUser] clientJobCount: $clientJobCount, userJobCount: $userJobCount" }
        _repositoryFacade = createRepositoryFacade(userScope, createRepositoryFactory(user))
        plugins = pluginFactories.map { it.get(user) }
        plugins.forEach { it.onUserSet(user) }
        // fire a handler here that the chatDomain and chatUI can use
        config.isAnonymous = isAnonymous
        tokenManager.setTokenProvider(tokenProvider)
        appSettingsManager.loadAppSettings()
        warmUp()
    }

    private fun createRepositoryFactory(user: User): RepositoryFactory =
        repositoryFactoryProvider.createRepositoryFactory(user)

    private fun createRepositoryFacade(
        scope: CoroutineScope,
        repositoryFactory: RepositoryFactory = NoOpRepositoryFactory,
    ): RepositoryFacade =
        RepositoryFacade.create(repositoryFactory, scope)

    /**
     * Get the current settings of the app. Check [AppSettings].
     *
     * @return [AppSettings] the settings of the app.
     */
    public fun appSettings(): Call<AppSettings> = api.appSettings()

    /**
     * Initializes [ChatClient] for a specific user.
     * The [tokenProvider] implementation is used for the initial token,
     * and it's also invoked whenever the user's token has expired, to fetch a new token.
     *
     * This method performs required operations before connecting with the Stream API.
     * Moreover, it warms up the connection, sets up notifications, and connects to the socket.
     *
     * Check out [docs](https://getstream.io/chat/docs/android/init_and_users/) for more info about tokens.
     * Also visit [this site](https://jwt.io) to find more about Json Web Token standard.
     * You can generate the JWT token on using one of the available libraries or use our manual
     * [tool](https://getstream.io/chat/docs/react/token_generator/) for token generation.
     *
     * @see TokenProvider
     *
     * @param user The user to set.
     * @param tokenProvider A [TokenProvider] implementation.
     * @param timeoutMilliseconds The timeout in milliseconds to be waiting until the connection is established.
     *
     * @return Executable [Call] responsible for connecting the user.
     */
    @CheckResult
    @JvmOverloads
    public fun connectUser(
        user: User,
        tokenProvider: TokenProvider,
        timeoutMilliseconds: Long? = null,
    ): Call<ConnectionData> {
        return CoroutineCall(clientScope) {
            userScope.userId.value = user.id
            connectUserSuspend(user, tokenProvider, timeoutMilliseconds)
        }
    }

    private suspend fun connectUserSuspend(
        user: User,
        tokenProvider: TokenProvider,
        timeoutMilliseconds: Long?,
    ): Result<ConnectionData> {
        clientState.toMutableState()?.setInitializationState(InitializationState.RUNNING)
        logger.d { "[connectUserSuspend] userId: '${user.id}', username: '${user.name}'" }
        return setUser(user, tokenProvider, timeoutMilliseconds).also { result ->
            logger.v {
                "[connectUserSuspend] completed: ${
                result.stringify { "ConnectionData(connectionId=${it.connectionId})" }
                }"
            }
        }
    }

    /**
     * Changes the user. Disconnects the current user and connects to a new one.
     * The [tokenProvider] implementation is used for the initial token,
     * and it's also invoked whenever the user's token has expired, to fetch a new token.
     *
     * This method disconnects from the SDK and right after connects to it with the new User.
     *
     * @see TokenProvider
     *
     * @param user The user to set.
     * @param tokenProvider A [TokenProvider] implementation.
     * @param timeoutMilliseconds The timeout in milliseconds to be waiting until the connection is established.
     *
     * @return Executable [Call] responsible for connecting the user.
     */
    public fun switchUser(
        user: User,
        tokenProvider: TokenProvider,
        timeoutMilliseconds: Long? = null,
        onDisconnectionComplete: () -> Unit = {},
    ): Call<ConnectionData> {
        return CoroutineCall(clientScope) {
            logger.d { "[switchUser] user.id: '${user.id}'" }
            userScope.userId.value = user.id
            disconnectUserSuspend(flushPersistence = true)
            onDisconnectionComplete()
            connectUserSuspend(user, tokenProvider, timeoutMilliseconds).also {
                logger.v { "[switchUser] completed('${user.id}')" }
            }
        }
    }

    /**
     * Changes the user. Disconnects the current user and connects to a new one.
     * The [tokenProvider] implementation is used for the initial token,
     * and it's also invoked whenever the user's token has expired, to fetch a new token.
     *
     * This method disconnects from the SDK and right after connects to it with the new User.
     *
     * @see TokenProvider
     *
     * @param user The user to set.
     * @param token Instance of JWT token.
     * @param timeoutMilliseconds The timeout in milliseconds to be waiting until the connection is established.
     *
     * @return Executable [Call] responsible for connecting the user.
     */
    public fun switchUser(
        user: User,
        token: String,
        timeoutMilliseconds: Long? = null,
        onDisconnectionComplete: () -> Unit = {},
    ): Call<ConnectionData> {
        return switchUser(user, ConstantTokenProvider(token), timeoutMilliseconds, onDisconnectionComplete)
    }

    /**
     * Initializes [ChatClient] for a specific user using the given user [token].
     * Check [ChatClient.connectUser] with [TokenProvider] parameter for advanced use cases.
     *
     * @param user Instance of [User] type.
     * @param token Instance of JWT token.
     *
     * @return Executable [Call] responsible for connecting the user.
     */
    @CheckResult
    @JvmOverloads
    public fun connectUser(
        user: User,
        token: String,
        timeoutMilliseconds: Long? = null,
    ): Call<ConnectionData> {
        return connectUser(user, ConstantTokenProvider(token), timeoutMilliseconds)
    }

    /**
     * Initializes [ChatClient] with stored user data.
     * Caution: This method doesn't establish connection to the web socket, you should use [connectUser] instead.
     *
     * This method initializes [ChatClient] to allow the use of Stream REST API client.
     * Moreover, it warms up the connection, and sets up notifications.
     */
    @InternalStreamChatApi
    public fun setUserWithoutConnectingIfNeeded() {
        if (isUserSet()) {
            return
        }

        userCredentialStorage.get()?.let { config ->
            initializeClientWithUser(
                User(id = config.userId).apply { name = config.userName },
                tokenProvider = CacheableTokenProvider(ConstantTokenProvider(config.userToken)),
                isAnonymous = config.isAnonymous,
            )
        }
    }

    @InternalStreamChatApi
    public fun containsStoredCredentials(): Boolean {
        return userCredentialStorage.get() != null
    }

    private fun storePushNotificationsConfig(userId: String, userName: String, isAnonymous: Boolean) {
        userCredentialStorage.put(
            CredentialConfig(
                userToken = getCurrentToken() ?: "",
                userId = userId,
                userName = userName,
                isAnonymous = isAnonymous,
            ),
        )
    }

    @CheckResult
    @JvmOverloads
    public fun connectAnonymousUser(timeoutMilliseconds: Long? = null): Call<ConnectionData> {
        return CoroutineCall(clientScope) {
            logger.d { "[connectAnonymousUser] no args" }
            userScope.userId.value = ANONYMOUS_USER_ID
            setUser(
                anonUser,
                ConstantTokenProvider(devToken(ANONYMOUS_USER_ID)),
                timeoutMilliseconds,
            ).also { result ->
                logger.v {
                    "[connectAnonymousUser] completed: ${
                    result.stringify { "ConnectionData(connectionId=${it.connectionId})" }
                    }"
                }
            }
        }
    }

    private suspend fun waitFirstConnection(timeoutMilliseconds: Long?): Result<ConnectionData> =
        timeoutMilliseconds?.let {
            withTimeoutOrNull(timeoutMilliseconds) { waitConnection.first() }
                ?: Result.error(ChatError("Connection wasn't established in ${timeoutMilliseconds}ms"))
        } ?: waitConnection.first()

    @CheckResult
    @JvmOverloads
    public fun connectGuestUser(
        userId: String,
        username: String,
        timeoutMilliseconds: Long? = null,
    ): Call<ConnectionData> {
        return CoroutineCall(clientScope) {
            logger.d { "[connectGuestUser] userId: '$userId', username: '$username'" }
            userScope.userId.value = userId
            getGuestToken(userId, username).await()
                .mapSuspend { setUser(it.user, ConstantTokenProvider(it.token), timeoutMilliseconds) }
                .data()
                .also { result ->
                    logger.v {
                        "[connectAnonymousUser] completed: ${
                        result.stringify { "ConnectionData(connectionId=${it.connectionId})" }
                        }"
                    }
                }
        }
    }

    @CheckResult
    public fun getGuestToken(userId: String, userName: String): Call<GuestUser> {
        return api.getGuestUser(userId, userName)
    }

    /**
     * Query members and apply side effects if there are any.
     *
     * @param channelType The type of channel.
     * @param channelId The id of the channel.
     * @param offset Offset limit.
     * @param limit Number of members to fetch.
     * @param filter [FilterObject] to filter members of certain type.
     * @param sort Sort the list of members.
     * @param members List of members to search in distinct channels.
     *
     * @return [Call] with a list of members or an error.
     */
    @Suppress("LongParameterList")
    @CheckResult
    public fun queryMembers(
        channelType: String,
        channelId: String,
        offset: Int,
        limit: Int,
        filter: FilterObject,
        sort: QuerySorter<Member>,
        members: List<Member> = emptyList(),
    ): Call<List<Member>> {
        logger.d { "[queryMembers] cid: $channelType:$channelId, offset: $offset, limit: $limit" }
        val errorHandlers = errorHandlers.filterIsInstance<QueryMembersErrorHandler>()
        return api.queryMembers(channelType, channelId, offset, limit, filter, sort, members)
            .doOnResult(userScope) { result ->
                plugins.forEach { plugin ->
                    logger.v { "[queryMembers] #doOnResult; plugin: ${plugin::class.qualifiedName}" }
                    plugin.onQueryMembersResult(
                        result,
                        channelType,
                        channelId,
                        offset,
                        limit,
                        filter,
                        sort,
                        members
                    )
                    logger.v { "[queryMembers] result: ${result.stringify { "Members(count=${it.size})" }}" }
                }
            }
            .onQueryMembersError(errorHandlers, channelType, channelId, offset, limit, filter, sort, members)
            .share(userScope) { QueryMembersIdentifier(channelType, channelId, offset, limit, filter, sort, members) }
    }

    /**
     * Uploads a file for the given channel. Progress can be accessed via [callback].
     *
     * The Stream CDN imposes the following restrictions on file uploads:
     * - The maximum file size is 20 MB
     *
     * @param channelType The channel type. ie messaging.
     * @param channelId The channel id. ie 123.
     * @param file The file that needs to be uploaded.
     * @param callback The callback to track progress.
     *
     * @return Executable async [Call] which completes with [Result] containing an instance of [UploadedFile]
     * if the file was successfully uploaded.
     *
     * @see FileUploader
     * @see <a href="https://getstream.io/chat/docs/android/file_uploads/?language=kotlin">File Uploads</a>
     */
    @CheckResult
    @JvmOverloads
    public fun sendFile(
        channelType: String,
        channelId: String,
        file: File,
        callback: ProgressCallback? = null,
    ): Call<UploadedFile> {
        return api.sendFile(channelType, channelId, file, callback)
    }

    /**
     * Uploads an image for the given channel. Progress can be accessed via [callback].
     *
     * The Stream CDN imposes the following restrictions on image uploads:
     * - The maximum image size is 20 MB
     * - Supported MIME types are listed in [StreamCdnImageMimeTypes.SUPPORTED_IMAGE_MIME_TYPES]
     *
     * @param channelType The channel type. ie messaging.
     * @param channelId Еhe channel id. ie 123.
     * @param file The image file that needs to be uploaded.
     * @param callback The callback to track progress.
     *
     * @return Executable async [Call] which completes with [Result] containing an instance of [UploadedImage]
     * if the image was successfully uploaded.
     *
     * @see FileUploader
     * @see StreamCdnImageMimeTypes.SUPPORTED_IMAGE_MIME_TYPES
     * @see <a href="https://getstream.io/chat/docs/android/file_uploads/?language=kotlin">File Uploads</a>
     */
    @CheckResult
    @JvmOverloads
    public fun sendImage(
        channelType: String,
        channelId: String,
        file: File,
        callback: ProgressCallback? = null,
    ): Call<UploadedImage> {
        return api.sendImage(channelType, channelId, file, callback)
    }

    /**
     * Deletes the file represented by [url] from the given channel.
     *
     * @param channelType The channel type. ie messaging.
     * @param channelId The channel id. ie 123.
     * @param url The URL of the file to be deleted.
     *
     * @return Executable async [Call] responsible for deleting a file.
     *
     * @see FileUploader
     * @see <a href="https://getstream.io/chat/docs/android/file_uploads/?language=kotlin">File Uploads</a>
     */
    @CheckResult
    public fun deleteFile(channelType: String, channelId: String, url: String): Call<Unit> {
        return api.deleteFile(channelType, channelId, url)
    }

    /**
     * Deletes the image represented by [url] from the given channel.
     *
     * @param channelType The channel type. ie messaging.
     * @param channelId The channel id. ie 123.
     * @param url The URL of the image to be deleted.
     *
     * @return Executable async [Call] responsible for deleting an image.
     *
     * @see FileUploader
     * @see <a href="https://getstream.io/chat/docs/android/file_uploads/?language=kotlin">File Uploads</a>
     */
    @CheckResult
    public fun deleteImage(channelType: String, channelId: String, url: String): Call<Unit> {
        return api.deleteImage(channelType, channelId, url)
    }

    //region Reactions
    @CheckResult
    public fun getReactions(
        messageId: String,
        offset: Int,
        limit: Int,
    ): Call<List<Reaction>> {
        return api.getReactions(messageId, offset, limit)
    }

    /**
     * Deletes the reaction associated with the message with the given message id.
     * [cid] parameter is being used in side effect functions executed by plugins.
     * You can skip it if plugins are not being used.
     *
     * The call will be retried accordingly to [retryPolicy].
     *
     * @see [Plugin]
     * @see [RetryPolicy]
     *
     * @param messageId The id of the message to which reaction belongs.
     * @param reactionType The type of reaction.
     * @param cid The full channel id, i.e. "messaging:123" to which the message with reaction belongs.
     *
     * @return Executable async [Call] responsible for deleting the reaction.
     */
    @CheckResult
    public fun deleteReaction(messageId: String, reactionType: String, cid: String? = null): Call<Message> {
        val relevantErrorHandlers = errorHandlers.filterIsInstance<DeleteReactionErrorHandler>()
        val currentUser = getCurrentUser()

        return api.deleteReaction(messageId = messageId, reactionType = reactionType)
            .retry(scope = userScope, retryPolicy = retryPolicy)
            .doOnStart(userScope) {
                plugins.forEach { plugin ->
                    logger.v { "[deleteReaction] #doOnStart; plugin: ${plugin::class.qualifiedName}" }
                    plugin.onDeleteReactionRequest(
                        cid = cid,
                        messageId = messageId,
                        reactionType = reactionType,
                        currentUser = currentUser!!,
                    )
                }
            }
            .doOnResult(userScope) { result ->
                plugins.forEach { plugin ->
                    logger.v { "[deleteReaction] #doOnResult; plugin: ${plugin::class.qualifiedName}" }
                    plugin.onDeleteReactionResult(
                        cid = cid,
                        messageId = messageId,
                        reactionType = reactionType,
                        currentUser = currentUser!!,
                        result = result,
                    )
                }
            }
            .precondition(plugins) { onDeleteReactionPrecondition(currentUser) }
            .onMessageError(relevantErrorHandlers, cid, messageId)
            .share(userScope) { DeleteReactionIdentifier(messageId, reactionType, cid) }
    }

    /**
     * Sends the reaction.
     * Use [enforceUnique] parameter to specify whether the reaction should replace other reactions added by the
     * current user.
     * [cid] parameter is being used in side effect functions executed by plugins.
     * You can skip it if plugins are not being used.
     *
     * The call will be retried accordingly to [retryPolicy].
     *
     * @see [Plugin]
     * @see [RetryPolicy]
     *
     * @param reaction The [Reaction] to send.
     * @param enforceUnique Flag to determine whether the reaction should replace other ones added by the current user.
     * @param cid The full channel id, i.e. "messaging:123" to which the message with reaction belongs.
     *
     * @return Executable async [Call] responsible for sending the reaction.
     */
    @CheckResult
    @JvmOverloads
    public fun sendReaction(reaction: Reaction, enforceUnique: Boolean, cid: String? = null): Call<Reaction> {
        val relevantErrorHandlers = errorHandlers.filterIsInstance<SendReactionErrorHandler>()
        val currentUser = getCurrentUser()

        return api.sendReaction(reaction, enforceUnique)
            .retry(scope = userScope, retryPolicy = retryPolicy)
            .doOnStart(userScope) {
                plugins
                    .forEach { plugin ->
                        logger.v { "[sendReaction] #doOnStart; plugin: ${plugin::class.qualifiedName}" }
                        plugin.onSendReactionRequest(
                            cid = cid,
                            reaction = reaction,
                            enforceUnique = enforceUnique,
                            currentUser = currentUser!!,
                        )
                    }
            }
            .doOnResult(userScope) { result ->
                plugins.forEach { plugin ->
                    logger.v { "[sendReaction] #doOnResult; plugin: ${plugin::class.qualifiedName}" }
                    plugin.onSendReactionResult(
                        cid = cid,
                        reaction = reaction,
                        enforceUnique = enforceUnique,
                        currentUser = currentUser!!,
                        result = result,
                    )
                }
            }
            .onReactionError(relevantErrorHandlers, reaction, enforceUnique, currentUser!!)
            .precondition(plugins) { onSendReactionPrecondition(currentUser, reaction) }
            .share(userScope) { SendReactionIdentifier(reaction, enforceUnique, cid) }
    }
    //endregion

    //endregion

    public fun disconnectSocket() {
        if (ToggleService.isSocketExperimental()) {
            socketExperimental.disconnect()
        } else {
            socket.disconnect()
        }
    }

    public fun reconnectSocket() {
        if (ToggleService.isSocketExperimental().not()) {
            when (socketStateService.state is SocketState.Disconnected) {
                true -> when (val userState = userStateService.state) {
                    is UserState.UserSet, is UserState.AnonymousUserSet -> socket.reconnectUser(
                        userState.userOrError(),
                        userState is UserState.AnonymousUserSet
                    )
                    else -> error("Invalid user state $userState without user being set!")
                }
                false -> Unit
            }
        } else {
            when (val userState = userStateService.state) {
                is UserState.UserSet, is UserState.AnonymousUserSet -> socketExperimental.reconnectUser(
                    userState.userOrError(),
                    userState is UserState.AnonymousUserSet
                )
                else -> error("Invalid user state $userState without user being set!")
            }
        }
    }

    public fun addSocketListener(listener: SocketListener) {
        if (ToggleService.isSocketExperimental().not()) {
            socket.addListener(listener)
        } else {
            socketExperimental.addListener(listener)
        }
    }

    public fun removeSocketListener(listener: SocketListener) {
        if (ToggleService.isSocketExperimental().not()) {
            socket.removeListener(listener)
        } else {
            socketExperimental.removeListener(listener)
        }
    }

    public fun subscribe(
        listener: ChatEventListener<ChatEvent>,
    ): Disposable {
        return eventsObservable.subscribe(listener = listener)
    }

    /**
     * Subscribes to the specific [eventTypes] of the client.
     *
     * @see [io.getstream.chat.android.client.models.EventType] for type constants
     */
    public fun subscribeFor(
        vararg eventTypes: String,
        listener: ChatEventListener<ChatEvent>,
    ): Disposable {
        val filter = { event: ChatEvent ->
            event.type in eventTypes
        }
        return eventsObservable.subscribe(filter, listener)
    }

    /**
     * Subscribes to the specific [eventTypes] of the client, in the lifecycle of [lifecycleOwner].
     *
     * Only receives events when the lifecycle is in a STARTED state, otherwise events are dropped.
     */
    public fun subscribeFor(
        lifecycleOwner: LifecycleOwner,
        vararg eventTypes: String,
        listener: ChatEventListener<ChatEvent>,
    ): Disposable {
        val disposable = subscribeFor(
            *eventTypes,
            listener = { event ->
                if (lifecycleOwner.lifecycle.currentState.isAtLeast(Lifecycle.State.STARTED)) {
                    listener.onEvent(event)
                }
            }
        )

        lifecycleOwner.lifecycle.addObserver(
            object : DefaultLifecycleObserver {
                override fun onDestroy(owner: LifecycleOwner) {
                    disposable.dispose()
                }
            }
        )

        return disposable
    }

    /**
     * Subscribes to the specific [eventTypes] of the client.
     */
    public fun subscribeFor(
        vararg eventTypes: Class<out ChatEvent>,
        listener: ChatEventListener<ChatEvent>,
    ): Disposable {
        val filter = { event: ChatEvent ->
            eventTypes.any { type -> type.isInstance(event) }
        }
        return eventsObservable.subscribe(filter, listener)
    }

    /**
     * Subscribes to the specific [eventTypes] of the client, in the lifecycle of [lifecycleOwner].
     *
     * Only receives events when the lifecycle is in a STARTED state, otherwise events are dropped.
     */
    public fun subscribeFor(
        lifecycleOwner: LifecycleOwner,
        vararg eventTypes: Class<out ChatEvent>,
        listener: ChatEventListener<ChatEvent>,
    ): Disposable {
        val disposable = subscribeFor(
            *eventTypes,
            listener = { event ->
                if (lifecycleOwner.lifecycle.currentState.isAtLeast(Lifecycle.State.STARTED)) {
                    listener.onEvent(event)
                }
            }
        )

        lifecycleOwner.lifecycle.addObserver(
            object : DefaultLifecycleObserver {
                override fun onDestroy(owner: LifecycleOwner) {
                    disposable.dispose()
                }
            }
        )

        return disposable
    }

    /**
     * Subscribes for the next event with the given [eventType].
     */
    public fun subscribeForSingle(
        eventType: String,
        listener: ChatEventListener<ChatEvent>,
    ): Disposable {
        val filter = { event: ChatEvent ->
            event.type == eventType
        }
        return eventsObservable.subscribeSingle(filter, listener)
    }

    /**
     * Subscribes for the next event with the given [eventType].
     */
    public fun <T : ChatEvent> subscribeForSingle(
        eventType: Class<T>,
        listener: ChatEventListener<T>,
    ): Disposable {
        val filter = { event: ChatEvent ->
            eventType.isInstance(event)
        }
        return eventsObservable.subscribeSingle(filter) { event ->
            @Suppress("UNCHECKED_CAST")
            listener.onEvent(event as T)
        }
    }

    /**
     * Disconnect the current user, stop all observers and clear user data.
     *
     * @param flushPersistence if true will clear user data.
     *
     * @return Executable async [Call] which performs the disconnection.
     */
    @CheckResult
    public fun disconnect(flushPersistence: Boolean): Call<Unit> =
        CoroutineCall(clientScope) {
            logger.d { "[disconnect] flushPersistence: $flushPersistence" }
            disconnectSuspend(flushPersistence)
            Result.success(Unit)
        }

    private suspend fun disconnectSuspend(flushPersistence: Boolean) {
        disconnectUserSuspend(flushPersistence)
        userScope.userId.value = null
    }

    private suspend fun disconnectUserSuspend(flushPersistence: Boolean) {
        val userId = clientState.user.value?.id
        logger.d { "[disconnectUserSuspend] userId: '$userId', flushPersistence: $flushPersistence" }

<<<<<<< HEAD
        notifications.onLogout()
        plugins.forEach { it.onUserDisconnected() }
        plugins = emptyList()
=======
        notifications.onLogout(flushPersistence)
        getCurrentUser().let(initializationCoordinator::userDisconnected)
>>>>>>> f4bcf478
        if (ToggleService.isSocketExperimental().not()) {
            socketStateService.onDisconnectRequested()
            userStateService.onLogout()
            socket.disconnect()
        } else {
            userStateService.onLogout()
            socketExperimental.disconnect()
        }
        clientState.awaitConnectionState(ConnectionState.OFFLINE)
        userScope.cancelChildren(userId)

        if (flushPersistence) {
            repositoryFacade.clear()
            userCredentialStorage.clear()
        }

        lifecycleObserver.dispose(lifecycleHandler)

        _repositoryFacade = null
        appSettingsManager.clear()

        clientState.toMutableState()?.clearState()
        logger.v { "[disconnectUserSuspend] completed('$userId')" }
    }

    @Suppress("TooGenericExceptionCaught")
    private suspend fun ClientState.awaitConnectionState(
        state: ConnectionState,
        timeoutInMillis: Long = DEFAULT_CONNECTION_STATE_TIMEOUT
    ) = try {
        withTimeout(timeoutInMillis) {
            connectionState.first {
                it == state
            }
        }
    } catch (e: Throwable) {
        logger.e { "[awaitConnectionState] failed: $e" }
    }

    //region: api calls

    @CheckResult
    public fun getDevices(): Call<List<Device>> {
        return api.getDevices()
    }

    @CheckResult
    public fun deleteDevice(device: Device): Call<Unit> {
        return api.deleteDevice(device)
    }

    @CheckResult
    public fun addDevice(device: Device): Call<Unit> {
        return api.addDevice(device)
    }

    /**
     * Search messages across channels. There are two ways to paginate through search results:
     *
     * 1. Using [limit] and [offset] parameters
     * 1. Using [limit] and [next] parameters
     *
     * Limit and offset will allow you to access up to 1000 results matching your query.
     * You will not be able to sort using limit and offset. The results will instead be
     * sorted by relevance and message ID.
     *
     * Next pagination will allow you to access all search results that match your query,
     * and you will be able to sort using any filter-able fields and custom fields.
     * Pages of sort results will be returned with **next** and **previous** strings which
     * can be supplied as a next parameter when making a query to get a new page of results.
     *
     * @param channelFilter Channel filter conditions.
     * @param messageFilter Message filter conditions.
     * @param offset Pagination offset, cannot be used with sort or next.
     * @param limit The number of messages to return.
     * @param next Pagination parameter, cannot be used with non-zero offset.
     * @param sort The sort criteria applied to the result, cannot be used with non-zero offset.
     *
     * @return Executable async [Call] responsible for searching messages across channels.
     */
    @CheckResult
    public fun searchMessages(
        channelFilter: FilterObject,
        messageFilter: FilterObject,
        offset: Int? = null,
        limit: Int? = null,
        next: String? = null,
        sort: QuerySorter<Message>? = null,
    ): Call<SearchMessagesResult> {
        if (offset != null && (sort != null || next != null)) {
            return ErrorCall(userScope, ChatError("Cannot specify offset with sort or next parameters"))
        }
        return api.searchMessages(
            channelFilter = channelFilter,
            messageFilter = messageFilter,
            offset = offset,
            limit = limit,
            next = next,
            sort = sort,
        )
    }

    /**
     * Returns a list of messages pinned in the channel.
     * You can sort the list by specifying [sort] parameter.
     * Keep in mind that for now we only support sorting by [Message.pinnedAt].
     * The list can be paginated in a few different ways using [limit] and [pagination].
     * @see [PinnedMessagesPagination]
     *
     * @param channelType The channel type. (e.g. messaging, livestream)
     * @param channelId The id of the channel we're querying.
     * @param limit Max limit of messages to be fetched.
     * @param sort Parameter by which we sort the messages.
     * @param pagination Provides different options for pagination.
     *
     * @return Executable async [Call] responsible for getting pinned messages.
     */
    @CheckResult
    public fun getPinnedMessages(
        channelType: String,
        channelId: String,
        limit: Int,
        sort: QuerySorter<Message>,
        pagination: PinnedMessagesPagination,
    ): Call<List<Message>> {
        return api.getPinnedMessages(
            channelType = channelType,
            channelId = channelId,
            limit = limit,
            sort = sort,
            pagination = pagination,
        )
    }

    @CheckResult
    public fun getFileAttachments(
        channelType: String,
        channelId: String,
        offset: Int,
        limit: Int,
    ): Call<List<Attachment>> =
        getAttachments(channelType, channelId, offset, limit, ATTACHMENT_TYPE_FILE)

    @CheckResult
    public fun getImageAttachments(
        channelType: String,
        channelId: String,
        offset: Int,
        limit: Int,
    ): Call<List<Attachment>> =
        getAttachments(channelType, channelId, offset, limit, ATTACHMENT_TYPE_IMAGE)

    @CheckResult
    private fun getAttachments(
        channelType: String,
        channelId: String,
        offset: Int,
        limit: Int,
        type: String,
    ): Call<List<Attachment>> =
        getMessagesWithAttachments(channelType, channelId, offset, limit, listOf(type)).map { messages ->
            messages.flatMap { message -> message.attachments.filter { it.type == type } }
        }

    /**
     * Returns a [Call] with messages that contain at least one desired type attachment but
     * not necessarily all of them will have a specified type.
     *
     * @param channelType The channel type. ie messaging.
     * @param channelId The channel id. ie 123.
     * @param offset The messages offset.
     * @param limit Max limit messages to be fetched.
     * @param types Desired attachment's types list.
     */
    @CheckResult
    public fun getMessagesWithAttachments(
        channelType: String,
        channelId: String,
        offset: Int,
        limit: Int,
        types: List<String>,
    ): Call<List<Message>> {
        val channelFilter = Filters.`in`("cid", "$channelType:$channelId")
        val messageFilter = Filters.`in`("attachments.type", types)
        return searchMessages(
            channelFilter = channelFilter,
            messageFilter = messageFilter,
            offset = offset,
            limit = limit,
        ).map { it.messages }
    }

    @CheckResult
    public fun getReplies(messageId: String, limit: Int): Call<List<Message>> {
        logger.d { "[getReplies] messageId: $messageId, limit: $limit" }

        return api.getReplies(messageId, limit)
            .doOnStart(userScope) {
                plugins.forEach { plugin ->
                    logger.v { "[getReplies] #doOnStart; plugin: ${plugin::class.qualifiedName}" }
                    plugin.onGetRepliesRequest(messageId, limit)
                }
            }
            .doOnResult(userScope) { result ->
                plugins.forEach { plugin ->
                    logger.v { "[getReplies] #doOnResult; plugin: ${plugin::class.qualifiedName}" }
                    plugin.onGetRepliesResult(result, messageId, limit)
                }
            }
            .precondition(plugins) { onGetRepliesPrecondition(messageId, limit) }
            .share(userScope) { GetRepliesIdentifier(messageId, limit) }
    }

    @CheckResult
    public fun getRepliesMore(
        messageId: String,
        firstId: String,
        limit: Int,
    ): Call<List<Message>> {
        logger.d { "[getRepliesMore] messageId: $messageId, firstId: $firstId, limit: $limit" }

        return api.getRepliesMore(messageId, firstId, limit)
            .doOnStart(userScope) {
                plugins.forEach { plugin ->
                    logger.v { "[getRepliesMore] #doOnStart; plugin: ${plugin::class.qualifiedName}" }
                    plugin.onGetRepliesMoreRequest(messageId, firstId, limit)
                }
            }
            .doOnResult(userScope) { result ->
                plugins.forEach { plugin ->
                    logger.v { "[getRepliesMore] #doOnResult; plugin: ${plugin::class.qualifiedName}" }
                    plugin.onGetRepliesMoreResult(result, messageId, firstId, limit)
                }
            }
            .precondition(plugins) { onGetRepliesMorePrecondition(messageId, firstId, limit) }
            .share(userScope) { GetRepliesMoreIdentifier(messageId, firstId, limit) }
    }

    @CheckResult
    public fun sendAction(request: SendActionRequest): Call<Message> {
        return api.sendAction(request)
    }

    /**
     * Sends selected giphy message to the channel specified by [Message.cid].
     * The call will be retried accordingly to [retryPolicy].
     * @see [RetryPolicy]
     *
     * @param message The message to send.
     *
     * @return Executable async [Call] responsible for sending the Giphy.
     */
    public fun sendGiphy(message: Message): Call<Message> {
        val request = message.run {
            SendActionRequest(cid, id, type, mapOf(KEY_MESSAGE_ACTION to MESSAGE_ACTION_SEND))
        }

        return sendAction(request)
            .retry(scope = userScope, retryPolicy = retryPolicy)
            .doOnResult(userScope) { result ->
                plugins.forEach { listener ->
                    logger.v { "[sendGiphy] #doOnResult; plugin: ${listener::class.qualifiedName}" }
                    listener.onGiphySendResult(cid = message.cid, result = result)
                }
            }
            .share(userScope) { SendGiphyIdentifier(request) }
    }

    /**
     * Performs Giphy shuffle operation in the channel specified by [Message.cid].
     * Returns new "ephemeral" message with new giphy url.
     * The call will be retried accordingly to [retryPolicy].
     * @see [RetryPolicy]
     *
     * @param message The message to send.
     *
     * @return Executable async [Call] responsible for shuffling the Giphy.
     */
    public fun shuffleGiphy(message: Message): Call<Message> {
        val request = message.run {
            SendActionRequest(cid, id, type, mapOf(KEY_MESSAGE_ACTION to MESSAGE_ACTION_SHUFFLE))
        }

        return sendAction(request)
            .retry(scope = userScope, retryPolicy = retryPolicy)
            .doOnResult(userScope) { result ->
                plugins.forEach { listener ->
                    logger.v { "[shuffleGiphy] #doOnResult; plugin: ${listener::class.qualifiedName}" }
                    listener.onShuffleGiphyResult(cid = message.cid, result = result)
                }
            }
            .share(userScope) { ShuffleGiphyIdentifier(request) }
    }

    @CheckResult
    @JvmOverloads
    public fun deleteMessage(messageId: String, hard: Boolean = false): Call<Message> {
        logger.d { "[deleteMessage] messageId: $messageId, hard: $hard" }

        return api.deleteMessage(messageId, hard)
            .doOnStart(userScope) {
                plugins.forEach { listener ->
                    logger.v { "[deleteMessage] #doOnStart; plugin: ${listener::class.qualifiedName}" }
                    listener.onMessageDeleteRequest(messageId)
                }
            }
            .doOnResult(userScope) { result ->
                plugins.forEach { listener ->
                    logger.v { "[deleteMessage] #doOnResult; plugin: ${listener::class.qualifiedName}" }
                    listener.onMessageDeleteResult(messageId, result)
                }
            }
            .precondition(plugins) {
                onMessageDeletePrecondition(messageId)
            }
            .share(userScope) { DeleteMessageIdentifier(messageId, hard) }
    }

    @CheckResult
    public fun getMessage(messageId: String): Call<Message> {
        return api.getMessage(messageId)
    }

    /**
     * Sends the message to the given channel. If [isRetrying] is set to true, the message may not be prepared again.
     *
     * @param channelType The channel type. ie messaging.
     * @param channelId The channel id. ie 123.
     * @param message Message object
     * @param isRetrying True if this message is being retried.
     *
     * @return Executable async [Call] responsible for sending a message.
     */
    @CheckResult
    @JvmOverloads
    public fun sendMessage(
        channelType: String,
        channelId: String,
        message: Message,
        isRetrying: Boolean = false,
    ): Call<Message> {

        return CoroutineCall(userScope) {
            // Message is first prepared i.e. all its attachments are uploaded and message is updated with
            // these attachments.
            plugins
                .flatMap { it.interceptors }
                .fold(Result.success(message)) { message, interceptor ->
                    if (message.isSuccess) {
                        interceptor.interceptMessage(channelType, channelId, message.data(), isRetrying)
                    } else message
                }.flatMapSuspend { newMessage ->
                    api.sendMessage(channelType, channelId, newMessage)
                        .retry(userScope, retryPolicy)
                        .doOnResult(userScope) { result ->
                            logger.i { "[sendMessage] result: ${result.stringify { it.toString() }}" }
                            plugins.forEach { listener ->
                                logger.v { "[sendMessage] #doOnResult; plugin: ${listener::class.qualifiedName}" }
                                listener.onMessageSendResult(
                                    result,
                                    channelType,
                                    channelId,
                                    newMessage
                                )
                            }
                        }.await()
                }
        }
    }

    /**
     * Updates the message in the API and calls the plugins that handle this request. [OfflinePlugin] can be used here
     * to store the updated message locally.
     *
     * @param message [Message] The message to be updated.
     */
    @CheckResult
    public fun updateMessage(message: Message): Call<Message> {
        return api.updateMessage(message)
            .doOnStart(userScope) {
                plugins.forEach { plugin ->
                    logger.v { "[updateMessage] #doOnStart; plugin: ${plugin::class.qualifiedName}" }
                    plugin.onMessageEditRequest(message)
                }
            }
            .doOnResult(userScope) { result ->
                plugins.forEach { plugin ->
                    logger.v { "[updateMessage] #doOnResult; plugin: ${plugin::class.qualifiedName}" }
                    plugin.onMessageEditResult(message, result)
                }
            }
            .share(userScope) { UpdateMessageIdentifier(message) }
    }

    /**
     * Partially updates specific [Message] fields retaining the fields which were set previously.
     *
     * @param messageId The message ID.
     * @param set The key-value data which will be added to the existing message object.
     * @param unset The list of fields which will be removed from the existing message object.
     *
     * @return Executable async [Call] responsible for partially updating the message.
     */
    @CheckResult
    public fun partialUpdateMessage(
        messageId: String,
        set: Map<String, Any> = emptyMap(),
        unset: List<String> = emptyList(),
    ): Call<Message> {
        return api.partialUpdateMessage(
            messageId = messageId,
            set = set,
            unset = unset,
        )
    }

    /**
     * Pins the message.
     *
     * @param message The message object containing the ID of the message to be pinned.
     * @param expirationDate The exact expiration date.
     *
     * @return Executable async [Call] responsible for pinning the message.
     */
    @CheckResult
    public fun pinMessage(message: Message, expirationDate: Date? = null): Call<Message> {
        val set: MutableMap<String, Any> = LinkedHashMap()
        set["pinned"] = true
        expirationDate?.let { set["pin_expires"] = it }
        return partialUpdateMessage(
            messageId = message.id,
            set = set
        )
    }

    /**
     * Pins the message.
     *
     * @param message The message object containing the ID of the message to be pinned.
     * @param timeout The expiration timeout in seconds.
     *
     * @return Executable async [Call] responsible for pinning the message.
     */
    @CheckResult
    public fun pinMessage(message: Message, timeout: Int): Call<Message> {
        val calendar = Calendar.getInstance().apply {
            add(Calendar.SECOND, timeout)
        }
        return partialUpdateMessage(
            messageId = message.id,
            set = mapOf(
                "pinned" to true,
                "pin_expires" to calendar.time
            )
        )
    }

    /**
     * Unpins the message that was previously pinned
     *
     * @param message The message object containing the ID of the message to be unpinned.
     *
     * @return Executable async [Call] responsible for unpinning the message.
     */
    @CheckResult
    public fun unpinMessage(message: Message): Call<Message> {
        return partialUpdateMessage(
            messageId = message.id,
            set = mapOf("pinned" to false)
        )
    }

    /**
     * Gets the channels without running any side effects.
     *
     * @param request The request's parameters combined into [QueryChannelsRequest] class.
     *
     * @see [queryChannels]
     *
     * @return Executable async [Call] responsible for querying channels.
     */
    @CheckResult
    @InternalStreamChatApi
    public fun queryChannelsInternal(request: QueryChannelsRequest): Call<List<Channel>> {
        val userId = clientState.user.value?.id
        val scopedUserId = userScope.userId.value
        val isConnectionRequired = request.watch || request.presence
        logger.d {
            "[queryChannelsInternal] userId: $userId, scopedUserId: $scopedUserId, " +
                "isConnectionRequired: $isConnectionRequired, request: $request"
        }
        return callPostponeHelper.postponeCallIfNeeded(shouldPostpone = isConnectionRequired) {
            api.queryChannels(request)
        }
    }

    /**
     * Runs [queryChannel] without applying side effects.
     *
     * @see [queryChannel]
     */
    @CheckResult
    @InternalStreamChatApi
    private fun queryChannelInternal(
        channelType: String,
        channelId: String,
        request: QueryChannelRequest,
    ): Call<Channel> {
        val isConnectionRequired = request.watch || request.presence
        logger.d {
            "[queryChannelInternal] cid: $channelType:$channelId, request: $request, " +
                "isConnectionRequired: $isConnectionRequired"
        }

        return callPostponeHelper.postponeCallIfNeeded(shouldPostpone = isConnectionRequired) {
            api.queryChannel(channelType, channelId, request)
        }
    }

    /**
     * Gets the channel from the server based on [channelType], [channelId] and parameters from [QueryChannelRequest].
     * The call requires active socket connection if [QueryChannelRequest.watch] or [QueryChannelRequest.presence] is
     * enabled, and will be automatically postponed and retried until the connection is established or the maximum
     * number of attempts is reached.
     *
     * @see [CallPostponeHelper]
     *
     * @param request The request's parameters combined into [QueryChannelRequest] class.
     *
     * @return Executable async [Call] responsible for querying channels.
     */
    @CheckResult
    public fun queryChannel(
        channelType: String,
        channelId: String,
        request: QueryChannelRequest,
        skipOnRequest: Boolean = false
    ): Call<Channel> {
        logger.d { "[queryChannel] cid: $channelType:$channelId" }
        return queryChannelInternal(channelType = channelType, channelId = channelId, request = request)
            .doOnStart(userScope) {
                if (!skipOnRequest) {
                    plugins.forEach { plugin ->
                        logger.v { "[queryChannel] #doOnStart; plugin: ${plugin::class.qualifiedName}" }
                        plugin.onQueryChannelRequest(channelType, channelId, request)
                    }
                }
            }.doOnResult(userScope) { result ->
                plugins.forEach { plugin ->
                    logger.v { "[queryChannel] #doOnResult; plugin: ${plugin::class.qualifiedName}" }
                    plugin.onQueryChannelResult(result, channelType, channelId, request)
                }
            }.precondition(plugins) {
                onQueryChannelPrecondition(channelType, channelId, request)
            }.share(userScope) {
                QueryChannelIdentifier(channelType, channelId, request)
            }
    }

    /**
     * Gets the channels from the server based on parameters from [QueryChannelsRequest].
     * The call requires active socket connection if [QueryChannelsRequest.watch] or [QueryChannelsRequest.presence] is
     * enabled, and will be automatically postponed and retried until the connection is established or
     * the maximum number of attempts is reached.
     * @see [CallPostponeHelper]
     *
     * @param request The request's parameters combined into [QueryChannelsRequest] class.
     *
     * @return Executable async [Call] responsible for querying channels.
     */
    @CheckResult
    public fun queryChannels(request: QueryChannelsRequest): Call<List<Channel>> {
        logger.d { "[queryChannels] offset: ${request.offset}, limit: ${request.limit}" }
        return queryChannelsInternal(request = request).doOnStart(userScope) {
            plugins.forEach { listener ->
                logger.v { "[queryChannels] #doOnStart; plugin: ${listener::class.qualifiedName}" }
                listener.onQueryChannelsRequest(request)
            }
        }.doOnResult(userScope) { result ->
            plugins.forEach { listener ->
                logger.v { "[queryChannels] #doOnResult; plugin: ${listener::class.qualifiedName}" }
                listener.onQueryChannelsResult(result, request)
            }
        }.precondition(plugins) {
            onQueryChannelsPrecondition(request)
        }.share(userScope) {
            QueryChannelsIdentifier(request)
        }
    }

    @CheckResult
    public fun deleteChannel(channelType: String, channelId: String): Call<Channel> {
        return api.deleteChannel(channelType, channelId)
    }

    @CheckResult
    public fun markMessageRead(
        channelType: String,
        channelId: String,
        messageId: String,
    ): Call<Unit> {
        return api.markRead(channelType, channelId, messageId)
    }

    @CheckResult
    public fun showChannel(channelType: String, channelId: String): Call<Unit> {
        return api.showChannel(channelType, channelId)
    }

    /**
     * Hides the specified channel with side effects.
     *
     * @param channelType The type of the channel.
     * @param channelId Id of the channel.
     * @param clearHistory Boolean, if you want to clear the history of this channel or not.
     *
     * @return Executable async [Call] responsible for hiding a channel.
     *
     * @see <a href="https://getstream.io/chat/docs/channel_delete/?language=kotlin">Hiding a channel</a>
     */
    @CheckResult
    public fun hideChannel(
        channelType: String,
        channelId: String,
        clearHistory: Boolean = false,
    ): Call<Unit> {
        logger.d { "[hideChannel] cid: $channelType:$channelId, clearHistory: $clearHistory" }
        return api.hideChannel(channelType, channelId, clearHistory)
            .doOnStart(userScope) {
                plugins.forEach { plugin ->
                    logger.v { "[hideChannel] #doOnStart; plugin: ${plugin::class.qualifiedName}" }
                    plugin.onHideChannelRequest(channelType, channelId, clearHistory)
                }
            }
            .doOnResult(userScope) { result ->
                plugins.forEach { plugin ->
                    logger.v { "[hideChannel] #doOnResult; plugin: ${plugin::class.qualifiedName}" }
                    plugin.onHideChannelResult(result, channelType, channelId, clearHistory)
                }
            }
            .precondition(plugins) { onHideChannelPrecondition(channelType, channelId, clearHistory) }
            .share(userScope) { HideChannelIdentifier(channelType, channelId, clearHistory) }
    }

    /**
     * Removes all of the messages of the channel but doesn't affect the channel data or members.
     *
     * @param channelType The channel type. ie messaging.
     * @param channelId The channel id. ie 123.
     * @param systemMessage The system message that will be shown in the channel.
     *
     * @return Executable async [Call] which completes with [Result] having data equal to the truncated channel
     * if the channel was successfully truncated.
     */
    @CheckResult
    public fun truncateChannel(
        channelType: String,
        channelId: String,
        systemMessage: Message? = null,
    ): Call<Channel> {
        return api.truncateChannel(
            channelType = channelType,
            channelId = channelId,
            systemMessage = systemMessage
        )
    }

    /**
     * Stops watching the channel which means you won't receive more events for the channel.
     * The call requires active socket connection and will be automatically postponed and
     * retried until the connection is established.
     *
     * @param channelType The channel type. ie messaging.
     * @param channelId The channel id. ie 123.
     *
     * @return Executable async [Call] responsible for stop watching the channel.
     */
    @CheckResult
    public fun stopWatching(channelType: String, channelId: String): Call<Unit> {
        return callPostponeHelper.postponeCall { api.stopWatching(channelType, channelId) }
    }

    /**
     * Updates all of the channel data. Any data that is present on the channel and not included in a full update
     * will be deleted.
     *
     * @param channelType The channel type. ie messaging.
     * @param channelId The channel id. ie 123.
     * @param updateMessage The message object allowing you to show a system message in the channel.
     * @param channelExtraData The updated channel extra data.
     *
     * @return Executable async [Call] responsible for updating channel data.
     */
    @CheckResult
    public fun updateChannel(
        channelType: String,
        channelId: String,
        updateMessage: Message?,
        channelExtraData: Map<String, Any> = emptyMap(),
    ): Call<Channel> =
        api.updateChannel(
            channelType,
            channelId,
            channelExtraData,
            updateMessage,
        )

    /**
     * Updates specific fields of channel data retaining the custom data fields which were set previously.
     *
     * @param channelType The channel type. ie messaging.
     * @param channelId The channel id. ie 123.
     * @param set The key-value data which will be added to the existing channel data object.
     * @param unset The list of fields which will be removed from the existing channel data object.
     *
     * @return Executable async [Call] responsible for updating channel data.
     */
    @CheckResult
    public fun updateChannelPartial(
        channelType: String,
        channelId: String,
        set: Map<String, Any> = emptyMap(),
        unset: List<String> = emptyList(),
    ): Call<Channel> {
        return api.updateChannelPartial(
            channelType = channelType,
            channelId = channelId,
            set = set,
            unset = unset
        )
    }

    /**
     * Enables slow mode for the channel. When slow mode is enabled, users can only send a message every
     * [cooldownTimeInSeconds] time interval. The [cooldownTimeInSeconds] is specified in seconds, and should be
     * between 1-[MAX_COOLDOWN_TIME_SECONDS].
     *
     * @param channelType The channel type. ie messaging.
     * @param channelId The channel id. ie 123.
     * @param cooldownTimeInSeconds The duration of the time interval users have to wait between messages.
     *
     * @return Executable async [Call] responsible for enabling slow mode.
     */
    @CheckResult
    public fun enableSlowMode(
        channelType: String,
        channelId: String,
        cooldownTimeInSeconds: Int,
    ): Call<Channel> {
        return if (cooldownTimeInSeconds in 1..MAX_COOLDOWN_TIME_SECONDS) {
            api.enableSlowMode(channelType, channelId, cooldownTimeInSeconds)
        } else {
            ErrorCall(
                userScope,
                ChatError(
                    "You can't specify a value outside the range 1-$MAX_COOLDOWN_TIME_SECONDS for cooldown duration."
                )
            )
        }
    }

    /**
     * Disables slow mode for the channel.
     *
     * @param channelType The channel type. ie messaging.
     * @param channelId The channel id. ie 123.
     *
     * @return Executable async [Call] responsible for disabling slow mode.
     */
    @CheckResult
    public fun disableSlowMode(
        channelType: String,
        channelId: String,
    ): Call<Channel> {
        return api.disableSlowMode(channelType, channelId)
    }

    @CheckResult
    public fun rejectInvite(channelType: String, channelId: String): Call<Channel> {
        return api.rejectInvite(channelType, channelId)
    }

    /**
     * Sends an event to all users watching the channel.
     *
     * @param eventType The event name.
     * @param channelType The channel type. ie messaging.
     * @param channelId The channel id. ie 123.
     * @param extraData The event payload.
     *
     * @return Executable async [Call] responsible for sending an event.
     */
    @CheckResult
    public fun sendEvent(
        eventType: String,
        channelType: String,
        channelId: String,
        extraData: Map<Any, Any> = emptyMap(),
    ): Call<ChatEvent> = api.sendEvent(eventType, channelType, channelId, extraData)

    @CheckResult
    public fun acceptInvite(
        channelType: String,
        channelId: String,
        message: String?,
    ): Call<Channel> {
        return api.acceptInvite(channelType, channelId, message)
    }

    /**
     * Marks all the channel as read.
     *
     * @return [Result] Empty unit result.
     */
    @CheckResult
    public fun markAllRead(): Call<Unit> {
        return api.markAllRead()
            .doOnStart(userScope) {
                plugins.forEach { plugin ->
                    logger.v { "[markAllRead] #doOnStart; plugin: ${plugin::class.qualifiedName}" }
                    plugin.onMarkAllReadRequest()
                }
            }
            .share(userScope) { MarkAllReadIdentifier() }
    }

    /**
     * Marks the specified channel as read.
     *
     * @param channelType Type of the channel.
     * @param channelId Id of the channel.
     */
    @CheckResult
    public fun markRead(channelType: String, channelId: String): Call<Unit> {
        return api.markRead(channelType, channelId)
            .precondition(plugins) { onChannelMarkReadPrecondition(channelType, channelId) }
    }

    @CheckResult
    public fun updateUsers(users: List<User>): Call<List<User>> {
        return api.updateUsers(users)
    }

    @CheckResult
    public fun updateUser(user: User): Call<User> {
        return updateUsers(listOf(user)).map { it.first() }
    }

    /**
     * Updates specific user fields retaining the custom data fields which were set previously.
     *
     * @param id User ids.
     * @param set The key-value data which will be added to the existing user object.
     * @param unset The list of fields which will be removed from the existing user object.
     *
     * @return Executable async [Call].
     */
    @CheckResult
    public fun partialUpdateUser(
        id: String,
        set: Map<String, Any> = emptyMap(),
        unset: List<String> = emptyList(),
    ): Call<User> {
        if (id != getCurrentUser()?.id) {
            val errorMessage = "The client-side partial update allows you to update only the current user. " +
                "Make sure the user is set before updating it."
            logger.e { errorMessage }
            return ErrorCall(userScope, ChatError(errorMessage))
        }

        return api.partialUpdateUser(
            id = id,
            set = set,
            unset = unset,
        )
    }

    /**
     * Query users matching [query] request.
     *
     * The call requires active socket connection if [QueryUsersRequest.presence] is enabled, and will be
     * automatically postponed and retried until the connection is established.
     *
     * @param query [QueryUsersRequest] with query parameters like filters, sort to get matching users.
     *
     * @return [Call] with a list of [User].
     */
    @CheckResult
    public fun queryUsers(query: QueryUsersRequest): Call<List<User>> {
        val isConnectionRequired = query.presence
        logger.d { "[queryUsers] isConnectionRequired: $isConnectionRequired, query: $query" }

        return callPostponeHelper.postponeCallIfNeeded(shouldPostpone = isConnectionRequired) {
            api.queryUsers(query)
        }
    }

    /**
     * Adds members to a given channel.
     *
     * @param channelType The channel type. ie messaging.
     * @param channelId The channel id. ie 123.
     * @param memberIds The list of the member ids to be added.
     * @param systemMessage The system message that will be shown in the channel.
     *
     * @return Executable async [Call] responsible for adding the members.
     */
    @CheckResult
    public fun addMembers(
        channelType: String,
        channelId: String,
        memberIds: List<String>,
        systemMessage: Message? = null,
    ): Call<Channel> {
        return api.addMembers(
            channelType,
            channelId,
            memberIds,
            systemMessage,
        )
    }

    /**
     * Removes members from a given channel.
     *
     * @param channelType The channel type. ie messaging.
     * @param channelId The channel id. ie 123.
     * @param memberIds The list of the member ids to be removed.
     * @param systemMessage The system message that will be shown in the channel.
     *
     * @return Executable async [Call] responsible for removing the members.
     */
    @CheckResult
    public fun removeMembers(
        channelType: String,
        channelId: String,
        memberIds: List<String>,
        systemMessage: Message? = null,
    ): Call<Channel> = api.removeMembers(
        channelType,
        channelId,
        memberIds,
        systemMessage
    )

    /**
     * Mutes a channel for the current user. Messages added to the channel will not trigger
     * push notifications, and will not change the unread count for the users that muted it.
     * By default, mutes stay in place indefinitely until the user removes it. However, you
     * can optionally set an expiration time. Triggers `notification.channel_mutes_updated`
     * event.
     *
     * @param channelType The channel type. ie messaging.
     * @param channelId The channel id. ie 123.
     * @param expiration The duration of mute in **millis**.
     *
     * @return Executable async [Call] responsible for muting a channel.
     *
     * @see [NotificationChannelMutesUpdatedEvent]
     */
    @JvmOverloads
    @CheckResult
    public fun muteChannel(
        channelType: String,
        channelId: String,
        expiration: Int? = null,
    ): Call<Unit> {
        return api.muteChannel(
            channelType = channelType,
            channelId = channelId,
            expiration = expiration
        )
    }

    /**
     * Unmutes a channel for the current user. Triggers `notification.channel_mutes_updated`
     * event.
     *
     * @param channelType The channel type. ie messaging.
     * @param channelId The channel id. ie 123.
     *
     * @return Executable async [Call] responsible for unmuting a channel.
     *
     * @see [NotificationChannelMutesUpdatedEvent]
     */
    @CheckResult
    public fun unmuteChannel(
        channelType: String,
        channelId: String,
    ): Call<Unit> {
        return api.unmuteChannel(channelType, channelId)
    }

    /**
     * Mutes a user. Messages from muted users will not trigger push notifications. By default,
     * mutes stay in place indefinitely until the user removes it. However, you can optionally
     * set a mute timeout. Triggers `notification.mutes_updated` event.
     *
     * @param userId The user id to mute.
     * @param timeout The timeout in **minutes** until the mute is expired.
     *
     * @return Executable async [Call] responsible for muting a user.
     *
     * @see [NotificationMutesUpdatedEvent]
     */
    @JvmOverloads
    @CheckResult
    public fun muteUser(
        userId: String,
        timeout: Int? = null,
    ): Call<Mute> {
        return api.muteUser(userId, timeout)
    }

    /**
     * Unmutes a previously muted user. Triggers `notification.mutes_updated` event.
     *
     * @param userId The user id to unmute.
     *
     * @return Executable async [Call] responsible for unmuting a user.
     *
     * @see [NotificationMutesUpdatedEvent]
     */
    @CheckResult
    public fun unmuteUser(userId: String): Call<Unit> {
        return api.unmuteUser(userId)
    }

    @CheckResult
    public fun unmuteCurrentUser(): Call<Unit> = api.unmuteCurrentUser()

    @CheckResult
    public fun muteCurrentUser(): Call<Mute> = api.muteCurrentUser()

    @CheckResult
    public fun flagUser(userId: String): Call<Flag> = api.flagUser(userId)

    @CheckResult
    public fun unflagUser(userId: String): Call<Flag> = api.unflagUser(userId)

    @CheckResult
    public fun flagMessage(messageId: String): Call<Flag> = api.flagMessage(messageId)

    @CheckResult
    public fun unflagMessage(messageId: String): Call<Flag> = api.unflagMessage(messageId)

    @CheckResult
    public fun translate(messageId: String, language: String): Call<Message> =
        api.translate(messageId, language)

    @CheckResult
    public fun banUser(
        targetId: String,
        channelType: String,
        channelId: String,
        reason: String?,
        timeout: Int?,
    ): Call<Unit> = api.banUser(
        targetId = targetId,
        channelType = channelType,
        channelId = channelId,
        reason = reason,
        timeout = timeout,
        shadow = false
    ).toUnitCall()

    @CheckResult
    public fun unbanUser(
        targetId: String,
        channelType: String,
        channelId: String,
    ): Call<Unit> = api.unbanUser(
        targetId = targetId,
        channelType = channelType,
        channelId = channelId,
        shadow = false
    ).toUnitCall()

    @CheckResult
    public fun shadowBanUser(
        targetId: String,
        channelType: String,
        channelId: String,
        reason: String?,
        timeout: Int?,
    ): Call<Unit> = api.banUser(
        targetId = targetId,
        channelType = channelType,
        channelId = channelId,
        reason = reason,
        timeout = timeout,
        shadow = true
    ).toUnitCall()

    @CheckResult
    public fun removeShadowBan(
        targetId: String,
        channelType: String,
        channelId: String,
    ): Call<Unit> = api.unbanUser(
        targetId = targetId,
        channelType = channelType,
        channelId = channelId,
        shadow = true
    ).toUnitCall()

    @CheckResult
    @JvmOverloads
    public fun queryBannedUsers(
        filter: FilterObject,
        sort: QuerySorter<BannedUsersSort> = QuerySortByField.ascByName("created_at"),
        offset: Int? = null,
        limit: Int? = null,
        createdAtAfter: Date? = null,
        createdAtAfterOrEqual: Date? = null,
        createdAtBefore: Date? = null,
        createdAtBeforeOrEqual: Date? = null,
    ): Call<List<BannedUser>> {
        return api.queryBannedUsers(
            filter = filter,
            sort = sort,
            offset = offset,
            limit = limit,
            createdAtAfter = createdAtAfter,
            createdAtAfterOrEqual = createdAtAfterOrEqual,
            createdAtBefore = createdAtBefore,
            createdAtBeforeOrEqual = createdAtBeforeOrEqual,
        )
    }

    //endregion

    /**
     * Return the [User] stored on the credential storage
     *
     * @return The stored user or null if it was logged out
     */
    internal fun getStoredUser(): User? = userCredentialStorage.get()?.let {
        User(id = it.userId, name = it.userName)
    }

    @InternalStreamChatApi
    public fun setPushNotificationReceivedListener(pushNotificationReceivedListener: PushNotificationReceivedListener) {
        this.pushNotificationReceivedListener = pushNotificationReceivedListener
    }

    public fun getConnectionId(): String? {
        return runCatching {
            if (ToggleService.isSocketExperimental().not()) {
                socketStateService.state.connectionIdOrError()
            } else {
                socketExperimental.connectionIdOrError()
            }
        }.getOrNull()
    }

    public fun getCurrentUser(): User? {
        return runCatching { userStateService.state.userOrError() }.getOrNull()
    }

    public fun getCurrentToken(): String? {
        return runCatching {
            when (userStateService.state) {
                is UserState.UserSet -> if (tokenManager.hasToken()) tokenManager.getToken() else null
                else -> null
            }
        }.getOrNull()
    }

    /**
     * Returns application settings from the server or the default ones as a fallback.
     *
     * @return The application settings.
     */
    public fun getAppSettings(): AppSettings {
        return appSettingsManager.getAppSettings()
    }

    public fun isSocketConnected(): Boolean {
        return if (ToggleService.isSocketExperimental().not()) socketStateService.state is SocketState.Connected
        else socketExperimental.isConnected()
    }

    /**
     * Returns a [ChannelClient] for given type and id.
     *
     * @param channelType The channel type. ie messaging.
     * @param channelId The channel id. ie 123.
     */
    public fun channel(channelType: String, channelId: String): ChannelClient {
        return ChannelClient(channelType, channelId, this)
    }

    /**
     * Returns a [ChannelClient] for given cid.
     *
     * @param cid The full channel id. ie messaging:123.
     */
    public fun channel(cid: String): ChannelClient {
        val (type, id) = cid.cidToTypeAndId()
        return channel(type, id)
    }

    /**
     * Creates the channel.
     * You can either create an id-based channel by passing not blank [channelId] or
     * member-based (distinct) channel by leaving [channelId] empty.
     * Use [memberIds] list to create a channel together with members. Make sure the list is not empty in case of
     * creating member-based channel!
     * Extra channel's information, for example name, can be passed in the [extraData] map.
     *
     * The call will be retried accordingly to [retryPolicy].
     *
     * @see [Plugin]
     * @see [RetryPolicy]
     *
     * @param channelType The channel type. ie messaging.
     * @param channelId The channel id. ie 123.
     * @param memberIds The list of members' ids.
     * @param extraData Map of key-value pairs that let you store extra data.
     *
     * @return Executable async [Call] responsible for creating the channel.
     */
    @CheckResult
    public fun createChannel(
        channelType: String,
        channelId: String,
        memberIds: List<String>,
        extraData: Map<String, Any>,
    ): Call<Channel> {
        val relevantErrorHandlers = errorHandlers.filterIsInstance<CreateChannelErrorHandler>()
        val currentUser = getCurrentUser()

        val request = QueryChannelRequest().withData(extraData + mapOf(ModelFields.MEMBERS to memberIds))
        return queryChannelInternal(
            channelType = channelType,
            channelId = channelId,
            request = request,
        )
            .retry(scope = userScope, retryPolicy = retryPolicy)
            .doOnStart(userScope) {
                plugins.forEach { plugin ->
                    logger.v { "[createChannel] #doOnStart; plugin: ${plugin::class.qualifiedName}" }
                    plugin.onCreateChannelRequest(
                        channelType = channelType,
                        channelId = channelId,
                        memberIds = memberIds,
                        extraData = extraData,
                        currentUser = currentUser!!,
                    )
                }
            }
            .doOnResult(userScope) { result ->
                plugins.forEach { plugin ->
                    logger.v { "[createChannel] #doOnResult; plugin: ${plugin::class.qualifiedName}" }
                    plugin.onCreateChannelResult(
                        channelType = channelType,
                        channelId = channelId,
                        memberIds = memberIds,
                        result = result,
                    )
                }
            }
            .onCreateChannelError(
                errorHandlers = relevantErrorHandlers,
                channelType = channelType,
                channelId = channelId,
                memberIds = memberIds,
                extraData = extraData,
            )
            .precondition(plugins) {
                onCreateChannelPrecondition(
                    currentUser = currentUser,
                    channelId = channelId,
                    memberIds = memberIds,
                )
            }
            .share(userScope) { QueryChannelIdentifier(channelType, channelId, request) }
    }

    /**
     * Returns all events that happened for a list of channels since last sync (while the user was not
     * connected to the web-socket).
     *
     * @param channelsIds The list of channel CIDs. Cannot be empty.
     * @param lastSyncAt The last time the user was online and in sync. Shouldn't be later than 30 days.
     *
     * @return Executable async [Call] responsible for obtaining missing events.
     */
    @CheckResult
    public fun getSyncHistory(
        channelsIds: List<String>,
        lastSyncAt: Date,
    ): Call<List<ChatEvent>> {
        val stringDate = streamDateFormatter.format(lastSyncAt)

        return api.getSyncHistory(channelsIds, stringDate)
            .withPrecondition(userScope) {
                checkSyncHistoryPreconditions(channelsIds, lastSyncAt)
            }
    }

    /**
     * Returns all events that happened for a list of channels since last sync (while the user was not
     * connected to the web socket). [lastSyncAt] is in _yyyy-MM-dd'T'HH:mm:ss.SSSSSS'Z'_ format.  Use this version of
     * getSyncHistory when high precision is necessary.
     *
     * @param channelsIds The list of channel CIDs. Cannot be empty.
     * @param lastSyncAt The last time the user was online and in sync. Shouldn't be later than 30 days.
     *
     * @return Executable async [Call] responsible for obtaining missing events.
     */
    @CheckResult
    public fun getSyncHistory(
        channelsIds: List<String>,
        lastSyncAt: String,
    ): Call<List<ChatEvent>> {
        val parsedDate = streamDateFormatter.parse(lastSyncAt) ?: return ErrorCall(
            userScope,
            ChatError(
                "The string for data: $lastSyncAt could not be parsed for format: ${streamDateFormatter.datePattern}"
            )
        )

        return api.getSyncHistory(channelsIds, lastSyncAt)
            .withPrecondition(userScope) {
                checkSyncHistoryPreconditions(channelsIds, parsedDate)
            }
    }

    /**
     * Checks if sync history request parameters meet preconditions:
     * 1. If [channelsIds] is not empty.
     * 2. If [lastSyncAt] is no later than 30 days
     */
    private fun checkSyncHistoryPreconditions(channelsIds: List<String>, lastSyncAt: Date): Result<Unit> {
        return when {
            channelsIds.isEmpty() -> {
                Result.error(ChatError("channelsIds must contain at least 1 id."))
            }
            lastSyncAt.isLaterThanDays(THIRTY_DAYS_IN_MILLISECONDS) -> {
                Result.error(ChatError("lastSyncAt cannot by later than 30 days."))
            }
            else -> {
                Result.success(Unit)
            }
        }
    }

    /**
     * Sends a [EventType.TYPING_START] event to the backend.
     *
     * @param channelType The type of this channel i.e. messaging etc.
     * @param channelId The id of this channel.
     * @param parentId Set this field to `message.id` to indicate that typing event is happening in a thread.
     *
     * @return Executable async [Call] which completes with [Result] having [ChatEvent] data if successful or
     * [ChatError] if fails.
     */
    @CheckResult
    public fun keystroke(channelType: String, channelId: String, parentId: String? = null): Call<ChatEvent> {
        val extraData: Map<Any, Any> = parentId?.let {
            mapOf(ARG_TYPING_PARENT_ID to parentId)
        } ?: emptyMap()
        val eventTime = Date()
        val eventType = EventType.TYPING_START
        return api.sendEvent(
            eventType = eventType,
            channelType = channelType,
            channelId = channelId,
            extraData = extraData,
        )
            .doOnStart(userScope) {
                plugins.forEach { plugin ->
                    logger.v { "[keystroke] #doOnStart; plugin: ${plugin::class.qualifiedName}" }
                    plugin.onTypingEventRequest(eventType, channelType, channelId, extraData, eventTime)
                }
            }
            .doOnResult(userScope) { result ->
                plugins.forEach { plugin ->
                    logger.v { "[keystroke] #doOnResult; plugin: ${plugin::class.qualifiedName}" }
                    plugin.onTypingEventResult(result, eventType, channelType, channelId, extraData, eventTime)
                }
            }
            .precondition(plugins) {
                this.onTypingEventPrecondition(eventType, channelType, channelId, extraData, eventTime)
            }
            .share(userScope) { SendEventIdentifier(eventType, channelType, channelId, parentId) }
    }

    /**
     * Sends a [EventType.TYPING_STOP] event to the backend.
     *
     * @param channelType The type of this channel i.e. messaging etc.
     * @param channelId The id of this channel.
     * @param parentId Set this field to `message.id` to indicate that typing event is happening in a thread.
     *
     * @return Executable async [Call] which completes with [Result] having [ChatEvent] data if successful or
     * [ChatError] if fails.
     */
    @CheckResult
    public fun stopTyping(channelType: String, channelId: String, parentId: String? = null): Call<ChatEvent> {
        val extraData: Map<Any, Any> = parentId?.let {
            mapOf(ARG_TYPING_PARENT_ID to parentId)
        } ?: emptyMap()
        val eventTime = Date()
        val eventType = EventType.TYPING_STOP
        return api.sendEvent(
            eventType = eventType,
            channelType = channelType,
            channelId = channelId,
            extraData = extraData,
        )
            .doOnStart(userScope) {
                plugins.forEach { plugin ->
                    logger.v { "[stopTyping] #doOnStart; plugin: ${plugin::class.qualifiedName}" }
                    plugin.onTypingEventRequest(eventType, channelType, channelId, extraData, eventTime)
                }
            }
            .doOnResult(userScope) { result ->
                plugins.forEach { plugin ->
                    logger.v { "[stopTyping] #doOnResult; plugin: ${plugin::class.qualifiedName}" }
                    plugin.onTypingEventResult(result, eventType, channelType, channelId, extraData, eventTime)
                }
            }
            .precondition(plugins) {
                this.onTypingEventPrecondition(eventType, channelType, channelId, extraData, eventTime)
            }
            .share(userScope) { SendEventIdentifier(eventType, channelType, channelId, parentId) }
    }

    /**
     * Creates a newly available video call, which belongs to a channel.
     * The video call will be created based on the third-party video integration (Agora and 100ms) on your
     * [Stream Dashboard](https://dashboard.getstream.io/).
     *
     * You can set the call type by passing [callType] like `video` or `audio`.
     *
     * @param channelType The channel type. ie messaging.
     * @param channelId The id of the channel.
     * @param callType Represents call type such as `video` or `audio`.
     * @param callId A unique identifier to assign to the call. The id is case-insensitive.
     */
    @CheckResult
    public fun createVideoCall(
        channelType: String,
        channelId: String,
        callType: String,
        callId: String,
    ): Call<VideoCallInfo> {
        return api.createVideoCall(
            channelType = channelType,
            channelId = channelId,
            callType = callType,
            callId = callId
        )
    }

    /**
     * Returns the currently available video call token.
     *
     * @param callId The call id, which indicates a dedicated video call id on the channel.
     */
    @CheckResult
    public fun getVideoCallToken(callId: String): Call<VideoCallToken> {
        return api.getVideoCallToken(callId = callId)
    }

    /**
     * Downloads the given file which can be fetched through the response body.
     *
     * @param fileUrl The URL of the file that we are downloading.
     *
     * @return A Retrofit [ResponseBody] wrapped inside a [Call].
     */
    @InternalStreamChatApi
    @CheckResult
    public fun downloadFile(fileUrl: String): Call<ResponseBody> {
        return api.downloadFile(fileUrl)
    }

    private fun warmUp() {
        if (config.warmUp) {
            api.warmUp()
        }
    }

    private fun isUserSet() = userStateService.state !is UserState.NotSet

    /**
     * Generate a developer token that can be used to connect users while the app is using a development environment.
     *
     * @param userId the desired id of the user to be connected.
     */
    public fun devToken(userId: String): String = tokenUtils.devToken(userId)

    internal fun <R, T : Any> Call<T>.precondition(
        pluginsList: List<R>,
        preconditionCheck: suspend R.() -> Result<Unit>,
    ): Call<T> =
        withPrecondition(userScope) {
            pluginsList.fold(Result.success(Unit)) { result, plugin ->
                if (result.isError) {
                    result
                } else {
                    val preconditionResult = preconditionCheck(plugin)
                    if (preconditionResult.isError) {
                        preconditionResult
                    } else {
                        result
                    }
                }
            }
        }

    /**
     * Builder to initialize the singleton [ChatClient] instance and configure its parameters.
     *
     * @param apiKey The API key of your Stream Chat app obtained from the
     * [Stream Dashboard](https://dashboard.getstream.io/).
     * @param appContext The application [Context].
     */
    @Suppress("TooManyFunctions")
    public class Builder(private val apiKey: String, private val appContext: Context) : ChatClientBuilder() {

        private var baseUrl: String = "chat.stream-io-api.com"
        private var cdnUrl: String = baseUrl
        private var logLevel = ChatLogLevel.NOTHING
        private var warmUp: Boolean = true
        private var loggerHandler: ChatLoggerHandler? = null
        private var notificationsHandler: NotificationHandler? = null
        private var notificationConfig: NotificationConfig = NotificationConfig(pushNotificationsEnabled = false)
        private var fileUploader: FileUploader? = null
        private val tokenManager: TokenManager = TokenManagerImpl()
        private var customOkHttpClient: OkHttpClient? = null
        private var userCredentialStorage: UserCredentialStorage? = null
        private var retryPolicy: RetryPolicy = NoRetryPolicy()
        private var distinctApiCalls: Boolean = true
        private var debugRequests: Boolean = false
        private var repositoryFactoryProvider: RepositoryFactory.Provider? = null

        /**
         * Sets the log level to be used by the client.
         *
         * See [ChatLogLevel] for details about the available options.
         *
         * We strongly recommend using [ChatLogLevel.NOTHING] in production builds,
         * which produces no logs.
         *
         * @param level The log level to use.
         */
        public fun logLevel(level: ChatLogLevel): Builder {
            logLevel = level
            return this
        }

        /**
         * Sets a [ChatLoggerHandler] instance that will receive log events from the SDK.
         *
         * Use this to forward SDK events to your own logging solutions.
         *
         * See the FirebaseLogger class in the UI Components sample app for an example implementation.
         *
         * @param loggerHandler Your custom [ChatLoggerHandler] implementation.
         */
        public fun loggerHandler(loggerHandler: ChatLoggerHandler): Builder {
            this.loggerHandler = loggerHandler
            return this
        }

        /**
         * Sets a custom [NotificationHandler] that the SDK will use to handle everything
         * around push notifications. Create your own subclass and override methods to customize
         * notification appearance and behavior.
         *
         * See the
         * [Push Notifications](https://staging.getstream.io/chat/docs/sdk/android/client/guides/push-notifications/)
         * documentation for more information.
         *
         *
         * @param notificationConfig Config push notification.
         * @param notificationsHandler Your custom class implementation of [NotificationHandler].
         */
        @JvmOverloads
        public fun notifications(
            notificationConfig: NotificationConfig,
            notificationsHandler: NotificationHandler =
                NotificationHandlerFactory.createNotificationHandler(context = appContext),
        ): Builder = apply {
            this.notificationConfig = notificationConfig
            this.notificationsHandler = notificationsHandler
        }

        /**
         * Sets a custom file uploader implementation that will be used by the client
         * to upload files and images.
         *
         * The default implementation uses Stream's own CDN to store these files,
         * which has a 20 MB upload size limit.
         *
         * For more info, see
         * [the File Uploads documentation](https://getstream.io/chat/docs/android/file_uploads/?language=kotlin).
         *
         * @param fileUploader Your custom implementation of [FileUploader].
         */
        public fun fileUploader(fileUploader: FileUploader): Builder {
            this.fileUploader = fileUploader
            return this
        }

        /**
         * By default, ChatClient performs a dummy HTTP call to the Stream API
         * when a user is set to initialize the HTTP connection and make subsequent
         * requests reusing this connection execute faster.
         *
         * Calling this method disables this connection warm-up behavior.
         */
        public fun disableWarmUp(): Builder = apply {
            warmUp = false
        }

        /**
         * Sets a custom [OkHttpClient] that will be used by the client to
         * perform API calls to Stream.
         *
         * Use this to configure parameters like timeout values, or to
         * add interceptors to process all network requests.
         *
         * @param okHttpClient The client to use for API calls.
         */
        public fun okHttpClient(okHttpClient: OkHttpClient): Builder = apply {
            this.customOkHttpClient = okHttpClient
        }

        /**
         * Sets the base URL to be used by the client.
         *
         * By default, this is the URL of Stream's
         * [Edge API Infrastructure](https://getstream.io/blog/chat-edge-infrastructure/),
         * which provides low latency regardless of which region your Stream
         * app is hosted in.
         *
         * You should only change this URL if you're on dedicated Stream
         * Chat infrastructure.
         *
         * @param value The base URL to use.
         */
        public fun baseUrl(value: String): Builder {
            var baseUrl = value
            if (baseUrl.startsWith("https://")) {
                baseUrl = baseUrl.split("https://").toTypedArray()[1]
            }
            if (baseUrl.startsWith("http://")) {
                baseUrl = baseUrl.split("http://").toTypedArray()[1]
            }
            if (baseUrl.endsWith("/")) {
                baseUrl = baseUrl.substring(0, baseUrl.length - 1)
            }
            this.baseUrl = baseUrl
            return this
        }

        /**
         * Inject a [RepositoryFactory.Provider] to use your own DB Persistence mechanism.
         */
        public fun withRepositoryFactoryProvider(provider: RepositoryFactory.Provider): Builder = apply {
            repositoryFactoryProvider = provider
        }

        /**
         * Adds plugins factory to be used by the client.
         * @see [PluginFactory]
         *
         * @param pluginFactories The factories to be added.
         */
        public fun withPlugins(vararg pluginFactories: PluginFactory): Builder = apply {
            this.pluginFactories.addAll(pluginFactories)
        }

        /**
         * Overrides a default, based on shared preferences implementation for [UserCredentialStorage].
         */
        public fun credentialStorage(credentialStorage: UserCredentialStorage): Builder = apply {
            userCredentialStorage = credentialStorage
        }

        /**
         * Debug requests using [ApiRequestsAnalyser]. Use this to debug your requests. This shouldn't be enabled in
         * release builds as it uses a memory cache.
         */
        public fun debugRequests(shouldDebug: Boolean): Builder = apply {
            this.debugRequests = shouldDebug
        }

        /**
         * Sets a custom [RetryPolicy] used to determine whether a particular call should be retried.
         * By default, no calls are retried.
         * @see [NoRetryPolicy]
         *
         * @param retryPolicy Custom [RetryPolicy] implementation.
         */
        public fun retryPolicy(retryPolicy: RetryPolicy): Builder = apply {
            this.retryPolicy = retryPolicy
        }

        /**
         * Allows simultaneous network calls of the same request, avoiding combining them into one.
         * By default [distinctApiCalls] is enabled.
         */
        public fun disableDistinctApiCalls(): Builder = apply {
            this.distinctApiCalls = false
        }

        public override fun build(): ChatClient {
            return super.build()
        }

        @InternalStreamChatApi
        @Deprecated(
            message = "It shouldn't be used outside of SDK code. Created for testing purposes",
            replaceWith = ReplaceWith("this.build()"),
            level = DeprecationLevel.ERROR
        )
        @SuppressWarnings("LongMethod")
        override fun internalBuild(): ChatClient {
            if (apiKey.isEmpty()) {
                throw IllegalStateException("apiKey is not defined in " + this::class.java.simpleName)
            }

            instance?.run {
                Log.e(
                    "Chat",
                    "[ERROR] You have just re-initialized ChatClient, old configuration has been overridden [ERROR]"
                )
            }

            // Use clear text traffic for instrumented tests
            val isLocalHost = baseUrl.contains("localhost")
            val httpProtocol = if (isLocalHost) "http" else "https"
            val wsProtocol = if (isLocalHost) "ws" else "wss"
            val lifecycle = ProcessLifecycleOwner.get().lifecycle

            val config = ChatClientConfig(
                apiKey = apiKey,
                httpUrl = "$httpProtocol://$baseUrl/",
                cdnHttpUrl = "$httpProtocol://$cdnUrl/",
                wssUrl = "$wsProtocol://$baseUrl/",
                warmUp = warmUp,
                loggerConfig = ChatLoggerConfigImpl(logLevel, loggerHandler),
                distinctApiCalls = distinctApiCalls,
                debugRequests
            )
            setupStreamLog()

            if (ToggleService.isInitialized().not()) {
                ToggleService.init(appContext, emptyMap())
            }
            val clientScope = ClientScope()
            val userScope = UserScope(clientScope)
            val module =
                ChatModule(
                    appContext,
                    userScope,
                    config,
                    notificationsHandler ?: NotificationHandlerFactory.createNotificationHandler(appContext),
                    notificationConfig,
                    fileUploader,
                    tokenManager,
                    customOkHttpClient,
                    lifecycle,
                )

            val appSettingsManager = AppSettingManager(module.api())

            return ChatClient(
                config,
                module.api(),
                module.socket(),
                module.notifications(),
                tokenManager,
                module.socketStateService,
                module.callPostponeHelper,
                userCredentialStorage = userCredentialStorage ?: SharedPreferencesCredentialStorage(appContext),
                module.userStateService,
                clientScope = clientScope,
                userScope = userScope,
                retryPolicy = retryPolicy,
                appSettingsManager = appSettingsManager,
                socketExperimental = module.experimentalSocket(),
                lifecycleObserver = module.lifecycleObserver,
                pluginFactories = pluginFactories,
                repositoryFactoryProvider = repositoryFactoryProvider
                    ?: pluginFactories
                        .filterIsInstance<RepositoryFactory.Provider>()
                        .firstOrNull()
                    ?: NoOpRepositoryFactory.Provider,
                clientState = ClientStateImpl(module.networkStateProvider)
            )
        }

        private fun setupStreamLog() {
            val noLoggerSet = StreamLog.inspect { it is SilentStreamLogger }
            if (noLoggerSet && logLevel != ChatLogLevel.NOTHING) {
                StreamLog.setValidator(StreamLogLevelValidator(logLevel))
                StreamLog.setLogger(
                    CompositeStreamLogger(
                        AndroidStreamLogger(),
                        StreamLoggerHandler(loggerHandler)
                    )
                )
            }
        }
    }

    public abstract class ChatClientBuilder @InternalStreamChatApi public constructor() {
        /**
         * Factories of plugins that will be added to the SDK.
         *
         * @see [Plugin]
         * @see [PluginFactory]
         */
        protected val pluginFactories: MutableList<PluginFactory> = mutableListOf()

        /**
         * Create a [ChatClient] instance based on the current configuration
         * of the [Builder].
         */
        public open fun build(): ChatClient = internalBuild()
            .also {
                instance = it
            }

        @InternalStreamChatApi
        public abstract fun internalBuild(): ChatClient
    }

    public companion object {
        /**
         * Header used to track which SDK is being used.
         */
        @InternalStreamChatApi
        @JvmStatic
        public var VERSION_PREFIX_HEADER: VersionPrefixHeader = VersionPrefixHeader.DEFAULT

        /**
         * Flag used to track whether offline support is enabled.
         */
        @InternalStreamChatApi
        @JvmStatic
        public var OFFLINE_SUPPORT_ENABLED: Boolean = false

        private const val MAX_COOLDOWN_TIME_SECONDS = 120
        private const val DEFAULT_CONNECTION_STATE_TIMEOUT = 10_000L
        private const val KEY_MESSAGE_ACTION = "image_action"
        private const val MESSAGE_ACTION_SEND = "send"
        private const val MESSAGE_ACTION_SHUFFLE = "shuffle"
        private val THIRTY_DAYS_IN_MILLISECONDS = 30.days.inWholeMilliseconds

        private const val ARG_TYPING_PARENT_ID = "parent_id"

        private var instance: ChatClient? = null

        @JvmField
        public val DEFAULT_SORT: QuerySorter<Member> = QuerySortByField.descByName("last_updated")

        private const val ANONYMOUS_USER_ID = "!anon"
        private val anonUser by lazy { User(id = ANONYMOUS_USER_ID) }

        @JvmStatic
        public fun instance(): ChatClient {
            return instance
                ?: throw IllegalStateException(
                    "ChatClient.Builder::build() must be called before obtaining ChatClient instance"
                )
        }

        public val isInitialized: Boolean
            get() = instance != null

        /**
         * Handles push message.
         * If user is not connected - automatically restores last user credentials and sets user without
         * connecting to the socket.
         * Push message will be handled internally unless user overrides [NotificationHandler.onPushMessage]
         * Be sure to initialize ChatClient before calling this method!
         *
         * @see [NotificationHandler.onPushMessage]
         * @throws IllegalStateException if called before initializing ChatClient
         */
        @Throws(IllegalStateException::class)
        @JvmStatic
        public fun handlePushMessage(pushMessage: PushMessage) {
            ensureClientInitialized().run {
                setUserWithoutConnectingIfNeeded()
                notifications.onPushMessage(pushMessage, pushNotificationReceivedListener)
            }
        }

        @Throws(IllegalStateException::class)
        internal fun displayNotification(
            channel: Channel,
            message: Message,
        ) {
            ensureClientInitialized().notifications.displayNotification(
                channel = channel,
                message = message,
            )
        }

        /**
         * Dismiss notifications from a given [channelType] and [channelId].
         * Be sure to initialize ChatClient before calling this method!
         *
         * @param channelType String that represent the channel type of the channel you want to dismiss notifications.
         * @param channelId String that represent the channel id of the channel you want to dismiss notifications.
         *
         * @throws IllegalStateException if called before initializing ChatClient
         */
        @Throws(IllegalStateException::class)
        public fun dismissChannelNotifications(channelType: String, channelId: String) {
            ensureClientInitialized().notifications.dismissChannelNotifications(channelType, channelId)
        }

        /**
         * Sets device.
         * Be sure to initialize ChatClient before calling this method!
         *
         * @throws IllegalStateException if called before initializing ChatClient
         */
        @Throws(IllegalStateException::class)
        @JvmStatic
        public fun setDevice(device: Device) {
            ensureClientInitialized().notifications.setDevice(device)
        }

        @Throws(IllegalStateException::class)
        private fun ensureClientInitialized(): ChatClient {
            check(isInitialized) { "ChatClient should be initialized first!" }
            return instance()
        }

        /**
         * Builds a detailed header of information we track around the SDK, Android OS, API Level, device name and
         * vendor and more.
         *
         * @return String formatted header that contains all the information.
         */
        internal fun buildSdkTrackingHeaders(): String {
            val clientInformation = VERSION_PREFIX_HEADER.prefix + BuildConfig.STREAM_CHAT_VERSION
            val buildModel = Build.MODEL
            val deviceManufacturer = Build.MANUFACTURER
            val apiLevel = Build.VERSION.SDK_INT
            val osName = "Android ${Build.VERSION.RELEASE}"

            return clientInformation +
                "|os=$osName" +
                "|api_version=$apiLevel" +
                "|device_vendor=$deviceManufacturer" +
                "|device_model=$buildModel" +
                "|offline_enabled=$OFFLINE_SUPPORT_ENABLED"
        }
    }
}<|MERGE_RESOLUTION|>--- conflicted
+++ resolved
@@ -1163,14 +1163,9 @@
         val userId = clientState.user.value?.id
         logger.d { "[disconnectUserSuspend] userId: '$userId', flushPersistence: $flushPersistence" }
 
-<<<<<<< HEAD
-        notifications.onLogout()
+        notifications.onLogout(flushPersistence)
         plugins.forEach { it.onUserDisconnected() }
         plugins = emptyList()
-=======
-        notifications.onLogout(flushPersistence)
-        getCurrentUser().let(initializationCoordinator::userDisconnected)
->>>>>>> f4bcf478
         if (ToggleService.isSocketExperimental().not()) {
             socketStateService.onDisconnectRequested()
             userStateService.onLogout()
