/*
 * Copyright (c) 2014-2022 Stream.io Inc. All rights reserved.
 *
 * Licensed under the Stream License;
 * you may not use this file except in compliance with the License.
 * You may obtain a copy of the License at
 *
 *    https://github.com/GetStream/stream-chat-android/blob/main/LICENSE
 *
 * Unless required by applicable law or agreed to in writing, software
 * distributed under the License is distributed on an "AS IS" BASIS,
 * WITHOUT WARRANTIES OR CONDITIONS OF ANY KIND, either express or implied.
 * See the License for the specific language governing permissions and
 * limitations under the License.
 */

package io.getstream.chat.android.client

import android.content.Context
import android.os.Build
import android.util.Log
import androidx.annotation.CheckResult
import androidx.lifecycle.DefaultLifecycleObserver
import androidx.lifecycle.Lifecycle
import androidx.lifecycle.LifecycleOwner
import androidx.lifecycle.ProcessLifecycleOwner
import io.getstream.chat.android.client.api.ChatApi
import io.getstream.chat.android.client.api.ChatClientConfig
import io.getstream.chat.android.client.api.ErrorCall
import io.getstream.chat.android.client.api.models.PinnedMessagesPagination
import io.getstream.chat.android.client.api.models.QueryChannelRequest
import io.getstream.chat.android.client.api.models.QueryChannelsRequest
import io.getstream.chat.android.client.api.models.QueryUsersRequest
import io.getstream.chat.android.client.api.models.SendActionRequest
import io.getstream.chat.android.client.api.models.identifier.DeleteMessageIdentifier
import io.getstream.chat.android.client.api.models.identifier.DeleteReactionIdentifier
import io.getstream.chat.android.client.api.models.identifier.GetMessageIdentifier
import io.getstream.chat.android.client.api.models.identifier.GetRepliesIdentifier
import io.getstream.chat.android.client.api.models.identifier.GetRepliesMoreIdentifier
import io.getstream.chat.android.client.api.models.identifier.HideChannelIdentifier
import io.getstream.chat.android.client.api.models.identifier.MarkAllReadIdentifier
import io.getstream.chat.android.client.api.models.identifier.QueryChannelIdentifier
import io.getstream.chat.android.client.api.models.identifier.QueryChannelsIdentifier
import io.getstream.chat.android.client.api.models.identifier.QueryMembersIdentifier
import io.getstream.chat.android.client.api.models.identifier.SendEventIdentifier
import io.getstream.chat.android.client.api.models.identifier.SendGiphyIdentifier
import io.getstream.chat.android.client.api.models.identifier.SendReactionIdentifier
import io.getstream.chat.android.client.api.models.identifier.ShuffleGiphyIdentifier
import io.getstream.chat.android.client.api.models.identifier.UpdateMessageIdentifier
import io.getstream.chat.android.client.attachment.AttachmentsSender
import io.getstream.chat.android.client.call.Call
import io.getstream.chat.android.client.call.CoroutineCall
import io.getstream.chat.android.client.call.doOnResult
import io.getstream.chat.android.client.call.doOnStart
import io.getstream.chat.android.client.call.map
import io.getstream.chat.android.client.call.share
import io.getstream.chat.android.client.call.toUnitCall
import io.getstream.chat.android.client.call.withPrecondition
import io.getstream.chat.android.client.channel.ChannelClient
import io.getstream.chat.android.client.channel.state.ChannelStateLogicProvider
import io.getstream.chat.android.client.clientstate.DisconnectCause
import io.getstream.chat.android.client.clientstate.UserState
import io.getstream.chat.android.client.clientstate.UserStateService
import io.getstream.chat.android.client.di.ChatModule
import io.getstream.chat.android.client.errorhandler.ErrorHandler
import io.getstream.chat.android.client.errorhandler.onCreateChannelError
import io.getstream.chat.android.client.errorhandler.onMessageError
import io.getstream.chat.android.client.errorhandler.onQueryMembersError
import io.getstream.chat.android.client.errorhandler.onReactionError
import io.getstream.chat.android.client.errors.ChatError
import io.getstream.chat.android.client.events.ChatEvent
import io.getstream.chat.android.client.events.ConnectedEvent
import io.getstream.chat.android.client.events.ConnectingEvent
import io.getstream.chat.android.client.events.DisconnectedEvent
import io.getstream.chat.android.client.events.HasOwnUser
import io.getstream.chat.android.client.events.NewMessageEvent
import io.getstream.chat.android.client.events.NotificationChannelMutesUpdatedEvent
import io.getstream.chat.android.client.events.NotificationMutesUpdatedEvent
import io.getstream.chat.android.client.events.UserEvent
import io.getstream.chat.android.client.extensions.ATTACHMENT_TYPE_FILE
import io.getstream.chat.android.client.extensions.ATTACHMENT_TYPE_IMAGE
import io.getstream.chat.android.client.extensions.cidToTypeAndId
import io.getstream.chat.android.client.extensions.internal.isLaterThanDays
import io.getstream.chat.android.client.extensions.retry
import io.getstream.chat.android.client.header.VersionPrefixHeader
import io.getstream.chat.android.client.helpers.AppSettingManager
import io.getstream.chat.android.client.helpers.CallPostponeHelper
import io.getstream.chat.android.client.interceptor.message.internal.PrepareMessageLogicImpl
import io.getstream.chat.android.client.logger.ChatLogLevel
import io.getstream.chat.android.client.logger.ChatLoggerConfigImpl
import io.getstream.chat.android.client.logger.ChatLoggerHandler
import io.getstream.chat.android.client.logger.StreamLogLevelValidator
import io.getstream.chat.android.client.logger.StreamLoggerHandler
import io.getstream.chat.android.client.notifications.ChatNotifications
import io.getstream.chat.android.client.notifications.PushNotificationReceivedListener
import io.getstream.chat.android.client.notifications.handler.NotificationConfig
import io.getstream.chat.android.client.notifications.handler.NotificationHandler
import io.getstream.chat.android.client.notifications.handler.NotificationHandlerFactory
import io.getstream.chat.android.client.parser2.adapters.internal.StreamDateFormatter
import io.getstream.chat.android.client.persistance.repository.RepositoryFacade
import io.getstream.chat.android.client.persistance.repository.factory.RepositoryFactory
import io.getstream.chat.android.client.persistance.repository.noop.NoOpRepositoryFactory
import io.getstream.chat.android.client.plugin.DependencyResolver
import io.getstream.chat.android.client.plugin.Plugin
import io.getstream.chat.android.client.plugin.factory.PluginFactory
import io.getstream.chat.android.client.scope.ClientScope
import io.getstream.chat.android.client.scope.UserScope
import io.getstream.chat.android.client.setup.state.ClientState
import io.getstream.chat.android.client.setup.state.internal.ClientStateImpl
import io.getstream.chat.android.client.setup.state.internal.toMutableState
import io.getstream.chat.android.client.socket.ChatSocket
import io.getstream.chat.android.client.socket.SocketListener
import io.getstream.chat.android.client.token.CacheableTokenProvider
import io.getstream.chat.android.client.token.ConstantTokenProvider
import io.getstream.chat.android.client.token.TokenManager
import io.getstream.chat.android.client.token.TokenManagerImpl
import io.getstream.chat.android.client.token.TokenProvider
import io.getstream.chat.android.client.uploader.FileUploader
import io.getstream.chat.android.client.uploader.StreamCdnImageMimeTypes
import io.getstream.chat.android.client.user.CredentialConfig
import io.getstream.chat.android.client.user.storage.SharedPreferencesCredentialStorage
import io.getstream.chat.android.client.user.storage.UserCredentialStorage
import io.getstream.chat.android.client.utils.ProgressCallback
import io.getstream.chat.android.client.utils.Result
import io.getstream.chat.android.client.utils.TokenUtils
import io.getstream.chat.android.client.utils.flatMapSuspend
import io.getstream.chat.android.client.utils.internal.toggle.ToggleService
import io.getstream.chat.android.client.utils.mergePartially
import io.getstream.chat.android.client.utils.observable.ChatEventsObservable
import io.getstream.chat.android.client.utils.observable.Disposable
import io.getstream.chat.android.client.utils.onErrorSuspend
import io.getstream.chat.android.client.utils.retry.NoRetryPolicy
import io.getstream.chat.android.client.utils.retry.RetryPolicy
import io.getstream.chat.android.client.utils.stringify
import io.getstream.chat.android.core.internal.InternalStreamChatApi
import io.getstream.chat.android.models.AppSettings
import io.getstream.chat.android.models.Attachment
import io.getstream.chat.android.models.BannedUser
import io.getstream.chat.android.models.BannedUsersSort
import io.getstream.chat.android.models.Channel
import io.getstream.chat.android.models.ConnectionData
import io.getstream.chat.android.models.ConnectionState
import io.getstream.chat.android.models.Device
import io.getstream.chat.android.models.EventType
import io.getstream.chat.android.models.FilterObject
import io.getstream.chat.android.models.Filters
import io.getstream.chat.android.models.Flag
import io.getstream.chat.android.models.GuestUser
import io.getstream.chat.android.models.InitializationState
import io.getstream.chat.android.models.Member
import io.getstream.chat.android.models.Message
import io.getstream.chat.android.models.Mute
import io.getstream.chat.android.models.PushMessage
import io.getstream.chat.android.models.Reaction
import io.getstream.chat.android.models.SearchMessagesResult
import io.getstream.chat.android.models.UploadAttachmentsNetworkType
import io.getstream.chat.android.models.UploadedFile
import io.getstream.chat.android.models.UploadedImage
import io.getstream.chat.android.models.User
import io.getstream.chat.android.models.VideoCallInfo
import io.getstream.chat.android.models.VideoCallToken
import io.getstream.chat.android.models.querysort.QuerySortByField
import io.getstream.chat.android.models.querysort.QuerySorter
import io.getstream.log.CompositeStreamLogger
import io.getstream.log.StreamLog
import io.getstream.log.android.AndroidStreamLogger
import io.getstream.log.taggedLogger
import kotlinx.coroutines.CoroutineScope
import kotlinx.coroutines.Job
<<<<<<< HEAD
=======
import kotlinx.coroutines.cancelChildren
import kotlinx.coroutines.delay
>>>>>>> 90eab34f
import kotlinx.coroutines.flow.MutableSharedFlow
import kotlinx.coroutines.flow.first
import kotlinx.coroutines.job
import kotlinx.coroutines.launch
import kotlinx.coroutines.plus
import kotlinx.coroutines.sync.Mutex
import kotlinx.coroutines.sync.withLock
import kotlinx.coroutines.withTimeout
import kotlinx.coroutines.withTimeoutOrNull
import okhttp3.OkHttpClient
import okhttp3.ResponseBody
import java.io.File
import java.util.Calendar
import java.util.Date
import java.util.concurrent.atomic.AtomicReference
import kotlin.coroutines.CoroutineContext
import kotlin.time.Duration.Companion.days

/**
 * The ChatClient is the main entry point for all low-level operations on chat
 */
@Suppress("NEWER_VERSION_IN_SINCE_KOTLIN", "TooManyFunctions", "LargeClass")
public class ChatClient
@Suppress("LongParameterList")
internal constructor(
    public val config: ChatClientConfig,
    private val api: ChatApi,
    private val notifications: ChatNotifications,
    private val tokenManager: TokenManager = TokenManagerImpl(),
    private val userCredentialStorage: UserCredentialStorage,
    private val userStateService: UserStateService = UserStateService(),
    private val tokenUtils: TokenUtils = TokenUtils,
    private val clientScope: ClientScope,
    private val userScope: UserScope,
    internal val retryPolicy: RetryPolicy,
    private val appSettingsManager: AppSettingManager,
    private val chatSocket: ChatSocket,
    private val pluginFactories: List<PluginFactory>,
    public val clientState: ClientState,
    private val repositoryFactoryProvider: RepositoryFactory.Provider,
) {
    private val logger by taggedLogger("Chat:Client")
    private val waitConnection = MutableSharedFlow<Result<ConnectionData>>()

    @InternalStreamChatApi
    public val streamDateFormatter: StreamDateFormatter = StreamDateFormatter()
    private val eventsObservable = ChatEventsObservable(waitConnection, userScope, chatSocket)
    private val eventMutex = Mutex()

    /**
     * The user's id for which the client is initialized.
     * Used in [initializeClientWithUser] to prevent recreating objects like repository, plugins, etc.
     */
    private val initializedUserId = AtomicReference<String?>(null)

    /**
     * Launches a new coroutine in the [UserScope] without blocking the current thread
     * and returns a reference to the coroutine as a [Job].
     */
    internal fun launch(
        block: suspend CoroutineScope.() -> Unit,
    ) = userScope.launch(block = block)

    /**
     * Inherits the [UserScope] and provides its [Job] as an anchor for children.
     */
    @InternalStreamChatApi
    public fun inheritScope(block: (Job) -> CoroutineContext): CoroutineScope {
        return userScope + block(userScope.coroutineContext.job)
    }

    @InternalStreamChatApi
    public val repositoryFacade: RepositoryFacade
        get() = _repositoryFacade
            ?: (getCurrentUser() ?: getStoredUser())
                ?.let { user ->
                    createRepositoryFacade(userScope, createRepositoryFactory(user))
                        .also { _repositoryFacade = it }
                }
            ?: createRepositoryFacade(userScope)

    private var _repositoryFacade: RepositoryFacade? = null

    private var pushNotificationReceivedListener: PushNotificationReceivedListener =
        PushNotificationReceivedListener { _, _ -> }

    /**
     * The list of plugins added once user is connected.
     *
     * @see [Plugin]
     */
    @PublishedApi
    internal var plugins: List<Plugin> = emptyList()

    /**
     * Resolves dependency [T] within the provided plugin [P].
     *
     * @see [Plugin]
     */
    @InternalStreamChatApi
    public inline fun <reified P : Plugin, reified T : Any> resolveDependency(): T? {
        val resolver = plugins.find { plugin ->
            plugin is P && plugin is DependencyResolver
        } as? DependencyResolver
        return resolver?.resolveDependency(T::class)
    }

    /**
     * Error handlers for API calls.
     */
    private val errorHandlers: List<ErrorHandler>
        get() = plugins.mapNotNull { it.errorHandler }.sorted()

    public var logicRegistry: ChannelStateLogicProvider? = null

    internal lateinit var attachmentsSender: AttachmentsSender

    init {
        eventsObservable.subscribeSuspend { event ->
            eventMutex.withLock {
                handleEvent(event)
            }
        }
        logger.i { "Initialised: ${buildSdkTrackingHeaders()}" }
    }

    private fun handleEvent(event: ChatEvent) {
        when (event) {
            is ConnectedEvent -> {
                logger.i { "[handleEvent] event: ConnectedEvent(userId='${event.me.id}')" }
                val user = event.me
                val connectionId = event.connectionId
                api.setConnection(user.id, connectionId)
                notifications.onSetUser()

                clientState.toMutableState()?.setConnectionState(ConnectionState.CONNECTED)
            }
            is NewMessageEvent -> {
                notifications.onNewMessageEvent(event)
            }
            is ConnectingEvent -> {
                logger.i { "[handleEvent] event: ConnectingEvent" }
                clientState.toMutableState()?.setConnectionState(ConnectionState.CONNECTING)
            }
            is DisconnectedEvent -> {
                logger.i { "[handleEvent] event: DisconnectedEvent(disconnectCause=${event.disconnectCause})" }
                api.releseConnection()
                when (event.disconnectCause) {
                    is DisconnectCause.ConnectionReleased,
                    is DisconnectCause.NetworkNotAvailable,
                    is DisconnectCause.WebSocketNotAvailable,
                    is DisconnectCause.Error,
                    -> {
                    }
                    is DisconnectCause.UnrecoverableError -> {
                        userStateService.onSocketUnrecoverableError()
                    }
                }
                clientState.toMutableState()?.setConnectionState(ConnectionState.OFFLINE)
            }
            else -> Unit // Ignore other events
        }

        event.extractCurrentUser()?.let { currentUser ->
            userStateService.onUserUpdated(currentUser)
            storePushNotificationsConfig(
                currentUser.id,
                currentUser.name,
                userStateService.state !is UserState.UserSet,
            )
        }
    }

    /**
     * Either entirely extracts current user from the event
     * or merges the one from the event into the existing current user.
     */
    private fun ChatEvent.extractCurrentUser(): User? {
        return when (this) {
            is HasOwnUser -> me
            is UserEvent -> getCurrentUser()
                ?.takeIf { it.id == user.id }
                ?.mergePartially(user)
            else -> null
        }
    }

    //region Set user

    /**
     * Initializes [ChatClient] for a specific user. The [tokenProvider] implementation is used
     * for the initial token, and it's also invoked whenever the user's token has expired, to
     * fetch a new token.
     *
     * @param user The user to set.
     * @param tokenProvider A [TokenProvider] implementation.
     * @param timeoutMilliseconds A timeout in milliseconds when the process will be aborted.
     *
     * @return [Result] of [ConnectionData] with the info of the established connection or a detailed error.
     */
    @Suppress("LongMethod")
    private suspend fun setUser(
        user: User,
        tokenProvider: TokenProvider,
        timeoutMilliseconds: Long?,
    ): Result<ConnectionData> {
        val isAnonymous = user == anonUser
        val cacheableTokenProvider = CacheableTokenProvider(tokenProvider)
        val userState = userStateService.state

        return when {
            tokenUtils.getUserId(cacheableTokenProvider.loadToken()) != user.id -> {
                logger.e {
                    "The user_id provided on the JWT token doesn't match with the current user you try to connect"
                }
                Result.Failure(
                    ChatError.GenericError(
                        "The user_id provided on the JWT token doesn't match with the current user you try to connect",
                    )
                )
            }
            userState is UserState.NotSet -> {
                logger.v { "[setUser] user is NotSet" }
                initializeClientWithUser(user, cacheableTokenProvider, isAnonymous)

                userStateService.onSetUser(user, isAnonymous)
                chatSocket.connectUser(user, isAnonymous)
                waitFirstConnection(timeoutMilliseconds)
            }
            userState is UserState.UserSet -> {
                logger.w {
                    "[setUser] Trying to set user without disconnecting the previous one - " +
                        "make sure that previously set user is disconnected."
                }
                when {
                    userState.user.id != user.id -> {
                        logger.e { "[setUser] Trying to set different user without disconnect previous one." }
                        Result.Failure(
                            ChatError.GenericError(
                                "User cannot be set until the previous one is disconnected.",
                            )
                        )
                    }
                    else -> {
                        getConnectionId()?.let { Result.Success(ConnectionData(userState.user, it)) }
                            ?: run {
                                logger.e {
                                    "[setUser] Trying to connect the same user twice without a previously completed " +
                                        "connection."
                                }
                                Result.Failure(
                                    ChatError.GenericError(
                                        "Failed to connect user. Please check you haven't connected a user already.",
                                    )
                                )
                            }
                    }
                }
            }
            else -> {
                logger.e { "[setUser] Failed to connect user. Please check you don't have connected user already." }
                Result.Failure(
                    ChatError.GenericError(
                        "Failed to connect user. Please check you don't have connected user already.",
                    )
                )
            }
        }.onErrorSuspend {
            disconnectSuspend(flushPersistence = true)
        }.onSuccess {
            clientState.toMutableState()?.setInitializationState(InitializationState.COMPLETE)
        }
    }

    @Synchronized
    private fun initializeClientWithUser(
        user: User,
        tokenProvider: CacheableTokenProvider,
        isAnonymous: Boolean,
    ) {
        logger.i { "[initializeClientWithUser] user.id: '${user.id}'" }
        val clientJobCount = clientScope.coroutineContext[Job]?.children?.count() ?: -1
        val userJobCount = userScope.coroutineContext[Job]?.children?.count() ?: -1
        logger.v { "[initializeClientWithUser] clientJobCount: $clientJobCount, userJobCount: $userJobCount" }
        if (initializedUserId.get() != user.id) {
            _repositoryFacade = createRepositoryFacade(userScope, createRepositoryFactory(user))
            plugins = pluginFactories.map { it.get(user) }
            initializedUserId.set(user.id)
        } else {
            logger.i {
                "[initializeClientWithUser] initializing client with the same user id." +
                    " Skipping repository and plugins recreation"
            }
        }
        plugins.forEach { it.onUserSet(user) }
        // fire a handler here that the chatDomain and chatUI can use
        config.isAnonymous = isAnonymous
        tokenManager.setTokenProvider(tokenProvider)
        appSettingsManager.loadAppSettings()
        warmUp()
        logger.i { "[initializeClientWithUser] user.id: '${user.id}'completed" }
    }

    private fun createRepositoryFactory(user: User): RepositoryFactory =
        repositoryFactoryProvider.createRepositoryFactory(user)

    private fun createRepositoryFacade(
        scope: CoroutineScope,
        repositoryFactory: RepositoryFactory = NoOpRepositoryFactory,
    ): RepositoryFacade =
        RepositoryFacade.create(repositoryFactory, scope)

    /**
     * Get the current settings of the app. Check [AppSettings].
     *
     * @return [AppSettings] the settings of the app.
     */
    public fun appSettings(): Call<AppSettings> = api.appSettings()

    /**
     * Initializes [ChatClient] for a specific user.
     * The [tokenProvider] implementation is used for the initial token,
     * and it's also invoked whenever the user's token has expired, to fetch a new token.
     *
     * This method performs required operations before connecting with the Stream API.
     * Moreover, it warms up the connection, sets up notifications, and connects to the socket.
     *
     * Check out [docs](https://getstream.io/chat/docs/android/init_and_users/) for more info about tokens.
     * Also visit [this site](https://jwt.io) to find more about Json Web Token standard.
     * You can generate the JWT token on using one of the available libraries or use our manual
     * [tool](https://getstream.io/chat/docs/react/token_generator/) for token generation.
     *
     * @see TokenProvider
     *
     * @param user The user to set.
     * @param tokenProvider A [TokenProvider] implementation.
     * @param timeoutMilliseconds The timeout in milliseconds to be waiting until the connection is established.
     *
     * @return Executable [Call] responsible for connecting the user.
     */
    @CheckResult
    @JvmOverloads
    public fun connectUser(
        user: User,
        tokenProvider: TokenProvider,
        timeoutMilliseconds: Long? = null,
    ): Call<ConnectionData> {
        return CoroutineCall(clientScope) {
            userScope.userId.value = user.id
            connectUserSuspend(user, tokenProvider, timeoutMilliseconds)
        }
    }

    private suspend fun connectUserSuspend(
        user: User,
        tokenProvider: TokenProvider,
        timeoutMilliseconds: Long?,
    ): Result<ConnectionData> {
        clientState.toMutableState()?.setInitializationState(InitializationState.RUNNING)
        logger.d { "[connectUserSuspend] userId: '${user.id}', username: '${user.name}'" }
        return setUser(user, tokenProvider, timeoutMilliseconds).also { result ->
            logger.v {
                "[connectUserSuspend] completed: ${
                result.stringify { "ConnectionData(connectionId=${it.connectionId})" }
                }"
            }
        }
    }

    /**
     * Changes the user. Disconnects the current user and connects to a new one.
     * The [tokenProvider] implementation is used for the initial token,
     * and it's also invoked whenever the user's token has expired, to fetch a new token.
     *
     * This method disconnects from the SDK and right after connects to it with the new User.
     *
     * @see TokenProvider
     *
     * @param user The user to set.
     * @param tokenProvider A [TokenProvider] implementation.
     * @param timeoutMilliseconds The timeout in milliseconds to be waiting until the connection is established.
     *
     * @return Executable [Call] responsible for connecting the user.
     */
    @CheckResult
    @JvmOverloads
    public fun switchUser(
        user: User,
        tokenProvider: TokenProvider,
        timeoutMilliseconds: Long? = null,
        onDisconnectionComplete: () -> Unit = {},
    ): Call<ConnectionData> {
        return CoroutineCall(clientScope) {
            logger.d { "[switchUser] user.id: '${user.id}'" }
            userScope.userId.value = user.id
            disconnectUserSuspend(flushPersistence = true)
            onDisconnectionComplete()
            connectUserSuspend(user, tokenProvider, timeoutMilliseconds).also {
                logger.v { "[switchUser] completed('${user.id}')" }
            }
        }
    }

    /**
     * Changes the user. Disconnects the current user and connects to a new one.
     * The [tokenProvider] implementation is used for the initial token,
     * and it's also invoked whenever the user's token has expired, to fetch a new token.
     *
     * This method disconnects from the SDK and right after connects to it with the new User.
     *
     * @see TokenProvider
     *
     * @param user The user to set.
     * @param token Instance of JWT token.
     * @param timeoutMilliseconds The timeout in milliseconds to be waiting until the connection is established.
     *
     * @return Executable [Call] responsible for connecting the user.
     */
    @CheckResult
    @JvmOverloads
    public fun switchUser(
        user: User,
        token: String,
        timeoutMilliseconds: Long? = null,
        onDisconnectionComplete: () -> Unit = {},
    ): Call<ConnectionData> {
        return switchUser(user, ConstantTokenProvider(token), timeoutMilliseconds, onDisconnectionComplete)
    }

    /**
     * Initializes [ChatClient] for a specific user using the given user [token].
     * Check [ChatClient.connectUser] with [TokenProvider] parameter for advanced use cases.
     *
     * @param user Instance of [User] type.
     * @param token Instance of JWT token.
     *
     * @return Executable [Call] responsible for connecting the user.
     */
    @CheckResult
    @JvmOverloads
    public fun connectUser(
        user: User,
        token: String,
        timeoutMilliseconds: Long? = null,
    ): Call<ConnectionData> {
        return connectUser(user, ConstantTokenProvider(token), timeoutMilliseconds)
    }

    /**
     * Initializes [ChatClient] with stored user data.
     * Caution: This method doesn't establish connection to the web socket, you should use [connectUser] instead.
     *
     * This method initializes [ChatClient] to allow the use of Stream REST API client.
     * Moreover, it warms up the connection, and sets up notifications.
     */
    @InternalStreamChatApi
    public suspend fun setUserWithoutConnectingIfNeeded() {
        if (clientState.initializationState.value == InitializationState.RUNNING) {
            delay(INITIALIZATION_DELAY)
            return setUserWithoutConnectingIfNeeded()
        } else if (isUserSet() || clientState.initializationState.value == InitializationState.COMPLETE) {
            logger.d {
                "[setUserWithoutConnectingIfNeeded] User is already set: ${isUserSet()}" +
                    " Initialization state: ${clientState.initializationState.value}"
            }
            return
        }

        userCredentialStorage.get()?.let { config ->
            initializeClientWithUser(
                User(id = config.userId).apply { name = config.userName },
                tokenProvider = CacheableTokenProvider(ConstantTokenProvider(config.userToken)),
                isAnonymous = config.isAnonymous,
            )
        }
    }

    @InternalStreamChatApi
    public fun containsStoredCredentials(): Boolean {
        return userCredentialStorage.get() != null
    }

    private fun storePushNotificationsConfig(userId: String, userName: String, isAnonymous: Boolean) {
        userCredentialStorage.put(
            CredentialConfig(
                userToken = getCurrentToken() ?: "",
                userId = userId,
                userName = userName,
                isAnonymous = isAnonymous,
            ),
        )
    }

    @CheckResult
    @JvmOverloads
    public fun connectAnonymousUser(timeoutMilliseconds: Long? = null): Call<ConnectionData> {
        return CoroutineCall(clientScope) {
            logger.d { "[connectAnonymousUser] no args" }
            userScope.userId.value = ANONYMOUS_USER_ID
            setUser(
                anonUser,
                ConstantTokenProvider(devToken(ANONYMOUS_USER_ID)),
                timeoutMilliseconds,
            ).also { result ->
                logger.v {
                    "[connectAnonymousUser] completed: ${
                    result.stringify { "ConnectionData(connectionId=${it.connectionId})" }
                    }"
                }
            }
        }
    }

    private suspend fun waitFirstConnection(timeoutMilliseconds: Long?): Result<ConnectionData> =
        timeoutMilliseconds?.let {
            withTimeoutOrNull(timeoutMilliseconds) { waitConnection.first() }
                ?: Result.Failure(
                    ChatError.GenericError("Connection wasn't established in ${timeoutMilliseconds}ms"),
                )
        } ?: waitConnection.first()

    @CheckResult
    @JvmOverloads
    public fun connectGuestUser(
        userId: String,
        username: String,
        timeoutMilliseconds: Long? = null,
    ): Call<ConnectionData> {
        return CoroutineCall(clientScope) {
            logger.d { "[connectGuestUser] userId: '$userId', username: '$username'" }
            userScope.userId.value = userId

            getGuestToken(userId, username).await()
                .flatMapSuspend { setUser(it.user, ConstantTokenProvider(it.token), timeoutMilliseconds) }
                .onSuccess { connectionData ->
                    logger.v {
                        "[connectGuestUser] completed: ConnectionData(connectionId=${connectionData.connectionId})"
                    }
                }
        }
    }

    @CheckResult
    public fun getGuestToken(userId: String, userName: String): Call<GuestUser> {
        return api.getGuestUser(userId, userName)
    }

    /**
     * Query members and apply side effects if there are any.
     *
     * @param channelType The type of channel.
     * @param channelId The id of the channel.
     * @param offset Offset limit.
     * @param limit Number of members to fetch.
     * @param filter [FilterObject] to filter members of certain type.
     * @param sort Sort the list of members.
     * @param members List of members to search in distinct channels.
     *
     * @return [Call] with a list of members or an error.
     */
    @Suppress("LongParameterList")
    @CheckResult
    public fun queryMembers(
        channelType: String,
        channelId: String,
        offset: Int,
        limit: Int,
        filter: FilterObject,
        sort: QuerySorter<Member>,
        members: List<Member> = emptyList(),
    ): Call<List<Member>> {
        logger.d { "[queryMembers] cid: $channelType:$channelId, offset: $offset, limit: $limit" }
        return api.queryMembers(channelType, channelId, offset, limit, filter, sort, members)
            .doOnResult(userScope) { result ->
                plugins.forEach { plugin ->
                    logger.v { "[queryMembers] #doOnResult; plugin: ${plugin::class.qualifiedName}" }
                    plugin.onQueryMembersResult(
                        result,
                        channelType,
                        channelId,
                        offset,
                        limit,
                        filter,
                        sort,
                        members
                    )
                    logger.v { "[queryMembers] result: ${result.stringify { "Members(count=${it.size})" }}" }
                }
            }
            .onQueryMembersError(errorHandlers, channelType, channelId, offset, limit, filter, sort, members)
            .share(userScope) { QueryMembersIdentifier(channelType, channelId, offset, limit, filter, sort, members) }
    }

    /**
     * Uploads a file for the given channel. Progress can be accessed via [callback].
     *
     * The Stream CDN imposes the following restrictions on file uploads:
     * - The maximum file size is 100 MB
     *
     * @param channelType The channel type. ie messaging.
     * @param channelId The channel id. ie 123.
     * @param file The file that needs to be uploaded.
     * @param callback The callback to track progress.
     *
     * @return Executable async [Call] which completes with [Result] containing an instance of [UploadedFile]
     * if the file was successfully uploaded.
     *
     * @see FileUploader
     * @see <a href="https://getstream.io/chat/docs/android/file_uploads/?language=kotlin">File Uploads</a>
     */
    @CheckResult
    @JvmOverloads
    public fun sendFile(
        channelType: String,
        channelId: String,
        file: File,
        callback: ProgressCallback? = null,
    ): Call<UploadedFile> {
        return api.sendFile(channelType, channelId, file, callback)
    }

    /**
     * Uploads an image for the given channel. Progress can be accessed via [callback].
     *
     * The Stream CDN imposes the following restrictions on image uploads:
     * - The maximum image size is 100 MB
     * - Supported MIME types are listed in [StreamCdnImageMimeTypes.SUPPORTED_IMAGE_MIME_TYPES]
     *
     * @param channelType The channel type. ie messaging.
     * @param channelId Еhe channel id. ie 123.
     * @param file The image file that needs to be uploaded.
     * @param callback The callback to track progress.
     *
     * @return Executable async [Call] which completes with [Result] containing an instance of [UploadedImage]
     * if the image was successfully uploaded.
     *
     * @see FileUploader
     * @see StreamCdnImageMimeTypes.SUPPORTED_IMAGE_MIME_TYPES
     * @see <a href="https://getstream.io/chat/docs/android/file_uploads/?language=kotlin">File Uploads</a>
     */
    @CheckResult
    @JvmOverloads
    public fun sendImage(
        channelType: String,
        channelId: String,
        file: File,
        callback: ProgressCallback? = null,
    ): Call<UploadedImage> {
        return api.sendImage(channelType, channelId, file, callback)
    }

    /**
     * Deletes the file represented by [url] from the given channel.
     *
     * @param channelType The channel type. ie messaging.
     * @param channelId The channel id. ie 123.
     * @param url The URL of the file to be deleted.
     *
     * @return Executable async [Call] responsible for deleting a file.
     *
     * @see FileUploader
     * @see <a href="https://getstream.io/chat/docs/android/file_uploads/?language=kotlin">File Uploads</a>
     */
    @CheckResult
    public fun deleteFile(channelType: String, channelId: String, url: String): Call<Unit> {
        return api.deleteFile(channelType, channelId, url)
    }

    /**
     * Deletes the image represented by [url] from the given channel.
     *
     * @param channelType The channel type. ie messaging.
     * @param channelId The channel id. ie 123.
     * @param url The URL of the image to be deleted.
     *
     * @return Executable async [Call] responsible for deleting an image.
     *
     * @see FileUploader
     * @see <a href="https://getstream.io/chat/docs/android/file_uploads/?language=kotlin">File Uploads</a>
     */
    @CheckResult
    public fun deleteImage(channelType: String, channelId: String, url: String): Call<Unit> {
        return api.deleteImage(channelType, channelId, url)
    }

    //region Reactions
    @CheckResult
    public fun getReactions(
        messageId: String,
        offset: Int,
        limit: Int,
    ): Call<List<Reaction>> {
        return api.getReactions(messageId, offset, limit)
    }

    /**
     * Deletes the reaction associated with the message with the given message id.
     * [cid] parameter is being used in side effect functions executed by plugins.
     * You can skip it if plugins are not being used.
     *
     * The call will be retried accordingly to [retryPolicy].
     *
     * @see [Plugin]
     * @see [RetryPolicy]
     *
     * @param messageId The id of the message to which reaction belongs.
     * @param reactionType The type of reaction.
     * @param cid The full channel id, i.e. "messaging:123" to which the message with reaction belongs.
     *
     * @return Executable async [Call] responsible for deleting the reaction.
     */
    @CheckResult
    public fun deleteReaction(messageId: String, reactionType: String, cid: String? = null): Call<Message> {
        val currentUser = getCurrentUser()

        return api.deleteReaction(messageId = messageId, reactionType = reactionType)
            .retry(scope = userScope, retryPolicy = retryPolicy)
            .doOnStart(userScope) {
                plugins.forEach { plugin ->
                    logger.v { "[deleteReaction] #doOnStart; plugin: ${plugin::class.qualifiedName}" }
                    plugin.onDeleteReactionRequest(
                        cid = cid,
                        messageId = messageId,
                        reactionType = reactionType,
                        currentUser = currentUser!!,
                    )
                }
            }
            .doOnResult(userScope) { result ->
                plugins.forEach { plugin ->
                    logger.v { "[deleteReaction] #doOnResult; plugin: ${plugin::class.qualifiedName}" }
                    plugin.onDeleteReactionResult(
                        cid = cid,
                        messageId = messageId,
                        reactionType = reactionType,
                        currentUser = currentUser!!,
                        result = result,
                    )
                }
            }
            .precondition(plugins) { onDeleteReactionPrecondition(currentUser) }
            .onMessageError(errorHandlers, cid, messageId)
            .share(userScope) { DeleteReactionIdentifier(messageId, reactionType, cid) }
    }

    /**
     * Sends the reaction.
     * Use [enforceUnique] parameter to specify whether the reaction should replace other reactions added by the
     * current user.
     * [cid] parameter is being used in side effect functions executed by plugins.
     * You can skip it if plugins are not being used.
     *
     * The call will be retried accordingly to [retryPolicy].
     *
     * @see [Plugin]
     * @see [RetryPolicy]
     *
     * @param reaction The [Reaction] to send.
     * @param enforceUnique Flag to determine whether the reaction should replace other ones added by the current user.
     * @param cid The full channel id, i.e. "messaging:123" to which the message with reaction belongs.
     *
     * @return Executable async [Call] responsible for sending the reaction.
     */
    @CheckResult
    @JvmOverloads
    public fun sendReaction(reaction: Reaction, enforceUnique: Boolean, cid: String? = null): Call<Reaction> {
        val currentUser = getCurrentUser()

        return api.sendReaction(reaction, enforceUnique)
            .retry(scope = userScope, retryPolicy = retryPolicy)
            .doOnStart(userScope) {
                plugins
                    .forEach { plugin ->
                        logger.v { "[sendReaction] #doOnStart; plugin: ${plugin::class.qualifiedName}" }
                        plugin.onSendReactionRequest(
                            cid = cid,
                            reaction = reaction,
                            enforceUnique = enforceUnique,
                            currentUser = currentUser!!,
                        )
                    }
            }
            .doOnResult(userScope) { result ->
                plugins.forEach { plugin ->
                    logger.v { "[sendReaction] #doOnResult; plugin: ${plugin::class.qualifiedName}" }
                    plugin.onSendReactionResult(
                        cid = cid,
                        reaction = reaction,
                        enforceUnique = enforceUnique,
                        currentUser = currentUser!!,
                        result = result,
                    )
                }
            }
            .onReactionError(errorHandlers, reaction, enforceUnique, currentUser!!)
            .precondition(plugins) { onSendReactionPrecondition(currentUser, reaction) }
            .share(userScope) { SendReactionIdentifier(reaction, enforceUnique, cid) }
    }
    //endregion

    //endregion

    public fun disconnectSocket() {
        chatSocket.disconnect()
    }

    public fun reconnectSocket() {
        when (val userState = userStateService.state) {
            is UserState.UserSet, is UserState.AnonymousUserSet -> chatSocket.reconnectUser(
                userState.userOrError(),
                userState is UserState.AnonymousUserSet
            )
            else -> error("Invalid user state $userState without user being set!")
        }
    }

    public fun addSocketListener(listener: SocketListener) {
        chatSocket.addListener(listener)
    }

    public fun removeSocketListener(listener: SocketListener) {
        chatSocket.removeListener(listener)
    }

    public fun subscribe(
        listener: ChatEventListener<ChatEvent>,
    ): Disposable {
        return eventsObservable.subscribe(listener = listener)
    }

    /**
     * Subscribes to the specific [eventTypes] of the client.
     *
     * @see [EventType] for type constants
     */
    public fun subscribeFor(
        vararg eventTypes: String,
        listener: ChatEventListener<ChatEvent>,
    ): Disposable {
        val filter = { event: ChatEvent ->
            event.type in eventTypes
        }
        return eventsObservable.subscribe(filter, listener)
    }

    /**
     * Subscribes to the specific [eventTypes] of the client, in the lifecycle of [lifecycleOwner].
     *
     * Only receives events when the lifecycle is in a STARTED state, otherwise events are dropped.
     */
    public fun subscribeFor(
        lifecycleOwner: LifecycleOwner,
        vararg eventTypes: String,
        listener: ChatEventListener<ChatEvent>,
    ): Disposable {
        val disposable = subscribeFor(
            *eventTypes,
            listener = { event ->
                if (lifecycleOwner.lifecycle.currentState.isAtLeast(Lifecycle.State.STARTED)) {
                    listener.onEvent(event)
                }
            }
        )

        lifecycleOwner.lifecycle.addObserver(
            object : DefaultLifecycleObserver {
                override fun onDestroy(owner: LifecycleOwner) {
                    disposable.dispose()
                }
            }
        )

        return disposable
    }

    /**
     * Subscribes to the specific [eventTypes] of the client.
     */
    public fun subscribeFor(
        vararg eventTypes: Class<out ChatEvent>,
        listener: ChatEventListener<ChatEvent>,
    ): Disposable {
        val filter = { event: ChatEvent ->
            eventTypes.any { type -> type.isInstance(event) }
        }
        return eventsObservable.subscribe(filter, listener)
    }

    /**
     * Subscribes to the specific [eventTypes] of the client, in the lifecycle of [lifecycleOwner].
     *
     * Only receives events when the lifecycle is in a STARTED state, otherwise events are dropped.
     */
    public fun subscribeFor(
        lifecycleOwner: LifecycleOwner,
        vararg eventTypes: Class<out ChatEvent>,
        listener: ChatEventListener<ChatEvent>,
    ): Disposable {
        val disposable = subscribeFor(
            *eventTypes,
            listener = { event ->
                if (lifecycleOwner.lifecycle.currentState.isAtLeast(Lifecycle.State.STARTED)) {
                    listener.onEvent(event)
                }
            }
        )

        lifecycleOwner.lifecycle.addObserver(
            object : DefaultLifecycleObserver {
                override fun onDestroy(owner: LifecycleOwner) {
                    disposable.dispose()
                }
            }
        )

        return disposable
    }

    /**
     * Subscribes for the next event with the given [eventType].
     */
    public fun subscribeForSingle(
        eventType: String,
        listener: ChatEventListener<ChatEvent>,
    ): Disposable {
        val filter = { event: ChatEvent ->
            event.type == eventType
        }
        return eventsObservable.subscribeSingle(filter, listener)
    }

    /**
     * Subscribes for the next event with the given [eventType].
     */
    public fun <T : ChatEvent> subscribeForSingle(
        eventType: Class<T>,
        listener: ChatEventListener<T>,
    ): Disposable {
        val filter = { event: ChatEvent ->
            eventType.isInstance(event)
        }
        return eventsObservable.subscribeSingle(filter) { event ->
            @Suppress("UNCHECKED_CAST")
            listener.onEvent(event as T)
        }
    }

    /**
     * Disconnect the current user, stop all observers and clear user data.
     * This method should only be used whenever the user logouts from the main app.
     * You shouldn't call this method, if the user will continue using the Chat in the future.
     *
     * @param flushPersistence if true will clear user data.
     *
     * @return Executable async [Call] which performs the disconnection.
     */
    @CheckResult
    public fun disconnect(flushPersistence: Boolean): Call<Unit> =
        CoroutineCall(clientScope) {
            logger.d { "[disconnect] flushPersistence: $flushPersistence" }
            when (isUserSet()) {
                true -> {
                    disconnectSuspend(flushPersistence)
                    Result.Success(Unit)
                }
                false -> {
                    logger.i { "[disconnect] cannot disconnect as the user wasn't connected" }
                    Result.Failure(
                        ChatError.GenericError(
                            message = "ChatClient can't be disconnected because user wasn't connected previously",
                        ),
                    )
                }
            }
        }

    private suspend fun disconnectSuspend(flushPersistence: Boolean) {
        disconnectUserSuspend(flushPersistence)
        userScope.userId.value = null
    }

    private suspend fun disconnectUserSuspend(flushPersistence: Boolean) {
        val userId = getCurrentUser()?.id
        initializedUserId.set(null)
        logger.d { "[disconnectUserSuspend] userId: '$userId', flushPersistence: $flushPersistence" }

        notifications.onLogout(flushPersistence)
        plugins.forEach { it.onUserDisconnected() }
        plugins = emptyList()
        userStateService.onLogout()
        chatSocket.disconnect()
        clientState.awaitConnectionState(ConnectionState.OFFLINE)
        userScope.cancelChildren(userId)

        if (flushPersistence) {
            repositoryFacade.clear()
            userCredentialStorage.clear()
        }

        _repositoryFacade = null
        appSettingsManager.clear()

        clientState.toMutableState()?.clearState()
        logger.v { "[disconnectUserSuspend] completed('$userId')" }
    }

    @Suppress("TooGenericExceptionCaught")
    private suspend fun ClientState.awaitConnectionState(
        state: ConnectionState,
        timeoutInMillis: Long = DEFAULT_CONNECTION_STATE_TIMEOUT,
    ) = try {
        withTimeout(timeoutInMillis) {
            connectionState.first {
                it == state
            }
        }
    } catch (e: Throwable) {
        logger.e { "[awaitConnectionState] failed: $e" }
    }

    //region: api calls

    @CheckResult
    public fun getDevices(): Call<List<Device>> {
        return api.getDevices()
    }

    @CheckResult
    internal fun deleteDevice(device: Device): Call<Unit> {
        return api.deleteDevice(device)
    }

    @CheckResult
    internal fun addDevice(device: Device): Call<Unit> {
        return api.addDevice(device)
    }

    /**
     * Dismiss notifications from a given [channelType] and [channelId].
     * Be sure to initialize ChatClient before calling this method!
     *
     * @param channelType String that represent the channel type of the channel you want to dismiss notifications.
     * @param channelId String that represent the channel id of the channel you want to dismiss notifications.
     *
     */
    public fun dismissChannelNotifications(channelType: String, channelId: String) {
        notifications.dismissChannelNotifications(channelType, channelId)
    }

    /**
     * Search messages across channels. There are two ways to paginate through search results:
     *
     * 1. Using [limit] and [offset] parameters
     * 1. Using [limit] and [next] parameters
     *
     * Limit and offset will allow you to access up to 1000 results matching your query.
     * You will not be able to sort using limit and offset. The results will instead be
     * sorted by relevance and message ID.
     *
     * Next pagination will allow you to access all search results that match your query,
     * and you will be able to sort using any filter-able fields and custom fields.
     * Pages of sort results will be returned with **next** and **previous** strings which
     * can be supplied as a next parameter when making a query to get a new page of results.
     *
     * @param channelFilter Channel filter conditions.
     * @param messageFilter Message filter conditions.
     * @param offset Pagination offset, cannot be used with sort or next.
     * @param limit The number of messages to return.
     * @param next Pagination parameter, cannot be used with non-zero offset.
     * @param sort The sort criteria applied to the result, cannot be used with non-zero offset.
     *
     * @return Executable async [Call] responsible for searching messages across channels.
     */
    @CheckResult
    public fun searchMessages(
        channelFilter: FilterObject,
        messageFilter: FilterObject,
        offset: Int? = null,
        limit: Int? = null,
        next: String? = null,
        sort: QuerySorter<Message>? = null,
    ): Call<SearchMessagesResult> {
        if (offset != null && (sort != null || next != null)) {
            return ErrorCall(userScope, ChatError.GenericError("Cannot specify offset with sort or next parameters"))
        }
        return api.searchMessages(
            channelFilter = channelFilter,
            messageFilter = messageFilter,
            offset = offset,
            limit = limit,
            next = next,
            sort = sort,
        )
    }

    /**
     * Returns a list of messages pinned in the channel.
     * You can sort the list by specifying [sort] parameter.
     * Keep in mind that for now we only support sorting by [Message.pinnedAt].
     * The list can be paginated in a few different ways using [limit] and [pagination].
     * @see [PinnedMessagesPagination]
     *
     * @param channelType The channel type. (e.g. messaging, livestream)
     * @param channelId The id of the channel we're querying.
     * @param limit Max limit of messages to be fetched.
     * @param sort Parameter by which we sort the messages.
     * @param pagination Provides different options for pagination.
     *
     * @return Executable async [Call] responsible for getting pinned messages.
     */
    @CheckResult
    public fun getPinnedMessages(
        channelType: String,
        channelId: String,
        limit: Int,
        sort: QuerySorter<Message>,
        pagination: PinnedMessagesPagination,
    ): Call<List<Message>> {
        return api.getPinnedMessages(
            channelType = channelType,
            channelId = channelId,
            limit = limit,
            sort = sort,
            pagination = pagination,
        )
    }

    @CheckResult
    public fun getFileAttachments(
        channelType: String,
        channelId: String,
        offset: Int,
        limit: Int,
    ): Call<List<Attachment>> =
        getAttachments(channelType, channelId, offset, limit, ATTACHMENT_TYPE_FILE)

    @CheckResult
    public fun getImageAttachments(
        channelType: String,
        channelId: String,
        offset: Int,
        limit: Int,
    ): Call<List<Attachment>> =
        getAttachments(channelType, channelId, offset, limit, ATTACHMENT_TYPE_IMAGE)

    @CheckResult
    private fun getAttachments(
        channelType: String,
        channelId: String,
        offset: Int,
        limit: Int,
        type: String,
    ): Call<List<Attachment>> =
        getMessagesWithAttachments(channelType, channelId, offset, limit, listOf(type)).map { messages ->
            messages.flatMap { message -> message.attachments.filter { it.type == type } }
        }

    /**
     * Returns a [Call] with messages that contain at least one desired type attachment but
     * not necessarily all of them will have a specified type.
     *
     * @param channelType The channel type. ie messaging.
     * @param channelId The channel id. ie 123.
     * @param offset The messages offset.
     * @param limit Max limit messages to be fetched.
     * @param types Desired attachment's types list.
     */
    @CheckResult
    public fun getMessagesWithAttachments(
        channelType: String,
        channelId: String,
        offset: Int,
        limit: Int,
        types: List<String>,
    ): Call<List<Message>> {
        val channelFilter = Filters.`in`("cid", "$channelType:$channelId")
        val messageFilter = Filters.`in`("attachments.type", types)
        return searchMessages(
            channelFilter = channelFilter,
            messageFilter = messageFilter,
            offset = offset,
            limit = limit,
        ).map { it.messages }
    }

    @CheckResult
    public fun getReplies(messageId: String, limit: Int): Call<List<Message>> {
        logger.d { "[getReplies] messageId: $messageId, limit: $limit" }

        return api.getReplies(messageId, limit)
            .doOnStart(userScope) {
                plugins.forEach { plugin ->
                    logger.v { "[getReplies] #doOnStart; plugin: ${plugin::class.qualifiedName}" }
                    plugin.onGetRepliesRequest(messageId, limit)
                }
            }
            .doOnResult(userScope) { result ->
                plugins.forEach { plugin ->
                    logger.v { "[getReplies] #doOnResult; plugin: ${plugin::class.qualifiedName}" }
                    plugin.onGetRepliesResult(result, messageId, limit)
                }
            }
            .precondition(plugins) { onGetRepliesPrecondition(messageId, limit) }
            .share(userScope) { GetRepliesIdentifier(messageId, limit) }
    }

    @CheckResult
    public fun getRepliesMore(
        messageId: String,
        firstId: String,
        limit: Int,
    ): Call<List<Message>> {
        logger.d { "[getRepliesMore] messageId: $messageId, firstId: $firstId, limit: $limit" }

        return api.getRepliesMore(messageId, firstId, limit)
            .doOnStart(userScope) {
                plugins.forEach { plugin ->
                    logger.v { "[getRepliesMore] #doOnStart; plugin: ${plugin::class.qualifiedName}" }
                    plugin.onGetRepliesMoreRequest(messageId, firstId, limit)
                }
            }
            .doOnResult(userScope) { result ->
                plugins.forEach { plugin ->
                    logger.v { "[getRepliesMore] #doOnResult; plugin: ${plugin::class.qualifiedName}" }
                    plugin.onGetRepliesMoreResult(result, messageId, firstId, limit)
                }
            }
            .precondition(plugins) { onGetRepliesMorePrecondition(messageId, firstId, limit) }
            .share(userScope) { GetRepliesMoreIdentifier(messageId, firstId, limit) }
    }

    @CheckResult
    public fun sendAction(request: SendActionRequest): Call<Message> {
        return api.sendAction(request)
    }

    /**
     * Sends selected giphy message to the channel specified by [Message.cid].
     * The call will be retried accordingly to [retryPolicy].
     * @see [RetryPolicy]
     *
     * @param message The message to send.
     *
     * @return Executable async [Call] responsible for sending the Giphy.
     */
    public fun sendGiphy(message: Message): Call<Message> {
        val request = message.run {
            SendActionRequest(cid, id, type, mapOf(KEY_MESSAGE_ACTION to MESSAGE_ACTION_SEND))
        }

        return sendAction(request)
            .retry(scope = userScope, retryPolicy = retryPolicy)
            .doOnResult(userScope) { result ->
                plugins.forEach { listener ->
                    logger.v { "[sendGiphy] #doOnResult; plugin: ${listener::class.qualifiedName}" }
                    listener.onGiphySendResult(cid = message.cid, result = result)
                }
            }
            .share(userScope) { SendGiphyIdentifier(request) }
    }

    /**
     * Performs Giphy shuffle operation in the channel specified by [Message.cid].
     * Returns new "ephemeral" message with new giphy url.
     * The call will be retried accordingly to [retryPolicy].
     * @see [RetryPolicy]
     *
     * @param message The message to send.
     *
     * @return Executable async [Call] responsible for shuffling the Giphy.
     */
    public fun shuffleGiphy(message: Message): Call<Message> {
        val request = message.run {
            SendActionRequest(cid, id, type, mapOf(KEY_MESSAGE_ACTION to MESSAGE_ACTION_SHUFFLE))
        }

        return sendAction(request)
            .retry(scope = userScope, retryPolicy = retryPolicy)
            .doOnResult(userScope) { result ->
                plugins.forEach { listener ->
                    logger.v { "[shuffleGiphy] #doOnResult; plugin: ${listener::class.qualifiedName}" }
                    listener.onShuffleGiphyResult(cid = message.cid, result = result)
                }
            }
            .share(userScope) { ShuffleGiphyIdentifier(request) }
    }

    @CheckResult
    @JvmOverloads
    public fun deleteMessage(messageId: String, hard: Boolean = false): Call<Message> {
        logger.d { "[deleteMessage] messageId: $messageId, hard: $hard" }

        return api.deleteMessage(messageId, hard)
            .doOnStart(userScope) {
                plugins.forEach { listener ->
                    logger.v { "[deleteMessage] #doOnStart; plugin: ${listener::class.qualifiedName}" }
                    listener.onMessageDeleteRequest(messageId)
                }
            }
            .doOnResult(userScope) { result ->
                plugins.forEach { listener ->
                    logger.v { "[deleteMessage] #doOnResult; plugin: ${listener::class.qualifiedName}" }
                    listener.onMessageDeleteResult(messageId, result)
                }
            }
            .precondition(plugins) {
                onMessageDeletePrecondition(messageId)
            }
            .share(userScope) { DeleteMessageIdentifier(messageId, hard) }
    }

    /**
     * Fetches a single message from the backend.
     *
     * @param messageId The ID of the message we are fetching from the backend.
     *
     * @return The message wrapped inside [Result] if the call was successful,
     * otherwise returns a [ChatError] instance wrapped inside [Result].
     */
    @CheckResult
    public fun getMessage(messageId: String): Call<Message> {
        logger.d { "[getMessage] messageId: $messageId" }

        return api.getMessage(messageId)
            .doOnResult(
                userScope
            ) { result ->
                plugins.forEach { listener ->
                    logger.v { "[getMessage] #doOnResult; plugin: ${listener::class.qualifiedName}" }
                    listener.onGetMessageResult(messageId, result)
                }
            }
            .share(userScope) { GetMessageIdentifier(messageId) }
    }

    /**
     * Sends the message to the given channel. If [isRetrying] is set to true, the message may not be prepared again.
     *
     * @param channelType The channel type. ie messaging.
     * @param channelId The channel id. ie 123.
     * @param message Message object
     * @param isRetrying True if this message is being retried.
     *
     * @return Executable async [Call] responsible for sending a message.
     */
    public fun sendMessage(
        channelType: String,
        channelId: String,
        message: Message,
        isRetrying: Boolean = false,
    ): Call<Message> {
        return CoroutineCall(userScope) {
<<<<<<< HEAD
            sendAttachments(channelType, channelId, message, isRetrying)
                .flatMapSuspend { newMessage ->
                    doSendMessage(channelType, channelId, newMessage)
                }
=======
            // Message is first prepared i.e. all its attachments are uploaded and message is updated with
            // these attachments.
            sendMessageInterceptors.fold(Result.success(message)) { message, interceptor ->
                if (message.isSuccess) {
                    interceptor.interceptMessage(channelType, channelId, message.data(), isRetrying)
                } else message
            }.flatMapSuspend { newMessage ->
                api.sendMessage(
                    channelType = channelType,
                    channelId = channelId,
                    message = newMessage,
                )
                    .retry(userScope, retryPolicy)
                    .doOnResult(userScope) { result ->
                        logger.i { "[sendMessage] result: ${result.stringify { it.toString() }}" }
                        relevantPlugins.forEach { listener ->
                            logger.v { "[sendMessage] #doOnResult; plugin: ${listener::class.qualifiedName}" }
                            listener.onMessageSendResult(
                                result,
                                channelType,
                                channelId,
                                newMessage
                            )
                        }
                    }.await()
            }
>>>>>>> 90eab34f
        }
    }

    private suspend fun doSendMessage(
        channelType: String,
        channelId: String,
        message: Message,
    ): Result<Message> {
        return api.sendMessage(channelType, channelId, message)
            .retry(userScope, retryPolicy)
            .doOnResult(userScope) { result ->
                logger.i { "[sendMessage] result: ${result.stringify { it.toString() }}" }
                plugins.forEach { listener ->
                    logger.v { "[sendMessage] #doOnResult; plugin: ${listener::class.qualifiedName}" }
                    listener.onMessageSendResult(result, channelType, channelId, message)
                }
            }.await()
    }

    private suspend fun sendAttachments(
        channelType: String,
        channelId: String,
        message: Message,
        isRetrying: Boolean = false,
    ): Result<Message> {
        val prepareMessageLogic = PrepareMessageLogicImpl(clientState, logicRegistry)

        val preparedMessage = getCurrentUser()?.let { user ->
            prepareMessageLogic.prepareMessage(message, channelId, channelType, user)
        } ?: message

        plugins.forEach { listener -> listener.onAttachmentSendRequest(channelType, channelId, preparedMessage) }

        return attachmentsSender
            .sendAttachments(preparedMessage, channelType, channelId, isRetrying, repositoryFacade)
    }

    /**
     * Updates the message in the API and calls the plugins that handle this request. [OfflinePlugin] can be used here
     * to store the updated message locally.
     *
     * @param message [Message] The message to be updated.
     */
    @CheckResult
    public fun updateMessage(message: Message): Call<Message> {
<<<<<<< HEAD
        return api.updateMessage(message)
=======
        val relevantPlugins = plugins.filterIsInstance<EditMessageListener>().also(::logPlugins)

        return api.updateMessage(
            message = message
        )
>>>>>>> 90eab34f
            .doOnStart(userScope) {
                plugins.forEach { plugin ->
                    logger.v { "[updateMessage] #doOnStart; plugin: ${plugin::class.qualifiedName}" }
                    plugin.onMessageEditRequest(message)
                }
            }
            .doOnResult(userScope) { result ->
                plugins.forEach { plugin ->
                    logger.v { "[updateMessage] #doOnResult; plugin: ${plugin::class.qualifiedName}" }
                    plugin.onMessageEditResult(message, result)
                }
            }
            .share(userScope) { UpdateMessageIdentifier(message) }
    }

    /**
     * Partially updates specific [Message] fields retaining the fields which were set previously.
     *
     * @param messageId The message ID.
     * @param set The key-value data which will be added to the existing message object.
     * @param unset The list of fields which will be removed from the existing message object.
     *
     * @return Executable async [Call] responsible for partially updating the message.
     */
    @CheckResult
    public fun partialUpdateMessage(
        messageId: String,
        set: Map<String, Any> = emptyMap(),
        unset: List<String> = emptyList(),
    ): Call<Message> {
        return api.partialUpdateMessage(
            messageId = messageId,
            set = set,
            unset = unset,
        )
    }

    /**
     * Pins the message.
     *
     * @param message The message object containing the ID of the message to be pinned.
     * @param expirationDate The exact expiration date.
     *
     * @return Executable async [Call] responsible for pinning the message.
     */
    @CheckResult
    public fun pinMessage(message: Message, expirationDate: Date? = null): Call<Message> {
        val set: MutableMap<String, Any> = LinkedHashMap()
        set["pinned"] = true
        expirationDate?.let { set["pin_expires"] = it }
        return partialUpdateMessage(
            messageId = message.id,
            set = set
        )
    }

    /**
     * Pins the message.
     *
     * @param message The message object containing the ID of the message to be pinned.
     * @param timeout The expiration timeout in seconds.
     *
     * @return Executable async [Call] responsible for pinning the message.
     */
    @CheckResult
    public fun pinMessage(message: Message, timeout: Int): Call<Message> {
        val calendar = Calendar.getInstance().apply {
            add(Calendar.SECOND, timeout)
        }
        return partialUpdateMessage(
            messageId = message.id,
            set = mapOf(
                "pinned" to true,
                "pin_expires" to calendar.time
            )
        )
    }

    /**
     * Unpins the message that was previously pinned
     *
     * @param message The message object containing the ID of the message to be unpinned.
     *
     * @return Executable async [Call] responsible for unpinning the message.
     */
    @CheckResult
    public fun unpinMessage(message: Message): Call<Message> {
        return partialUpdateMessage(
            messageId = message.id,
            set = mapOf("pinned" to false)
        )
    }

    /**
     * Gets the channels without running any side effects.
     *
     * @param request The request's parameters combined into [QueryChannelsRequest] class.
     *
     * @see [queryChannels]
     *
     * @return Executable async [Call] responsible for querying channels.
     */
    @CheckResult
    @InternalStreamChatApi
    public fun queryChannelsInternal(request: QueryChannelsRequest): Call<List<Channel>> {
        return api.queryChannels(request)
    }

    /**
     * Runs [queryChannel] without applying side effects.
     *
     * @see [queryChannel]
     */
    @CheckResult
    @InternalStreamChatApi
    private fun queryChannelInternal(
        channelType: String,
        channelId: String,
        request: QueryChannelRequest,
    ): Call<Channel> = api.queryChannel(channelType, channelId, request)

    /**
     * Gets the channel from the server based on [channelType], [channelId] and parameters from [QueryChannelRequest].
     * The call requires active socket connection if [QueryChannelRequest.watch] or [QueryChannelRequest.presence] is
     * enabled, and will be automatically postponed and retried until the connection is established or the maximum
     * number of attempts is reached.
     *
     * @see [CallPostponeHelper]
     *
     * @param request The request's parameters combined into [QueryChannelRequest] class.
     *
     * @return Executable async [Call] responsible for querying channels.
     */
    @CheckResult
    public fun queryChannel(
        channelType: String,
        channelId: String,
        request: QueryChannelRequest,
        skipOnRequest: Boolean = false,
    ): Call<Channel> {
        logger.d { "[queryChannel] cid: $channelType:$channelId" }
        return queryChannelInternal(channelType = channelType, channelId = channelId, request = request)
            .doOnStart(userScope) {
                if (!skipOnRequest) {
                    plugins.forEach { plugin ->
                        logger.v { "[queryChannel] #doOnStart; plugin: ${plugin::class.qualifiedName}" }
                        plugin.onQueryChannelRequest(channelType, channelId, request)
                    }
                }
            }.doOnResult(userScope) { result ->
                plugins.forEach { plugin ->
                    logger.v { "[queryChannel] #doOnResult; plugin: ${plugin::class.qualifiedName}" }
                    plugin.onQueryChannelResult(result, channelType, channelId, request)
                }
            }.precondition(plugins) {
                onQueryChannelPrecondition(channelType, channelId, request)
            }.share(userScope) {
                QueryChannelIdentifier(channelType, channelId, request)
            }
    }

    /**
     * Gets the channels from the server based on parameters from [QueryChannelsRequest].
     * The call requires active socket connection if [QueryChannelsRequest.watch] or [QueryChannelsRequest.presence] is
     * enabled, and will be automatically postponed and retried until the connection is established or
     * the maximum number of attempts is reached.
     * @see [CallPostponeHelper]
     *
     * @param request The request's parameters combined into [QueryChannelsRequest] class.
     *
     * @return Executable async [Call] responsible for querying channels.
     */
    @CheckResult
    public fun queryChannels(request: QueryChannelsRequest): Call<List<Channel>> {
        logger.d { "[queryChannels] offset: ${request.offset}, limit: ${request.limit}" }
        return queryChannelsInternal(request = request).doOnStart(userScope) {
            plugins.forEach { listener ->
                logger.v { "[queryChannels] #doOnStart; plugin: ${listener::class.qualifiedName}" }
                listener.onQueryChannelsRequest(request)
            }
        }.doOnResult(userScope) { result ->
            plugins.forEach { listener ->
                logger.v { "[queryChannels] #doOnResult; plugin: ${listener::class.qualifiedName}" }
                listener.onQueryChannelsResult(result, request)
            }
        }.precondition(plugins) {
            onQueryChannelsPrecondition(request)
        }.share(userScope) {
            QueryChannelsIdentifier(request)
        }
    }

    @CheckResult
    public fun deleteChannel(channelType: String, channelId: String): Call<Channel> {
        return api.deleteChannel(channelType, channelId)
    }

    @CheckResult
    public fun markMessageRead(
        channelType: String,
        channelId: String,
        messageId: String,
    ): Call<Unit> {
        return api.markRead(channelType, channelId, messageId)
    }

    @CheckResult
    public fun showChannel(channelType: String, channelId: String): Call<Unit> {
        return api.showChannel(channelType, channelId)
    }

    /**
     * Hides the specified channel with side effects.
     *
     * @param channelType The type of the channel.
     * @param channelId Id of the channel.
     * @param clearHistory Boolean, if you want to clear the history of this channel or not.
     *
     * @return Executable async [Call] responsible for hiding a channel.
     *
     * @see <a href="https://getstream.io/chat/docs/channel_delete/?language=kotlin">Hiding a channel</a>
     */
    @CheckResult
    public fun hideChannel(
        channelType: String,
        channelId: String,
        clearHistory: Boolean = false,
    ): Call<Unit> {
        logger.d { "[hideChannel] cid: $channelType:$channelId, clearHistory: $clearHistory" }
        return api.hideChannel(channelType, channelId, clearHistory)
            .doOnStart(userScope) {
                plugins.forEach { plugin ->
                    logger.v { "[hideChannel] #doOnStart; plugin: ${plugin::class.qualifiedName}" }
                    plugin.onHideChannelRequest(channelType, channelId, clearHistory)
                }
            }
            .doOnResult(userScope) { result ->
                plugins.forEach { plugin ->
                    logger.v { "[hideChannel] #doOnResult; plugin: ${plugin::class.qualifiedName}" }
                    plugin.onHideChannelResult(result, channelType, channelId, clearHistory)
                }
            }
            .precondition(plugins) { onHideChannelPrecondition(channelType, channelId, clearHistory) }
            .share(userScope) { HideChannelIdentifier(channelType, channelId, clearHistory) }
    }

    /**
     * Removes all of the messages of the channel but doesn't affect the channel data or members.
     *
     * @param channelType The channel type. ie messaging.
     * @param channelId The channel id. ie 123.
     * @param systemMessage The system message that will be shown in the channel.
     *
     * @return Executable async [Call] which completes with [Result] having data equal to the truncated channel
     * if the channel was successfully truncated.
     */
    @CheckResult
    public fun truncateChannel(
        channelType: String,
        channelId: String,
        systemMessage: Message? = null,
    ): Call<Channel> {
        return api.truncateChannel(
            channelType = channelType,
            channelId = channelId,
            systemMessage = systemMessage
        )
    }

    /**
     * Stops watching the channel which means you won't receive more events for the channel.
     * The call requires active socket connection and will be automatically postponed and
     * retried until the connection is established.
     *
     * @param channelType The channel type. ie messaging.
     * @param channelId The channel id. ie 123.
     *
     * @return Executable async [Call] responsible for stop watching the channel.
     */
    @CheckResult
    public fun stopWatching(channelType: String, channelId: String): Call<Unit> {
        return api.stopWatching(channelType, channelId)
    }

    /**
     * Updates all of the channel data. Any data that is present on the channel and not included in a full update
     * will be deleted.
     *
     * @param channelType The channel type. ie messaging.
     * @param channelId The channel id. ie 123.
     * @param updateMessage The message object allowing you to show a system message in the channel.
     * @param channelExtraData The updated channel extra data.
     *
     * @return Executable async [Call] responsible for updating channel data.
     */
    @CheckResult
    public fun updateChannel(
        channelType: String,
        channelId: String,
        updateMessage: Message?,
        channelExtraData: Map<String, Any> = emptyMap(),
    ): Call<Channel> =
        api.updateChannel(
            channelType,
            channelId,
            channelExtraData,
            updateMessage,
        )

    /**
     * Updates specific fields of channel data retaining the custom data fields which were set previously.
     *
     * @param channelType The channel type. ie messaging.
     * @param channelId The channel id. ie 123.
     * @param set The key-value data which will be added to the existing channel data object.
     * @param unset The list of fields which will be removed from the existing channel data object.
     *
     * @return Executable async [Call] responsible for updating channel data.
     */
    @CheckResult
    public fun updateChannelPartial(
        channelType: String,
        channelId: String,
        set: Map<String, Any> = emptyMap(),
        unset: List<String> = emptyList(),
    ): Call<Channel> {
        return api.updateChannelPartial(
            channelType = channelType,
            channelId = channelId,
            set = set,
            unset = unset
        )
    }

    /**
     * Enables slow mode for the channel. When slow mode is enabled, users can only send a message every
     * [cooldownTimeInSeconds] time interval. The [cooldownTimeInSeconds] is specified in seconds, and should be
     * between 1-[MAX_COOLDOWN_TIME_SECONDS].
     *
     * @param channelType The channel type. ie messaging.
     * @param channelId The channel id. ie 123.
     * @param cooldownTimeInSeconds The duration of the time interval users have to wait between messages.
     *
     * @return Executable async [Call] responsible for enabling slow mode.
     */
    @CheckResult
    public fun enableSlowMode(
        channelType: String,
        channelId: String,
        cooldownTimeInSeconds: Int,
    ): Call<Channel> {
        return if (cooldownTimeInSeconds in 1..MAX_COOLDOWN_TIME_SECONDS) {
            api.enableSlowMode(channelType, channelId, cooldownTimeInSeconds)
        } else {
            ErrorCall(
                userScope,
                ChatError.GenericError(
                    "You can't specify a value outside the range 1-$MAX_COOLDOWN_TIME_SECONDS for cooldown duration.",
                )
            )
        }
    }

    /**
     * Disables slow mode for the channel.
     *
     * @param channelType The channel type. ie messaging.
     * @param channelId The channel id. ie 123.
     *
     * @return Executable async [Call] responsible for disabling slow mode.
     */
    @CheckResult
    public fun disableSlowMode(
        channelType: String,
        channelId: String,
    ): Call<Channel> {
        return api.disableSlowMode(channelType, channelId)
    }

    @CheckResult
    public fun rejectInvite(channelType: String, channelId: String): Call<Channel> {
        return api.rejectInvite(channelType, channelId)
    }

    /**
     * Sends an event to all users watching the channel.
     *
     * @param eventType The event name.
     * @param channelType The channel type. ie messaging.
     * @param channelId The channel id. ie 123.
     * @param extraData The event payload.
     *
     * @return Executable async [Call] responsible for sending an event.
     */
    @CheckResult
    public fun sendEvent(
        eventType: String,
        channelType: String,
        channelId: String,
        extraData: Map<Any, Any> = emptyMap(),
    ): Call<ChatEvent> = api.sendEvent(eventType, channelType, channelId, extraData)

    @CheckResult
    public fun acceptInvite(
        channelType: String,
        channelId: String,
        message: String?,
    ): Call<Channel> {
        return api.acceptInvite(channelType, channelId, message)
    }

    /**
     * Marks all the channel as read.
     *
     * @return [Result] Empty unit result.
     */
    @CheckResult
    public fun markAllRead(): Call<Unit> {
        return api.markAllRead()
            .doOnStart(userScope) {
                plugins.forEach { plugin ->
                    logger.v { "[markAllRead] #doOnStart; plugin: ${plugin::class.qualifiedName}" }
                    plugin.onMarkAllReadRequest()
                }
            }
            .share(userScope) { MarkAllReadIdentifier() }
    }

    /**
     * Marks the specified channel as read.
     *
     * @param channelType Type of the channel.
     * @param channelId Id of the channel.
     */
    @CheckResult
    public fun markRead(channelType: String, channelId: String): Call<Unit> {
        return api.markRead(channelType, channelId)
            .precondition(plugins) { onChannelMarkReadPrecondition(channelType, channelId) }
    }

    @CheckResult
    public fun updateUsers(users: List<User>): Call<List<User>> {
        return api.updateUsers(users)
    }

    @CheckResult
    public fun updateUser(user: User): Call<User> {
        return updateUsers(listOf(user)).map { it.first() }
    }

    /**
     * Updates specific user fields retaining the custom data fields which were set previously.
     *
     * @param id User ids.
     * @param set The key-value data which will be added to the existing user object.
     * @param unset The list of fields which will be removed from the existing user object.
     *
     * @return Executable async [Call].
     */
    @CheckResult
    public fun partialUpdateUser(
        id: String,
        set: Map<String, Any> = emptyMap(),
        unset: List<String> = emptyList(),
    ): Call<User> {
        if (id != getCurrentUser()?.id) {
            val errorMessage = "The client-side partial update allows you to update only the current user. " +
                "Make sure the user is set before updating it."
            logger.e { errorMessage }
            return ErrorCall(userScope, ChatError.GenericError(errorMessage))
        }

        return api.partialUpdateUser(
            id = id,
            set = set,
            unset = unset,
        )
    }

    /**
     * Query users matching [query] request.
     *
     * The call requires active socket connection if [QueryUsersRequest.presence] is enabled, and will be
     * automatically postponed and retried until the connection is established.
     *
     * @param query [QueryUsersRequest] with query parameters like filters, sort to get matching users.
     *
     * @return [Call] with a list of [User].
     */
    @CheckResult
    public fun queryUsers(query: QueryUsersRequest): Call<List<User>> {
        return api.queryUsers(query)
    }

    /**
     * Adds members to a given channel.
     *
     * @param channelType The channel type. ie messaging.
     * @param channelId The channel id. ie 123.
     * @param memberIds The list of the member ids to be added.
     * @param systemMessage The system message that will be shown in the channel.
     *
     * @return Executable async [Call] responsible for adding the members.
     */
    @CheckResult
    public fun addMembers(
        channelType: String,
        channelId: String,
        memberIds: List<String>,
        systemMessage: Message? = null,
    ): Call<Channel> {
        return api.addMembers(
            channelType,
            channelId,
            memberIds,
            systemMessage,
        )
    }

    /**
     * Removes members from a given channel.
     *
     * @param channelType The channel type. ie messaging.
     * @param channelId The channel id. ie 123.
     * @param memberIds The list of the member ids to be removed.
     * @param systemMessage The system message that will be shown in the channel.
     *
     * @return Executable async [Call] responsible for removing the members.
     */
    @CheckResult
    public fun removeMembers(
        channelType: String,
        channelId: String,
        memberIds: List<String>,
        systemMessage: Message? = null,
    ): Call<Channel> = api.removeMembers(
        channelType,
        channelId,
        memberIds,
        systemMessage
    )

    /**
     * Mutes a channel for the current user. Messages added to the channel will not trigger
     * push notifications, and will not change the unread count for the users that muted it.
     * By default, mutes stay in place indefinitely until the user removes it. However, you
     * can optionally set an expiration time. Triggers `notification.channel_mutes_updated`
     * event.
     *
     * @param channelType The channel type. ie messaging.
     * @param channelId The channel id. ie 123.
     * @param expiration The duration of mute in **millis**.
     *
     * @return Executable async [Call] responsible for muting a channel.
     *
     * @see [NotificationChannelMutesUpdatedEvent]
     */
    @JvmOverloads
    @CheckResult
    public fun muteChannel(
        channelType: String,
        channelId: String,
        expiration: Int? = null,
    ): Call<Unit> {
        return api.muteChannel(
            channelType = channelType,
            channelId = channelId,
            expiration = expiration
        )
    }

    /**
     * Unmutes a channel for the current user. Triggers `notification.channel_mutes_updated`
     * event.
     *
     * @param channelType The channel type. ie messaging.
     * @param channelId The channel id. ie 123.
     *
     * @return Executable async [Call] responsible for unmuting a channel.
     *
     * @see [NotificationChannelMutesUpdatedEvent]
     */
    @CheckResult
    public fun unmuteChannel(
        channelType: String,
        channelId: String,
    ): Call<Unit> {
        return api.unmuteChannel(channelType, channelId)
    }

    /**
     * Mutes a user. Messages from muted users will not trigger push notifications. By default,
     * mutes stay in place indefinitely until the user removes it. However, you can optionally
     * set a mute timeout. Triggers `notification.mutes_updated` event.
     *
     * @param userId The user id to mute.
     * @param timeout The timeout in **minutes** until the mute is expired.
     *
     * @return Executable async [Call] responsible for muting a user.
     *
     * @see [NotificationMutesUpdatedEvent]
     */
    @JvmOverloads
    @CheckResult
    public fun muteUser(
        userId: String,
        timeout: Int? = null,
    ): Call<Mute> {
        return api.muteUser(userId, timeout)
    }

    /**
     * Unmutes a previously muted user. Triggers `notification.mutes_updated` event.
     *
     * @param userId The user id to unmute.
     *
     * @return Executable async [Call] responsible for unmuting a user.
     *
     * @see [NotificationMutesUpdatedEvent]
     */
    @CheckResult
    public fun unmuteUser(userId: String): Call<Unit> {
        return api.unmuteUser(userId)
    }

    @CheckResult
    public fun unmuteCurrentUser(): Call<Unit> = api.unmuteCurrentUser()

    @CheckResult
    public fun muteCurrentUser(): Call<Mute> = api.muteCurrentUser()

    @CheckResult
    public fun flagUser(userId: String): Call<Flag> = api.flagUser(userId)

    @CheckResult
    public fun unflagUser(userId: String): Call<Flag> = api.unflagUser(userId)

    @CheckResult
    public fun flagMessage(messageId: String): Call<Flag> = api.flagMessage(messageId)

    @CheckResult
    public fun unflagMessage(messageId: String): Call<Flag> = api.unflagMessage(messageId)

    @CheckResult
    public fun translate(messageId: String, language: String): Call<Message> =
        api.translate(messageId, language)

    @CheckResult
    public fun banUser(
        targetId: String,
        channelType: String,
        channelId: String,
        reason: String?,
        timeout: Int?,
    ): Call<Unit> = api.banUser(
        targetId = targetId,
        channelType = channelType,
        channelId = channelId,
        reason = reason,
        timeout = timeout,
        shadow = false
    ).toUnitCall()

    @CheckResult
    public fun unbanUser(
        targetId: String,
        channelType: String,
        channelId: String,
    ): Call<Unit> = api.unbanUser(
        targetId = targetId,
        channelType = channelType,
        channelId = channelId,
        shadow = false
    ).toUnitCall()

    @CheckResult
    public fun shadowBanUser(
        targetId: String,
        channelType: String,
        channelId: String,
        reason: String?,
        timeout: Int?,
    ): Call<Unit> = api.banUser(
        targetId = targetId,
        channelType = channelType,
        channelId = channelId,
        reason = reason,
        timeout = timeout,
        shadow = true
    ).toUnitCall()

    @CheckResult
    public fun removeShadowBan(
        targetId: String,
        channelType: String,
        channelId: String,
    ): Call<Unit> = api.unbanUser(
        targetId = targetId,
        channelType = channelType,
        channelId = channelId,
        shadow = true
    ).toUnitCall()

    @CheckResult
    @JvmOverloads
    public fun queryBannedUsers(
        filter: FilterObject,
        sort: QuerySorter<BannedUsersSort> = QuerySortByField.ascByName("created_at"),
        offset: Int? = null,
        limit: Int? = null,
        createdAtAfter: Date? = null,
        createdAtAfterOrEqual: Date? = null,
        createdAtBefore: Date? = null,
        createdAtBeforeOrEqual: Date? = null,
    ): Call<List<BannedUser>> {
        return api.queryBannedUsers(
            filter = filter,
            sort = sort,
            offset = offset,
            limit = limit,
            createdAtAfter = createdAtAfter,
            createdAtAfterOrEqual = createdAtAfterOrEqual,
            createdAtBefore = createdAtBefore,
            createdAtBeforeOrEqual = createdAtBeforeOrEqual,
        )
    }

    //endregion

    /**
     * Return the [User] stored on the credential storage
     *
     * @return The stored user or null if it was logged out
     */
    internal fun getStoredUser(): User? = userCredentialStorage.get()?.let {
        User(id = it.userId, name = it.userName)
    }

    @InternalStreamChatApi
    public fun setPushNotificationReceivedListener(pushNotificationReceivedListener: PushNotificationReceivedListener) {
        this.pushNotificationReceivedListener = pushNotificationReceivedListener
    }

    public fun getConnectionId(): String? {
        return runCatching { chatSocket.connectionIdOrError() }.getOrNull()
    }

    public fun getCurrentUser(): User? {
        return runCatching { userStateService.state.userOrError() }.getOrNull()
    }

    public fun getCurrentToken(): String? {
        return runCatching {
            when (userStateService.state) {
                is UserState.UserSet -> if (tokenManager.hasToken()) tokenManager.getToken() else null
                else -> null
            }
        }.getOrNull()
    }

    /**
     * Returns application settings from the server or the default ones as a fallback.
     *
     * @return The application settings.
     */
    public fun getAppSettings(): AppSettings {
        return appSettingsManager.getAppSettings()
    }

    public fun isSocketConnected(): Boolean = chatSocket.isConnected()

    /**
     * Returns a [ChannelClient] for given type and id.
     *
     * @param channelType The channel type. ie messaging.
     * @param channelId The channel id. ie 123.
     */
    public fun channel(channelType: String, channelId: String): ChannelClient {
        return ChannelClient(channelType, channelId, this)
    }

    /**
     * Returns a [ChannelClient] for given cid.
     *
     * @param cid The full channel id. ie messaging:123.
     */
    public fun channel(cid: String): ChannelClient {
        val (type, id) = cid.cidToTypeAndId()
        return channel(type, id)
    }

    /**
     * Creates the channel.
     * You can either create an id-based channel by passing not blank [channelId] or
     * member-based (distinct) channel by leaving [channelId] empty.
     * Use [memberIds] list to create a channel together with members. Make sure the list is not empty in case of
     * creating member-based channel!
     * Extra channel's information, for example name, can be passed in the [extraData] map.
     *
     * The call will be retried accordingly to [retryPolicy].
     *
     * @see [Plugin]
     * @see [RetryPolicy]
     *
     * @param channelType The channel type. ie messaging.
     * @param channelId The channel id. ie 123.
     * @param memberIds The list of members' ids.
     * @param extraData Map of key-value pairs that let you store extra data.
     *
     * @return Executable async [Call] responsible for creating the channel.
     */
    @CheckResult
    public fun createChannel(
        channelType: String,
        channelId: String,
        memberIds: List<String>,
        extraData: Map<String, Any>,
    ): Call<Channel> {
        val currentUser = getCurrentUser()

        val request = QueryChannelRequest()
            .withData(extraData + mapOf(QueryChannelRequest.KEY_MEMBERS to memberIds))
        return queryChannelInternal(
            channelType = channelType,
            channelId = channelId,
            request = request,
        )
            .retry(scope = userScope, retryPolicy = retryPolicy)
            .doOnStart(userScope) {
                plugins.forEach { plugin ->
                    logger.v { "[createChannel] #doOnStart; plugin: ${plugin::class.qualifiedName}" }
                    plugin.onCreateChannelRequest(
                        channelType = channelType,
                        channelId = channelId,
                        memberIds = memberIds,
                        extraData = extraData,
                        currentUser = currentUser!!,
                    )
                }
            }
            .doOnResult(userScope) { result ->
                plugins.forEach { plugin ->
                    logger.v { "[createChannel] #doOnResult; plugin: ${plugin::class.qualifiedName}" }
                    plugin.onCreateChannelResult(
                        channelType = channelType,
                        channelId = channelId,
                        memberIds = memberIds,
                        result = result,
                    )
                }
            }
            .onCreateChannelError(
                errorHandlers = errorHandlers,
                channelType = channelType,
                channelId = channelId,
                memberIds = memberIds,
                extraData = extraData,
            )
            .precondition(plugins) {
                onCreateChannelPrecondition(
                    currentUser = currentUser,
                    channelId = channelId,
                    memberIds = memberIds,
                )
            }
            .share(userScope) { QueryChannelIdentifier(channelType, channelId, request) }
    }

    /**
     * Returns all events that happened for a list of channels since last sync (while the user was not
     * connected to the web-socket).
     *
     * @param channelsIds The list of channel CIDs. Cannot be empty.
     * @param lastSyncAt The last time the user was online and in sync. Shouldn't be later than 30 days.
     *
     * @return Executable async [Call] responsible for obtaining missing events.
     */
    @CheckResult
    public fun getSyncHistory(
        channelsIds: List<String>,
        lastSyncAt: Date,
    ): Call<List<ChatEvent>> {
        val stringDate = streamDateFormatter.format(lastSyncAt)

        return api.getSyncHistory(channelsIds, stringDate)
            .withPrecondition(userScope) {
                checkSyncHistoryPreconditions(channelsIds, lastSyncAt)
            }
    }

    /**
     * Returns all events that happened for a list of channels since last sync (while the user was not
     * connected to the web socket). [lastSyncAt] is in _yyyy-MM-dd'T'HH:mm:ss.SSSSSS'Z'_ format.  Use this version of
     * getSyncHistory when high precision is necessary.
     *
     * @param channelsIds The list of channel CIDs. Cannot be empty.
     * @param lastSyncAt The last time the user was online and in sync. Shouldn't be later than 30 days.
     *
     * @return Executable async [Call] responsible for obtaining missing events.
     */
    @CheckResult
    public fun getSyncHistory(
        channelsIds: List<String>,
        lastSyncAt: String,
    ): Call<List<ChatEvent>> {
        val parsedDate = streamDateFormatter.parse(lastSyncAt) ?: return ErrorCall(
            userScope,
            ChatError.GenericError(
                "The string for data: $lastSyncAt could not be parsed for format: ${streamDateFormatter.datePattern}",
            )
        )

        return api.getSyncHistory(channelsIds, lastSyncAt)
            .withPrecondition(userScope) {
                checkSyncHistoryPreconditions(channelsIds, parsedDate)
            }
    }

    /**
     * Checks if sync history request parameters meet preconditions:
     * 1. If [channelsIds] is not empty.
     * 2. If [lastSyncAt] is no later than 30 days
     */
    private fun checkSyncHistoryPreconditions(channelsIds: List<String>, lastSyncAt: Date): Result<Unit> {
        return when {
            channelsIds.isEmpty() -> {
                Result.Failure(ChatError.GenericError("channelsIds must contain at least 1 id."))
            }
            lastSyncAt.isLaterThanDays(THIRTY_DAYS_IN_MILLISECONDS) -> {
                Result.Failure(ChatError.GenericError("lastSyncAt cannot by later than 30 days."))
            }
            else -> {
                Result.Success(Unit)
            }
        }
    }

    /**
     * Sends a [EventType.TYPING_START] event to the backend.
     *
     * @param channelType The type of this channel i.e. messaging etc.
     * @param channelId The id of this channel.
     * @param parentId Set this field to `message.id` to indicate that typing event is happening in a thread.
     *
     * @return Executable async [Call] which completes with [Result] having [ChatEvent] data if successful or
     * [ChatError] if fails.
     */
    @CheckResult
    public fun keystroke(channelType: String, channelId: String, parentId: String? = null): Call<ChatEvent> {
        val extraData: Map<Any, Any> = parentId?.let {
            mapOf(ARG_TYPING_PARENT_ID to parentId)
        } ?: emptyMap()
        val eventTime = Date()
        val eventType = EventType.TYPING_START
        return api.sendEvent(
            eventType = eventType,
            channelType = channelType,
            channelId = channelId,
            extraData = extraData,
        )
            .doOnStart(userScope) {
                plugins.forEach { plugin ->
                    logger.v { "[keystroke] #doOnStart; plugin: ${plugin::class.qualifiedName}" }
                    plugin.onTypingEventRequest(eventType, channelType, channelId, extraData, eventTime)
                }
            }
            .doOnResult(userScope) { result ->
                plugins.forEach { plugin ->
                    logger.v { "[keystroke] #doOnResult; plugin: ${plugin::class.qualifiedName}" }
                    plugin.onTypingEventResult(result, eventType, channelType, channelId, extraData, eventTime)
                }
            }
            .precondition(plugins) {
                this.onTypingEventPrecondition(eventType, channelType, channelId, extraData, eventTime)
            }
            .share(userScope) { SendEventIdentifier(eventType, channelType, channelId, parentId) }
    }

    /**
     * Sends a [EventType.TYPING_STOP] event to the backend.
     *
     * @param channelType The type of this channel i.e. messaging etc.
     * @param channelId The id of this channel.
     * @param parentId Set this field to `message.id` to indicate that typing event is happening in a thread.
     *
     * @return Executable async [Call] which completes with [Result] having [ChatEvent] data if successful or
     * [ChatError] if fails.
     */
    @CheckResult
    public fun stopTyping(channelType: String, channelId: String, parentId: String? = null): Call<ChatEvent> {
        val extraData: Map<Any, Any> = parentId?.let {
            mapOf(ARG_TYPING_PARENT_ID to parentId)
        } ?: emptyMap()
        val eventTime = Date()
        val eventType = EventType.TYPING_STOP
        return api.sendEvent(
            eventType = eventType,
            channelType = channelType,
            channelId = channelId,
            extraData = extraData,
        )
            .doOnStart(userScope) {
                plugins.forEach { plugin ->
                    logger.v { "[stopTyping] #doOnStart; plugin: ${plugin::class.qualifiedName}" }
                    plugin.onTypingEventRequest(eventType, channelType, channelId, extraData, eventTime)
                }
            }
            .doOnResult(userScope) { result ->
                plugins.forEach { plugin ->
                    logger.v { "[stopTyping] #doOnResult; plugin: ${plugin::class.qualifiedName}" }
                    plugin.onTypingEventResult(result, eventType, channelType, channelId, extraData, eventTime)
                }
            }
            .precondition(plugins) {
                this.onTypingEventPrecondition(eventType, channelType, channelId, extraData, eventTime)
            }
            .share(userScope) { SendEventIdentifier(eventType, channelType, channelId, parentId) }
    }

    /**
     * Creates a newly available video call, which belongs to a channel.
     * The video call will be created based on the third-party video integration (Agora and 100ms) on your
     * [Stream Dashboard](https://dashboard.getstream.io/).
     *
     * You can set the call type by passing [callType] like `video` or `audio`.
     *
     * @param channelType The channel type. ie messaging.
     * @param channelId The id of the channel.
     * @param callType Represents call type such as `video` or `audio`.
     * @param callId A unique identifier to assign to the call. The id is case-insensitive.
     */
    @CheckResult
    public fun createVideoCall(
        channelType: String,
        channelId: String,
        callType: String,
        callId: String,
    ): Call<VideoCallInfo> {
        return api.createVideoCall(
            channelType = channelType,
            channelId = channelId,
            callType = callType,
            callId = callId
        )
    }

    /**
     * Returns the currently available video call token.
     *
     * @param callId The call id, which indicates a dedicated video call id on the channel.
     */
    @CheckResult
    public fun getVideoCallToken(callId: String): Call<VideoCallToken> {
        return api.getVideoCallToken(callId = callId)
    }

    /**
     * Downloads the given file which can be fetched through the response body.
     *
     * @param fileUrl The URL of the file that we are downloading.
     *
     * @return A Retrofit [ResponseBody] wrapped inside a [Call].
     */
    @InternalStreamChatApi
    @CheckResult
    public fun downloadFile(fileUrl: String): Call<ResponseBody> {
        return api.downloadFile(fileUrl)
    }

    private fun warmUp() {
        if (config.warmUp) {
            api.warmUp()
        }
    }

    private fun isUserSet() = userStateService.state !is UserState.NotSet

    /**
     * Generate a developer token that can be used to connect users while the app is using a development environment.
     *
     * @param userId the desired id of the user to be connected.
     */
    public fun devToken(userId: String): String = tokenUtils.devToken(userId)

    internal fun <R, T : Any> Call<T>.precondition(
        pluginsList: List<R>,
        preconditionCheck: suspend R.() -> Result<Unit>,
    ): Call<T> =
        withPrecondition(userScope) {
            pluginsList.fold(Result.Success(Unit) as Result<Unit>) { result, plugin ->
                when (result) {
                    is Result.Failure -> result
                    is Result.Success -> {
                        when (val preconditionResult = preconditionCheck(plugin)) {
                            is Result.Failure -> preconditionResult
                            is Result.Success -> result
                        }
                    }
                }
            }
        }

    /**
     * Builder to initialize the singleton [ChatClient] instance and configure its parameters.
     *
     * @param apiKey The API key of your Stream Chat app obtained from the
     * [Stream Dashboard](https://dashboard.getstream.io/).
     * @param appContext The application [Context].
     */
    @Suppress("TooManyFunctions")
    public class Builder(private val apiKey: String, private val appContext: Context) : ChatClientBuilder() {

        private var baseUrl: String = "chat.stream-io-api.com"
        private var cdnUrl: String = baseUrl
        private var logLevel = ChatLogLevel.NOTHING
        private var warmUp: Boolean = true
        private var loggerHandler: ChatLoggerHandler? = null
        private var notificationsHandler: NotificationHandler? = null
        private var notificationConfig: NotificationConfig = NotificationConfig(pushNotificationsEnabled = false)
        private var fileUploader: FileUploader? = null
        private val tokenManager: TokenManager = TokenManagerImpl()
        private var customOkHttpClient: OkHttpClient? = null
        private var userCredentialStorage: UserCredentialStorage? = null
        private var retryPolicy: RetryPolicy = NoRetryPolicy()
        private var distinctApiCalls: Boolean = true
        private var debugRequests: Boolean = false
        private var repositoryFactoryProvider: RepositoryFactory.Provider? = null
        private var uploadAttachmentsNetworkType = UploadAttachmentsNetworkType.CONNECTED

        /**
         * Sets the log level to be used by the client.
         *
         * See [ChatLogLevel] for details about the available options.
         *
         * We strongly recommend using [ChatLogLevel.NOTHING] in production builds,
         * which produces no logs.
         *
         * @param level The log level to use.
         */
        public fun logLevel(level: ChatLogLevel): Builder {
            logLevel = level
            return this
        }

        /**
         * Sets a [ChatLoggerHandler] instance that will receive log events from the SDK.
         *
         * Use this to forward SDK events to your own logging solutions.
         *
         * See the FirebaseLogger class in the UI Components sample app for an example implementation.
         *
         * @param loggerHandler Your custom [ChatLoggerHandler] implementation.
         */
        public fun loggerHandler(loggerHandler: ChatLoggerHandler): Builder {
            this.loggerHandler = loggerHandler
            return this
        }

        /**
         * Sets a custom [NotificationHandler] that the SDK will use to handle everything
         * around push notifications. Create your own subclass and override methods to customize
         * notification appearance and behavior.
         *
         * See the
         * [Push Notifications](https://staging.getstream.io/chat/docs/sdk/android/client/guides/push-notifications/)
         * documentation for more information.
         *
         *
         * @param notificationConfig Config push notification.
         * @param notificationsHandler Your custom class implementation of [NotificationHandler].
         */
        @JvmOverloads
        public fun notifications(
            notificationConfig: NotificationConfig,
            notificationsHandler: NotificationHandler =
                NotificationHandlerFactory.createNotificationHandler(context = appContext),
        ): Builder = apply {
            this.notificationConfig = notificationConfig
            this.notificationsHandler = notificationsHandler
        }

        /**
         * Sets a custom file uploader implementation that will be used by the client
         * to upload files and images.
         *
         * The default implementation uses Stream's own CDN to store these files,
         * which has a 100 MB upload size limit.
         *
         * For more info, see
         * [the File Uploads documentation](https://getstream.io/chat/docs/android/file_uploads/?language=kotlin).
         *
         * @param fileUploader Your custom implementation of [FileUploader].
         */
        public fun fileUploader(fileUploader: FileUploader): Builder {
            this.fileUploader = fileUploader
            return this
        }

        /**
         * By default, ChatClient performs a dummy HTTP call to the Stream API
         * when a user is set to initialize the HTTP connection and make subsequent
         * requests reusing this connection execute faster.
         *
         * Calling this method disables this connection warm-up behavior.
         */
        public fun disableWarmUp(): Builder = apply {
            warmUp = false
        }

        /**
         * Sets a custom [OkHttpClient] that will be used by the client to
         * perform API calls to Stream.
         *
         * Use this to configure parameters like timeout values, or to
         * add interceptors to process all network requests.
         *
         * @param okHttpClient The client to use for API calls.
         */
        public fun okHttpClient(okHttpClient: OkHttpClient): Builder = apply {
            this.customOkHttpClient = okHttpClient
        }

        /**
         * Sets the base URL to be used by the client.
         *
         * By default, this is the URL of Stream's
         * [Edge API Infrastructure](https://getstream.io/blog/chat-edge-infrastructure/),
         * which provides low latency regardless of which region your Stream
         * app is hosted in.
         *
         * You should only change this URL if you're on dedicated Stream
         * Chat infrastructure.
         *
         * @param value The base URL to use.
         */
        public fun baseUrl(value: String): Builder {
            var baseUrl = value
            if (baseUrl.startsWith("https://")) {
                baseUrl = baseUrl.split("https://").toTypedArray()[1]
            }
            if (baseUrl.startsWith("http://")) {
                baseUrl = baseUrl.split("http://").toTypedArray()[1]
            }
            if (baseUrl.endsWith("/")) {
                baseUrl = baseUrl.substring(0, baseUrl.length - 1)
            }
            this.baseUrl = baseUrl
            return this
        }

        /**
         * Inject a [RepositoryFactory.Provider] to use your own DB Persistence mechanism.
         */
        public fun withRepositoryFactoryProvider(provider: RepositoryFactory.Provider): Builder = apply {
            repositoryFactoryProvider = provider
        }

        /**
         * Adds plugins factory to be used by the client.
         * @see [PluginFactory]
         *
         * @param pluginFactories The factories to be added.
         */
        public fun withPlugins(vararg pluginFactories: PluginFactory): Builder = apply {
            this.pluginFactories.addAll(pluginFactories)
        }

        /**
         * Overrides a default, based on shared preferences implementation for [UserCredentialStorage].
         */
        public fun credentialStorage(credentialStorage: UserCredentialStorage): Builder = apply {
            userCredentialStorage = credentialStorage
        }

        /**
         * Debug requests using [ApiRequestsAnalyser]. Use this to debug your requests. This shouldn't be enabled in
         * release builds as it uses a memory cache.
         */
        public fun debugRequests(shouldDebug: Boolean): Builder = apply {
            this.debugRequests = shouldDebug
        }

        /**
         * Sets a custom [RetryPolicy] used to determine whether a particular call should be retried.
         * By default, no calls are retried.
         * @see [NoRetryPolicy]
         *
         * @param retryPolicy Custom [RetryPolicy] implementation.
         */
        public fun retryPolicy(retryPolicy: RetryPolicy): Builder = apply {
            this.retryPolicy = retryPolicy
        }

        /**
         * Allows simultaneous network calls of the same request, avoiding combining them into one.
         * By default [distinctApiCalls] is enabled.
         */
        public fun disableDistinctApiCalls(): Builder = apply {
            this.distinctApiCalls = false
        }

        /**
         * An enumeration of various network types used as a constraint inside upload attachments worker.
         */
        public fun uploadAttachmentsNetworkType(type: UploadAttachmentsNetworkType): Builder = apply {
            this.uploadAttachmentsNetworkType = type
        }

        public override fun build(): ChatClient {
            return super.build()
        }

        @InternalStreamChatApi
        @Deprecated(
            message = "It shouldn't be used outside of SDK code. Created for testing purposes",
            replaceWith = ReplaceWith("this.build()"),
            level = DeprecationLevel.ERROR
        )
        @SuppressWarnings("LongMethod")
        override fun internalBuild(): ChatClient {
            if (apiKey.isEmpty()) {
                throw IllegalStateException("apiKey is not defined in " + this::class.java.simpleName)
            }

            instance?.run {
                Log.e(
                    "Chat",
                    "[ERROR] You have just re-initialized ChatClient, old configuration has been overridden [ERROR]"
                )
            }

            // Use clear text traffic for instrumented tests
            val isLocalHost = baseUrl.contains("localhost")
            val httpProtocol = if (isLocalHost) "http" else "https"
            val wsProtocol = if (isLocalHost) "ws" else "wss"
            val lifecycle = ProcessLifecycleOwner.get().lifecycle

            val config = ChatClientConfig(
                apiKey = apiKey,
                httpUrl = "$httpProtocol://$baseUrl/",
                cdnHttpUrl = "$httpProtocol://$cdnUrl/",
                wssUrl = "$wsProtocol://$baseUrl/",
                warmUp = warmUp,
                loggerConfig = ChatLoggerConfigImpl(logLevel, loggerHandler),
                distinctApiCalls = distinctApiCalls,
                debugRequests
            )
            setupStreamLog()

            if (ToggleService.isInitialized().not()) {
                ToggleService.init(appContext, emptyMap())
            }
            val clientScope = ClientScope()
            val userScope = UserScope(clientScope)
            val module =
                ChatModule(
                    appContext,
                    userScope,
                    config,
                    notificationsHandler ?: NotificationHandlerFactory.createNotificationHandler(appContext),
                    notificationConfig,
                    fileUploader,
                    tokenManager,
                    customOkHttpClient,
                    lifecycle,
                )

            val appSettingsManager = AppSettingManager(module.api())

            return ChatClient(
                config,
                module.api(),
                module.notifications(),
                tokenManager,
                userCredentialStorage = userCredentialStorage ?: SharedPreferencesCredentialStorage(appContext),
                module.userStateService,
                clientScope = clientScope,
                userScope = userScope,
                retryPolicy = retryPolicy,
                appSettingsManager = appSettingsManager,
                chatSocket = module.chatSocket,
                pluginFactories = pluginFactories,
                repositoryFactoryProvider = repositoryFactoryProvider
                    ?: pluginFactories
                        .filterIsInstance<RepositoryFactory.Provider>()
                        .firstOrNull()
                    ?: NoOpRepositoryFactory.Provider,
                clientState = ClientStateImpl(module.networkStateProvider)
            ).apply {
                attachmentsSender = AttachmentsSender(
                    appContext,
                    uploadAttachmentsNetworkType,
                    clientState,
                    clientScope
                )
            }
        }

        private fun setupStreamLog() {
            if (!StreamLog.isInstalled && logLevel != ChatLogLevel.NOTHING) {
                StreamLog.setValidator(StreamLogLevelValidator(logLevel))
                StreamLog.install(
                    CompositeStreamLogger(
                        AndroidStreamLogger(),
                        StreamLoggerHandler(loggerHandler)
                    )
                )
            }
        }
    }

    public abstract class ChatClientBuilder @InternalStreamChatApi public constructor() {
        /**
         * Factories of plugins that will be added to the SDK.
         *
         * @see [Plugin]
         * @see [PluginFactory]
         */
        protected val pluginFactories: MutableList<PluginFactory> = mutableListOf()

        /**
         * Create a [ChatClient] instance based on the current configuration
         * of the [Builder].
         */
        public open fun build(): ChatClient = internalBuild()
            .also {
                instance = it
            }

        @InternalStreamChatApi
        public abstract fun internalBuild(): ChatClient
    }

    public companion object {
        /**
         * Header used to track which SDK is being used.
         */
        @InternalStreamChatApi
        @JvmStatic
        public var VERSION_PREFIX_HEADER: VersionPrefixHeader = VersionPrefixHeader.DEFAULT

        /**
         * Flag used to track whether offline support is enabled.
         */
        @InternalStreamChatApi
        @JvmStatic
        public var OFFLINE_SUPPORT_ENABLED: Boolean = false

        private const val MAX_COOLDOWN_TIME_SECONDS = 120
        private const val DEFAULT_CONNECTION_STATE_TIMEOUT = 10_000L
        private const val KEY_MESSAGE_ACTION = "image_action"
        private const val MESSAGE_ACTION_SEND = "send"
        private const val MESSAGE_ACTION_SHUFFLE = "shuffle"
        private val THIRTY_DAYS_IN_MILLISECONDS = 30.days.inWholeMilliseconds
        private const val INITIALIZATION_DELAY = 100L

        private const val ARG_TYPING_PARENT_ID = "parent_id"

        private var instance: ChatClient? = null

        @JvmField
        public val DEFAULT_SORT: QuerySorter<Member> = QuerySortByField.descByName("last_updated")

        private const val ANONYMOUS_USER_ID = "!anon"
        private val anonUser by lazy { User(id = ANONYMOUS_USER_ID) }

        @JvmStatic
        public fun instance(): ChatClient {
            return instance
                ?: throw IllegalStateException(
                    "ChatClient.Builder::build() must be called before obtaining ChatClient instance"
                )
        }

        public val isInitialized: Boolean
            get() = instance != null

        /**
         * Handles push message.
         * If user is not connected - automatically restores last user credentials and sets user without
         * connecting to the socket.
         * Push message will be handled internally unless user overrides [NotificationHandler.onPushMessage]
         * Be sure to initialize ChatClient before calling this method!
         *
         * @see [NotificationHandler.onPushMessage]
         * @throws IllegalStateException if called before initializing ChatClient
         */
        @Throws(IllegalStateException::class)
        @JvmStatic
        public fun handlePushMessage(pushMessage: PushMessage) {
            ensureClientInitialized().run {
                clientScope.launch {
                    setUserWithoutConnectingIfNeeded()
                    notifications.onPushMessage(pushMessage, pushNotificationReceivedListener)
                }
            }
        }

        @Throws(IllegalStateException::class)
        internal fun displayNotification(
            channel: Channel,
            message: Message,
        ) {
            ensureClientInitialized().notifications.displayNotification(
                channel = channel,
                message = message,
            )
        }

        /**
         * Sets device.
         * Be sure to initialize ChatClient before calling this method!
         *
         * @throws IllegalStateException if called before initializing ChatClient
         */
        @Throws(IllegalStateException::class)
        internal fun setDevice(device: Device) {
            ensureClientInitialized().notifications.setDevice(device)
        }

        @Throws(IllegalStateException::class)
        private fun ensureClientInitialized(): ChatClient {
            check(isInitialized) { "ChatClient should be initialized first!" }
            return instance()
        }

        /**
         * Builds a detailed header of information we track around the SDK, Android OS, API Level, device name and
         * vendor and more.
         *
         * @return String formatted header that contains all the information.
         */
        internal fun buildSdkTrackingHeaders(): String {
            val clientInformation = VERSION_PREFIX_HEADER.prefix + BuildConfig.STREAM_CHAT_VERSION
            val buildModel = Build.MODEL
            val deviceManufacturer = Build.MANUFACTURER
            val apiLevel = Build.VERSION.SDK_INT
            val osName = "Android ${Build.VERSION.RELEASE}"

            return clientInformation +
                "|os=$osName" +
                "|api_version=$apiLevel" +
                "|device_vendor=$deviceManufacturer" +
                "|device_model=$buildModel" +
                "|offline_enabled=$OFFLINE_SUPPORT_ENABLED"
        }
    }
}<|MERGE_RESOLUTION|>--- conflicted
+++ resolved
@@ -167,11 +167,7 @@
 import io.getstream.log.taggedLogger
 import kotlinx.coroutines.CoroutineScope
 import kotlinx.coroutines.Job
-<<<<<<< HEAD
-=======
-import kotlinx.coroutines.cancelChildren
 import kotlinx.coroutines.delay
->>>>>>> 90eab34f
 import kotlinx.coroutines.flow.MutableSharedFlow
 import kotlinx.coroutines.flow.first
 import kotlinx.coroutines.job
@@ -1524,39 +1520,10 @@
         isRetrying: Boolean = false,
     ): Call<Message> {
         return CoroutineCall(userScope) {
-<<<<<<< HEAD
             sendAttachments(channelType, channelId, message, isRetrying)
                 .flatMapSuspend { newMessage ->
                     doSendMessage(channelType, channelId, newMessage)
                 }
-=======
-            // Message is first prepared i.e. all its attachments are uploaded and message is updated with
-            // these attachments.
-            sendMessageInterceptors.fold(Result.success(message)) { message, interceptor ->
-                if (message.isSuccess) {
-                    interceptor.interceptMessage(channelType, channelId, message.data(), isRetrying)
-                } else message
-            }.flatMapSuspend { newMessage ->
-                api.sendMessage(
-                    channelType = channelType,
-                    channelId = channelId,
-                    message = newMessage,
-                )
-                    .retry(userScope, retryPolicy)
-                    .doOnResult(userScope) { result ->
-                        logger.i { "[sendMessage] result: ${result.stringify { it.toString() }}" }
-                        relevantPlugins.forEach { listener ->
-                            logger.v { "[sendMessage] #doOnResult; plugin: ${listener::class.qualifiedName}" }
-                            listener.onMessageSendResult(
-                                result,
-                                channelType,
-                                channelId,
-                                newMessage
-                            )
-                        }
-                    }.await()
-            }
->>>>>>> 90eab34f
         }
     }
 
@@ -1602,15 +1569,7 @@
      */
     @CheckResult
     public fun updateMessage(message: Message): Call<Message> {
-<<<<<<< HEAD
         return api.updateMessage(message)
-=======
-        val relevantPlugins = plugins.filterIsInstance<EditMessageListener>().also(::logPlugins)
-
-        return api.updateMessage(
-            message = message
-        )
->>>>>>> 90eab34f
             .doOnStart(userScope) {
                 plugins.forEach { plugin ->
                     logger.v { "[updateMessage] #doOnStart; plugin: ${plugin::class.qualifiedName}" }
