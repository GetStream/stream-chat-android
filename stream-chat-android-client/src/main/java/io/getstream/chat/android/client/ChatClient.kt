/*
 * Copyright (c) 2014-2022 Stream.io Inc. All rights reserved.
 *
 * Licensed under the Stream License;
 * you may not use this file except in compliance with the License.
 * You may obtain a copy of the License at
 *
 *    https://github.com/GetStream/stream-chat-android/blob/main/LICENSE
 *
 * Unless required by applicable law or agreed to in writing, software
 * distributed under the License is distributed on an "AS IS" BASIS,
 * WITHOUT WARRANTIES OR CONDITIONS OF ANY KIND, either express or implied.
 * See the License for the specific language governing permissions and
 * limitations under the License.
 */

package io.getstream.chat.android.client

import android.content.Context
import android.os.Build
import android.util.Base64
import android.util.Log
import androidx.annotation.CheckResult
import androidx.annotation.VisibleForTesting
import androidx.lifecycle.DefaultLifecycleObserver
import androidx.lifecycle.Lifecycle
import androidx.lifecycle.LifecycleOwner
import io.getstream.chat.android.client.api.ChatApi
import io.getstream.chat.android.client.api.ChatClientConfig
import io.getstream.chat.android.client.api.ErrorCall
import io.getstream.chat.android.client.api.models.FilterObject
import io.getstream.chat.android.client.api.models.PinnedMessagesPagination
import io.getstream.chat.android.client.api.models.QueryChannelRequest
import io.getstream.chat.android.client.api.models.QueryChannelsRequest
import io.getstream.chat.android.client.api.models.QuerySort
import io.getstream.chat.android.client.api.models.QueryUsersRequest
import io.getstream.chat.android.client.api.models.SendActionRequest
import io.getstream.chat.android.client.call.Call
import io.getstream.chat.android.client.call.CoroutineCall
import io.getstream.chat.android.client.call.await
import io.getstream.chat.android.client.call.doOnResult
import io.getstream.chat.android.client.call.doOnStart
import io.getstream.chat.android.client.call.map
import io.getstream.chat.android.client.call.toUnitCall
import io.getstream.chat.android.client.call.withPrecondition
import io.getstream.chat.android.client.channel.ChannelClient
import io.getstream.chat.android.client.clientstate.DisconnectCause
import io.getstream.chat.android.client.clientstate.SocketState
import io.getstream.chat.android.client.clientstate.SocketStateService
import io.getstream.chat.android.client.clientstate.UserState
import io.getstream.chat.android.client.clientstate.UserStateService
import io.getstream.chat.android.client.di.ChatModule
import io.getstream.chat.android.client.errorhandler.CreateChannelErrorHandler
import io.getstream.chat.android.client.errorhandler.DeleteReactionErrorHandler
import io.getstream.chat.android.client.errorhandler.ErrorHandler
import io.getstream.chat.android.client.errorhandler.QueryMembersErrorHandler
import io.getstream.chat.android.client.errorhandler.SendReactionErrorHandler
import io.getstream.chat.android.client.errorhandler.onCreateChannelError
import io.getstream.chat.android.client.errorhandler.onMessageError
import io.getstream.chat.android.client.errorhandler.onQueryMembersError
import io.getstream.chat.android.client.errorhandler.onReactionError
import io.getstream.chat.android.client.errors.ChatError
import io.getstream.chat.android.client.events.ChatEvent
import io.getstream.chat.android.client.events.ConnectedEvent
import io.getstream.chat.android.client.events.DisconnectedEvent
import io.getstream.chat.android.client.events.HasOwnUser
import io.getstream.chat.android.client.events.NewMessageEvent
import io.getstream.chat.android.client.events.NotificationChannelMutesUpdatedEvent
import io.getstream.chat.android.client.events.NotificationMutesUpdatedEvent
import io.getstream.chat.android.client.events.UserEvent
import io.getstream.chat.android.client.experimental.socket.State
import io.getstream.chat.android.client.extensions.ATTACHMENT_TYPE_FILE
import io.getstream.chat.android.client.extensions.ATTACHMENT_TYPE_IMAGE
import io.getstream.chat.android.client.extensions.cidToTypeAndId
import io.getstream.chat.android.client.extensions.retry
import io.getstream.chat.android.client.header.VersionPrefixHeader
import io.getstream.chat.android.client.helpers.AppSettingManager
import io.getstream.chat.android.client.helpers.QueryChannelsPostponeHelper
import io.getstream.chat.android.client.interceptor.Interceptor
import io.getstream.chat.android.client.interceptor.SendMessageInterceptor
import io.getstream.chat.android.client.logger.ChatLogLevel
import io.getstream.chat.android.client.logger.ChatLogger
import io.getstream.chat.android.client.logger.ChatLoggerHandler
import io.getstream.chat.android.client.models.AppSettings
import io.getstream.chat.android.client.models.Attachment
import io.getstream.chat.android.client.models.BannedUser
import io.getstream.chat.android.client.models.BannedUsersSort
import io.getstream.chat.android.client.models.Channel
import io.getstream.chat.android.client.models.ConnectionData
import io.getstream.chat.android.client.models.Device
import io.getstream.chat.android.client.models.EventType
import io.getstream.chat.android.client.models.Filters
import io.getstream.chat.android.client.models.Flag
import io.getstream.chat.android.client.models.GuestUser
import io.getstream.chat.android.client.models.Member
import io.getstream.chat.android.client.models.Message
import io.getstream.chat.android.client.models.ModelFields
import io.getstream.chat.android.client.models.Mute
import io.getstream.chat.android.client.models.PushMessage
import io.getstream.chat.android.client.models.Reaction
import io.getstream.chat.android.client.models.SearchMessagesResult
import io.getstream.chat.android.client.models.User
import io.getstream.chat.android.client.notifications.ChatNotifications
import io.getstream.chat.android.client.notifications.PushNotificationReceivedListener
import io.getstream.chat.android.client.notifications.handler.NotificationConfig
import io.getstream.chat.android.client.notifications.handler.NotificationHandler
import io.getstream.chat.android.client.notifications.handler.NotificationHandlerFactory
import io.getstream.chat.android.client.plugin.Plugin
import io.getstream.chat.android.client.plugin.factory.PluginFactory
import io.getstream.chat.android.client.plugin.listeners.ChannelMarkReadListener
import io.getstream.chat.android.client.plugin.listeners.CreateChannelListener
import io.getstream.chat.android.client.plugin.listeners.DeleteMessageListener
import io.getstream.chat.android.client.plugin.listeners.DeleteReactionListener
import io.getstream.chat.android.client.plugin.listeners.EditMessageListener
import io.getstream.chat.android.client.plugin.listeners.HideChannelListener
import io.getstream.chat.android.client.plugin.listeners.MarkAllReadListener
import io.getstream.chat.android.client.plugin.listeners.QueryChannelListener
import io.getstream.chat.android.client.plugin.listeners.QueryChannelsListener
import io.getstream.chat.android.client.plugin.listeners.QueryMembersListener
import io.getstream.chat.android.client.plugin.listeners.SendGiphyListener
import io.getstream.chat.android.client.plugin.listeners.SendMessageListener
import io.getstream.chat.android.client.plugin.listeners.SendReactionListener
import io.getstream.chat.android.client.plugin.listeners.ShuffleGiphyListener
import io.getstream.chat.android.client.plugin.listeners.ThreadQueryListener
import io.getstream.chat.android.client.plugin.listeners.TypingEventListener
import io.getstream.chat.android.client.setup.InitializationCoordinator
import io.getstream.chat.android.client.socket.ChatSocket
import io.getstream.chat.android.client.socket.SocketListener
import io.getstream.chat.android.client.token.CacheableTokenProvider
import io.getstream.chat.android.client.token.ConstantTokenProvider
import io.getstream.chat.android.client.token.TokenManager
import io.getstream.chat.android.client.token.TokenManagerImpl
import io.getstream.chat.android.client.token.TokenProvider
import io.getstream.chat.android.client.uploader.FileUploader
import io.getstream.chat.android.client.uploader.StreamCdnImageMimeTypes
import io.getstream.chat.android.client.user.CredentialConfig
import io.getstream.chat.android.client.user.storage.SharedPreferencesCredentialStorage
import io.getstream.chat.android.client.user.storage.UserCredentialStorage
import io.getstream.chat.android.client.utils.ProgressCallback
import io.getstream.chat.android.client.utils.Result
import io.getstream.chat.android.client.utils.TokenUtils
import io.getstream.chat.android.client.utils.flatMapSuspend
import io.getstream.chat.android.client.utils.internal.toggle.ToggleService
import io.getstream.chat.android.client.utils.mapSuspend
import io.getstream.chat.android.client.utils.observable.ChatEventsObservable
import io.getstream.chat.android.client.utils.observable.Disposable
import io.getstream.chat.android.client.utils.onError
import io.getstream.chat.android.client.utils.retry.NoRetryPolicy
import io.getstream.chat.android.client.utils.retry.RetryPolicy
import io.getstream.chat.android.client.utils.stringify
import io.getstream.chat.android.core.internal.InternalStreamChatApi
import kotlinx.coroutines.CoroutineScope
import kotlinx.coroutines.flow.MutableSharedFlow
import kotlinx.coroutines.flow.first
import kotlinx.coroutines.withTimeoutOrNull
import okhttp3.OkHttpClient
import java.io.File
import java.nio.charset.StandardCharsets
import java.util.Calendar
import java.util.Date
import java.util.concurrent.Executor
import io.getstream.chat.android.client.experimental.socket.ChatSocket as ChatSocketExperimental

/**
 * The ChatClient is the main entry point for all low-level operations on chat
 */
@Suppress("NEWER_VERSION_IN_SINCE_KOTLIN", "TooManyFunctions", "LargeClass")
public class ChatClient
@Suppress("LongParameterList")
internal constructor(
    public val config: ChatClientConfig,
    private val api: ChatApi,
    private val socket: ChatSocket,
    @property:InternalStreamChatApi public val notifications: ChatNotifications,
    private val tokenManager: TokenManager = TokenManagerImpl(),
    private val socketStateService: SocketStateService = SocketStateService(),
    private val queryChannelsPostponeHelper: QueryChannelsPostponeHelper,
    private val userCredentialStorage: UserCredentialStorage,
    private val userStateService: UserStateService = UserStateService(),
    private val tokenUtils: TokenUtils = TokenUtils,
    internal val scope: CoroutineScope,
    internal val retryPolicy: RetryPolicy,
    private val initializationCoordinator: InitializationCoordinator = InitializationCoordinator.getOrCreate(),
    private val appSettingsManager: AppSettingManager,
    private val chatSocketExperimental: ChatSocketExperimental,
) {
    private val logger = ChatLogger.get("Client")
    private val waitConnection = MutableSharedFlow<Result<ConnectionData>>()
    private val eventsObservable = ChatEventsObservable(socket, waitConnection, scope, chatSocketExperimental)
    private val lifecycleObserver = StreamLifecycleObserver(
        object : LifecycleHandler {
            override fun resume() = reconnectSocket()
            override fun stopped() {
                socket.releaseConnection()
            }
        }
    )

    private var pushNotificationReceivedListener: PushNotificationReceivedListener =
        PushNotificationReceivedListener { _, _ -> }

    /**
     * The list of plugins added once user is connected.
     *
     * @see [Plugin]
     */
    internal var plugins: List<Plugin> = emptyList()

    private var interceptors: MutableList<Interceptor> = mutableListOf()

    /**
     * Error handlers for API calls.
     */
    private var errorHandlers: List<ErrorHandler> = emptyList()

    init {
        eventsObservable.subscribe { event ->
            when (event) {
                is ConnectedEvent -> {
                    val user = event.me
                    val connectionId = event.connectionId
                    if (ToggleService.isSocketExperimental().not()) {
                        socketStateService.onConnected(connectionId)
                        lifecycleObserver.observe()
                    }
                    api.setConnection(user.id, connectionId)
                    notifications.onSetUser()
                }
                is DisconnectedEvent -> {
                    when (event.disconnectCause) {
                        DisconnectCause.ConnectionReleased,
                        DisconnectCause.NetworkNotAvailable,
                        is DisconnectCause.Error,
                        -> if (ToggleService.isSocketExperimental().not()) socketStateService.onDisconnected()
                        is DisconnectCause.UnrecoverableError -> {
                            userStateService.onSocketUnrecoverableError()
                            if (ToggleService.isSocketExperimental().not()) {
                                socketStateService.onSocketUnrecoverableError()
                            }
                        }
                    }
                }
                is NewMessageEvent -> {
                    notifications.onNewMessageEvent(event)
                }
                else -> Unit // Ignore other events
            }

            val currentUser = when {
                event is HasOwnUser -> event.me
                event is UserEvent && event.user.id == (getCurrentUser()?.id ?: "") -> event.user
                else -> null
            }
            currentUser?.let { updatedCurrentUser ->
                userStateService.onUserUpdated(updatedCurrentUser)
                storePushNotificationsConfig(
                    updatedCurrentUser.id,
                    updatedCurrentUser.name,
                    userStateService.state !is UserState.UserSet,
                )
            }
        }
        logger.logI("Initialised: ${buildSdkTrackingHeaders()}")
    }

    internal fun addPlugins(plugins: List<Plugin>) {
        this.plugins = plugins
    }

    @InternalStreamChatApi
    public fun addInterceptor(interceptor: Interceptor) {
        this.interceptors.add(interceptor)
    }

    @InternalStreamChatApi
    public fun removeAllInterceptors() {
        this.interceptors.clear()
    }

    /**
     * Adds a list of error handlers.
     * @see [ErrorHandler]
     *
     * @param errorHandlers A list of handlers to add.
     */
    @InternalStreamChatApi
    public fun addErrorHandlers(errorHandlers: List<ErrorHandler>) {
        this.errorHandlers = errorHandlers.sorted()
    }

    private fun logPlugins(plugins: List<Any>) {
        if (plugins.isNotEmpty()) {
            val jointString = plugins.joinToString { plugin ->
                plugin::class.qualifiedName ?: "plugin without qualified name"
            }
            logger.logD("Plugins found: $jointString")
        } else {
            logger.logD("No plugins found for this request.")
        }
    }

    //region Set user

    /**
     * Initializes [ChatClient] for a specific user. The [tokenProvider] implementation is used
     * for the initial token, and it's also invoked whenever the user's token has expired, to
     * fetch a new token.
     *
     * @param user The user to set.
     * @param tokenProvider A [TokenProvider] implementation.
     * @param timeoutMilliseconds A timeout in milliseconds when the process will be aborted.
     *
     * @return [Result] of [ConnectionData] with the info of the established connection or a detailed error.
     */
    private suspend fun setUser(
        user: User,
        tokenProvider: TokenProvider,
        timeoutMilliseconds: Long?,
    ): Result<ConnectionData> {
        val isAnonymous = user == anonUser
        val cacheableTokenProvider = CacheableTokenProvider(tokenProvider)
        val userState = userStateService.state
        return when {
            tokenUtils.getUserId(cacheableTokenProvider.loadToken()) != user.id -> {
                logger.logE(
                    "The user_id provided on the JWT token doesn't match with the current user you try to connect"
                )
                Result.error(
                    ChatError(
                        "The user_id provided on the JWT token doesn't match with the current user you try to connect"
                    )
                )
            }
            userState is UserState.NotSet -> {
                logger.logV("[setUser] user is NotSet")
                initializeClientWithUser(user, cacheableTokenProvider, isAnonymous)
                userStateService.onSetUser(user)
<<<<<<< HEAD
                if (ToggleService.isSocketExperimental()) {
                    chatSocketExperimental.connect(user)
                } else {
                    socketStateService.onConnectionRequested()
                    socket.connect(user)
                }
                waitConnection.first()
=======
                socketStateService.onConnectionRequested()
                socket.connectUser(user, isAnonymous)
                waitFirstConnection(timeoutMilliseconds)
>>>>>>> 49f4caf0
            }
            userState is UserState.UserSet && userState.user.id != user.id -> {
                logger.logE(
                    "[setUser] Trying to set user without disconnecting the previous one - " +
                        "make sure that previously set user is disconnected."
                )
                Result.error<ConnectionData>(
                    ChatError(
                        "User cannot be set until the previous one is disconnected."
                    )
                )
            }
            else -> {
                logger.logE("[setUser] Failed to connect user. Please check you don't have connected user already.")
                Result.error(ChatError("Failed to connect user. Please check you don't have connected user already."))
            }
        }.onError { disconnect() }
    }

    private fun initializeClientWithUser(
        user: User,
        tokenProvider: CacheableTokenProvider,
        isAnonymous: Boolean,
    ) {
        initializationCoordinator.userConnected(user)
        // fire a handler here that the chatDomain and chatUI can use
        config.isAnonymous = isAnonymous
        tokenManager.setTokenProvider(tokenProvider)
        appSettingsManager.loadAppSettings()
        warmUp()
    }

    /**
     * Get the current settings of the app. Check [AppSettings].
     *
     * @return [AppSettings] the settings of the app.
     */
    public fun appSettings(): Call<AppSettings> = api.appSettings()

    /**
     * Initializes [ChatClient] for a specific user.
     * The [tokenProvider] implementation is used for the initial token,
     * and it's also invoked whenever the user's token has expired, to fetch a new token.
     *
     * This method performs required operations before connecting with the Stream API.
     * Moreover, it warms up the connection, sets up notifications, and connects to the socket.
     *
     * Check out [docs](https://getstream.io/chat/docs/android/init_and_users/) for more info about tokens.
     * Also visit [this site](https://jwt.io) to find more about Json Web Token standard.
     * You can generate the JWT token on using one of the available libraries or use our manual
     * [tool](https://getstream.io/chat/docs/react/token_generator/) for token generation.
     *
     * @see TokenProvider
     *
     * @param user The user to set.
     * @param tokenProvider A [TokenProvider] implementation.
     * @param timeoutMilliseconds The timeout in milliseconds to be waiting until the connection is established.
     *
     * @return Executable [Call] responsible for connecting the user.
     */
    @CheckResult
    @JvmOverloads
    public fun connectUser(
        user: User,
        tokenProvider: TokenProvider,
        timeoutMilliseconds: Long? = null,
    ): Call<ConnectionData> {
        return CoroutineCall(scope) {
            logger.logD("[connectUser] userId: '${user.id}', username: '${user.name}'")
            setUser(user, tokenProvider, timeoutMilliseconds).also { result ->
                logger.logV(
                    "[connectUser] completed: ${
                    result.stringify { "ConnectionData(connectionId=${it.connectionId})" }
                    }"
                )
            }
        }
    }

    /**
     * Initializes [ChatClient] for a specific user using the given user [token].
     * Check [ChatClient.connectUser] with [TokenProvider] parameter for advanced use cases.
     *
     * @param user Instance of [User] type.
     * @param token Instance of JWT token.
     *
     * @return Executable [Call] responsible for connecting the user.
     */
    @CheckResult
    @JvmOverloads
    public fun connectUser(
        user: User,
        token: String,
        timeoutMilliseconds: Long? = null,
    ): Call<ConnectionData> {
        return connectUser(user, ConstantTokenProvider(token), timeoutMilliseconds)
    }

    /**
     * Initializes [ChatClient] with stored user data.
     * Caution: This method doesn't establish connection to the web socket, you should use [connectUser] instead.
     *
     * This method initializes [ChatClient] to allow the use of Stream REST API client.
     * Moreover, it warms up the connection, and sets up notifications.
     */
    @InternalStreamChatApi
    public fun setUserWithoutConnectingIfNeeded() {
        if (isUserSet()) {
            return
        }

        userCredentialStorage.get()?.let { config ->
            initializeClientWithUser(
                user = User(id = config.userId).apply { name = config.userName },
                tokenProvider = CacheableTokenProvider(ConstantTokenProvider(config.userToken)),
                isAnonymous = config.isAnonymous,
            )
        }
    }

    @InternalStreamChatApi
    public fun containsStoredCredentials(): Boolean {
        return userCredentialStorage.get() != null
    }

    private fun storePushNotificationsConfig(userId: String, userName: String, isAnonymous: Boolean) {
        userCredentialStorage.put(
            CredentialConfig(
                userToken = getCurrentToken() ?: "",
                userId = userId,
                userName = userName,
                isAnonymous = isAnonymous,
            ),
        )
    }

<<<<<<< HEAD
    private suspend fun setAnonymousUser(): Result<ConnectionData> {
        return if (userStateService.state is UserState.NotSet) {
            if (ToggleService.isSocketExperimental().not()) {
                socketStateService.onConnectionRequested()
            }
            userStateService.onSetAnonymous()
            tokenManager.setTokenProvider(CacheableTokenProvider(ConstantTokenProvider("anon")))
            config.isAnonymous = true
            warmUp()
            if (ToggleService.isSocketExperimental().not()) {
                socket.connectAnonymously()
            } else {
                chatSocketExperimental.connect(null)
            }
            initializationCoordinator.userConnected(User(id = ANONYMOUS_USER_ID))
            waitConnection.first()
        } else {
            logger.logE("Failed to connect user. Please check you don't have connected user already")
            Result.error(ChatError("User cannot be set until previous one is disconnected."))
        }
    }

=======
>>>>>>> 49f4caf0
    @CheckResult
    @JvmOverloads
    public fun connectAnonymousUser(timeoutMilliseconds: Long? = null): Call<ConnectionData> {
        return CoroutineCall(scope) {
            logger.logD("[connectAnonymousUser] no args")
            setUser(
                anonUser,
                ConstantTokenProvider(devToken(ANONYMOUS_USER_ID)),
                timeoutMilliseconds,
            ).also { result ->
                logger.logV(
                    "[connectAnonymousUser] completed: ${
                    result.stringify { "ConnectionData(connectionId=${it.connectionId})" }
                    }"
                )
            }
        }
    }

    private suspend fun waitFirstConnection(timeoutMilliseconds: Long?): Result<ConnectionData> =
        timeoutMilliseconds?.let {
            withTimeoutOrNull(timeoutMilliseconds) { waitConnection.first() }
                ?: Result.error(ChatError("Connection wasn't established in ${timeoutMilliseconds}ms"))
        } ?: waitConnection.first()

    @CheckResult
    @JvmOverloads
    public fun connectGuestUser(
        userId: String,
        username: String,
        timeoutMilliseconds: Long? = null,
    ): Call<ConnectionData> {
        return CoroutineCall(scope) {
            logger.logD("[connectGuestUser] userId: '$userId', username: '$username'")
            getGuestToken(userId, username).await()
                .mapSuspend { setUser(it.user, ConstantTokenProvider(it.token), timeoutMilliseconds) }
                .data()
                .also { result ->
                    logger.logV(
                        "[connectAnonymousUser] completed: ${
                        result.stringify { "ConnectionData(connectionId=${it.connectionId})" }
                        }"
                    )
                }
        }
    }

    @CheckResult
    public fun getGuestToken(userId: String, userName: String): Call<GuestUser> {
        return api.getGuestUser(userId, userName)
    }

    /**
     * Query members and apply side effects if there are any.
     *
     * @param channelType The type of channel.
     * @param channelId The id of the channel.
     * @param offset Offset limit.
     * @param limit Number of members to fetch.
     * @param filter [FilterObject] to filter members of certain type.
     * @param sort Sort the list of members.
     * @param members List of members to search in distinct channels.
     *
     * @return [Call] with a list of members or an error.
     */
    @Suppress("LongParameterList")
    @CheckResult
    public fun queryMembers(
        channelType: String,
        channelId: String,
        offset: Int,
        limit: Int,
        filter: FilterObject,
        sort: QuerySort<Member>,
        members: List<Member> = emptyList(),
    ): Call<List<Member>> {
        val relevantPlugins = plugins.filterIsInstance<QueryMembersListener>().also(::logPlugins)
        val errorHandlers = errorHandlers.filterIsInstance<QueryMembersErrorHandler>()
        return api.queryMembers(channelType, channelId, offset, limit, filter, sort, members)
            .doOnResult(scope) { result ->
                relevantPlugins.forEach { plugin ->
                    logger.logD("Applying ${plugin::class.qualifiedName}.onQueryMembersResult")
                    plugin.onQueryMembersResult(
                        result,
                        channelType,
                        channelId,
                        offset,
                        limit,
                        filter,
                        sort,
                        members
                    )
                }
            }
            .onQueryMembersError(errorHandlers, channelType, channelId, offset, limit, filter, sort, members)
    }

    /**
     * Uploads a file for the given channel. Progress can be accessed via [callback].
     *
     * The Stream CDN imposes the following restrictions on file uploads:
     * - The maximum file size is 20 MB
     *
     * @param channelType The channel type. ie messaging.
     * @param channelId The channel id. ie 123.
     * @param file The file that needs to be uploaded.
     * @param callback The callback to track progress.
     *
     * @return Executable async [Call] which completes with [Result] having data equal to the URL of the uploaded file
     * if the file was successfully uploaded.
     *
     * @see FileUploader
     * @see <a href="https://getstream.io/chat/docs/android/file_uploads/?language=kotlin">File Uploads</a>
     */
    @CheckResult
    @JvmOverloads
    public fun sendFile(
        channelType: String,
        channelId: String,
        file: File,
        callback: ProgressCallback? = null,
    ): Call<String> {
        return api.sendFile(channelType, channelId, file, callback)
    }

    /**
     * Uploads an image for the given channel. Progress can be accessed via [callback].
     *
     * The Stream CDN imposes the following restrictions on image uploads:
     * - The maximum image size is 20 MB
     * - Supported MIME types are listed in [StreamCdnImageMimeTypes.SUPPORTED_IMAGE_MIME_TYPES]
     *
     * @param channelType The channel type. ie messaging.
     * @param channelId Еhe channel id. ie 123.
     * @param file The image file that needs to be uploaded.
     * @param callback The callback to track progress.
     *
     * @return Executable async [Call] which completes with [Result] having data equal to the URL of the uploaded image
     * if the image was successfully uploaded.
     *
     * @see FileUploader
     * @see StreamCdnImageMimeTypes.SUPPORTED_IMAGE_MIME_TYPES
     * @see <a href="https://getstream.io/chat/docs/android/file_uploads/?language=kotlin">File Uploads</a>
     */
    @CheckResult
    @JvmOverloads
    public fun sendImage(
        channelType: String,
        channelId: String,
        file: File,
        callback: ProgressCallback? = null,
    ): Call<String> {
        return api.sendImage(channelType, channelId, file, callback)
    }

    /**
     * Deletes the file represented by [url] from the given channel.
     *
     * @param channelType The channel type. ie messaging.
     * @param channelId The channel id. ie 123.
     * @param url The URL of the file to be deleted.
     *
     * @return Executable async [Call] responsible for deleting a file.
     *
     * @see FileUploader
     * @see <a href="https://getstream.io/chat/docs/android/file_uploads/?language=kotlin">File Uploads</a>
     */
    @CheckResult
    public fun deleteFile(channelType: String, channelId: String, url: String): Call<Unit> {
        return api.deleteFile(channelType, channelId, url)
    }

    /**
     * Deletes the image represented by [url] from the given channel.
     *
     * @param channelType The channel type. ie messaging.
     * @param channelId The channel id. ie 123.
     * @param url The URL of the image to be deleted.
     *
     * @return Executable async [Call] responsible for deleting an image.
     *
     * @see FileUploader
     * @see <a href="https://getstream.io/chat/docs/android/file_uploads/?language=kotlin">File Uploads</a>
     */
    @CheckResult
    public fun deleteImage(channelType: String, channelId: String, url: String): Call<Unit> {
        return api.deleteImage(channelType, channelId, url)
    }

    //region Reactions
    @CheckResult
    public fun getReactions(
        messageId: String,
        offset: Int,
        limit: Int,
    ): Call<List<Reaction>> {
        return api.getReactions(messageId, offset, limit)
    }

    /**
     * Deletes the reaction associated with the message with the given message id.
     * [cid] parameter is being used in side effect functions executed by plugins.
     * You can skip it if plugins are not being used.
     *
     * The call will be retried accordingly to [retryPolicy].
     *
     * @see [Plugin]
     * @see [RetryPolicy]
     *
     * @param messageId The id of the message to which reaction belongs.
     * @param reactionType The type of reaction.
     * @param cid The full channel id, i.e. "messaging:123" to which the message with reaction belongs.
     *
     * @return Executable async [Call] responsible for deleting the reaction.
     */
    @CheckResult
    public fun deleteReaction(messageId: String, reactionType: String, cid: String? = null): Call<Message> {
        val relevantPlugins = plugins.filterIsInstance<DeleteReactionListener>().also(::logPlugins)
        val relevantErrorHandlers = errorHandlers.filterIsInstance<DeleteReactionErrorHandler>()

        val currentUser = getCurrentUser()

        return api.deleteReaction(messageId = messageId, reactionType = reactionType)
            .retry(scope = scope, retryPolicy = retryPolicy)
            .doOnStart(scope) {
                relevantPlugins.forEach { plugin ->
                    logger.logD("Applying ${plugin::class.qualifiedName}.onDeleteReactionRequest")
                    plugin.onDeleteReactionRequest(
                        cid = cid,
                        messageId = messageId,
                        reactionType = reactionType,
                        currentUser = currentUser!!,
                    )
                }
            }
            .doOnResult(scope) { result ->
                relevantPlugins.forEach { plugin ->
                    logger.logD("Applying ${plugin::class.qualifiedName}.onDeleteReactionResult")
                    plugin.onDeleteReactionResult(
                        cid = cid,
                        messageId = messageId,
                        reactionType = reactionType,
                        currentUser = currentUser!!,
                        result = result,
                    )
                }
            }
            .precondition(relevantPlugins) { onDeleteReactionPrecondition(currentUser) }
            .onMessageError(relevantErrorHandlers, cid, messageId)
    }

    /**
     * Sends the reaction.
     * Use [enforceUnique] parameter to specify whether the reaction should replace other reactions added by the
     * current user.
     * [cid] parameter is being used in side effect functions executed by plugins.
     * You can skip it if plugins are not being used.
     *
     * The call will be retried accordingly to [retryPolicy].
     *
     * @see [Plugin]
     * @see [RetryPolicy]
     *
     * @param reaction The [Reaction] to send.
     * @param enforceUnique Flag to determine whether the reaction should replace other ones added by the current user.
     * @param cid The full channel id, i.e. "messaging:123" to which the message with reaction belongs.
     *
     * @return Executable async [Call] responsible for sending the reaction.
     */
    @CheckResult
    @JvmOverloads
    public fun sendReaction(reaction: Reaction, enforceUnique: Boolean, cid: String? = null): Call<Reaction> {
        val relevantPlugins = plugins.filterIsInstance<SendReactionListener>().also(::logPlugins)
        val relevantErrorHandlers = errorHandlers.filterIsInstance<SendReactionErrorHandler>()
        val currentUser = getCurrentUser()

        return api.sendReaction(reaction, enforceUnique)
            .retry(scope = scope, retryPolicy = retryPolicy)
            .doOnStart(scope) {
                relevantPlugins
                    .forEach { plugin ->
                        logger.logD("Applying ${plugin::class.qualifiedName}.onSendReactionRequest")
                        plugin.onSendReactionRequest(
                            cid = cid,
                            reaction = reaction,
                            enforceUnique = enforceUnique,
                            currentUser = currentUser!!,
                        )
                    }
            }
            .doOnResult(scope) { result ->
                relevantPlugins.forEach { plugin ->
                    logger.logD("Applying ${plugin::class.qualifiedName}.onSendReactionResult")
                    plugin.onSendReactionResult(
                        cid = cid,
                        reaction = reaction,
                        enforceUnique = enforceUnique,
                        currentUser = currentUser!!,
                        result = result,
                    )
                }
            }
            .onReactionError(relevantErrorHandlers, reaction, enforceUnique, currentUser!!)
            .precondition(relevantPlugins) { onSendReactionPrecondition(currentUser, reaction) }
    }
    //endregion

    //endregion

    public fun disconnectSocket() {
        if (ToggleService.isSocketExperimental()) {
            chatSocketExperimental.disconnect(DisconnectCause.UnrecoverableError(null))
        } else {
            socket.disconnect()
        }
    }

    public fun reconnectSocket() {
<<<<<<< HEAD
        if (ToggleService.isSocketExperimental().not()) {
            when (socketStateService.state) {
                is SocketState.Disconnected -> when (val userState = userStateService.state) {
                    is UserState.UserSet -> socket.reconnectUser(userState.user)
                    is UserState.AnonymousUserSet -> socket.reconnectAnonymously()
                    else -> error("Invalid user state $userState without user being set!")
                }
                else -> Unit
=======
        when (socketStateService.state) {
            is SocketState.Disconnected -> when (val userState = userStateService.state) {
                is UserState.UserSet -> socket.reconnectUser(userState.user, false)
                is UserState.Anonymous.AnonymousUserSet -> socket.reconnectUser(userState.anonymousUser, true)
                else -> error("Invalid user state $userState without user being set!")
>>>>>>> 49f4caf0
            }
        }
    }

    public fun addSocketListener(listener: SocketListener) {
        if (ToggleService.isSocketExperimental().not()) {
            socket.addListener(listener)
        } else {
            chatSocketExperimental.addListener(listener)
        }
    }

    public fun removeSocketListener(listener: SocketListener) {
        if (ToggleService.isSocketExperimental().not()) {
            socket.removeListener(listener)
        } else {
            chatSocketExperimental.removeListener(listener)
        }
    }

    public fun subscribe(
        listener: ChatEventListener<ChatEvent>,
    ): Disposable {
        return eventsObservable.subscribe(listener = listener)
    }

    /**
     * Subscribes to the specific [eventTypes] of the client.
     *
     * @see [io.getstream.chat.android.client.models.EventType] for type constants
     */
    public fun subscribeFor(
        vararg eventTypes: String,
        listener: ChatEventListener<ChatEvent>,
    ): Disposable {
        val filter = { event: ChatEvent ->
            event.type in eventTypes
        }
        return eventsObservable.subscribe(filter, listener)
    }

    /**
     * Subscribes to the specific [eventTypes] of the client, in the lifecycle of [lifecycleOwner].
     *
     * Only receives events when the lifecycle is in a STARTED state, otherwise events are dropped.
     */
    public fun subscribeFor(
        lifecycleOwner: LifecycleOwner,
        vararg eventTypes: String,
        listener: ChatEventListener<ChatEvent>,
    ): Disposable {
        val disposable = subscribeFor(
            *eventTypes,
            listener = { event ->
                if (lifecycleOwner.lifecycle.currentState.isAtLeast(Lifecycle.State.STARTED)) {
                    listener.onEvent(event)
                }
            }
        )

        lifecycleOwner.lifecycle.addObserver(
            object : DefaultLifecycleObserver {
                override fun onDestroy(owner: LifecycleOwner) {
                    disposable.dispose()
                }
            }
        )

        return disposable
    }

    /**
     * Subscribes to the specific [eventTypes] of the client.
     */
    public fun subscribeFor(
        vararg eventTypes: Class<out ChatEvent>,
        listener: ChatEventListener<ChatEvent>,
    ): Disposable {
        val filter = { event: ChatEvent ->
            eventTypes.any { type -> type.isInstance(event) }
        }
        return eventsObservable.subscribe(filter, listener)
    }

    /**
     * Subscribes to the specific [eventTypes] of the client, in the lifecycle of [lifecycleOwner].
     *
     * Only receives events when the lifecycle is in a STARTED state, otherwise events are dropped.
     */
    public fun subscribeFor(
        lifecycleOwner: LifecycleOwner,
        vararg eventTypes: Class<out ChatEvent>,
        listener: ChatEventListener<ChatEvent>,
    ): Disposable {
        val disposable = subscribeFor(
            *eventTypes,
            listener = { event ->
                if (lifecycleOwner.lifecycle.currentState.isAtLeast(Lifecycle.State.STARTED)) {
                    listener.onEvent(event)
                }
            }
        )

        lifecycleOwner.lifecycle.addObserver(
            object : DefaultLifecycleObserver {
                override fun onDestroy(owner: LifecycleOwner) {
                    disposable.dispose()
                }
            }
        )

        return disposable
    }

    /**
     * Subscribes for the next event with the given [eventType].
     */
    public fun subscribeForSingle(
        eventType: String,
        listener: ChatEventListener<ChatEvent>,
    ): Disposable {
        val filter = { event: ChatEvent ->
            event.type == eventType
        }
        return eventsObservable.subscribeSingle(filter, listener)
    }

    /**
     * Subscribes for the next event with the given [eventType].
     */
    public fun <T : ChatEvent> subscribeForSingle(
        eventType: Class<T>,
        listener: ChatEventListener<T>,
    ): Disposable {
        val filter = { event: ChatEvent ->
            eventType.isInstance(event)
        }
        return eventsObservable.subscribeSingle(filter) { event ->
            @Suppress("UNCHECKED_CAST")
            listener.onEvent(event as T)
        }
    }

    public fun disconnect() {
        logger.logI("[disconnect] no args")
        notifications.onLogout()
        // fire a handler here that the chatDomain and chatUI can use
        getCurrentUser().let(initializationCoordinator::userDisconnected)
        if (ToggleService.isSocketExperimental().not()) {
            socketStateService.onDisconnectRequested()
            userStateService.onLogout()
            socket.disconnect()
        } else {
            userStateService.onLogout()
            chatSocketExperimental.disconnect(DisconnectCause.UnrecoverableError(null))
        }
        userCredentialStorage.clear()
        lifecycleObserver.dispose()
        appSettingsManager.clear()
    }

    //region: api calls

    @CheckResult
    public fun getDevices(): Call<List<Device>> {
        return api.getDevices()
    }

    @CheckResult
    public fun deleteDevice(device: Device): Call<Unit> {
        return api.deleteDevice(device)
    }

    @CheckResult
    public fun addDevice(device: Device): Call<Unit> {
        return api.addDevice(device)
    }

    /**
     * Search messages across channels. There are two ways to paginate through search results:
     *
     * 1. Using [limit] and [offset] parameters
     * 1. Using [limit] and [next] parameters
     *
     * Limit and offset will allow you to access up to 1000 results matching your query.
     * You will not be able to sort using limit and offset. The results will instead be
     * sorted by relevance and message ID.
     *
     * Next pagination will allow you to access all search results that match your query,
     * and you will be able to sort using any filter-able fields and custom fields.
     * Pages of sort results will be returned with **next** and **previous** strings which
     * can be supplied as a next parameter when making a query to get a new page of results.
     *
     * @param channelFilter Channel filter conditions.
     * @param messageFilter Message filter conditions.
     * @param offset Pagination offset, cannot be used with sort or next.
     * @param limit The number of messages to return.
     * @param next Pagination parameter, cannot be used with non-zero offset.
     * @param sort The sort criteria applied to the result, cannot be used with non-zero offset.
     *
     * @return Executable async [Call] responsible for searching messages across channels.
     */
    @CheckResult
    public fun searchMessages(
        channelFilter: FilterObject,
        messageFilter: FilterObject,
        offset: Int? = null,
        limit: Int? = null,
        next: String? = null,
        sort: QuerySort<Message>? = null,
    ): Call<SearchMessagesResult> {
        if (offset != null && (sort != null || next != null)) {
            return ErrorCall(ChatError("Cannot specify offset with sort or next parameters"))
        }
        return api.searchMessages(
            channelFilter = channelFilter,
            messageFilter = messageFilter,
            offset = offset,
            limit = limit,
            next = next,
            sort = sort,
        )
    }

    /**
     * Returns a list of messages pinned in the channel.
     * You can sort the list by specifying [sort] parameter.
     * Keep in mind that for now we only support sorting by [Message.pinnedAt].
     * The list can be paginated in a few different ways using [limit] and [pagination].
     * @see [PinnedMessagesPagination]
     *
     * @param channelType The channel type. (e.g. messaging, livestream)
     * @param channelId The id of the channel we're querying.
     * @param limit Max limit of messages to be fetched.
     * @param sort Parameter by which we sort the messages.
     * @param pagination Provides different options for pagination.
     *
     * @return Executable async [Call] responsible for getting pinned messages.
     */
    @CheckResult
    public fun getPinnedMessages(
        channelType: String,
        channelId: String,
        limit: Int,
        sort: QuerySort<Message>,
        pagination: PinnedMessagesPagination,
    ): Call<List<Message>> {
        return api.getPinnedMessages(
            channelType = channelType,
            channelId = channelId,
            limit = limit,
            sort = sort,
            pagination = pagination,
        )
    }

    @CheckResult
    public fun getFileAttachments(
        channelType: String,
        channelId: String,
        offset: Int,
        limit: Int,
    ): Call<List<Attachment>> =
        getAttachments(channelType, channelId, offset, limit, ATTACHMENT_TYPE_FILE)

    @CheckResult
    public fun getImageAttachments(
        channelType: String,
        channelId: String,
        offset: Int,
        limit: Int,
    ): Call<List<Attachment>> =
        getAttachments(channelType, channelId, offset, limit, ATTACHMENT_TYPE_IMAGE)

    @CheckResult
    private fun getAttachments(
        channelType: String,
        channelId: String,
        offset: Int,
        limit: Int,
        type: String,
    ): Call<List<Attachment>> =
        getMessagesWithAttachments(channelType, channelId, offset, limit, listOf(type)).map { messages ->
            messages.flatMap { message -> message.attachments.filter { it.type == type } }
        }

    /**
     * Returns a [Call] with messages that contain at least one desired type attachment but
     * not necessarily all of them will have a specified type.
     *
     * @param channelType The channel type. ie messaging.
     * @param channelId The channel id. ie 123.
     * @param offset The messages offset.
     * @param limit Max limit messages to be fetched.
     * @param types Desired attachment's types list.
     */
    @CheckResult
    public fun getMessagesWithAttachments(
        channelType: String,
        channelId: String,
        offset: Int,
        limit: Int,
        types: List<String>,
    ): Call<List<Message>> {
        val channelFilter = Filters.`in`("cid", "$channelType:$channelId")
        val messageFilter = Filters.`in`("attachments.type", types)
        return searchMessages(
            channelFilter = channelFilter,
            messageFilter = messageFilter,
            offset = offset,
            limit = limit,
        ).map { it.messages }
    }

    @CheckResult
    public fun getReplies(messageId: String, limit: Int): Call<List<Message>> {
        val relevantPlugins = plugins.filterIsInstance<ThreadQueryListener>().also(::logPlugins)

        return api.getReplies(messageId, limit)
            .doOnStart(scope) {
                relevantPlugins.forEach { plugin ->
                    logger.logD("Applying ${plugin::class.qualifiedName}.onGetRepliesRequest")
                    plugin.onGetRepliesRequest(messageId, limit)
                }
            }
            .doOnResult(scope) { result ->
                relevantPlugins.forEach { plugin ->
                    logger.logD("Applying ${plugin::class.qualifiedName}.onGetRepliesResult")
                    plugin.onGetRepliesResult(result, messageId, limit)
                }
            }
            .precondition(relevantPlugins) { onGetRepliesPrecondition(messageId, limit) }
    }

    @CheckResult
    public fun getRepliesMore(
        messageId: String,
        firstId: String,
        limit: Int,
    ): Call<List<Message>> {
        val relevantPlugins = plugins.filterIsInstance<ThreadQueryListener>().also(::logPlugins)

        return api.getRepliesMore(messageId, firstId, limit)
            .doOnStart(scope) {
                relevantPlugins.forEach { plugin ->
                    logger.logD("Applying ${plugin::class.qualifiedName}.onGetRepliesMoreRequest")
                    plugin.onGetRepliesMoreRequest(messageId, firstId, limit)
                }
            }
            .doOnResult(scope) { result ->
                relevantPlugins.forEach { plugin ->
                    logger.logD("Applying ${plugin::class.qualifiedName}.onGetRepliesMoreResults")
                    plugin.onGetRepliesMoreResult(result, messageId, firstId, limit)
                }
            }
            .precondition(relevantPlugins) { onGetRepliesMorePrecondition(messageId, firstId, limit) }
    }

    @CheckResult
    public fun sendAction(request: SendActionRequest): Call<Message> {
        return api.sendAction(request)
    }

    /**
     * Sends selected giphy message to the channel specified by [Message.cid].
     * The call will be retried accordingly to [retryPolicy].
     * @see [RetryPolicy]
     *
     * @param message The message to send.
     *
     * @return Executable async [Call] responsible for sending the Giphy.
     */
    public fun sendGiphy(message: Message): Call<Message> {
        val relevantPlugins = plugins.filterIsInstance<SendGiphyListener>().also(::logPlugins)
        val request = message.run {
            SendActionRequest(cid, id, type, mapOf(KEY_MESSAGE_ACTION to MESSAGE_ACTION_SEND))
        }

        return sendAction(request)
            .retry(scope = scope, retryPolicy = retryPolicy)
            .doOnResult(scope) { result ->
                relevantPlugins.forEach { listener ->
                    logger.logD("Applying ${listener::class.qualifiedName}.onGiphySendResult")
                    listener.onGiphySendResult(cid = message.cid, result = result)
                }
            }
    }

    /**
     * Performs Giphy shuffle operation in the channel specified by [Message.cid].
     * Returns new "ephemeral" message with new giphy url.
     * The call will be retried accordingly to [retryPolicy].
     * @see [RetryPolicy]
     *
     * @param message The message to send.
     *
     * @return Executable async [Call] responsible for shuffling the Giphy.
     */
    public fun shuffleGiphy(message: Message): Call<Message> {
        val relevantPlugins = plugins.filterIsInstance<ShuffleGiphyListener>().also(::logPlugins)
        val request = message.run {
            SendActionRequest(cid, id, type, mapOf(KEY_MESSAGE_ACTION to MESSAGE_ACTION_SHUFFLE))
        }

        return sendAction(request)
            .retry(scope = scope, retryPolicy = retryPolicy)
            .doOnResult(scope) { result ->
                relevantPlugins.forEach { listener ->
                    logger.logD("Applying ${listener::class.qualifiedName}.onShuffleGiphyResult")
                    listener.onShuffleGiphyResult(cid = message.cid, result = result)
                }
            }
    }

    @CheckResult
    @JvmOverloads
    public fun deleteMessage(messageId: String, hard: Boolean = false): Call<Message> {
        val relevantPlugins = plugins.filterIsInstance<DeleteMessageListener>().also(::logPlugins)

        return api.deleteMessage(messageId, hard)
            .doOnStart(scope) {
                relevantPlugins.forEach { listener ->
                    logger.logD("Applying ${listener::class.qualifiedName}.onMessageDeleteRequest")
                    listener.onMessageDeleteRequest(messageId)
                }
            }
            .doOnResult(scope) { result ->
                relevantPlugins.forEach { listener ->
                    logger.logD("Applying ${listener::class.qualifiedName}.onMessageDeleteResult")
                    listener.onMessageDeleteResult(messageId, result)
                }
            }
    }

    @CheckResult
    public fun getMessage(messageId: String): Call<Message> {
        return api.getMessage(messageId)
    }

    /**
     * Sends the message to the given channel. If [isRetrying] is set to true, the message may not be prepared again.
     *
     * @param channelType The channel type. ie messaging.
     * @param channelId The channel id. ie 123.
     * @param message Message object
     * @param isRetrying True if this message is being retried.
     *
     * @return Executable async [Call] responsible for sending a message.
     */
    @CheckResult
    @JvmOverloads
    public fun sendMessage(
        channelType: String,
        channelId: String,
        message: Message,
        isRetrying: Boolean = false,
    ): Call<Message> {
        val relevantPlugins = plugins.filterIsInstance<SendMessageListener>().also(::logPlugins)
        val relevantInterceptors = interceptors.filterIsInstance<SendMessageInterceptor>()
        return CoroutineCall(scope) {

            // Message is first prepared i.e. all its attachments are uploaded and message is updated with
            // these attachments.
            relevantInterceptors.fold(Result.success(message)) { message, interceptor ->
                if (message.isSuccess) {
                    interceptor.interceptMessage(channelType, channelId, message.data(), isRetrying)
                } else message
            }.flatMapSuspend { newMessage ->
                api.sendMessage(channelType, channelId, newMessage)
                    .retry(scope, retryPolicy)
                    .doOnResult(scope) { result ->
                        relevantPlugins.forEach { listener ->
                            logger.logD("Applying ${listener::class.qualifiedName}.onMessageSendResult")
                            listener.onMessageSendResult(
                                result,
                                channelType,
                                channelId,
                                newMessage
                            )
                        }
                    }.await()
            }
        }
    }

    /**
     * Updates the message in the API and calls the plugins that handle this request. [OfflinePlugin] can be used here
     * to store the updated message locally.
     *
     * @param message [Message] The message to be updated.
     */
    @CheckResult
    public fun updateMessage(message: Message): Call<Message> {
        val relevantPlugins = plugins.filterIsInstance<EditMessageListener>().also(::logPlugins)

        return api.updateMessage(message)
            .doOnStart(scope) {
                relevantPlugins.forEach { plugin ->
                    logger.logD("Applying ${plugin::class.qualifiedName}.onMessageEditRequest")
                    plugin.onMessageEditRequest(message)
                }
            }
            .doOnResult(scope) { result ->
                relevantPlugins.forEach { plugin ->
                    logger.logD("Applying ${plugin::class.qualifiedName}.onMessageEditResult")
                    plugin.onMessageEditResult(message, result)
                }
            }
    }

    /**
     * Partially updates specific [Message] fields retaining the fields which were set previously.
     *
     * @param messageId The message ID.
     * @param set The key-value data which will be added to the existing message object.
     * @param unset The list of fields which will be removed from the existing message object.
     *
     * @return Executable async [Call] responsible for partially updating the message.
     */
    @CheckResult
    public fun partialUpdateMessage(
        messageId: String,
        set: Map<String, Any> = emptyMap(),
        unset: List<String> = emptyList(),
    ): Call<Message> {
        return api.partialUpdateMessage(
            messageId = messageId,
            set = set,
            unset = unset,
        )
    }

    /**
     * Pins the message.
     *
     * @param message The message object containing the ID of the message to be pinned.
     * @param expirationDate The exact expiration date.
     *
     * @return Executable async [Call] responsible for pinning the message.
     */
    @CheckResult
    public fun pinMessage(message: Message, expirationDate: Date? = null): Call<Message> {
        val set: MutableMap<String, Any> = LinkedHashMap()
        set["pinned"] = true
        expirationDate?.let { set["pin_expires"] = it }
        return partialUpdateMessage(
            messageId = message.id,
            set = set
        )
    }

    /**
     * Pins the message.
     *
     * @param message The message object containing the ID of the message to be pinned.
     * @param timeout The expiration timeout in seconds.
     *
     * @return Executable async [Call] responsible for pinning the message.
     */
    @CheckResult
    public fun pinMessage(message: Message, timeout: Int): Call<Message> {
        val calendar = Calendar.getInstance().apply {
            add(Calendar.SECOND, timeout)
        }
        return partialUpdateMessage(
            messageId = message.id,
            set = mapOf(
                "pinned" to true,
                "pin_expires" to calendar.time
            )
        )
    }

    /**
     * Unpins the message that was previously pinned
     *
     * @param message The message object containing the ID of the message to be unpinned.
     *
     * @return Executable async [Call] responsible for unpinning the message.
     */
    @CheckResult
    public fun unpinMessage(message: Message): Call<Message> {
        return partialUpdateMessage(
            messageId = message.id,
            set = mapOf("pinned" to false)
        )
    }

    /**
     * Gets the channels without running any side effects.
     *
     * @param request The request's parameters combined into [QueryChannelsRequest] class.
     *
     * @return Executable async [Call] responsible for querying channels.
     */
    @CheckResult
    @InternalStreamChatApi
    public fun queryChannelsInternal(request: QueryChannelsRequest): Call<List<Channel>> =
        queryChannelsPostponeHelper.postponeQueryChannels { api.queryChannels(request) }

    @CheckResult
    @InternalStreamChatApi
    public fun queryChannelInternal(
        channelType: String,
        channelId: String,
        request: QueryChannelRequest,
    ): Call<Channel> {
        logger.logD("Querying channel")
        return api.queryChannel(channelType, channelId, request)
    }

    @CheckResult
    public fun queryChannel(
        channelType: String,
        channelId: String,
        request: QueryChannelRequest,
    ): Call<Channel> {
        logger.logD("Querying single channel")

        val relevantPlugins = plugins.filterIsInstance<QueryChannelListener>().also(::logPlugins)

        return api.queryChannel(channelType, channelId, request)
            .doOnStart(scope) {
                relevantPlugins.forEach { plugin ->
                    logger.logD("Applying ${plugin::class.qualifiedName}.onQueryChannelRequest")
                    plugin.onQueryChannelRequest(channelType, channelId, request)
                }
            }
            .doOnResult(scope) { result ->
                relevantPlugins.forEach { plugin ->
                    logger.logD("Applying ${plugin::class.qualifiedName}.onQueryChannelResult")
                    plugin.onQueryChannelResult(result, channelType, channelId, request)
                }
            }
            .precondition(relevantPlugins) { onQueryChannelPrecondition(channelType, channelId, request) }
    }

    /**
     * Gets the channels from the server based on parameters from [QueryChannelsRequest].
     * The call requires active socket connection and will be automatically postponed and retried until
     * the connection is established or the maximum number of attempts is reached.
     * @see [QueryChannelsPostponeHelper]
     *
     * @param request The request's parameters combined into [QueryChannelsRequest] class.
     *
     * @return Executable async [Call] responsible for querying channels.
     */
    @CheckResult
    public fun queryChannels(request: QueryChannelsRequest): Call<List<Channel>> {
        logger.logD("Querying channels")

        val relevantPluginsLazy = { plugins.filterIsInstance<QueryChannelsListener>() }
        logPlugins(relevantPluginsLazy())

        return queryChannelsPostponeHelper.postponeQueryChannels {
            api.queryChannels(request)
        }.doOnStart(scope) {
            relevantPluginsLazy().forEach { listener ->
                logger.logD("Applying ${listener::class.qualifiedName}.onQueryChannelsRequest")
                listener.onQueryChannelsRequest(request)
            }
        }.doOnResult(scope) { result ->
            relevantPluginsLazy().forEach { listener ->
                logger.logD("Applying ${listener::class.qualifiedName}.onQueryChannelsResult")
                listener.onQueryChannelsResult(result, request)
            }
        }.precondition(relevantPluginsLazy()) {
            onQueryChannelsPrecondition(request)
        }
    }

    @CheckResult
    public fun deleteChannel(channelType: String, channelId: String): Call<Channel> {
        return api.deleteChannel(channelType, channelId)
    }

    @CheckResult
    public fun markMessageRead(
        channelType: String,
        channelId: String,
        messageId: String,
    ): Call<Unit> {
        return api.markRead(channelType, channelId, messageId)
    }

    @CheckResult
    public fun showChannel(channelType: String, channelId: String): Call<Unit> {
        return api.showChannel(channelType, channelId)
    }

    /**
     * Hides the specified channel with side effects.
     *
     * @param channelType The type of the channel.
     * @param channelId Id of the channel.
     * @param clearHistory Boolean, if you want to clear the history of this channel or not.
     *
     * @return Executable async [Call] responsible for hiding a channel.
     *
     * @see <a href="https://getstream.io/chat/docs/channel_delete/?language=kotlin">Hiding a channel</a>
     */
    @CheckResult
    public fun hideChannel(
        channelType: String,
        channelId: String,
        clearHistory: Boolean = false,
    ): Call<Unit> {
        val relevantPlugins = plugins.filterIsInstance<HideChannelListener>().also(::logPlugins)
        return api.hideChannel(channelType, channelId, clearHistory)
            .doOnStart(scope) {
                relevantPlugins.forEach { plugin ->
                    logger.logD("Applying ${plugin::class.qualifiedName}.onHideChannelRequest")
                    plugin.onHideChannelRequest(channelType, channelId, clearHistory)
                }
            }
            .doOnResult(scope) { result ->
                relevantPlugins.forEach { plugin ->
                    logger.logD("Applying ${plugin::class.qualifiedName}.onHideChannelResult")
                    plugin.onHideChannelResult(result, channelType, channelId, clearHistory)
                }
            }
            .precondition(relevantPlugins) { onHideChannelPrecondition(channelType, channelId, clearHistory) }
    }

    /**
     * Removes all of the messages of the channel but doesn't affect the channel data or members.
     *
     * @param channelType The channel type. ie messaging.
     * @param channelId The channel id. ie 123.
     * @param systemMessage The system message that will be shown in the channel.
     *
     * @return Executable async [Call] which completes with [Result] having data equal to the truncated channel
     * if the channel was successfully truncated.
     */
    @CheckResult
    public fun truncateChannel(
        channelType: String,
        channelId: String,
        systemMessage: Message? = null,
    ): Call<Channel> {
        return api.truncateChannel(
            channelType = channelType,
            channelId = channelId,
            systemMessage = systemMessage
        )
    }

    @CheckResult
    public fun stopWatching(channelType: String, channelId: String): Call<Unit> {
        return api.stopWatching(channelType, channelId)
    }

    /**
     * Updates all of the channel data. Any data that is present on the channel and not included in a full update
     * will be deleted.
     *
     * @param channelType The channel type. ie messaging.
     * @param channelId The channel id. ie 123.
     * @param updateMessage The message object allowing you to show a system message in the channel.
     * @param channelExtraData The updated channel extra data.
     *
     * @return Executable async [Call] responsible for updating channel data.
     */
    @CheckResult
    public fun updateChannel(
        channelType: String,
        channelId: String,
        updateMessage: Message?,
        channelExtraData: Map<String, Any> = emptyMap(),
    ): Call<Channel> =
        api.updateChannel(
            channelType,
            channelId,
            channelExtraData,
            updateMessage,
        )

    /**
     * Updates specific fields of channel data retaining the custom data fields which were set previously.
     *
     * @param channelType The channel type. ie messaging.
     * @param channelId The channel id. ie 123.
     * @param set The key-value data which will be added to the existing channel data object.
     * @param unset The list of fields which will be removed from the existing channel data object.
     *
     * @return Executable async [Call] responsible for updating channel data.
     */
    @CheckResult
    public fun updateChannelPartial(
        channelType: String,
        channelId: String,
        set: Map<String, Any> = emptyMap(),
        unset: List<String> = emptyList(),
    ): Call<Channel> {
        return api.updateChannelPartial(
            channelType = channelType,
            channelId = channelId,
            set = set,
            unset = unset
        )
    }

    /**
     * Enables slow mode for the channel. When slow mode is enabled, users can only send a message every
     * [cooldownTimeInSeconds] time interval. The [cooldownTimeInSeconds] is specified in seconds, and should be
     * between 1-[MAX_COOLDOWN_TIME_SECONDS].
     *
     * @param channelType The channel type. ie messaging.
     * @param channelId The channel id. ie 123.
     * @param cooldownTimeInSeconds The duration of the time interval users have to wait between messages.
     *
     * @return Executable async [Call] responsible for enabling slow mode.
     */
    @CheckResult
    public fun enableSlowMode(
        channelType: String,
        channelId: String,
        cooldownTimeInSeconds: Int,
    ): Call<Channel> {
        return if (cooldownTimeInSeconds in 1..MAX_COOLDOWN_TIME_SECONDS) {
            api.enableSlowMode(channelType, channelId, cooldownTimeInSeconds)
        } else {
            ErrorCall(
                ChatError(
                    "You can't specify a value outside the range 1-$MAX_COOLDOWN_TIME_SECONDS for cooldown duration."
                )
            )
        }
    }

    /**
     * Disables slow mode for the channel.
     *
     * @param channelType The channel type. ie messaging.
     * @param channelId The channel id. ie 123.
     *
     * @return Executable async [Call] responsible for disabling slow mode.
     */
    @CheckResult
    public fun disableSlowMode(
        channelType: String,
        channelId: String,
    ): Call<Channel> {
        return api.disableSlowMode(channelType, channelId)
    }

    @CheckResult
    public fun rejectInvite(channelType: String, channelId: String): Call<Channel> {
        return api.rejectInvite(channelType, channelId)
    }

    /**
     * Sends an event to all users watching the channel.
     *
     * @param eventType The event name.
     * @param channelType The channel type. ie messaging.
     * @param channelId The channel id. ie 123.
     * @param extraData The event payload.
     *
     * @return Executable async [Call] responsible for sending an event.
     */
    @CheckResult
    public fun sendEvent(
        eventType: String,
        channelType: String,
        channelId: String,
        extraData: Map<Any, Any> = emptyMap(),
    ): Call<ChatEvent> = api.sendEvent(eventType, channelType, channelId, extraData)

    @CheckResult
    public fun acceptInvite(
        channelType: String,
        channelId: String,
        message: String?,
    ): Call<Channel> {
        return api.acceptInvite(channelType, channelId, message)
    }

    /**
     * Marks all the channel as read.
     *
     * @return [Result] Empty unit result.
     */
    @CheckResult
    public fun markAllRead(): Call<Unit> {
        val relevantPlugins = plugins.filterIsInstance<MarkAllReadListener>().also(::logPlugins)
        return api.markAllRead()
            .doOnStart(scope) {
                relevantPlugins.forEach { plugin ->
                    logger.logD("Applying ${plugin::class.qualifiedName}.onMarkAllReadRequest")
                    plugin.onMarkAllReadRequest()
                }
            }
    }

    /**
     * Marks the specified channel as read.
     *
     * @param channelType Type of the channel.
     * @param channelId Id of the channel.
     */
    @CheckResult
    public fun markRead(channelType: String, channelId: String): Call<Unit> {
        val relevantPlugins = plugins.filterIsInstance<ChannelMarkReadListener>().also(::logPlugins)

        return api.markRead(channelType, channelId)
            .precondition(relevantPlugins) { onChannelMarkReadPrecondition(channelType, channelId) }
    }

    @CheckResult
    public fun updateUsers(users: List<User>): Call<List<User>> {
        return api.updateUsers(users)
    }

    @CheckResult
    public fun updateUser(user: User): Call<User> {
        return updateUsers(listOf(user)).map { it.first() }
    }

    /**
     * Updates specific user fields retaining the custom data fields which were set previously.
     *
     * @param id User ids.
     * @param set The key-value data which will be added to the existing user object.
     * @param unset The list of fields which will be removed from the existing user object.
     *
     * @return Executable async [Call].
     */
    @CheckResult
    public fun partialUpdateUser(
        id: String,
        set: Map<String, Any> = emptyMap(),
        unset: List<String> = emptyList(),
    ): Call<User> {
        if (id != getCurrentUser()?.id) {
            val errorMessage = "The client-side partial update allows you to update only the current user. " +
                "Make sure the user is set before updating it."
            logger.logE(errorMessage)
            return ErrorCall(ChatError(errorMessage))
        }

        return api.partialUpdateUser(
            id = id,
            set = set,
            unset = unset,
        )
    }

    /**
     * Query users matching [query] request.
     *
     * @param query [QueryUsersRequest] with query parameters like filters, sort to get matching users.
     *
     * @return [Call] with a list of [User].
     */
    @CheckResult
    public fun queryUsers(query: QueryUsersRequest): Call<List<User>> = api.queryUsers(query)

    /**
     * Adds members to a given channel.
     *
     * @param channelType The channel type. ie messaging.
     * @param channelId The channel id. ie 123.
     * @param memberIds The list of the member ids to be added.
     * @param systemMessage The system message that will be shown in the channel.
     *
     * @return Executable async [Call] responsible for adding the members.
     */
    @CheckResult
    public fun addMembers(
        channelType: String,
        channelId: String,
        memberIds: List<String>,
        systemMessage: Message? = null,
    ): Call<Channel> {
        return api.addMembers(
            channelType,
            channelId,
            memberIds,
            systemMessage,
        )
    }

    /**
     * Removes members from a given channel.
     *
     * @param channelType The channel type. ie messaging.
     * @param channelId The channel id. ie 123.
     * @param memberIds The list of the member ids to be removed.
     * @param systemMessage The system message that will be shown in the channel.
     *
     * @return Executable async [Call] responsible for removing the members.
     */
    @CheckResult
    public fun removeMembers(
        channelType: String,
        channelId: String,
        memberIds: List<String>,
        systemMessage: Message? = null,
    ): Call<Channel> = api.removeMembers(
        channelType,
        channelId,
        memberIds,
        systemMessage
    )

    /**
     * Mutes a channel for the current user. Messages added to the channel will not trigger
     * push notifications, and will not change the unread count for the users that muted it.
     * By default, mutes stay in place indefinitely until the user removes it. However, you
     * can optionally set an expiration time. Triggers `notification.channel_mutes_updated`
     * event.
     *
     * @param channelType The channel type. ie messaging.
     * @param channelId The channel id. ie 123.
     * @param expiration The duration of mute in **millis**.
     *
     * @return Executable async [Call] responsible for muting a channel.
     *
     * @see [NotificationChannelMutesUpdatedEvent]
     */
    @JvmOverloads
    @CheckResult
    public fun muteChannel(
        channelType: String,
        channelId: String,
        expiration: Int? = null,
    ): Call<Unit> {
        return api.muteChannel(
            channelType = channelType,
            channelId = channelId,
            expiration = expiration
        )
    }

    /**
     * Unmutes a channel for the current user. Triggers `notification.channel_mutes_updated`
     * event.
     *
     * @param channelType The channel type. ie messaging.
     * @param channelId The channel id. ie 123.
     *
     * @return Executable async [Call] responsible for unmuting a channel.
     *
     * @see [NotificationChannelMutesUpdatedEvent]
     */
    @CheckResult
    public fun unmuteChannel(
        channelType: String,
        channelId: String,
    ): Call<Unit> {
        return api.unmuteChannel(channelType, channelId)
    }

    /**
     * Mutes a user. Messages from muted users will not trigger push notifications. By default,
     * mutes stay in place indefinitely until the user removes it. However, you can optionally
     * set a mute timeout. Triggers `notification.mutes_updated` event.
     *
     * @param userId The user id to mute.
     * @param timeout The timeout in **minutes** until the mute is expired.
     *
     * @return Executable async [Call] responsible for muting a user.
     *
     * @see [NotificationMutesUpdatedEvent]
     */
    @JvmOverloads
    @CheckResult
    public fun muteUser(
        userId: String,
        timeout: Int? = null,
    ): Call<Mute> {
        return api.muteUser(userId, timeout)
    }

    /**
     * Unmutes a previously muted user. Triggers `notification.mutes_updated` event.
     *
     * @param userId The user id to unmute.
     *
     * @return Executable async [Call] responsible for unmuting a user.
     *
     * @see [NotificationMutesUpdatedEvent]
     */
    @CheckResult
    public fun unmuteUser(userId: String): Call<Unit> {
        return api.unmuteUser(userId)
    }

    @CheckResult
    public fun unmuteCurrentUser(): Call<Unit> = api.unmuteCurrentUser()

    @CheckResult
    public fun muteCurrentUser(): Call<Mute> = api.muteCurrentUser()

    @CheckResult
    public fun flagUser(userId: String): Call<Flag> = api.flagUser(userId)

    @CheckResult
    public fun unflagUser(userId: String): Call<Flag> = api.unflagUser(userId)

    @CheckResult
    public fun flagMessage(messageId: String): Call<Flag> = api.flagMessage(messageId)

    @CheckResult
    public fun unflagMessage(messageId: String): Call<Flag> = api.unflagMessage(messageId)

    @CheckResult
    public fun translate(messageId: String, language: String): Call<Message> =
        api.translate(messageId, language)

    @CheckResult
    public fun banUser(
        targetId: String,
        channelType: String,
        channelId: String,
        reason: String?,
        timeout: Int?,
    ): Call<Unit> = api.banUser(
        targetId = targetId,
        channelType = channelType,
        channelId = channelId,
        reason = reason,
        timeout = timeout,
        shadow = false
    ).toUnitCall()

    @CheckResult
    public fun unbanUser(
        targetId: String,
        channelType: String,
        channelId: String,
    ): Call<Unit> = api.unbanUser(
        targetId = targetId,
        channelType = channelType,
        channelId = channelId,
        shadow = false
    ).toUnitCall()

    @CheckResult
    public fun shadowBanUser(
        targetId: String,
        channelType: String,
        channelId: String,
        reason: String?,
        timeout: Int?,
    ): Call<Unit> = api.banUser(
        targetId = targetId,
        channelType = channelType,
        channelId = channelId,
        reason = reason,
        timeout = timeout,
        shadow = true
    ).toUnitCall()

    @CheckResult
    public fun removeShadowBan(
        targetId: String,
        channelType: String,
        channelId: String,
    ): Call<Unit> = api.unbanUser(
        targetId = targetId,
        channelType = channelType,
        channelId = channelId,
        shadow = true
    ).toUnitCall()

    @CheckResult
    @JvmOverloads
    public fun queryBannedUsers(
        filter: FilterObject,
        sort: QuerySort<BannedUsersSort> = QuerySort.asc(BannedUsersSort::createdAt),
        offset: Int? = null,
        limit: Int? = null,
        createdAtAfter: Date? = null,
        createdAtAfterOrEqual: Date? = null,
        createdAtBefore: Date? = null,
        createdAtBeforeOrEqual: Date? = null,
    ): Call<List<BannedUser>> {
        return api.queryBannedUsers(
            filter = filter,
            sort = sort,
            offset = offset,
            limit = limit,
            createdAtAfter = createdAtAfter,
            createdAtAfterOrEqual = createdAtAfterOrEqual,
            createdAtBefore = createdAtBefore,
            createdAtBeforeOrEqual = createdAtBeforeOrEqual,
        )
    }

    //endregion

    /**
     * Return the [User] stored on the credential storage
     *
     * @return The stored user or null if it was logged out
     */
    internal fun getStoredUser(): User? = userCredentialStorage.get()?.let {
        User(id = it.userId, name = it.userName)
    }

    @InternalStreamChatApi
    public fun setPushNotificationReceivedListener(pushNotificationReceivedListener: PushNotificationReceivedListener) {
        this.pushNotificationReceivedListener = pushNotificationReceivedListener
    }

    public fun getConnectionId(): String? {
        return runCatching {
            if (ToggleService.isSocketExperimental().not()) {
                socketStateService.state.connectionIdOrError()
            } else {
                chatSocketExperimental.state.connectionIdOrError()
            }
        }.getOrNull()
    }

    public fun getCurrentUser(): User? {
        return runCatching { userStateService.state.userOrError() }.getOrNull()
    }

    public fun getCurrentToken(): String? {
        return runCatching {
            when (userStateService.state) {
                is UserState.UserSet -> if (tokenManager.hasToken()) tokenManager.getToken() else null
                else -> null
            }
        }.getOrNull()
    }

    /**
     * Returns application settings from the server or the default ones as a fallback.
     *
     * @return The application settings.
     */
    public fun getAppSettings(): AppSettings {
        return appSettingsManager.getAppSettings()
    }

    public fun isSocketConnected(): Boolean {
        return if (ToggleService.isSocketExperimental().not()) socketStateService.state is SocketState.Connected
        else chatSocketExperimental.state is State.Connected
    }

    /**
     * Returns a [ChannelClient] for given type and id.
     *
     * @param channelType The channel type. ie messaging.
     * @param channelId The channel id. ie 123.
     */
    public fun channel(channelType: String, channelId: String): ChannelClient {
        return ChannelClient(channelType, channelId, this)
    }

    /**
     * Returns a [ChannelClient] for given cid.
     *
     * @param cid The full channel id. ie messaging:123.
     */
    public fun channel(cid: String): ChannelClient {
        val (type, id) = cid.cidToTypeAndId()
        return channel(type, id)
    }

    /**
     * Creates the channel.
     * You can either create an id-based channel by passing not blank [channelId] or
     * member-based (distinct) channel by leaving [channelId] empty.
     * Use [memberIds] list to create a channel together with members. Make sure the list is not empty in case of
     * creating member-based channel!
     * Extra channel's information, for example name, can be passed in the [extraData] map.
     *
     * The call will be retried accordingly to [retryPolicy].
     *
     * @see [Plugin]
     * @see [RetryPolicy]
     *
     * @param channelType The channel type. ie messaging.
     * @param channelId The channel id. ie 123.
     * @param memberIds The list of members' ids.
     * @param extraData Map of key-value pairs that let you store extra data.
     *
     * @return Executable async [Call] responsible for creating the channel.
     */
    @CheckResult
    public fun createChannel(
        channelType: String,
        channelId: String,
        memberIds: List<String>,
        extraData: Map<String, Any>,
    ): Call<Channel> {
        val relevantPlugins = plugins.filterIsInstance<CreateChannelListener>().also(::logPlugins)
        val relevantErrorHandlers = errorHandlers.filterIsInstance<CreateChannelErrorHandler>()
        val currentUser = getCurrentUser()

        return queryChannelInternal(
            channelType = channelType,
            channelId = channelId,
            request = QueryChannelRequest().withData(extraData + mapOf(ModelFields.MEMBERS to memberIds)),
        )
            .retry(scope = scope, retryPolicy = retryPolicy)
            .doOnStart(scope) {
                relevantPlugins.forEach { plugin ->
                    logger.logD("Applying ${plugin::class.qualifiedName}.onCreateChannelRequest")
                    plugin.onCreateChannelRequest(
                        channelType = channelType,
                        channelId = channelId,
                        memberIds = memberIds,
                        extraData = extraData,
                        currentUser = currentUser!!,
                    )
                }
            }
            .doOnResult(scope) { result ->
                relevantPlugins.forEach { plugin ->
                    logger.logD("Applying ${plugin::class.qualifiedName}.onCreateChannelResult")
                    plugin.onCreateChannelResult(
                        channelType = channelType,
                        channelId = channelId,
                        memberIds = memberIds,
                        result = result,
                    )
                }
            }
            .onCreateChannelError(
                errorHandlers = relevantErrorHandlers,
                channelType = channelType,
                channelId = channelId,
                memberIds = memberIds,
                extraData = extraData,
            )
            .precondition(relevantPlugins) {
                onCreateChannelPrecondition(
                    currentUser = currentUser,
                    channelId = channelId,
                    memberIds = memberIds,
                )
            }
    }

    /**
     * Returns all events that happened for a list of channels since last sync (while the user was not
     * connected to the web-socket).
     *
     * @param channelsIds The list of channel CIDs
     * @param lastSyncAt The last time the user was online and in sync
     *
     * @return Executable async [Call] responsible for obtaining missing events.
     */
    @CheckResult
    public fun getSyncHistory(
        channelsIds: List<String>,
        lastSyncAt: Date,
    ): Call<List<ChatEvent>> {
        return api.getSyncHistory(channelsIds, lastSyncAt)
    }

    /**
     * Sends a [EventType.TYPING_START] event to the backend.
     *
     * @param channelType The type of this channel i.e. messaging etc.
     * @param channelId The id of this channel.
     * @param parentId Set this field to `message.id` to indicate that typing event is happening in a thread.
     *
     * @return Executable async [Call] which completes with [Result] having [ChatEvent] data if successful or
     * [ChatError] if fails.
     */
    @CheckResult
    public fun keystroke(channelType: String, channelId: String, parentId: String? = null): Call<ChatEvent> {
        val extraData: Map<Any, Any> = parentId?.let {
            mapOf(ARG_TYPING_PARENT_ID to parentId)
        } ?: emptyMap()
        val relevantPlugins = plugins.filterIsInstance<TypingEventListener>().also(::logPlugins)
        val eventTime = Date()
        val eventType = EventType.TYPING_START
        return api.sendEvent(
            eventType = eventType,
            channelType = channelType,
            channelId = channelId,
            extraData = extraData,
        )
            .doOnStart(scope) {
                relevantPlugins.forEach { plugin ->
                    logger.logD("Applying ${plugin::class.qualifiedName}.onTypingEventRequest")
                    plugin.onTypingEventRequest(eventType, channelType, channelId, extraData, eventTime)
                }
            }
            .doOnResult(scope) { result ->
                relevantPlugins.forEach { plugin ->
                    logger.logD("Applying ${plugin::class.qualifiedName}.onTypingEventResult")
                    plugin.onTypingEventResult(result, eventType, channelType, channelId, extraData, eventTime)
                }
            }
            .precondition(relevantPlugins) {
                this.onTypingEventPrecondition(eventType, channelType, channelId, extraData, eventTime)
            }
    }

    /**
     * Sends a [EventType.TYPING_STOP] event to the backend.
     *
     * @param channelType The type of this channel i.e. messaging etc.
     * @param channelId The id of this channel.
     * @param parentId Set this field to `message.id` to indicate that typing event is happening in a thread.
     *
     * @return Executable async [Call] which completes with [Result] having [ChatEvent] data if successful or
     * [ChatError] if fails.
     */
    @CheckResult
    public fun stopTyping(channelType: String, channelId: String, parentId: String? = null): Call<ChatEvent> {
        val extraData: Map<Any, Any> = parentId?.let {
            mapOf(ARG_TYPING_PARENT_ID to parentId)
        } ?: emptyMap()
        val relevantPlugins = plugins.filterIsInstance<TypingEventListener>().also(::logPlugins)
        val eventTime = Date()
        val eventType = EventType.TYPING_STOP
        return api.sendEvent(
            eventType = eventType,
            channelType = channelType,
            channelId = channelId,
            extraData = extraData,
        )
            .doOnStart(scope) {
                relevantPlugins.forEach { plugin ->
                    logger.logD("Applying ${plugin::class.qualifiedName}.onTypingEventRequest")
                    plugin.onTypingEventRequest(eventType, channelType, channelId, extraData, eventTime)
                }
            }
            .doOnResult(scope) { result ->
                relevantPlugins.forEach { plugin ->
                    logger.logD("Applying ${plugin::class.qualifiedName}.onTypingEventResult")
                    plugin.onTypingEventResult(result, eventType, channelType, channelId, extraData, eventTime)
                }
            }
            .precondition(relevantPlugins) {
                this.onTypingEventPrecondition(eventType, channelType, channelId, extraData, eventTime)
            }
    }

    private fun warmUp() {
        if (config.warmUp) {
            api.warmUp()
        }
    }

    private fun isUserSet() = userStateService.state !is UserState.NotSet

    public fun devToken(userId: String): String {
        require(userId.isNotEmpty()) { "User id must not be empty" }
        val header = "eyJhbGciOiJIUzI1NiIsInR5cCI6IkpXVCJ9" //  {"alg": "HS256", "typ": "JWT"}
        val devSignature = "devtoken"
        val payload: String =
            Base64.encodeToString("{\"user_id\":\"$userId\"}".toByteArray(StandardCharsets.UTF_8), Base64.NO_WRAP)
        return "$header.$payload.$devSignature"
    }

    internal fun <R, T : Any> Call<T>.precondition(
        pluginsList: List<R>,
        preconditionCheck: suspend R.() -> Result<Unit>,
    ): Call<T> =
        withPrecondition(scope) {
            pluginsList.fold(Result.success(Unit)) { result, plugin ->
                if (result.isError) {
                    result
                } else {
                    val preconditionResult = preconditionCheck(plugin)
                    if (preconditionResult.isError) {
                        preconditionResult
                    } else {
                        result
                    }
                }
            }
        }

    /**
     * Builder to initialize the singleton [ChatClient] instance and configure its parameters.
     *
     * @param apiKey The API key of your Stream Chat app obtained from the
     * [Stream Dashboard](https://dashboard.getstream.io/).
     * @param appContext The application [Context].
     */
    @Suppress("TooManyFunctions")
    public class Builder(private val apiKey: String, private val appContext: Context) : ChatClientBuilder() {

        private var baseUrl: String = "chat.stream-io-api.com"
        private var cdnUrl: String = baseUrl
        private var logLevel = ChatLogLevel.NOTHING
        private var warmUp: Boolean = true
        private var callbackExecutor: Executor? = null
        private var loggerHandler: ChatLoggerHandler? = null
        private var notificationsHandler: NotificationHandler? = null
        private var notificationConfig: NotificationConfig = NotificationConfig(pushNotificationsEnabled = false)
        private var fileUploader: FileUploader? = null
        private val tokenManager: TokenManager = TokenManagerImpl()
        private var customOkHttpClient: OkHttpClient? = null
        private var userCredentialStorage: UserCredentialStorage? = null
        private var retryPolicy: RetryPolicy = NoRetryPolicy()
        private var distinctApiCalls: Boolean = true

        /**
         * Sets the log level to be used by the client.
         *
         * See [ChatLogLevel] for details about the available options.
         *
         * We strongly recommend using [ChatLogLevel.NOTHING] in production builds,
         * which produces no logs.
         *
         * @param level The log level to use.
         */
        public fun logLevel(level: ChatLogLevel): Builder {
            logLevel = level
            return this
        }

        /**
         * Sets a [ChatLoggerHandler] instance that will receive log events from the SDK.
         *
         * Use this to forward SDK events to your own logging solutions.
         *
         * See the FirebaseLogger class in the UI Components sample app for an example implementation.
         *
         * @param loggerHandler Your custom [ChatLoggerHandler] implementation.
         */
        public fun loggerHandler(loggerHandler: ChatLoggerHandler): Builder {
            this.loggerHandler = loggerHandler
            return this
        }

        /**
         * Sets a custom [NotificationHandler] that the SDK will use to handle everything
         * around push notifications. Create your own subclass and override methods to customize
         * notification appearance and behavior.
         *
         * See the
         * [Push Notifications](https://staging.getstream.io/chat/docs/sdk/android/client/guides/push-notifications/)
         * documentation for more information.
         *
         *
         * @param notificationConfig Config push notification.
         * @param notificationsHandler Your custom class implementation of [NotificationHandler].
         */
        @JvmOverloads
        public fun notifications(
            notificationConfig: NotificationConfig,
            notificationsHandler: NotificationHandler =
                NotificationHandlerFactory.createNotificationHandler(context = appContext),
        ): Builder = apply {
            this.notificationConfig = notificationConfig
            this.notificationsHandler = notificationsHandler
        }

        /**
         * Sets a custom file uploader implementation that will be used by the client
         * to upload files and images.
         *
         * The default implementation uses Stream's own CDN to store these files,
         * which has a 20 MB upload size limit.
         *
         * For more info, see
         * [the File Uploads documentation](https://getstream.io/chat/docs/android/file_uploads/?language=kotlin).
         *
         * @param fileUploader Your custom implementation of [FileUploader].
         */
        public fun fileUploader(fileUploader: FileUploader): Builder {
            this.fileUploader = fileUploader
            return this
        }

        /**
         * By default, ChatClient performs a dummy HTTP call to the Stream API
         * when a user is set to initialize the HTTP connection and make subsequent
         * requests reusing this connection execute faster.
         *
         * Calling this method disables this connection warm-up behavior.
         */
        public fun disableWarmUp(): Builder = apply {
            warmUp = false
        }

        /**
         * Sets a custom [OkHttpClient] that will be used by the client to
         * perform API calls to Stream.
         *
         * Use this to configure parameters like timeout values, or to
         * add interceptors to process all network requests.
         *
         * @param okHttpClient The client to use for API calls.
         */
        public fun okHttpClient(okHttpClient: OkHttpClient): Builder = apply {
            this.customOkHttpClient = okHttpClient
        }

        /**
         * Sets the base URL to be used by the client.
         *
         * By default, this is the URL of Stream's
         * [Edge API Infrastructure](https://getstream.io/blog/chat-edge-infrastructure/),
         * which provides low latency regardless of which region your Stream
         * app is hosted in.
         *
         * You should only change this URL if you're on dedicated Stream
         * Chat infrastructure.
         *
         * @param value The base URL to use.
         */
        public fun baseUrl(value: String): Builder {
            var baseUrl = value
            if (baseUrl.startsWith("https://")) {
                baseUrl = baseUrl.split("https://").toTypedArray()[1]
            }
            if (baseUrl.startsWith("http://")) {
                baseUrl = baseUrl.split("http://").toTypedArray()[1]
            }
            if (baseUrl.endsWith("/")) {
                baseUrl = baseUrl.substring(0, baseUrl.length - 1)
            }
            this.baseUrl = baseUrl
            return this
        }

        @InternalStreamChatApi
        @VisibleForTesting
        public fun callbackExecutor(callbackExecutor: Executor): Builder = apply {
            this.callbackExecutor = callbackExecutor
        }

        /**
         * Adds a plugin factory to be used by the client.
         * @see [PluginFactory]
         *
         * @param pluginFactory The factory to be added.
         */
        public fun withPlugin(pluginFactory: PluginFactory): Builder = apply {
            pluginFactories.add(pluginFactory)
        }

        /**
         * Overrides a default, based on shared preferences implementation for [UserCredentialStorage].
         */
        public fun credentialStorage(credentialStorage: UserCredentialStorage): Builder = apply {
            userCredentialStorage = credentialStorage
        }

        /**
         * Sets a custom [RetryPolicy] used to determine whether a particular call should be retried.
         * By default, no calls are retried.
         * @see [NoRetryPolicy]
         *
         * @param retryPolicy Custom [RetryPolicy] implementation.
         */
        public fun retryPolicy(retryPolicy: RetryPolicy): Builder = apply {
            this.retryPolicy = retryPolicy
        }

        /**
         * Allows simultaneous network calls of the same request, avoiding combining them into one.
         * By default [distinctApiCalls] is enabled.
         */
        public fun disableDistinctApiCalls(): Builder = apply {
            this.distinctApiCalls = false
        }

        private fun configureInitializer(chatClient: ChatClient) {
            chatClient.initializationCoordinator.addUserConnectedListener { user ->
                chatClient.addPlugins(
                    pluginFactories.map { pluginFactory ->
                        pluginFactory.get(user)
                    }
                )
            }
        }

        public override fun build(): ChatClient {
            return super.build()
        }

        @InternalStreamChatApi
        @Deprecated(
            message = "It shouldn't be used outside of SDK code. Created for testing purposes",
            replaceWith = ReplaceWith("this.build()"),
            level = DeprecationLevel.ERROR
        )
        override fun internalBuild(): ChatClient {

            if (apiKey.isEmpty()) {
                throw IllegalStateException("apiKey is not defined in " + this::class.java.simpleName)
            }

            instance?.run {
                Log.e(
                    "Chat",
                    "[ERROR] You have just re-initialized ChatClient, old configuration has been overridden [ERROR]"
                )
            }

            val config = ChatClientConfig(
                apiKey = apiKey,
                httpUrl = "https://$baseUrl/",
                cdnHttpUrl = "https://$cdnUrl/",
                wssUrl = "wss://$baseUrl/",
                warmUp = warmUp,
                loggerConfig = ChatLogger.Config(logLevel, loggerHandler),
                distinctApiCalls = distinctApiCalls
            )

            if (ToggleService.isInitialized().not()) {
                ToggleService.init(appContext, emptyMap())
            }

            val module =
                ChatModule(
                    appContext,
                    config,
                    notificationsHandler ?: NotificationHandlerFactory.createNotificationHandler(appContext),
                    notificationConfig,
                    fileUploader,
                    tokenManager,
                    callbackExecutor,
                    customOkHttpClient,
                )

            val appSettingsManager = AppSettingManager(module.api())

            return ChatClient(
                config,
                module.api(),
                module.socket(),
                module.notifications(),
                tokenManager,
                module.socketStateService,
                module.queryChannelsPostponeHelper,
                userCredentialStorage = userCredentialStorage ?: SharedPreferencesCredentialStorage(appContext),
                module.userStateService,
                scope = module.networkScope,
                retryPolicy = retryPolicy,
                appSettingsManager = appSettingsManager,
                chatSocketExperimental = module.experimentalSocket()
            ).also {
                configureInitializer(it)
            }
        }
    }

    public abstract class ChatClientBuilder @InternalStreamChatApi public constructor() {
        /**
         * Factories of plugins that will be added to the SDK.
         *
         * @see [Plugin]
         * @see [PluginFactory]
         */
        protected val pluginFactories: MutableList<PluginFactory> = mutableListOf()

        /**
         * Create a [ChatClient] instance based on the current configuration
         * of the [Builder].
         */
        public open fun build(): ChatClient = internalBuild()
            .also {
                instance = it
            }

        @InternalStreamChatApi
        public abstract fun internalBuild(): ChatClient
    }

    public companion object {
        /**
         * Header used to track which SDK is being used.
         */
        @InternalStreamChatApi
        @JvmStatic
        public var VERSION_PREFIX_HEADER: VersionPrefixHeader = VersionPrefixHeader.DEFAULT

        /**
         * Flag used to track whether offline support is enabled.
         */
        @InternalStreamChatApi
        @JvmStatic
        public var OFFLINE_SUPPORT_ENABLED: Boolean = false

        private const val MAX_COOLDOWN_TIME_SECONDS = 120
        private const val KEY_MESSAGE_ACTION = "image_action"
        private const val MESSAGE_ACTION_SEND = "send"
        private const val MESSAGE_ACTION_SHUFFLE = "shuffle"

        private const val ARG_TYPING_PARENT_ID = "parent_id"

        private var instance: ChatClient? = null

        @JvmField
        public val DEFAULT_SORT: QuerySort<Member> = QuerySort.desc("last_updated")

        private const val ANONYMOUS_USER_ID = "!anon"
        private val anonUser by lazy { User(id = ANONYMOUS_USER_ID) }

        @JvmStatic
        public fun instance(): ChatClient {
            return instance
                ?: throw IllegalStateException(
                    "ChatClient.Builder::build() must be called before obtaining ChatClient instance"
                )
        }

        public val isInitialized: Boolean
            get() = instance != null

        /**
         * Handles push message.
         * If user is not connected - automatically restores last user credentials and sets user without
         * connecting to the socket.
         * Push message will be handled internally unless user overrides [NotificationHandler.onPushMessage]
         * Be sure to initialize ChatClient before calling this method!
         *
         * @see [NotificationHandler.onPushMessage]
         * @throws IllegalStateException if called before initializing ChatClient
         */
        @Throws(IllegalStateException::class)
        @JvmStatic
        public fun handlePushMessage(pushMessage: PushMessage) {
            ensureClientInitialized().run {
                setUserWithoutConnectingIfNeeded()
                notifications.onPushMessage(pushMessage, pushNotificationReceivedListener)
            }
        }

        @Throws(IllegalStateException::class)
        internal fun displayNotification(
            channel: Channel,
            message: Message,
        ) {
            ensureClientInitialized().notifications.displayNotification(
                channel = channel,
                message = message,
            )
        }

        /**
         * Dismiss notifications from a given [channelType] and [channelId].
         * Be sure to initialize ChatClient before calling this method!
         *
         * @param channelType String that represent the channel type of the channel you want to dismiss notifications.
         * @param channelId String that represent the channel id of the channel you want to dismiss notifications.
         *
         * @throws IllegalStateException if called before initializing ChatClient
         */
        @Throws(IllegalStateException::class)
        public fun dismissChannelNotifications(channelType: String, channelId: String) {
            ensureClientInitialized().notifications.dismissChannelNotifications(channelType, channelId)
        }

        /**
         * Sets device.
         * Be sure to initialize ChatClient before calling this method!
         *
         * @throws IllegalStateException if called before initializing ChatClient
         */
        @Throws(IllegalStateException::class)
        @JvmStatic
        public fun setDevice(device: Device) {
            ensureClientInitialized().notifications.setDevice(device)
        }

        @Throws(IllegalStateException::class)
        private fun ensureClientInitialized(): ChatClient {
            check(isInitialized) { "ChatClient should be initialized first!" }
            return instance()
        }

        /**
         * Builds a detailed header of information we track around the SDK, Android OS, API Level, device name and
         * vendor and more.
         *
         * @return String formatted header that contains all the information.
         */
        internal fun buildSdkTrackingHeaders(): String {
            val clientInformation = VERSION_PREFIX_HEADER.prefix + BuildConfig.STREAM_CHAT_VERSION
            val buildModel = Build.MODEL
            val deviceManufacturer = Build.MANUFACTURER
            val apiLevel = Build.VERSION.SDK_INT
            val osName = "Android ${Build.VERSION.RELEASE}"

            return clientInformation +
                "|os=$osName" +
                "|api_version=$apiLevel" +
                "|device_vendor=$deviceManufacturer" +
                "|device_model=$buildModel" +
                "|offline_enabled=$OFFLINE_SUPPORT_ENABLED"
        }
    }
}<|MERGE_RESOLUTION|>--- conflicted
+++ resolved
@@ -335,19 +335,13 @@
                 logger.logV("[setUser] user is NotSet")
                 initializeClientWithUser(user, cacheableTokenProvider, isAnonymous)
                 userStateService.onSetUser(user)
-<<<<<<< HEAD
                 if (ToggleService.isSocketExperimental()) {
-                    chatSocketExperimental.connect(user)
+                    chatSocketExperimental.connectUser(user, isAnonymous)
                 } else {
                     socketStateService.onConnectionRequested()
-                    socket.connect(user)
-                }
-                waitConnection.first()
-=======
-                socketStateService.onConnectionRequested()
-                socket.connectUser(user, isAnonymous)
+                    socket.connectUser(user, isAnonymous)
+                }
                 waitFirstConnection(timeoutMilliseconds)
->>>>>>> 49f4caf0
             }
             userState is UserState.UserSet && userState.user.id != user.id -> {
                 logger.logE(
@@ -484,31 +478,6 @@
         )
     }
 
-<<<<<<< HEAD
-    private suspend fun setAnonymousUser(): Result<ConnectionData> {
-        return if (userStateService.state is UserState.NotSet) {
-            if (ToggleService.isSocketExperimental().not()) {
-                socketStateService.onConnectionRequested()
-            }
-            userStateService.onSetAnonymous()
-            tokenManager.setTokenProvider(CacheableTokenProvider(ConstantTokenProvider("anon")))
-            config.isAnonymous = true
-            warmUp()
-            if (ToggleService.isSocketExperimental().not()) {
-                socket.connectAnonymously()
-            } else {
-                chatSocketExperimental.connect(null)
-            }
-            initializationCoordinator.userConnected(User(id = ANONYMOUS_USER_ID))
-            waitConnection.first()
-        } else {
-            logger.logE("Failed to connect user. Please check you don't have connected user already")
-            Result.error(ChatError("User cannot be set until previous one is disconnected."))
-        }
-    }
-
-=======
->>>>>>> 49f4caf0
     @CheckResult
     @JvmOverloads
     public fun connectAnonymousUser(timeoutMilliseconds: Long? = null): Call<ConnectionData> {
@@ -827,22 +796,16 @@
     }
 
     public fun reconnectSocket() {
-<<<<<<< HEAD
         if (ToggleService.isSocketExperimental().not()) {
             when (socketStateService.state) {
                 is SocketState.Disconnected -> when (val userState = userStateService.state) {
-                    is UserState.UserSet -> socket.reconnectUser(userState.user)
-                    is UserState.AnonymousUserSet -> socket.reconnectAnonymously()
+                    is UserState.UserSet, is UserState.AnonymousUserSet -> socket.reconnectUser(
+                        userState.userOrError(),
+                        userState is UserState.AnonymousUserSet
+                    )
                     else -> error("Invalid user state $userState without user being set!")
                 }
                 else -> Unit
-=======
-        when (socketStateService.state) {
-            is SocketState.Disconnected -> when (val userState = userStateService.state) {
-                is UserState.UserSet -> socket.reconnectUser(userState.user, false)
-                is UserState.Anonymous.AnonymousUserSet -> socket.reconnectUser(userState.anonymousUser, true)
-                else -> error("Invalid user state $userState without user being set!")
->>>>>>> 49f4caf0
             }
         }
     }
