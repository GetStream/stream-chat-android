package io.getstream.chat.android.client

import android.content.Context
import android.util.Base64
import android.util.Log
import androidx.annotation.CheckResult
import androidx.annotation.VisibleForTesting
import androidx.lifecycle.Lifecycle
import androidx.lifecycle.LifecycleObserver
import androidx.lifecycle.LifecycleOwner
import androidx.lifecycle.OnLifecycleEvent
import io.getstream.chat.android.client.api.ChatApi
import io.getstream.chat.android.client.api.ChatClientConfig
import io.getstream.chat.android.client.api.ErrorCall
import io.getstream.chat.android.client.api.models.FilterObject
import io.getstream.chat.android.client.api.models.PinnedMessagesPagination
import io.getstream.chat.android.client.api.models.QueryChannelRequest
import io.getstream.chat.android.client.api.models.QueryChannelsRequest
import io.getstream.chat.android.client.api.models.QuerySort
import io.getstream.chat.android.client.api.models.QueryUsersRequest
import io.getstream.chat.android.client.api.models.SendActionRequest
import io.getstream.chat.android.client.call.Call
import io.getstream.chat.android.client.call.CoroutineCall
import io.getstream.chat.android.client.call.await
import io.getstream.chat.android.client.call.doOnResult
import io.getstream.chat.android.client.call.doOnStart
import io.getstream.chat.android.client.call.map
import io.getstream.chat.android.client.call.toUnitCall
import io.getstream.chat.android.client.call.withPrecondition
import io.getstream.chat.android.client.channel.ChannelClient
import io.getstream.chat.android.client.clientstate.DisconnectCause
import io.getstream.chat.android.client.clientstate.SocketState
import io.getstream.chat.android.client.clientstate.SocketStateService
import io.getstream.chat.android.client.clientstate.UserState
import io.getstream.chat.android.client.clientstate.UserStateService
import io.getstream.chat.android.client.di.ChatModule
import io.getstream.chat.android.client.errors.ChatError
import io.getstream.chat.android.client.events.ChatEvent
import io.getstream.chat.android.client.events.ConnectedEvent
import io.getstream.chat.android.client.events.DisconnectedEvent
import io.getstream.chat.android.client.events.HasOwnUser
import io.getstream.chat.android.client.events.NewMessageEvent
import io.getstream.chat.android.client.events.NotificationChannelMutesUpdatedEvent
import io.getstream.chat.android.client.events.NotificationMutesUpdatedEvent
import io.getstream.chat.android.client.events.UserEvent
import io.getstream.chat.android.client.experimental.errorhandler.ErrorHandler
import io.getstream.chat.android.client.experimental.errorhandler.factory.ErrorHandlerFactory
import io.getstream.chat.android.client.experimental.errorhandler.listeners.DeleteReactionErrorHandler
<<<<<<< HEAD
import io.getstream.chat.android.client.experimental.interceptor.Interceptor
import io.getstream.chat.android.client.experimental.interceptor.SendMessageInterceptor
=======
import io.getstream.chat.android.client.experimental.errorhandler.listeners.SendReactionErrorHandler
import io.getstream.chat.android.client.experimental.errorhandler.listeners.onMessageError
import io.getstream.chat.android.client.experimental.errorhandler.listeners.onReactionError
>>>>>>> 169e2816
import io.getstream.chat.android.client.experimental.plugin.Plugin
import io.getstream.chat.android.client.experimental.plugin.factory.PluginFactory
import io.getstream.chat.android.client.experimental.plugin.listeners.ChannelMarkReadListener
import io.getstream.chat.android.client.experimental.plugin.listeners.DeleteReactionListener
import io.getstream.chat.android.client.experimental.plugin.listeners.EditMessageListener
import io.getstream.chat.android.client.experimental.plugin.listeners.HideChannelListener
import io.getstream.chat.android.client.experimental.plugin.listeners.MarkAllReadListener
import io.getstream.chat.android.client.experimental.plugin.listeners.QueryChannelListener
import io.getstream.chat.android.client.experimental.plugin.listeners.QueryChannelsListener
import io.getstream.chat.android.client.experimental.plugin.listeners.SendMessageListener
import io.getstream.chat.android.client.experimental.plugin.listeners.SendReactionListener
import io.getstream.chat.android.client.experimental.plugin.listeners.ThreadQueryListener
import io.getstream.chat.android.client.extensions.ATTACHMENT_TYPE_FILE
import io.getstream.chat.android.client.extensions.ATTACHMENT_TYPE_IMAGE
import io.getstream.chat.android.client.extensions.cidToTypeAndId
import io.getstream.chat.android.client.extensions.retry
import io.getstream.chat.android.client.header.VersionPrefixHeader
import io.getstream.chat.android.client.helpers.QueryChannelsPostponeHelper
import io.getstream.chat.android.client.logger.ChatLogLevel
import io.getstream.chat.android.client.logger.ChatLogger
import io.getstream.chat.android.client.logger.ChatLoggerHandler
import io.getstream.chat.android.client.models.AppSettings
import io.getstream.chat.android.client.models.Attachment
import io.getstream.chat.android.client.models.BannedUser
import io.getstream.chat.android.client.models.BannedUsersSort
import io.getstream.chat.android.client.models.Channel
import io.getstream.chat.android.client.models.ConnectionData
import io.getstream.chat.android.client.models.Device
import io.getstream.chat.android.client.models.Filters
import io.getstream.chat.android.client.models.Flag
import io.getstream.chat.android.client.models.GuestUser
import io.getstream.chat.android.client.models.Member
import io.getstream.chat.android.client.models.Message
import io.getstream.chat.android.client.models.ModelFields
import io.getstream.chat.android.client.models.Mute
import io.getstream.chat.android.client.models.PushMessage
import io.getstream.chat.android.client.models.Reaction
import io.getstream.chat.android.client.models.SearchMessagesResult
import io.getstream.chat.android.client.models.User
import io.getstream.chat.android.client.notifications.ChatNotifications
import io.getstream.chat.android.client.notifications.PushNotificationReceivedListener
import io.getstream.chat.android.client.notifications.handler.NotificationConfig
import io.getstream.chat.android.client.notifications.handler.NotificationHandler
import io.getstream.chat.android.client.notifications.handler.NotificationHandlerFactory
import io.getstream.chat.android.client.setup.InitializationCoordinator
import io.getstream.chat.android.client.socket.ChatSocket
import io.getstream.chat.android.client.socket.InitConnectionListener
import io.getstream.chat.android.client.socket.SocketListener
import io.getstream.chat.android.client.token.CacheableTokenProvider
import io.getstream.chat.android.client.token.ConstantTokenProvider
import io.getstream.chat.android.client.token.TokenManager
import io.getstream.chat.android.client.token.TokenManagerImpl
import io.getstream.chat.android.client.token.TokenProvider
import io.getstream.chat.android.client.uploader.FileUploader
import io.getstream.chat.android.client.uploader.StreamCdnImageMimeTypes
import io.getstream.chat.android.client.user.CredentialConfig
import io.getstream.chat.android.client.user.storage.SharedPreferencesCredentialStorage
import io.getstream.chat.android.client.user.storage.UserCredentialStorage
import io.getstream.chat.android.client.utils.ProgressCallback
import io.getstream.chat.android.client.utils.Result
import io.getstream.chat.android.client.utils.TokenUtils
import io.getstream.chat.android.client.utils.flatMapSuspend
import io.getstream.chat.android.client.utils.internal.toggle.ToggleService
import io.getstream.chat.android.client.utils.observable.ChatEventsObservable
import io.getstream.chat.android.client.utils.observable.Disposable
import io.getstream.chat.android.client.utils.retry.NoRetryPolicy
import io.getstream.chat.android.client.utils.retry.RetryPolicy
import io.getstream.chat.android.core.ExperimentalStreamChatApi
import io.getstream.chat.android.core.internal.InternalStreamChatApi
import kotlinx.coroutines.CoroutineScope
import kotlinx.coroutines.runBlocking
import okhttp3.OkHttpClient
import java.io.File
import java.nio.charset.StandardCharsets
import java.util.Calendar
import java.util.Date
import java.util.concurrent.Executor

/**
 * The ChatClient is the main entry point for all low-level operations on chat
 */
@Suppress("NEWER_VERSION_IN_SINCE_KOTLIN")
@OptIn(ExperimentalStreamChatApi::class)
public class ChatClient internal constructor(
    public val config: ChatClientConfig,
    private val api: ChatApi,
    private val socket: ChatSocket,
    @property:InternalStreamChatApi public val notifications: ChatNotifications,
    private val tokenManager: TokenManager = TokenManagerImpl(),
    private val socketStateService: SocketStateService = SocketStateService(),
    private val queryChannelsPostponeHelper: QueryChannelsPostponeHelper,
    private val userCredentialStorage: UserCredentialStorage,
    private val userStateService: UserStateService = UserStateService(),
    private val tokenUtils: TokenUtils = TokenUtils,
    internal val scope: CoroutineScope,
    // TODO: Make private/internal after migrating ChatDomain
    public val retryPolicy: RetryPolicy,
    private val initializationCoordinator: InitializationCoordinator = InitializationCoordinator.getOrCreate(),
) {
    private var connectionListener: InitConnectionListener? = null
    private val logger = ChatLogger.get("Client")
    private val eventsObservable = ChatEventsObservable(socket, this)
    private val lifecycleObserver = StreamLifecycleObserver(
        object : LifecycleHandler {
            override fun resume() = reconnectSocket()
            override fun stopped() {
                socket.releaseConnection()
            }
        }
    )

    private var pushNotificationReceivedListener: PushNotificationReceivedListener =
        PushNotificationReceivedListener { _, _ -> }

    public lateinit var plugins: List<Plugin>

<<<<<<< HEAD
    private var interceptors: MutableList<Interceptor> = mutableListOf()
=======
    /**
     * Error handlers for API calls.
     */
    private var errorHandlers: List<ErrorHandler> = emptyList()
>>>>>>> 169e2816

    init {
        eventsObservable.subscribe { event ->
            when (event) {
                is ConnectedEvent -> {
                    val user = event.me
                    val connectionId = event.connectionId
                    socketStateService.onConnected(connectionId)
                    api.setConnection(user.id, connectionId)
                    lifecycleObserver.observe()
                    notifications.onSetUser()
                }
                is DisconnectedEvent -> {
                    when (event.disconnectCause) {
                        DisconnectCause.ConnectionReleased,
                        DisconnectCause.NetworkNotAvailable,
                        is DisconnectCause.Error,
                        -> socketStateService.onDisconnected()
                        is DisconnectCause.UnrecoverableError -> {
                            userStateService.onSocketUnrecoverableError()
                            socketStateService.onSocketUnrecoverableError()
                        }
                    }
                }
                is NewMessageEvent -> {
                    notifications.onNewMessageEvent(event)
                }
                else -> Unit // Ignore other events
            }

            val currentUser = when {
                event is HasOwnUser -> event.me
                event is UserEvent && event.user.id == getCurrentUser()?.id ?: "" -> event.user
                else -> null
            }
            currentUser?.let { updatedCurrentUser ->
                userStateService.onUserUpdated(updatedCurrentUser)
                storePushNotificationsConfig(updatedCurrentUser.id, updatedCurrentUser.name)
            }
        }
        logger.logI("Initialised: " + getVersion())
    }

    internal fun addPlugins(plugins: List<Plugin>) {
        this.plugins = plugins
    }

<<<<<<< HEAD
    @InternalStreamChatApi
    public fun addInterceptor(interceptor: Interceptor) {
        this.interceptors.add(interceptor)
=======
    internal fun addErrorHandlers(errorHandlers: List<ErrorHandler>) {
        this.errorHandlers = errorHandlers.sorted()
>>>>>>> 169e2816
    }

    //region Set user

    /**
     * Creates a [Call] implementation that wraps a call that would otherwise be
     * asynchronous and provide results to an [InitConnectionListener].
     *
     * @param performCall This should perform the call, passing in the
     *                    [initListener] to it.
     */
    private fun createInitListenerCall(
        performCall: (initListener: InitConnectionListener) -> Unit,
    ): Call<ConnectionData> {
        return object : Call<ConnectionData> {
            override fun execute(): Result<ConnectionData> {
                // Uses coroutines to turn the async call into blocking
                return runBlocking { await() }
            }

            override fun enqueue(callback: Call.Callback<ConnectionData>) {
                // Converts InitConnectionListener to Call.Callback
                performCall(
                    object : InitConnectionListener() {
                        override fun onSuccess(data: ConnectionData) {
                            val connectionData =
                                io.getstream.chat.android.client.models.ConnectionData(data.user, data.connectionId)
                            callback.onResult(Result(connectionData))
                        }

                        override fun onError(error: ChatError) {
                            callback.onResult(Result(error))
                        }
                    }
                )
            }

            override fun cancel() {}
        }
    }

    /**
     * Initializes [ChatClient] for a specific user using the given user [token].
     *
     * @param user Instance of [User] type.
     * @param token Instance of JWT token. It must be unique for each user.
     * Check out [docs](https://getstream.io/chat/docs/android/init_and_users/) for more info about tokens.
     * Also visit [this site](https://jwt.io) to find more about Json Web Token standard.
     * You can generate the JWT token on using one of the available libraries or use our manual
     * [tool](https://getstream.io/chat/docs/react/token_generator/) for token generation.
     *
     * @see ChatClient.connectUser with [TokenProvider] parameter for advanced use cases.
     */
    @CheckResult
    public fun connectUser(user: User, token: String): Call<ConnectionData> {
        return connectUser(user, ConstantTokenProvider(token))
    }

    /**
     * Initializes [ChatClient] for a specific user. The [tokenProvider] implementation is used
     * for the initial token, and it's also invoked whenever the user's token has expired, to
     * fetch a new token.
     *
     * This method performs required operations before connecting with the Stream API.
     * Moreover, it warms up the connection, sets up notifications, and connects to the socket.
     * You can use [listener] to get updates about socket connection.
     *
     * @param user The user to set.
     * @param tokenProvider A [TokenProvider] implementation.
     * @param listener Socket connection listener.
     */
    private fun setUser(
        user: User,
        tokenProvider: TokenProvider,
        listener: InitConnectionListener? = null,
    ) {
        val cacheableTokenProvider = CacheableTokenProvider(tokenProvider)
        if (tokenUtils.getUserId(cacheableTokenProvider.loadToken()) != user.id) {
            logger.logE("The user_id provided on the JWT token doesn't match with the current user you try to connect")
            listener?.onError(ChatError("The user_id provided on the JWT token doesn't match with the current user you try to connect"))
            return
        }
        val userState = userStateService.state
        when {
            userState is UserState.UserSet && userState.user.id == user.id && socketStateService.state == SocketState.Idle -> {
                userStateService.onUserUpdated(user)
                tokenManager.setTokenProvider(cacheableTokenProvider)
                connectionListener = listener
                socketStateService.onConnectionRequested()
                socket.connect(user)
                initializationCoordinator.userSet(user)
                initializationCoordinator.userConnected(user)
            }
            userState is UserState.NotSet -> {
                initializeClientWithUser(user, cacheableTokenProvider)
                connectionListener = listener
                socketStateService.onConnectionRequested()
                socket.connect(user)
            }
            userState is UserState.UserSet && userState.user.id != user.id -> {
                logger.logE("Trying to set user without disconnecting the previous one - make sure that previously set user is disconnected.")
                listener?.onError(ChatError("User cannot be set until previous one is disconnected."))
            }
            else -> {
                logger.logE("Failed to connect user. Please check you don't have connected user already")
                listener?.onError(ChatError("User cannot be set until previous one is disconnected."))
            }
        }
    }

    private fun initializeClientWithUser(
        user: User,
        tokenProvider: CacheableTokenProvider,
    ) {
        initializationCoordinator.userSet(user)
        userStateService.onSetUser(user)
        // fire a handler here that the chatDomain and chatUI can use
        config.isAnonymous = false
        tokenManager.setTokenProvider(tokenProvider)
        warmUp()
    }

    /**
     * Get the current settings of the app. Check [AppSettings].
     *
     * @return [AppSettings] the settings of the app.
     */
    public fun appSettings(): Call<AppSettings> = api.appSettings()

    /**
     * Initializes [ChatClient] for a specific user. The [tokenProvider] implementation is used
     * for the initial token, and it's also invoked whenever the user's token has expired, to
     * fetch a new token.
     *
     * This method performs required operations before connecting with the Stream API.
     * Moreover, it warms up the connection, sets up notifications, and connects to the socket.
     * You can use [listener] to get updates about socket connection.
     *
     * @param user The user to set.
     * @param tokenProvider A [TokenProvider] implementation.
     */
    @CheckResult
    public fun connectUser(user: User, tokenProvider: TokenProvider): Call<ConnectionData> {
        return createInitListenerCall { initListener -> setUser(user, tokenProvider, initListener) }
    }

    /**
     * Initializes [ChatClient] with stored user data.
     * Caution: This method doesn't establish connection to the web socket, you should use [connectUser] instead.
     *
     * This method initializes [ChatClient] to allow the use of Stream REST API client.
     * Moreover, it warms up the connection, and sets up notifications.
     */
    @InternalStreamChatApi
    public fun setUserWithoutConnectingIfNeeded() {
        if (isUserSet()) {
            return
        }

        userCredentialStorage.get()?.let { config ->
            initializeClientWithUser(
                user = User(id = config.userId).apply { name = config.userName },
                tokenProvider = CacheableTokenProvider(ConstantTokenProvider(config.userToken)),
            )
        }
    }

    @InternalStreamChatApi
    public fun containsStoredCredentials(): Boolean {
        return userCredentialStorage.get() != null
    }

    private fun storePushNotificationsConfig(userId: String, userName: String) {
        userCredentialStorage.put(
            CredentialConfig(
                userToken = getCurrentToken() ?: "",
                userId = userId,
                userName = userName,
            ),
        )
    }

    private fun setAnonymousUser(listener: InitConnectionListener? = null) {
        if (userStateService.state is UserState.NotSet) {
            socketStateService.onConnectionRequested()
            userStateService.onSetAnonymous()
            connectionListener = object : InitConnectionListener() {
                override fun onSuccess(data: ConnectionData) {
                    initializationCoordinator.userSet(data.user)
                    listener?.onSuccess(data)
                }

                override fun onError(error: ChatError) {
                    listener?.onError(error)
                }
            }
            config.isAnonymous = true
            warmUp()
            socket.connectAnonymously()
        } else {
            logger.logE("Failed to connect user. Please check you don't have connected user already")
            listener?.onError(ChatError("User cannot be set until previous one is disconnected."))
        }
    }

    @CheckResult
    public fun connectAnonymousUser(): Call<ConnectionData> {
        return createInitListenerCall { initListener -> setAnonymousUser(initListener) }
    }

    private fun setGuestUser(userId: String, username: String, listener: InitConnectionListener? = null) {
        getGuestToken(userId, username).enqueue {
            if (it.isSuccess) {
                setUser(it.data().user, ConstantTokenProvider(it.data().token), listener)
            } else {
                listener?.onError(it.error())
            }
        }
    }

    @CheckResult
    public fun connectGuestUser(userId: String, username: String): Call<ConnectionData> {
        return createInitListenerCall { initListener -> setGuestUser(userId, username, initListener) }
    }

    @CheckResult
    public fun getGuestToken(userId: String, userName: String): Call<GuestUser> {
        return api.getGuestUser(userId, userName)
    }

    @CheckResult
    public fun queryMembers(
        channelType: String,
        channelId: String,
        offset: Int,
        limit: Int,
        filter: FilterObject,
        sort: QuerySort<Member>,
        members: List<Member>,
    ): Call<List<Member>> {
        return api.queryMembers(channelType, channelId, offset, limit, filter, sort, members)
    }

    /**
     * Uploads a file for the given channel. Progress can be accessed via [callback].
     *
     * The Stream CDN imposes the following restrictions on file uploads:
     * - The maximum file size is 20 MB
     *
     * @param channelType The channel type. ie messaging.
     * @param channelId The channel id. ie 123.
     * @param file The file that needs to be uploaded.
     * @param callback The callback to track progress.
     *
     * @return Executable async [Call] which completes with [Result] having data equal to the URL of the uploaded file
     * if the file was successfully uploaded.
     *
     * @see FileUploader
     * @see <a href="https://getstream.io/chat/docs/android/file_uploads/?language=kotlin">File Uploads</a>
     */
    @CheckResult
    @JvmOverloads
    public fun sendFile(
        channelType: String,
        channelId: String,
        file: File,
        callback: ProgressCallback? = null,
    ): Call<String> {
        return api.sendFile(channelType, channelId, file, callback)
    }

    /**
     * Uploads an image for the given channel. Progress can be accessed via [callback].
     *
     * The Stream CDN imposes the following restrictions on image uploads:
     * - The maximum image size is 20 MB
     * - Supported MIME types are listed in [StreamCdnImageMimeTypes.SUPPORTED_IMAGE_MIME_TYPES]
     *
     * @param channelType The channel type. ie messaging.
     * @param channelId Еhe channel id. ie 123.
     * @param file The image file that needs to be uploaded.
     * @param callback The callback to track progress.
     *
     * @return Executable async [Call] which completes with [Result] having data equal to the URL of the uploaded image
     * if the image was successfully uploaded.
     *
     * @see FileUploader
     * @see StreamCdnImageMimeTypes.SUPPORTED_IMAGE_MIME_TYPES
     * @see <a href="https://getstream.io/chat/docs/android/file_uploads/?language=kotlin">File Uploads</a>
     */
    @CheckResult
    @JvmOverloads
    public fun sendImage(
        channelType: String,
        channelId: String,
        file: File,
        callback: ProgressCallback? = null,
    ): Call<String> {
        return api.sendImage(channelType, channelId, file, callback)
    }

    /**
     * Deletes the file represented by [url] from the given channel.
     *
     * @param channelType The channel type. ie messaging.
     * @param channelId The channel id. ie 123.
     * @param url The URL of the file to be deleted.
     *
     * @return Executable async [Call] responsible for deleting a file.
     *
     * @see FileUploader
     * @see <a href="https://getstream.io/chat/docs/android/file_uploads/?language=kotlin">File Uploads</a>
     */
    @CheckResult
    public fun deleteFile(channelType: String, channelId: String, url: String): Call<Unit> {
        return api.deleteFile(channelType, channelId, url)
    }

    /**
     * Deletes the image represented by [url] from the given channel.
     *
     * @param channelType The channel type. ie messaging.
     * @param channelId The channel id. ie 123.
     * @param url The URL of the image to be deleted.
     *
     * @return Executable async [Call] responsible for deleting an image.
     *
     * @see FileUploader
     * @see <a href="https://getstream.io/chat/docs/android/file_uploads/?language=kotlin">File Uploads</a>
     */
    @CheckResult
    public fun deleteImage(channelType: String, channelId: String, url: String): Call<Unit> {
        return api.deleteImage(channelType, channelId, url)
    }

    //region Reactions
    @CheckResult
    public fun getReactions(
        messageId: String,
        offset: Int,
        limit: Int,
    ): Call<List<Reaction>> {
        return api.getReactions(messageId, offset, limit)
    }

    /**
     * Deletes the reaction associated with the message with the given message id.
     * [cid] parameter is being used in side effect functions executed by plugins.
     * You can skip it if plugins are not being used.
     *
     * The call will be retried accordingly to [retryPolicy].
     *
     * @see [Plugin]
     * @see [RetryPolicy]
     *
     * @param messageId The id of the message to which reaction belongs.
     * @param reactionType The type of reaction.
     * @param cid The full channel id, i.e. "messaging:123" to which the message with reaction belongs.
     *
     * @return Executable async [Call] responsible for deleting the reaction.
     */
    @CheckResult
    public fun deleteReaction(messageId: String, reactionType: String, cid: String? = null): Call<Message> {
        val relevantPlugins = plugins.filterIsInstance<DeleteReactionListener>()
        val relevantErrorHandlers = errorHandlers.filterIsInstance<DeleteReactionErrorHandler>()

        val currentUser = getCurrentUser()

        return api.deleteReaction(messageId = messageId, reactionType = reactionType)
            .retry(scope = scope, retryPolicy = retryPolicy)
            .onMessageError(relevantErrorHandlers, cid, messageId)
            .doOnStart(scope) {
                relevantPlugins
                    .forEach { plugin ->
                        plugin.onDeleteReactionRequest(
                            cid = cid,
                            messageId = messageId,
                            reactionType = reactionType,
                            currentUser = currentUser!!,
                        )
                    }
            }
            .doOnResult(scope) { result ->
                relevantPlugins.forEach { plugin ->
                    plugin.onDeleteReactionResult(
                        cid = cid,
                        messageId = messageId,
                        reactionType = reactionType,
                        currentUser = currentUser!!,
                        result = result,
                    )
                }
            }
            .precondition(relevantPlugins) { onDeleteReactionPrecondition(currentUser) }
    }

    /**
     * Sends the reaction.
     * Use [enforceUnique] parameter to specify whether the reaction should replace other reactions added by the current user.
     * [cid] parameter is being used in side effect functions executed by plugins.
     * You can skip it if plugins are not being used.
     *
     * The call will be retried accordingly to [retryPolicy].
     *
     * @see [Plugin]
     * @see [RetryPolicy]
     *
     * @param reaction The [Reaction] to send.
     * @param enforceUnique Flag to determine whether the reaction should replace other ones added by the current user.
     * @param cid The full channel id, i.e. "messaging:123" to which the message with reaction belongs.
     *
     * @return Executable async [Call] responsible for sending the reaction.
     */
    @CheckResult
    @JvmOverloads
    public fun sendReaction(reaction: Reaction, enforceUnique: Boolean, cid: String? = null): Call<Reaction> {
        val relevantPlugins = plugins.filterIsInstance<SendReactionListener>()
        val relevantErrorHandlers = errorHandlers.filterIsInstance<SendReactionErrorHandler>()
        val currentUser = getCurrentUser()

        return api.sendReaction(reaction, enforceUnique)
            .retry(scope = scope, retryPolicy = retryPolicy)
            .onReactionError(relevantErrorHandlers, reaction, enforceUnique, currentUser!!)
            .doOnStart(scope) {
                relevantPlugins
                    .forEach { plugin ->
                        plugin.onSendReactionRequest(
                            cid = cid,
                            reaction = reaction,
                            enforceUnique = enforceUnique,
                            currentUser = currentUser,
                        )
                    }
            }
            .doOnResult(scope) { result ->
                relevantPlugins.forEach { plugin ->
                    plugin.onSendReactionResult(
                        cid = cid,
                        reaction = reaction,
                        enforceUnique = enforceUnique,
                        currentUser = currentUser,
                        result = result,
                    )
                }
            }
            .precondition(relevantPlugins) { onSendReactionPrecondition(currentUser, reaction) }
    }
    //endregion

    //endregion

    public fun disconnectSocket() {
        socket.disconnect()
    }

    public fun reconnectSocket() {
        when (socketStateService.state) {
            is SocketState.Disconnected -> when (val userState = userStateService.state) {
                is UserState.UserSet -> socket.connect(userState.user)
                is UserState.Anonymous.AnonymousUserSet -> socket.connectAnonymously()
                else -> error("Invalid user state $userState without user being set!")
            }
            else -> Unit
        }
    }

    public fun addSocketListener(listener: SocketListener) {
        socket.addListener(listener)
    }

    public fun removeSocketListener(listener: SocketListener) {
        socket.removeListener(listener)
    }

    public fun subscribe(
        listener: ChatEventListener<ChatEvent>,
    ): Disposable {
        return eventsObservable.subscribe(listener = listener)
    }

    /**
     * Subscribes to the specific [eventTypes] of the client.
     *
     * @see [io.getstream.chat.android.client.models.EventType] for type constants
     */
    public fun subscribeFor(
        vararg eventTypes: String,
        listener: ChatEventListener<ChatEvent>,
    ): Disposable {
        val filter = { event: ChatEvent ->
            event.type in eventTypes
        }
        return eventsObservable.subscribe(filter, listener)
    }

    /**
     * Subscribes to the specific [eventTypes] of the client, in the lifecycle of [lifecycleOwner].
     *
     * Only receives events when the lifecycle is in a STARTED state, otherwise events are dropped.
     */
    public fun subscribeFor(
        lifecycleOwner: LifecycleOwner,
        vararg eventTypes: String,
        listener: ChatEventListener<ChatEvent>,
    ): Disposable {
        val disposable = subscribeFor(
            *eventTypes,
            listener = { event ->
                if (lifecycleOwner.lifecycle.currentState.isAtLeast(Lifecycle.State.STARTED)) {
                    listener.onEvent(event)
                }
            }
        )

        lifecycleOwner.lifecycle.addObserver(
            object : LifecycleObserver {
                @OnLifecycleEvent(Lifecycle.Event.ON_DESTROY)
                fun onDestroy() {
                    disposable.dispose()
                }
            }
        )

        return disposable
    }

    /**
     * Subscribes to the specific [eventTypes] of the client.
     */
    public fun subscribeFor(
        vararg eventTypes: Class<out ChatEvent>,
        listener: ChatEventListener<ChatEvent>,
    ): Disposable {
        val filter = { event: ChatEvent ->
            eventTypes.any { type -> type.isInstance(event) }
        }
        return eventsObservable.subscribe(filter, listener)
    }

    /**
     * Subscribes to the specific [eventTypes] of the client, in the lifecycle of [lifecycleOwner].
     *
     * Only receives events when the lifecycle is in a STARTED state, otherwise events are dropped.
     */
    public fun subscribeFor(
        lifecycleOwner: LifecycleOwner,
        vararg eventTypes: Class<out ChatEvent>,
        listener: ChatEventListener<ChatEvent>,
    ): Disposable {
        val disposable = subscribeFor(
            *eventTypes,
            listener = { event ->
                if (lifecycleOwner.lifecycle.currentState.isAtLeast(Lifecycle.State.STARTED)) {
                    listener.onEvent(event)
                }
            }
        )

        lifecycleOwner.lifecycle.addObserver(
            object : LifecycleObserver {
                @OnLifecycleEvent(Lifecycle.Event.ON_DESTROY)
                fun onDestroy() {
                    disposable.dispose()
                }
            }
        )

        return disposable
    }

    /**
     * Subscribes for the next event with the given [eventType].
     */
    public fun subscribeForSingle(
        eventType: String,
        listener: ChatEventListener<ChatEvent>,
    ): Disposable {
        val filter = { event: ChatEvent ->
            event.type == eventType
        }
        return eventsObservable.subscribeSingle(filter, listener)
    }

    /**
     * Subscribes for the next event with the given [eventType].
     */
    public fun <T : ChatEvent> subscribeForSingle(
        eventType: Class<T>,
        listener: ChatEventListener<T>,
    ): Disposable {
        val filter = { event: ChatEvent ->
            eventType.isInstance(event)
        }
        return eventsObservable.subscribeSingle(filter) { event ->
            @Suppress("UNCHECKED_CAST")
            listener.onEvent(event as T)
        }
    }

    public fun disconnect() {
        notifications.onLogout()
        // fire a handler here that the chatDomain and chatUI can use
        getCurrentUser().let(initializationCoordinator::userDisconnected)
        connectionListener = null
        socketStateService.onDisconnectRequested()
        userStateService.onLogout()
        socket.disconnect()
        userCredentialStorage.clear()
        lifecycleObserver.dispose()
    }

    //region: api calls

    @CheckResult
    public fun getDevices(): Call<List<Device>> {
        return api.getDevices()
    }

    @CheckResult
    public fun deleteDevice(device: Device): Call<Unit> {
        return api.deleteDevice(device)
    }

    @CheckResult
    public fun addDevice(device: Device): Call<Unit> {
        return api.addDevice(device)
    }

    /**
     * Search messages across channels. There are two ways to paginate through search results:
     *
     * 1. Using [limit] and [offset] parameters
     * 1. Using [limit] and [next] parameters
     *
     * Limit and offset will allow you to access up to 1000 results matching your query.
     * You will not be able to sort using limit and offset. The results will instead be
     * sorted by relevance and message ID.
     *
     * Next pagination will allow you to access all search results that match your query,
     * and you will be able to sort using any filter-able fields and custom fields.
     * Pages of sort results will be returned with **next** and **previous** strings which
     * can be supplied as a next parameter when making a query to get a new page of results.
     *
     * @param channelFilter Channel filter conditions.
     * @param messageFilter Message filter conditions.
     * @param offset Pagination offset, cannot be used with sort or next.
     * @param limit The number of messages to return.
     * @param next Pagination parameter, cannot be used with non-zero offset.
     * @param sort The sort criteria applied to the result, cannot be used with non-zero offset.
     *
     * @return Executable async [Call] responsible for searching messages across channels.
     */
    @CheckResult
    public fun searchMessages(
        channelFilter: FilterObject,
        messageFilter: FilterObject,
        offset: Int? = null,
        limit: Int? = null,
        next: String? = null,
        sort: QuerySort<Message>? = null,
    ): Call<SearchMessagesResult> {
        if (offset != null && (sort != null || next != null)) {
            return ErrorCall(ChatError("Cannot specify offset with sort or next parameters"))
        }
        return api.searchMessages(
            channelFilter = channelFilter,
            messageFilter = messageFilter,
            offset = offset,
            limit = limit,
            next = next,
            sort = sort,
        )
    }

    /**
     * Returns a list of messages pinned in the channel.
     * You can sort the list by specifying [sort] parameter.
     * Keep in mind that for now we only support sorting by [Message.pinnedAt].
     * The list can be paginated in a few different ways using [limit] and [pagination].
     * @see [PinnedMessagesPagination]
     *
     * @param channelType The channel type. (e.g. messaging, livestream)
     * @param channelId The id of the channel we're querying.
     * @param limit Max limit of messages to be fetched.
     * @param sort Parameter by which we sort the messages.
     * @param pagination Provides different options for pagination.
     *
     * @return Executable async [Call] responsible for getting pinned messages.
     */
    @CheckResult
    public fun getPinnedMessages(
        channelType: String,
        channelId: String,
        limit: Int,
        sort: QuerySort<Message>,
        pagination: PinnedMessagesPagination,
    ): Call<List<Message>> {
        return api.getPinnedMessages(
            channelType = channelType,
            channelId = channelId,
            limit = limit,
            sort = sort,
            pagination = pagination,
        )
    }

    @CheckResult
    public fun getFileAttachments(
        channelType: String,
        channelId: String,
        offset: Int,
        limit: Int,
    ): Call<List<Attachment>> =
        getAttachments(channelType, channelId, offset, limit, ATTACHMENT_TYPE_FILE)

    @CheckResult
    public fun getImageAttachments(
        channelType: String,
        channelId: String,
        offset: Int,
        limit: Int,
    ): Call<List<Attachment>> =
        getAttachments(channelType, channelId, offset, limit, ATTACHMENT_TYPE_IMAGE)

    @CheckResult
    private fun getAttachments(
        channelType: String,
        channelId: String,
        offset: Int,
        limit: Int,
        type: String,
    ): Call<List<Attachment>> =
        getMessagesWithAttachments(channelType, channelId, offset, limit, listOf(type)).map { messages ->
            messages.flatMap { message -> message.attachments.filter { it.type == type } }
        }

    /**
     * Returns a [Call] with messages that contain at least one desired type attachment but
     * not necessarily all of them will have a specified type.
     *
     * @param channelType The channel type. ie messaging.
     * @param channelId The channel id. ie 123.
     * @param offset The messages offset.
     * @param limit Max limit messages to be fetched.
     * @param types Desired attachment's types list.
     */
    @CheckResult
    public fun getMessagesWithAttachments(
        channelType: String,
        channelId: String,
        offset: Int,
        limit: Int,
        types: List<String>,
    ): Call<List<Message>> {
        val channelFilter = Filters.`in`("cid", "$channelType:$channelId")
        val messageFilter = Filters.`in`("attachments.type", types)
        return searchMessages(
            channelFilter = channelFilter,
            messageFilter = messageFilter,
            offset = offset,
            limit = limit,
        ).map { it.messages }
    }

    @CheckResult
    @InternalStreamChatApi
    @ExperimentalStreamChatApi
    public fun getRepliesInternal(messageId: String, limit: Int): Call<List<Message>> = api.getReplies(messageId, limit)

    @CheckResult
    @InternalStreamChatApi
    @ExperimentalStreamChatApi
    public fun getRepliesMoreInternal(
        messageId: String,
        firstId: String,
        limit: Int,
    ): Call<List<Message>> = api.getRepliesMore(messageId, firstId, limit)

    @CheckResult
    public fun getReplies(messageId: String, limit: Int): Call<List<Message>> {
        val relevantPlugins = plugins.filterIsInstance<ThreadQueryListener>()

        return api.getReplies(messageId, limit)
            .doOnStart(scope) {
                relevantPlugins.forEach { plugin -> plugin.onGetRepliesRequest(messageId, limit) }
            }
            .doOnResult(scope) { result ->
                relevantPlugins.forEach { plugin -> plugin.onGetRepliesResult(result, messageId, limit) }
            }
            .precondition(relevantPlugins) { onGetRepliesPrecondition(messageId, limit) }
    }

    @CheckResult
    public fun getRepliesMore(
        messageId: String,
        firstId: String,
        limit: Int,
    ): Call<List<Message>> {
        val relevantPlugins = plugins.filterIsInstance<ThreadQueryListener>()

        return api.getRepliesMore(messageId, firstId, limit)
            .doOnStart(scope) { relevantPlugins.forEach { it.onGetRepliesMoreRequest(messageId, firstId, limit) } }
            .doOnResult(scope) { result ->
                relevantPlugins.forEach { it.onGetRepliesMoreResult(result, messageId, firstId, limit) }
            }
            .precondition(relevantPlugins) { onGetRepliesMorePrecondition(messageId, firstId, limit) }
    }

    @CheckResult
    public fun sendAction(request: SendActionRequest): Call<Message> {
        return api.sendAction(request)
    }

    @CheckResult
    @JvmOverloads
    public fun deleteMessage(messageId: String, hard: Boolean = false): Call<Message> {
        return api.deleteMessage(messageId, hard)
    }

    @CheckResult
    public fun getMessage(messageId: String): Call<Message> {
        return api.getMessage(messageId)
    }

    /**
     * Sends the message to the given channel without running any side effects.
     *
     * @param channelType The channel type. ie messaging.
     * @param channelId The channel id. ie 123.
     * @param message Message to send.
     *
     * @return Executable async [Call] responsible for sending a message.
     */
    internal fun sendMessageInternal(
        channelType: String,
        channelId: String,
        message: Message,
    ): Call<Message> {
        return api.sendMessage(channelType, channelId, message)
    }

    /**
     * Sends the message to the given channel.
     *
     * @param channelType The channel type. ie messaging.
     * @param channelId The channel id. ie 123.
     * @param message Message object
     *
     * @return Executable async [Call] responsible for sending a message.
     */
    @CheckResult
    public fun sendMessage(
        channelType: String,
        channelId: String,
        message: Message,
    ): Call<Message> {
        val relevantPlugins = plugins.filterIsInstance<SendMessageListener>()
        val relevantInterceptors = interceptors.filterIsInstance<SendMessageInterceptor>()
        return CoroutineCall(scope) {

            // Message is first prepared i.e. all its attachments are uploaded and message is updated with these attachments.
            // TODO: An InterceptedCall wrapper can be created to avoid so much code here.
            relevantInterceptors.fold(Result.success(message)) { message, interceptor ->
                if (message.isSuccess) {
                    interceptor.interceptMessage(channelType, channelId, message.data())
                } else message
            }.flatMapSuspend { newMessage ->
                api.sendMessage(channelType, channelId, newMessage)
                    .retry(scope, retryPolicy)
                    .doOnResult(scope) { result ->
                        relevantPlugins.forEach {
                            it.onMessageSendResult(
                                result,
                                channelType,
                                channelId,
                                newMessage
                            )
                        }
                    }.await()
            }
        }
    }

    /**
     * Updates the message in the API and calls the plugins that handle this request. [OfflinePlugin] can be used here to
     * store the updated message locally.
     *
     * @param message [Message] The message to be updated.
     */
    @CheckResult
    public fun updateMessage(message: Message): Call<Message> {
        val relevantPlugins = plugins.filterIsInstance<EditMessageListener>()

        return api.updateMessage(message)
            .doOnStart(scope) {
                relevantPlugins
                    .forEach { plugin -> plugin.onMessageEditRequest(message) }
            }
            .doOnResult(scope) { result ->
                relevantPlugins.forEach { plugin -> plugin.onMessageEditResult(message, result) }
            }
    }

    /**
     * Updates the message in the API without causing any side effect in the local data of the SDK.
     *
     * @param message [Message] The message to be updated in the API
     */
    public fun updateMessageInternal(message: Message): Call<Message> {
        return api.updateMessage(message)
    }

    /**
     * Partially updates specific [Message] fields retaining the fields which were set previously.
     *
     * @param messageId The message ID.
     * @param set The key-value data which will be added to the existing message object.
     * @param unset The list of fields which will be removed from the existing message object.
     *
     * @return Executable async [Call] responsible for partially updating the message.
     */
    @CheckResult
    public fun partialUpdateMessage(
        messageId: String,
        set: Map<String, Any> = emptyMap(),
        unset: List<String> = emptyList(),
    ): Call<Message> {
        return api.partialUpdateMessage(
            messageId = messageId,
            set = set,
            unset = unset,
        )
    }

    /**
     * Pins the message.
     *
     * @param message The message object containing the ID of the message to be pinned.
     * @param expirationDate The exact expiration date.
     *
     * @return Executable async [Call] responsible for pinning the message.
     */
    @CheckResult
    public fun pinMessage(message: Message, expirationDate: Date? = null): Call<Message> {
        val set: MutableMap<String, Any> = LinkedHashMap()
        set["pinned"] = true
        expirationDate?.let { set["pin_expires"] = it }
        return partialUpdateMessage(
            messageId = message.id,
            set = set
        )
    }

    /**
     * Pins the message.
     *
     * @param message The message object containing the ID of the message to be pinned.
     * @param timeout The expiration timeout in seconds.
     *
     * @return Executable async [Call] responsible for pinning the message.
     */
    @CheckResult
    public fun pinMessage(message: Message, timeout: Int): Call<Message> {
        val calendar = Calendar.getInstance().apply {
            add(Calendar.SECOND, timeout)
        }
        return partialUpdateMessage(
            messageId = message.id,
            set = mapOf(
                "pinned" to true,
                "pin_expires" to calendar.time
            )
        )
    }

    /**
     * Unpins the message that was previously pinned
     *
     * @param message The message object containing the ID of the message to be unpinned.
     *
     * @return Executable async [Call] responsible for unpinning the message.
     */
    @CheckResult
    public fun unpinMessage(message: Message): Call<Message> {
        return partialUpdateMessage(
            messageId = message.id,
            set = mapOf("pinned" to false)
        )
    }

    @CheckResult
    @InternalStreamChatApi
    public fun queryChannelsInternal(request: QueryChannelsRequest): Call<List<Channel>> =
        queryChannelsPostponeHelper.queryChannels(request)

    @CheckResult
    @InternalStreamChatApi
    public fun queryChannelInternal(
        channelType: String,
        channelId: String,
        request: QueryChannelRequest,
    ): Call<Channel> = api.queryChannel(channelType, channelId, request)

    @CheckResult
    public fun queryChannel(
        channelType: String,
        channelId: String,
        request: QueryChannelRequest,
    ): Call<Channel> {
        val relevantPlugins = plugins.filterIsInstance<QueryChannelListener>()

        return api.queryChannel(channelType, channelId, request)
            .doOnStart(scope) {
                relevantPlugins.forEach { it.onQueryChannelRequest(channelType, channelId, request) }
            }
            .doOnResult(scope) { result ->
                relevantPlugins.forEach { it.onQueryChannelResult(result, channelType, channelId, request) }
            }
            .precondition(relevantPlugins) { onQueryChannelPrecondition(channelType, channelId, request) }
    }

    @CheckResult
    public fun queryChannels(request: QueryChannelsRequest): Call<List<Channel>> {
        val relevantPlugins = plugins.filterIsInstance<QueryChannelsListener>()

        return queryChannelsPostponeHelper.queryChannels(request)
            .doOnStart(scope) {
                relevantPlugins.forEach { it.onQueryChannelsRequest(request) }
            }
            .doOnResult(scope) { result ->
                relevantPlugins.forEach { it.onQueryChannelsResult(result, request) }
            }
            .precondition(relevantPlugins) { onQueryChannelsPrecondition(request) }
    }

    @CheckResult
    public fun deleteChannel(channelType: String, channelId: String): Call<Channel> {
        return api.deleteChannel(channelType, channelId)
    }

    @CheckResult
    public fun markMessageRead(
        channelType: String,
        channelId: String,
        messageId: String,
    ): Call<Unit> {
        return api.markRead(channelType, channelId, messageId)
    }

    @CheckResult
    public fun showChannel(channelType: String, channelId: String): Call<Unit> {
        return api.showChannel(channelType, channelId)
    }

    /**
     * Hides the specified channel.
     *
     * @param channelType The type of the channel.
     * @param channelId Id of the channel.
     * @param clearHistory Boolean, if you want to clear the history of this channel or not.
     *
     * @return Executable async [Call] responsible for hiding a channel.
     *
     * @see <a href="https://getstream.io/chat/docs/channel_delete/?language=kotlin">Hiding a channel</a>
     */
    internal fun hideChannelInternal(
        channelType: String,
        channelId: String,
        clearHistory: Boolean = false,
    ): Call<Unit> = api.hideChannel(channelType, channelId, clearHistory)

    /**
     * Hides the specified channel with side effects.
     *
     * @param channelType The type of the channel.
     * @param channelId Id of the channel.
     * @param clearHistory Boolean, if you want to clear the history of this channel or not.
     *
     * @return Executable async [Call] responsible for hiding a channel.
     *
     * @see <a href="https://getstream.io/chat/docs/channel_delete/?language=kotlin">Hiding a channel</a>
     */
    @CheckResult
    public fun hideChannel(
        channelType: String,
        channelId: String,
        clearHistory: Boolean = false,
    ): Call<Unit> {
        val relevantPlugins = plugins.filterIsInstance<HideChannelListener>()
        return hideChannelInternal(channelType, channelId, clearHistory)
            .doOnStart(scope) {
                relevantPlugins.forEach { it.onHideChannelRequest(channelType, channelId, clearHistory) }
            }
            .doOnResult(scope) { result ->
                relevantPlugins.forEach { it.onHideChannelResult(result, channelType, channelId, clearHistory) }
            }
            .precondition(relevantPlugins) { onHideChannelPrecondition(channelType, channelId, clearHistory) }
    }

    /**
     * Removes all of the messages of the channel but doesn't affect the channel data or members.
     *
     * @param channelType The channel type. ie messaging.
     * @param channelId The channel id. ie 123.
     * @param systemMessage The system message that will be shown in the channel.
     *
     * @return Executable async [Call] which completes with [Result] having data equal to the truncated channel
     * if the channel was successfully truncated.
     */
    @CheckResult
    public fun truncateChannel(
        channelType: String,
        channelId: String,
        systemMessage: Message? = null,
    ): Call<Channel> {
        return api.truncateChannel(
            channelType = channelType,
            channelId = channelId,
            systemMessage = systemMessage
        )
    }

    @CheckResult
    public fun stopWatching(channelType: String, channelId: String): Call<Unit> {
        return api.stopWatching(channelType, channelId)
    }

    /**
     * Updates all of the channel data. Any data that is present on the channel and not included in a full update
     * will be deleted.
     *
     * @param channelType The channel type. ie messaging.
     * @param channelId The channel id. ie 123.
     * @param updateMessage The message object allowing you to show a system message in the channel.
     * @param channelExtraData The updated channel extra data.
     *
     * @return Executable async [Call] responsible for updating channel data.
     */
    @CheckResult
    public fun updateChannel(
        channelType: String,
        channelId: String,
        updateMessage: Message?,
        channelExtraData: Map<String, Any> = emptyMap(),
    ): Call<Channel> =
        api.updateChannel(
            channelType,
            channelId,
            channelExtraData,
            updateMessage,
        )

    /**
     * Updates specific fields of channel data retaining the custom data fields which were set previously.
     *
     * @param channelType The channel type. ie messaging.
     * @param channelId The channel id. ie 123.
     * @param set The key-value data which will be added to the existing channel data object.
     * @param unset The list of fields which will be removed from the existing channel data object.
     *
     * @return Executable async [Call] responsible for updating channel data.
     */
    @CheckResult
    public fun updateChannelPartial(
        channelType: String,
        channelId: String,
        set: Map<String, Any> = emptyMap(),
        unset: List<String> = emptyList(),
    ): Call<Channel> {
        return api.updateChannelPartial(
            channelType = channelType,
            channelId = channelId,
            set = set,
            unset = unset
        )
    }

    /**
     * Enables slow mode for the channel. When slow mode is enabled, users can only send a message every
     * [cooldownTimeInSeconds] time interval. The [cooldownTimeInSeconds] is specified in seconds, and should be
     * between 1-120.
     *
     * @param channelType The channel type. ie messaging.
     * @param channelId The channel id. ie 123.
     * @param cooldownTimeInSeconds The duration of the time interval users have to wait between messages.
     *
     * @return Executable async [Call] responsible for enabling slow mode.
     */
    @CheckResult
    public fun enableSlowMode(
        channelType: String,
        channelId: String,
        cooldownTimeInSeconds: Int,
    ): Call<Channel> {
        return if (cooldownTimeInSeconds in 1..120) {
            api.enableSlowMode(channelType, channelId, cooldownTimeInSeconds)
        } else {
            ErrorCall(ChatError("You can't specify a value outside the range 1-120 for cooldown duration."))
        }
    }

    /**
     * Disables slow mode for the channel.
     *
     * @param channelType The channel type. ie messaging.
     * @param channelId The channel id. ie 123.
     *
     * @return Executable async [Call] responsible for disabling slow mode.
     */
    @CheckResult
    public fun disableSlowMode(
        channelType: String,
        channelId: String,
    ): Call<Channel> {
        return api.disableSlowMode(channelType, channelId)
    }

    @CheckResult
    public fun rejectInvite(channelType: String, channelId: String): Call<Channel> {
        return api.rejectInvite(channelType, channelId)
    }

    /**
     * Sends an event to all users watching the channel.
     *
     * @param eventType The event name.
     * @param channelType The channel type. ie messaging.
     * @param channelId The channel id. ie 123.
     * @param extraData The event payload.
     *
     * @return Executable async [Call] responsible for sending an event.
     */
    @CheckResult
    public fun sendEvent(
        eventType: String,
        channelType: String,
        channelId: String,
        extraData: Map<Any, Any> = emptyMap(),
    ): Call<ChatEvent> {
        return api.sendEvent(eventType, channelType, channelId, extraData)
    }

    public fun getVersion(): String = VERSION_PREFIX_HEADER.prefix + BuildConfig.STREAM_CHAT_VERSION

    @CheckResult
    public fun acceptInvite(
        channelType: String,
        channelId: String,
        message: String?,
    ): Call<Channel> {
        return api.acceptInvite(channelType, channelId, message)
    }

    /**
     * Marks all the channel as read.
     *
     * @return [Result] Empty unit result.
     */
    @InternalStreamChatApi
    public fun markAllReadInternal(): Call<Unit> = api.markAllRead()

    /**
     * Marks all the channel as read.
     *
     * @return [Result] Empty unit result.
     */
    @CheckResult
    public fun markAllRead(): Call<Unit> {
        val relevantPlugins = plugins.filterIsInstance<MarkAllReadListener>()
        return api.markAllRead()
            .doOnStart(scope) {
                relevantPlugins.forEach { it.onMarkAllReadRequest() }
            }
    }

    /**
     * Marks the specified channel as read.
     *
     * @param channelType Type of the channel.
     * @param channelId Id of the channel.
     */
    @CheckResult
    public fun markRead(channelType: String, channelId: String): Call<Unit> {
        val relevantPlugins = plugins.filterIsInstance<ChannelMarkReadListener>()

        return api.markRead(channelType, channelId)
            .precondition(relevantPlugins) { onChannelMarkReadPrecondition(channelType, channelId) }
    }

    /**
     * Marks the specified channel as read without running a precondition.
     *
     * @param channelType Type of the channel.
     * @param channelId Id of the channel.
     */
    @InternalStreamChatApi
    @CheckResult
    public fun markReadInternal(channelType: String, channelId: String): Call<Unit> {
        return api.markRead(channelType, channelId)
    }

    @CheckResult
    public fun updateUsers(users: List<User>): Call<List<User>> {
        return api.updateUsers(users)
    }

    @CheckResult
    public fun updateUser(user: User): Call<User> {
        return updateUsers(listOf(user)).map { it.first() }
    }

    /**
     * Updates specific user fields retaining the custom data fields which were set previously.
     *
     * @param id User ids.
     * @param set The key-value data which will be added to the existing user object.
     * @param unset The list of fields which will be removed from the existing user object.
     *
     * @return Executable async [Call].
     */
    @CheckResult
    public fun partialUpdateUser(
        id: String,
        set: Map<String, Any> = emptyMap(),
        unset: List<String> = emptyList(),
    ): Call<User> {
        if (id != getCurrentUser()?.id) {
            logger.logE("The client-side partial update allows you to update only the current user. Make sure the user is set before updating it.")
            return ErrorCall(ChatError("The client-side partial update allows you to update only the current user. Make sure the user is set before updating it."))
        }

        return api.partialUpdateUser(
            id = id,
            set = set,
            unset = unset,
        )
    }

    @CheckResult
    public fun queryUsers(query: QueryUsersRequest): Call<List<User>> {
        return api.queryUsers(query)
    }

    @CheckResult
    public fun addMembers(
        channelType: String,
        channelId: String,
        members: List<String>,
    ): Call<Channel> {
        return api.addMembers(
            channelType,
            channelId,
            members
        )
    }

    /**
     * Method to remove members of a given channel.
     *
     * @param channelType The channel type. ie messaging.
     * @param channelId The channel id. ie 123.
     * @param members The list of the members to be removed.
     */
    @CheckResult
    public fun removeMembers(
        channelType: String,
        channelId: String,
        members: List<String>,
    ): Call<Channel> = api.removeMembers(
        channelType,
        channelId,
        members
    )

    /**
     * Mutes a channel for the current user. Messages added to the channel will not trigger
     * push notifications, and will not change the unread count for the users that muted it.
     * By default, mutes stay in place indefinitely until the user removes it. However, you
     * can optionally set an expiration time. Triggers `notification.channel_mutes_updated`
     * event.
     *
     * @param channelType The channel type. ie messaging.
     * @param channelId The channel id. ie 123.
     * @param expiration The duration of mute in **millis**.
     *
     * @return Executable async [Call] responsible for muting a channel.
     *
     * @see [NotificationChannelMutesUpdatedEvent]
     */
    @JvmOverloads
    @CheckResult
    public fun muteChannel(
        channelType: String,
        channelId: String,
        expiration: Int? = null,
    ): Call<Unit> {
        return api.muteChannel(
            channelType = channelType,
            channelId = channelId,
            expiration = expiration
        )
    }

    /**
     * Unmutes a channel for the current user. Triggers `notification.channel_mutes_updated`
     * event.
     *
     * @param channelType The channel type. ie messaging.
     * @param channelId The channel id. ie 123.
     *
     * @return Executable async [Call] responsible for unmuting a channel.
     *
     * @see [NotificationChannelMutesUpdatedEvent]
     */
    @CheckResult
    public fun unmuteChannel(
        channelType: String,
        channelId: String,
    ): Call<Unit> {
        return api.unmuteChannel(channelType, channelId)
    }

    /**
     * Mutes a user. Messages from muted users will not trigger push notifications. By default,
     * mutes stay in place indefinitely until the user removes it. However, you can optionally
     * set a mute timeout. Triggers `notification.mutes_updated` event.
     *
     * @param userId The user id to mute.
     * @param timeout The timeout in **minutes** until the mute is expired.
     *
     * @return Executable async [Call] responsible for muting a user.
     *
     * @see [NotificationMutesUpdatedEvent]
     */
    @JvmOverloads
    @CheckResult
    public fun muteUser(
        userId: String,
        timeout: Int? = null,
    ): Call<Mute> {
        return api.muteUser(userId, timeout)
    }

    /**
     * Unmutes a previously muted user. Triggers `notification.mutes_updated` event.
     *
     * @param userId The user id to unmute.
     *
     * @return Executable async [Call] responsible for unmuting a user.
     *
     * @see [NotificationMutesUpdatedEvent]
     */
    @CheckResult
    public fun unmuteUser(userId: String): Call<Unit> {
        return api.unmuteUser(userId)
    }

    @CheckResult
    public fun unmuteCurrentUser(): Call<Unit> = api.unmuteCurrentUser()

    @CheckResult
    public fun muteCurrentUser(): Call<Mute> = api.muteCurrentUser()

    @CheckResult
    public fun flagUser(userId: String): Call<Flag> = api.flagUser(userId)

    @CheckResult
    public fun unflagUser(userId: String): Call<Flag> = api.unflagUser(userId)

    @CheckResult
    public fun flagMessage(messageId: String): Call<Flag> = api.flagMessage(messageId)

    @CheckResult
    public fun unflagMessage(messageId: String): Call<Flag> = api.unflagMessage(messageId)

    @CheckResult
    public fun translate(messageId: String, language: String): Call<Message> =
        api.translate(messageId, language)

    @CheckResult
    public fun banUser(
        targetId: String,
        channelType: String,
        channelId: String,
        reason: String?,
        timeout: Int?,
    ): Call<Unit> = api.banUser(
        targetId = targetId,
        channelType = channelType,
        channelId = channelId,
        reason = reason,
        timeout = timeout,
        shadow = false
    ).toUnitCall()

    @CheckResult
    public fun unbanUser(
        targetId: String,
        channelType: String,
        channelId: String,
    ): Call<Unit> = api.unbanUser(
        targetId = targetId,
        channelType = channelType,
        channelId = channelId,
        shadow = false
    ).toUnitCall()

    @CheckResult
    public fun shadowBanUser(
        targetId: String,
        channelType: String,
        channelId: String,
        reason: String?,
        timeout: Int?,
    ): Call<Unit> = api.banUser(
        targetId = targetId,
        channelType = channelType,
        channelId = channelId,
        reason = reason,
        timeout = timeout,
        shadow = true
    ).toUnitCall()

    @CheckResult
    public fun removeShadowBan(
        targetId: String,
        channelType: String,
        channelId: String,
    ): Call<Unit> = api.unbanUser(
        targetId = targetId,
        channelType = channelType,
        channelId = channelId,
        shadow = true
    ).toUnitCall()

    @CheckResult
    @JvmOverloads
    public fun queryBannedUsers(
        filter: FilterObject,
        sort: QuerySort<BannedUsersSort> = QuerySort.asc(BannedUsersSort::createdAt),
        offset: Int? = null,
        limit: Int? = null,
        createdAtAfter: Date? = null,
        createdAtAfterOrEqual: Date? = null,
        createdAtBefore: Date? = null,
        createdAtBeforeOrEqual: Date? = null,
    ): Call<List<BannedUser>> {
        return api.queryBannedUsers(
            filter = filter,
            sort = sort,
            offset = offset,
            limit = limit,
            createdAtAfter = createdAtAfter,
            createdAtAfterOrEqual = createdAtAfterOrEqual,
            createdAtBefore = createdAtBefore,
            createdAtBeforeOrEqual = createdAtBeforeOrEqual,
        )
    }

    //endregion

    @InternalStreamChatApi
    public fun setPushNotificationReceivedListener(pushNotificationReceivedListener: PushNotificationReceivedListener) {
        this.pushNotificationReceivedListener = pushNotificationReceivedListener
    }

    public fun getConnectionId(): String? {
        return runCatching { socketStateService.state.connectionIdOrError() }.getOrNull()
    }

    public fun getCurrentUser(): User? {
        return runCatching { userStateService.state.userOrError() }.getOrNull()
    }

    public fun getCurrentToken(): String? {
        return runCatching {
            when (userStateService.state) {
                is UserState.UserSet -> if (tokenManager.hasToken()) tokenManager.getToken() else null
                else -> null
            }
        }.getOrNull()
    }

    public fun isSocketConnected(): Boolean {
        return socketStateService.state is SocketState.Connected
    }

    /**
     * Returns a [ChannelClient] for given type and id.
     *
     * @param channelType The channel type. ie messaging.
     * @param channelId The channel id. ie 123.
     */
    public fun channel(channelType: String, channelId: String): ChannelClient {
        return ChannelClient(channelType, channelId, this)
    }

    /**
     * Returns a [ChannelClient] for given cid.
     *
     * @param cid The full channel id. ie messaging:123.
     */
    public fun channel(cid: String): ChannelClient {
        val (type, id) = cid.cidToTypeAndId()
        return channel(type, id)
    }

    @CheckResult
    public fun createChannel(
        channelType: String,
        channelId: String,
        extraData: Map<String, Any>,
    ): Call<Channel> =
        createChannel(channelType, channelId, emptyList(), extraData)

    @CheckResult
    public fun createChannel(
        channelType: String,
        channelId: String,
        members: List<String>,
    ): Call<Channel> =
        createChannel(channelType, channelId, members, emptyMap())

    @CheckResult
    public fun createChannel(channelType: String, members: List<String>): Call<Channel> =
        createChannel(channelType, "", members, emptyMap())

    @CheckResult
    public fun createChannel(
        channelType: String,
        members: List<String>,
        extraData: Map<String, Any>,
    ): Call<Channel> =
        createChannel(channelType, "", members, extraData)

    @CheckResult
    public fun createChannel(
        channelType: String,
        channelId: String,
        members: List<String>,
        extraData: Map<String, Any>,
    ): Call<Channel> =
        queryChannel(
            channelType,
            channelId,
            QueryChannelRequest().withData(extraData + mapOf(ModelFields.MEMBERS to members))
        )

    /**
     * Returns all events that happened for a list of channels since last sync (while the user was not
     * connected to the web-socket).
     *
     * @param channelsIds The list of channel CIDs
     * @param lastSyncAt The last time the user was online and in sync
     *
     * @return Executable async [Call] responsible for obtaining missing events.
     */
    @CheckResult
    public fun getSyncHistory(
        channelsIds: List<String>,
        lastSyncAt: Date,
    ): Call<List<ChatEvent>> {
        return api.getSyncHistory(channelsIds, lastSyncAt)
    }

    internal fun callConnectionListener(connectedEvent: ConnectedEvent?, error: ChatError?) {
        if (connectedEvent != null) {
            val user = connectedEvent.me
            val connectionId = connectedEvent.connectionId
            connectionListener?.onSuccess(InitConnectionListener.ConnectionData(user, connectionId))
        } else if (error != null) {
            connectionListener?.onError(error)
        }
        connectionListener = null
    }

    private fun warmUp() {
        if (config.warmUp) {
            api.warmUp()
        }
    }

    private fun isUserSet() = userStateService.state !is UserState.NotSet

    public fun devToken(userId: String): String {
        require(userId.isNotEmpty()) { "User id must not be empty" }
        val header = "eyJhbGciOiJIUzI1NiIsInR5cCI6IkpXVCJ9" //  {"alg": "HS256", "typ": "JWT"}
        val devSignature = "devtoken"
        val payload: String =
            Base64.encodeToString("{\"user_id\":\"$userId\"}".toByteArray(StandardCharsets.UTF_8), Base64.NO_WRAP)
        return "$header.$payload.$devSignature"
    }

    @ExperimentalStreamChatApi
    internal fun <R, T : Any> Call<T>.precondition(
        pluginsList: List<R>,
        preconditionCheck: suspend R.() -> Result<Unit>,
    ): Call<T> =
        withPrecondition(scope) {
            pluginsList.fold(Result.success(Unit)) { result, plugin ->
                if (result.isError) {
                    result
                } else {
                    val preconditionResult = preconditionCheck(plugin)
                    if (preconditionResult.isError) {
                        preconditionResult
                    } else {
                        result
                    }
                }
            }
        }

    /**
     * Builder to initialize the singleton [ChatClient] instance and configure its parameters.
     *
     * @param apiKey The API key of your Stream Chat app obtained from the [Stream Dashboard](https://dashboard.getstream.io/).
     * @param appContext The application [Context].
     */
    public class Builder(private val apiKey: String, private val appContext: Context) : ChatClientBuilder() {

        private var baseUrl: String = "chat.stream-io-api.com"
        private var cdnUrl: String = baseUrl
        private var logLevel = ChatLogLevel.NOTHING
        private var warmUp: Boolean = true
        private var callbackExecutor: Executor? = null
        private var loggerHandler: ChatLoggerHandler? = null
        private var notificationsHandler: NotificationHandler? = null
        private var notificationConfig: NotificationConfig = NotificationConfig(pushNotificationsEnabled = false)
        private var fileUploader: FileUploader? = null
        private val tokenManager: TokenManager = TokenManagerImpl()
        private var customOkHttpClient: OkHttpClient? = null
        private var userCredentialStorage: UserCredentialStorage? = null
        private var retryPolicy: RetryPolicy = NoRetryPolicy()

        /**
         * Sets the log level to be used by the client.
         *
         * See [ChatLogLevel] for details about the available options.
         *
         * We strongly recommend using [ChatLogLevel.NOTHING] in production builds,
         * which produces no logs.
         *
         * @param level The log level to use.
         */
        public fun logLevel(level: ChatLogLevel): Builder {
            logLevel = level
            return this
        }

        /**
         * Sets a [ChatLoggerHandler] instance that will receive log events from the SDK.
         *
         * Use this to forward SDK events to your own logging solutions.
         *
         * See the FirebaseLogger class in the UI Components sample app for an example implementation.
         *
         * @param loggerHandler Your custom [ChatLoggerHandler] implementation.
         */
        public fun loggerHandler(loggerHandler: ChatLoggerHandler): Builder {
            this.loggerHandler = loggerHandler
            return this
        }

        /**
         * Sets a custom [NotificationHandler] that the SDK will use to handle everything
         * around push notifications. Create your own subclass and override methods to customize
         * notification appearance and behavior.
         *
         * See the [Push Notifications](https://staging.getstream.io/chat/docs/sdk/android/client/guides/push-notifications/)
         * documentation for more information.
         *
         *
         * @param notificationConfig Config push notification.
         * @param notificationsHandler Your custom class implementation of [NotificationHandler].
         */
        @JvmOverloads
        public fun notifications(
            notificationConfig: NotificationConfig,
            notificationsHandler: NotificationHandler = NotificationHandlerFactory.createNotificationHandler(context = appContext),
        ): Builder = apply {
            this.notificationConfig = notificationConfig
            this.notificationsHandler = notificationsHandler
        }

        /**
         * Sets a custom file uploader implementation that will be used by the client
         * to upload files and images.
         *
         * The default implementation uses Stream's own CDN to store these files,
         * which has a 20 MB upload size limit.
         *
         * For more info, see [the File Uploads documentation](https://getstream.io/chat/docs/android/file_uploads/?language=kotlin).
         *
         * @param fileUploader Your custom implementation of [FileUploader].
         */
        public fun fileUploader(fileUploader: FileUploader): Builder {
            this.fileUploader = fileUploader
            return this
        }

        /**
         * By default, ChatClient performs a dummy HTTP call to the Stream API
         * when a user is set to initialize the HTTP connection and make subsequent
         * requests reusing this connection execute faster.
         *
         * Calling this method disables this connection warm-up behavior.
         */
        public fun disableWarmUp(): Builder = apply {
            warmUp = false
        }

        /**
         * Sets a custom [OkHttpClient] that will be used by the client to
         * perform API calls to Stream.
         *
         * Use this to configure parameters like timeout values, or to
         * add interceptors to process all network requests.
         *
         * @param okHttpClient The client to use for API calls.
         */
        public fun okHttpClient(okHttpClient: OkHttpClient): Builder = apply {
            this.customOkHttpClient = okHttpClient
        }

        /**
         * Sets the base URL to be used by the client.
         *
         * By default, this is the URL of Stream's [Edge API Infrastructure](https://getstream.io/blog/chat-edge-infrastructure/),
         * which provides low latency regardless of which region your Stream
         * app is hosted in.
         *
         * You should only change this URL if you're on dedicated Stream
         * Chat infrastructure.
         *
         * @param value The base URL to use.
         */
        public fun baseUrl(value: String): Builder {
            var baseUrl = value
            if (baseUrl.startsWith("https://")) {
                baseUrl = baseUrl.split("https://").toTypedArray()[1]
            }
            if (baseUrl.startsWith("http://")) {
                baseUrl = baseUrl.split("http://").toTypedArray()[1]
            }
            if (baseUrl.endsWith("/")) {
                baseUrl = baseUrl.substring(0, baseUrl.length - 1)
            }
            this.baseUrl = baseUrl
            return this
        }

        @InternalStreamChatApi
        @VisibleForTesting
        public fun callbackExecutor(callbackExecutor: Executor): Builder = apply {
            this.callbackExecutor = callbackExecutor
        }

        @InternalStreamChatApi
        @ExperimentalStreamChatApi
        public fun withPlugin(pluginFactory: PluginFactory): Builder = apply {
            pluginFactories.add(pluginFactory)
        }

        /**
         * Overrides the default no-op error handler factory.
         *
         * @see [ErrorHandlerFactory]
         */
        @InternalStreamChatApi
        @ExperimentalStreamChatApi
        public fun withErrorHandler(errorHandlerFactory: ErrorHandlerFactory): Builder = apply {
            this.errorHandlerFactories.add(errorHandlerFactory)
        }

        /**
         * Overrides a default, based on shared preferences implementation for [UserCredentialStorage].
         */
        public fun credentialStorage(credentialStorage: UserCredentialStorage): Builder = apply {
            userCredentialStorage = credentialStorage
        }

        /**
         * Sets a custom [RetryPolicy] used to determine whether a particular call should be retried.
         * By default, no calls are retried.
         * @see [NoRetryPolicy]
         *
         * @param retryPolicy Custom [RetryPolicy] implementation.
         */
        public fun retryPolicy(retryPolicy: RetryPolicy): Builder = apply {
            this.retryPolicy = retryPolicy
        }

        private fun configureInitializer(chatClient: ChatClient) {
            chatClient.initializationCoordinator.addUserSetListener { user ->
                chatClient.addPlugins(
                    pluginFactories.map { pluginFactory ->
                        pluginFactory.get(user)
                    }
                )

                chatClient.addErrorHandlers(
                    errorHandlerFactories.map { factory ->
                        factory.create()
                    }
                )
            }
        }

        @InternalStreamChatApi
        @Deprecated(
            message = "It shouldn't be used outside of SDK code. Created for testing purposes",
            replaceWith = ReplaceWith("this.build()"),
            level = DeprecationLevel.ERROR
        )
        override fun internalBuild(): ChatClient {

            if (apiKey.isEmpty()) {
                throw IllegalStateException("apiKey is not defined in " + this::class.java.simpleName)
            }

            instance?.run {
                Log.e(
                    "Chat",
                    "[ERROR] You have just re-initialized ChatClient, old configuration has been overridden [ERROR]"
                )
            }

            val config = ChatClientConfig(
                apiKey = apiKey,
                httpUrl = "https://$baseUrl/",
                cdnHttpUrl = "https://$cdnUrl/",
                wssUrl = "wss://$baseUrl/",
                warmUp = warmUp,
                loggerConfig = ChatLogger.Config(logLevel, loggerHandler),
            )

            if (ToggleService.isInitialized().not()) {
                ToggleService.init(appContext, emptyMap())
            }

            val module =
                ChatModule(
                    appContext,
                    config,
                    notificationsHandler ?: NotificationHandlerFactory.createNotificationHandler(appContext),
                    notificationConfig,
                    fileUploader,
                    tokenManager,
                    callbackExecutor,
                    customOkHttpClient,
                )

            return ChatClient(
                config,
                module.api(),
                module.socket(),
                module.notifications(),
                tokenManager,
                module.socketStateService,
                module.queryChannelsPostponeHelper,
                userCredentialStorage = userCredentialStorage ?: SharedPreferencesCredentialStorage(appContext),
                module.userStateService,
                scope = module.networkScope,
                retryPolicy = retryPolicy,
            ).also {
                configureInitializer(it)
            }
        }
    }

    public abstract class ChatClientBuilder @InternalStreamChatApi public constructor() {
        /**
         * Factories of plugins that will be added to the SDK.
         *
         * @see [Plugin]
         * @see [PluginFactory]
         */
        protected val pluginFactories: MutableList<PluginFactory> = mutableListOf()

        /**
         * Factories of error handlers that will be added to the SDK.
         *
         * @see [Plugin]
         * @see [PluginFactory]
         */
        protected val errorHandlerFactories: MutableList<ErrorHandlerFactory> = mutableListOf()

        /**
         * Create a [ChatClient] instance based on the current configuration
         * of the [Builder].
         */
        public fun build(): ChatClient = internalBuild()
            .also {
                instance = it
            }

        @InternalStreamChatApi
        public abstract fun internalBuild(): ChatClient
    }

    public companion object {
        @InternalStreamChatApi
        @JvmStatic
        public var VERSION_PREFIX_HEADER: VersionPrefixHeader = VersionPrefixHeader.DEFAULT

        private var instance: ChatClient? = null

        @JvmField
        public val DEFAULT_SORT: QuerySort<Member> = QuerySort.desc("last_updated")

        @JvmStatic
        public fun instance(): ChatClient {
            return instance
                ?: throw IllegalStateException("ChatClient.Builder::build() must be called before obtaining ChatClient instance")
        }

        public val isInitialized: Boolean
            get() = instance != null

        /**
         * Handles push message.
         * If user is not connected - automatically restores last user credentials and sets user without connecting to the socket.
         * Push message will be handled internally unless user overrides [NotificationHandler.onPushMessage]
         * Be sure to initialize ChatClient before calling this method!
         *
         * @see [NotificationHandler.onPushMessage]
         * @throws IllegalStateException if called before initializing ChatClient
         */
        @Throws(IllegalStateException::class)
        @JvmStatic
        public fun handlePushMessage(pushMessage: PushMessage) {
            ensureClientInitialized().run {
                setUserWithoutConnectingIfNeeded()
                notifications.onPushMessage(pushMessage, pushNotificationReceivedListener)
            }
        }

        @Throws(IllegalStateException::class)
        internal fun displayNotification(
            channel: Channel,
            message: Message,
        ) {
            ensureClientInitialized().notifications.displayNotification(
                channel = channel,
                message = message,
            )
        }

        /**
         * Dismiss notifications from a given [channelType] and [channelId].
         * Be sure to initialize ChatClient before calling this method!
         *
         * @param channelType String that represent the channel type of the channel you want to dismiss notifications.
         * @param channelId String that represent the channel id of the channel you want to dismiss notifications.
         *
         * @throws IllegalStateException if called before initializing ChatClient
         */
        @Throws(IllegalStateException::class)
        public fun dismissChannelNotifications(channelType: String, channelId: String) {
            ensureClientInitialized().notifications.dismissChannelNotifications(channelType, channelId)
        }

        /**
         * Sets device.
         * Be sure to initialize ChatClient before calling this method!
         *
         * @throws IllegalStateException if called before initializing ChatClient
         */
        @Throws(IllegalStateException::class)
        @JvmStatic
        public fun setDevice(device: Device) {
            ensureClientInitialized().notifications.setDevice(device)
        }

        @Throws(IllegalStateException::class)
        private fun ensureClientInitialized(): ChatClient {
            check(isInitialized) { "ChatClient should be initialized first!" }
            return instance()
        }
    }
}<|MERGE_RESOLUTION|>--- conflicted
+++ resolved
@@ -46,14 +46,11 @@
 import io.getstream.chat.android.client.experimental.errorhandler.ErrorHandler
 import io.getstream.chat.android.client.experimental.errorhandler.factory.ErrorHandlerFactory
 import io.getstream.chat.android.client.experimental.errorhandler.listeners.DeleteReactionErrorHandler
-<<<<<<< HEAD
-import io.getstream.chat.android.client.experimental.interceptor.Interceptor
-import io.getstream.chat.android.client.experimental.interceptor.SendMessageInterceptor
-=======
 import io.getstream.chat.android.client.experimental.errorhandler.listeners.SendReactionErrorHandler
 import io.getstream.chat.android.client.experimental.errorhandler.listeners.onMessageError
 import io.getstream.chat.android.client.experimental.errorhandler.listeners.onReactionError
->>>>>>> 169e2816
+import io.getstream.chat.android.client.experimental.interceptor.Interceptor
+import io.getstream.chat.android.client.experimental.interceptor.SendMessageInterceptor
 import io.getstream.chat.android.client.experimental.plugin.Plugin
 import io.getstream.chat.android.client.experimental.plugin.factory.PluginFactory
 import io.getstream.chat.android.client.experimental.plugin.listeners.ChannelMarkReadListener
@@ -170,14 +167,11 @@
 
     public lateinit var plugins: List<Plugin>
 
-<<<<<<< HEAD
     private var interceptors: MutableList<Interceptor> = mutableListOf()
-=======
     /**
      * Error handlers for API calls.
      */
     private var errorHandlers: List<ErrorHandler> = emptyList()
->>>>>>> 169e2816
 
     init {
         eventsObservable.subscribe { event ->
@@ -225,14 +219,13 @@
         this.plugins = plugins
     }
 
-<<<<<<< HEAD
     @InternalStreamChatApi
     public fun addInterceptor(interceptor: Interceptor) {
         this.interceptors.add(interceptor)
-=======
+    }
+
     internal fun addErrorHandlers(errorHandlers: List<ErrorHandler>) {
         this.errorHandlers = errorHandlers.sorted()
->>>>>>> 169e2816
     }
 
     //region Set user
