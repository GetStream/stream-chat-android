/*
 * Copyright (c) 2014-2022 Stream.io Inc. All rights reserved.
 *
 * Licensed under the Stream License;
 * you may not use this file except in compliance with the License.
 * You may obtain a copy of the License at
 *
 *    https://github.com/GetStream/stream-chat-android/blob/main/LICENSE
 *
 * Unless required by applicable law or agreed to in writing, software
 * distributed under the License is distributed on an "AS IS" BASIS,
 * WITHOUT WARRANTIES OR CONDITIONS OF ANY KIND, either express or implied.
 * See the License for the specific language governing permissions and
 * limitations under the License.
 */

package io.getstream.chat.android.client

import android.content.Context
import android.os.Build
import android.util.Base64
import android.util.Log
import androidx.annotation.CheckResult
import androidx.annotation.VisibleForTesting
import androidx.lifecycle.DefaultLifecycleObserver
import androidx.lifecycle.Lifecycle
import androidx.lifecycle.LifecycleOwner
import io.getstream.chat.android.client.api.ChatApi
import io.getstream.chat.android.client.api.ChatClientConfig
import io.getstream.chat.android.client.api.ErrorCall
import io.getstream.chat.android.client.api.models.FilterObject
import io.getstream.chat.android.client.api.models.PinnedMessagesPagination
import io.getstream.chat.android.client.api.models.QueryChannelRequest
import io.getstream.chat.android.client.api.models.QueryChannelsRequest
import io.getstream.chat.android.client.api.models.QuerySort
import io.getstream.chat.android.client.api.models.QueryUsersRequest
import io.getstream.chat.android.client.api.models.SendActionRequest
import io.getstream.chat.android.client.call.Call
import io.getstream.chat.android.client.call.CoroutineCall
import io.getstream.chat.android.client.call.await
import io.getstream.chat.android.client.call.doOnResult
import io.getstream.chat.android.client.call.doOnStart
import io.getstream.chat.android.client.call.map
import io.getstream.chat.android.client.call.toUnitCall
import io.getstream.chat.android.client.call.withPrecondition
import io.getstream.chat.android.client.channel.ChannelClient
import io.getstream.chat.android.client.clientstate.DisconnectCause
import io.getstream.chat.android.client.clientstate.SocketState
import io.getstream.chat.android.client.clientstate.SocketStateService
import io.getstream.chat.android.client.clientstate.UserState
import io.getstream.chat.android.client.clientstate.UserStateService
import io.getstream.chat.android.client.di.ChatModule
import io.getstream.chat.android.client.errors.ChatError
import io.getstream.chat.android.client.events.ChatEvent
import io.getstream.chat.android.client.events.ConnectedEvent
import io.getstream.chat.android.client.events.DisconnectedEvent
import io.getstream.chat.android.client.events.HasOwnUser
import io.getstream.chat.android.client.events.NewMessageEvent
import io.getstream.chat.android.client.events.NotificationChannelMutesUpdatedEvent
import io.getstream.chat.android.client.events.NotificationMutesUpdatedEvent
import io.getstream.chat.android.client.events.UserEvent
import io.getstream.chat.android.client.experimental.errorhandler.CreateChannelErrorHandler
import io.getstream.chat.android.client.experimental.errorhandler.DeleteReactionErrorHandler
import io.getstream.chat.android.client.experimental.errorhandler.ErrorHandler
import io.getstream.chat.android.client.experimental.errorhandler.QueryMembersErrorHandler
import io.getstream.chat.android.client.experimental.errorhandler.SendReactionErrorHandler
import io.getstream.chat.android.client.experimental.errorhandler.onCreateChannelError
import io.getstream.chat.android.client.experimental.errorhandler.onMessageError
import io.getstream.chat.android.client.experimental.errorhandler.onQueryMembersError
import io.getstream.chat.android.client.experimental.errorhandler.onReactionError
import io.getstream.chat.android.client.experimental.interceptor.Interceptor
import io.getstream.chat.android.client.experimental.interceptor.SendMessageInterceptor
import io.getstream.chat.android.client.experimental.plugin.Plugin
import io.getstream.chat.android.client.experimental.plugin.factory.PluginFactory
import io.getstream.chat.android.client.experimental.plugin.listeners.ChannelMarkReadListener
import io.getstream.chat.android.client.experimental.plugin.listeners.CreateChannelListener
import io.getstream.chat.android.client.experimental.plugin.listeners.DeleteMessageListener
import io.getstream.chat.android.client.experimental.plugin.listeners.DeleteReactionListener
import io.getstream.chat.android.client.experimental.plugin.listeners.EditMessageListener
import io.getstream.chat.android.client.experimental.plugin.listeners.HideChannelListener
import io.getstream.chat.android.client.experimental.plugin.listeners.MarkAllReadListener
import io.getstream.chat.android.client.experimental.plugin.listeners.QueryChannelListener
import io.getstream.chat.android.client.experimental.plugin.listeners.QueryChannelsListener
import io.getstream.chat.android.client.experimental.plugin.listeners.QueryMembersListener
import io.getstream.chat.android.client.experimental.plugin.listeners.SendGiphyListener
import io.getstream.chat.android.client.experimental.plugin.listeners.SendMessageListener
import io.getstream.chat.android.client.experimental.plugin.listeners.SendReactionListener
import io.getstream.chat.android.client.experimental.plugin.listeners.ShuffleGiphyListener
import io.getstream.chat.android.client.experimental.plugin.listeners.ThreadQueryListener
import io.getstream.chat.android.client.experimental.plugin.listeners.TypingEventListener
import io.getstream.chat.android.client.extensions.ATTACHMENT_TYPE_FILE
import io.getstream.chat.android.client.extensions.ATTACHMENT_TYPE_IMAGE
import io.getstream.chat.android.client.extensions.cidToTypeAndId
import io.getstream.chat.android.client.extensions.retry
import io.getstream.chat.android.client.header.VersionPrefixHeader
import io.getstream.chat.android.client.helpers.AppSettingManager
import io.getstream.chat.android.client.helpers.QueryChannelsPostponeHelper
import io.getstream.chat.android.client.logger.ChatLogLevel
import io.getstream.chat.android.client.logger.ChatLogger
import io.getstream.chat.android.client.logger.ChatLoggerHandler
import io.getstream.chat.android.client.models.AppSettings
import io.getstream.chat.android.client.models.Attachment
import io.getstream.chat.android.client.models.BannedUser
import io.getstream.chat.android.client.models.BannedUsersSort
import io.getstream.chat.android.client.models.Channel
import io.getstream.chat.android.client.models.ConnectionData
import io.getstream.chat.android.client.models.Device
import io.getstream.chat.android.client.models.EventType
import io.getstream.chat.android.client.models.Filters
import io.getstream.chat.android.client.models.Flag
import io.getstream.chat.android.client.models.GuestUser
import io.getstream.chat.android.client.models.Member
import io.getstream.chat.android.client.models.Message
import io.getstream.chat.android.client.models.ModelFields
import io.getstream.chat.android.client.models.Mute
import io.getstream.chat.android.client.models.PushMessage
import io.getstream.chat.android.client.models.Reaction
import io.getstream.chat.android.client.models.SearchMessagesResult
import io.getstream.chat.android.client.models.User
import io.getstream.chat.android.client.notifications.ChatNotifications
import io.getstream.chat.android.client.notifications.PushNotificationReceivedListener
import io.getstream.chat.android.client.notifications.handler.NotificationConfig
import io.getstream.chat.android.client.notifications.handler.NotificationHandler
import io.getstream.chat.android.client.notifications.handler.NotificationHandlerFactory
import io.getstream.chat.android.client.setup.InitializationCoordinator
import io.getstream.chat.android.client.socket.ChatSocket
import io.getstream.chat.android.client.socket.ConnectLifecycleObserver
import io.getstream.chat.android.client.socket.SocketListener
import io.getstream.chat.android.client.socket.State
import io.getstream.chat.android.client.token.CacheableTokenProvider
import io.getstream.chat.android.client.token.ConstantTokenProvider
import io.getstream.chat.android.client.token.TokenManager
import io.getstream.chat.android.client.token.TokenManagerImpl
import io.getstream.chat.android.client.token.TokenProvider
import io.getstream.chat.android.client.uploader.FileUploader
import io.getstream.chat.android.client.uploader.StreamCdnImageMimeTypes
import io.getstream.chat.android.client.user.CredentialConfig
import io.getstream.chat.android.client.user.storage.SharedPreferencesCredentialStorage
import io.getstream.chat.android.client.user.storage.UserCredentialStorage
import io.getstream.chat.android.client.utils.ProgressCallback
import io.getstream.chat.android.client.utils.Result
import io.getstream.chat.android.client.utils.TokenUtils
import io.getstream.chat.android.client.utils.flatMapSuspend
import io.getstream.chat.android.client.utils.internal.toggle.ToggleService
import io.getstream.chat.android.client.utils.mapSuspend
import io.getstream.chat.android.client.utils.observable.ChatEventsObservable
import io.getstream.chat.android.client.utils.observable.Disposable
import io.getstream.chat.android.client.utils.retry.NoRetryPolicy
import io.getstream.chat.android.client.utils.retry.RetryPolicy
import io.getstream.chat.android.client.utils.stringify
import io.getstream.chat.android.core.internal.InternalStreamChatApi
import kotlinx.coroutines.CoroutineScope
import kotlinx.coroutines.flow.MutableSharedFlow
import kotlinx.coroutines.flow.first
import okhttp3.OkHttpClient
import java.io.File
import java.nio.charset.StandardCharsets
import java.util.Calendar
import java.util.Date
import java.util.concurrent.Executor

/**
 * The ChatClient is the main entry point for all low-level operations on chat
 */
@Suppress("NEWER_VERSION_IN_SINCE_KOTLIN", "TooManyFunctions", "LargeClass")
public class ChatClient
@Suppress("LongParameterList")
internal constructor(
    public val config: ChatClientConfig,
    private val api: ChatApi,
    private val socket: ChatSocket,
    @property:InternalStreamChatApi public val notifications: ChatNotifications,
    private val tokenManager: TokenManager = TokenManagerImpl(),
    private val socketStateService: SocketStateService = SocketStateService(),
    private val queryChannelsPostponeHelper: QueryChannelsPostponeHelper,
    private val userCredentialStorage: UserCredentialStorage,
    private val userStateService: UserStateService = UserStateService(),
    private val tokenUtils: TokenUtils = TokenUtils,
    internal val scope: CoroutineScope,
    internal val retryPolicy: RetryPolicy,
    private val initializationCoordinator: InitializationCoordinator = InitializationCoordinator.getOrCreate(),
    private val appSettingsManager: AppSettingManager,
) {
    private val logger = ChatLogger.get("Client")
    private val waitConnection = MutableSharedFlow<Result<ConnectionData>>()
    private val eventsObservable = ChatEventsObservable(socket, waitConnection, scope)
    private val connectLifecycleObserver = ConnectLifecycleObserver()

    private var pushNotificationReceivedListener: PushNotificationReceivedListener =
        PushNotificationReceivedListener { _, _ -> }

    /**
     * The list of plugins added once user is connected.
     *
     * @see [Plugin]
     */
    internal var plugins: List<Plugin> = emptyList()

    private var interceptors: MutableList<Interceptor> = mutableListOf()

    /**
     * Error handlers for API calls.
     */
    private var errorHandlers: List<ErrorHandler> = emptyList()

    init {
        eventsObservable.subscribe { event ->
            when (event) {
                is ConnectedEvent -> {
                    val user = event.me
                    val connectionId = event.connectionId
                    socketStateService.onConnected(connectionId)
                    api.setConnection(user.id, connectionId)
                    notifications.onSetUser()
                }
                is DisconnectedEvent -> {
                    when (event.disconnectCause) {
                        DisconnectCause.ConnectionReleased,
                        DisconnectCause.NetworkNotAvailable,
                        is DisconnectCause.Error,
                        -> socketStateService.onDisconnected()
                        is DisconnectCause.UnrecoverableError -> {
                            userStateService.onSocketUnrecoverableError()
                            socketStateService.onSocketUnrecoverableError()
                        }
                    }
                }
                is NewMessageEvent -> {
                    notifications.onNewMessageEvent(event)
                }
                else -> Unit // Ignore other events
            }

            val currentUser = when {
                event is HasOwnUser -> event.me
                event is UserEvent && event.user.id == getCurrentUser()?.id ?: "" -> event.user
                else -> null
            }
            currentUser?.let { updatedCurrentUser ->
                userStateService.onUserUpdated(updatedCurrentUser)
                storePushNotificationsConfig(updatedCurrentUser.id, updatedCurrentUser.name)
            }
        }
        logger.logI("Initialised: ${buildSdkTrackingHeaders()}")
    }

    internal fun addPlugins(plugins: List<Plugin>) {
        this.plugins = plugins
    }

    @InternalStreamChatApi
    public fun addInterceptor(interceptor: Interceptor) {
        this.interceptors.add(interceptor)
    }

    @InternalStreamChatApi
    public fun removeAllInterceptors() {
        this.interceptors.clear()
    }

    /**
     * Adds a list of error handlers.
     * @see [ErrorHandler]
     *
     * @param errorHandlers A list of handlers to add.
     */
    @InternalStreamChatApi
    public fun addErrorHandlers(errorHandlers: List<ErrorHandler>) {
        this.errorHandlers = errorHandlers.sorted()
    }

    //region Set user

    /**
     * Initializes [ChatClient] for a specific user. The [tokenProvider] implementation is used
     * for the initial token, and it's also invoked whenever the user's token has expired, to
     * fetch a new token.
     *
     * This method performs required operations before connecting with the Stream API.
     * Moreover, it warms up the connection, sets up notifications, and connects to the socket.
     * You can use [listener] to get updates about socket connection.
     *
     * @param user The user to set.
     * @param tokenProvider A [TokenProvider] implementation.
     * @param listener Socket connection listener.
     */
    private suspend fun setUser(
        user: User,
        tokenProvider: TokenProvider,
    ): Result<ConnectionData> {
        val cacheableTokenProvider = CacheableTokenProvider(tokenProvider)
        if (tokenUtils.getUserId(cacheableTokenProvider.loadToken()) != user.id) {
            logger.logE("The user_id provided on the JWT token doesn't match with the current user you try to connect")
            return Result.error(
                ChatError(
                    "The user_id provided on the JWT token doesn't match with the current user you try to connect"
                )
            )
        }
        val userState = userStateService.state
        return when {
            userState is UserState.UserSet &&
                userState.user.id == user.id &&
                socketStateService.state == SocketState.Idle -> {
                logger.logV("[setUser] user is Set & socket.state is Idle")
                userStateService.onUserUpdated(user)
                tokenManager.setTokenProvider(cacheableTokenProvider)
                socketStateService.onConnectionRequested()
                socket.setConnectionConf(user).also { connectLifecycleObserver.onConnect() }
                initializationCoordinator.userConnected(user)
                waitConnection.first()
            }
            userState is UserState.NotSet -> {
                logger.logV("[setUser] user is NotSet")
                initializeClientWithUser(user, cacheableTokenProvider)
                socketStateService.onConnectionRequested()
                socket.setConnectionConf(user).also { connectLifecycleObserver.onConnect() }
                waitConnection.first()
            }
            userState is UserState.UserSet && userState.user.id != user.id -> {
                logger.logE(
                    "[setUser] Trying to set user without disconnecting the previous one - " +
                        "make sure that previously set user is disconnected."
                )
                Result.error(ChatError("User cannot be set until the previous one is disconnected."))
            }
            else -> {
                logger.logE("[setUser] Failed to connect user. Please check you don't have connected user already.")
                Result.error(ChatError("Failed to connect user. Please check you don't have connected user already."))
            }
        }
    }

    private fun initializeClientWithUser(
        user: User,
        tokenProvider: CacheableTokenProvider,
    ) {
        initializationCoordinator.userConnected(user)
        userStateService.onSetUser(user)
        // fire a handler here that the chatDomain and chatUI can use
        config.isAnonymous = false
        tokenManager.setTokenProvider(tokenProvider)
        appSettingsManager.loadAppSettings()
        warmUp()
    }

    /**
     * Get the current settings of the app. Check [AppSettings].
     *
     * @return [AppSettings] the settings of the app.
     */
    public fun appSettings(): Call<AppSettings> = api.appSettings()

    /**
     * Initializes [ChatClient] for a specific user.
     * The [tokenProvider] implementation is used for the initial token,
     * and it's also invoked whenever the user's token has expired, to fetch a new token.
     *
     * This method performs required operations before connecting with the Stream API.
     * Moreover, it warms up the connection, sets up notifications, and connects to the socket.
     *
     * Check out [docs](https://getstream.io/chat/docs/android/init_and_users/) for more info about tokens.
     * Also visit [this site](https://jwt.io) to find more about Json Web Token standard.
     * You can generate the JWT token on using one of the available libraries or use our manual
     * [tool](https://getstream.io/chat/docs/react/token_generator/) for token generation.
     *
     * @see TokenProvider
     *
     * @param user The user to set.
     * @param tokenProvider A [TokenProvider] implementation.
     *
     * @return Executable [Call] responsible for connecting the user.
     */
    @CheckResult
    public fun connectUser(user: User, tokenProvider: TokenProvider): Call<ConnectionData> {
        return CoroutineCall(scope) {
            logger.logD("[connectUser] userId: '${user.id}', username: '${user.name}'")
            setUser(user, tokenProvider).also { result ->
                logger.logV(
                    "[connectUser] completed: ${
                    result.stringify { "ConnectionData(connectionId=${it.connectionId})" }
                    }"
                )
            }
        }
    }

    /**
     * Initializes [ChatClient] for a specific user using the given user [token].
     * Check [ChatClient.connectUser] with [TokenProvider] parameter for advanced use cases.
     *
     * @param user Instance of [User] type.
     * @param token Instance of JWT token.
     *
     * @return Executable [Call] responsible for connecting the user.
     */
    @CheckResult
    public fun connectUser(user: User, token: String): Call<ConnectionData> {
        return connectUser(user, ConstantTokenProvider(token))
    }

    /**
     * Initializes [ChatClient] with stored user data.
     * Caution: This method doesn't establish connection to the web socket, you should use [connectUser] instead.
     *
     * This method initializes [ChatClient] to allow the use of Stream REST API client.
     * Moreover, it warms up the connection, and sets up notifications.
     */
    @InternalStreamChatApi
    public fun setUserWithoutConnectingIfNeeded() {
        if (isUserSet()) {
            return
        }

        userCredentialStorage.get()?.let { config ->
            initializeClientWithUser(
                user = User(id = config.userId).apply { name = config.userName },
                tokenProvider = CacheableTokenProvider(ConstantTokenProvider(config.userToken)),
            )
        }
    }

    @InternalStreamChatApi
    public fun containsStoredCredentials(): Boolean {
        return userCredentialStorage.get() != null
    }

    private fun storePushNotificationsConfig(userId: String, userName: String) {
        userCredentialStorage.put(
            CredentialConfig(
                userToken = getCurrentToken() ?: "",
                userId = userId,
                userName = userName,
            ),
        )
    }

    private suspend fun setAnonymousUser(): Result<ConnectionData> {
        return if (userStateService.state is UserState.NotSet) {
            socketStateService.onConnectionRequested()
            userStateService.onSetAnonymous()
            tokenManager.setTokenProvider(CacheableTokenProvider(ConstantTokenProvider("anon")))
            config.isAnonymous = true
            warmUp()
            socket.setConnectionConf(null).also { connectLifecycleObserver.onConnect() }
            waitConnection.first().also { result ->
                if (result.isSuccess) {
                    initializationCoordinator.userConnected(result.data().user)
                }
            }
        } else {
            logger.logE("Failed to connect user. Please check you don't have connected user already")
            Result.error(ChatError("User cannot be set until previous one is disconnected."))
        }
    }

    @CheckResult
    public fun connectAnonymousUser(): Call<ConnectionData> {
        return CoroutineCall(scope) {
            logger.logD("[connectAnonymousUser] no args")
            setAnonymousUser().also { result ->
                logger.logV(
                    "[connectAnonymousUser] completed: ${
                    result.stringify { "ConnectionData(connectionId=${it.connectionId})" }
                    }"
                )
            }
        }
    }

    @CheckResult
    public fun connectGuestUser(userId: String, username: String): Call<ConnectionData> {
        return CoroutineCall(scope) {
            logger.logD("[connectGuestUser] userId: '$userId', username: '$username'")
            getGuestToken(userId, username).await()
                .mapSuspend { setUser(it.user, ConstantTokenProvider(it.token)) }
                .data()
                .also { result ->
                    logger.logV(
                        "[connectAnonymousUser] completed: ${
                        result.stringify { "ConnectionData(connectionId=${it.connectionId})" }
                        }"
                    )
                }
        }
    }

    @CheckResult
    public fun getGuestToken(userId: String, userName: String): Call<GuestUser> {
        return api.getGuestUser(userId, userName)
    }

    /**
     * Query members and apply side effects if there are any.
     *
     * @param channelType The type of channel.
     * @param channelId The id of the channel.
     * @param offset Offset limit.
     * @param limit Number of members to fetch.
     * @param filter [FilterObject] to filter members of certain type.
     * @param sort Sort the list of members.
     * @param members List of members to search in distinct channels.
     *
     * @return [Call] with a list of members or an error.
     */
    @Suppress("LongParameterList")
    @CheckResult
    public fun queryMembers(
        channelType: String,
        channelId: String,
        offset: Int,
        limit: Int,
        filter: FilterObject,
        sort: QuerySort<Member>,
        members: List<Member> = emptyList(),
    ): Call<List<Member>> {
        val relevantPlugins = plugins.filterIsInstance<QueryMembersListener>()
        val errorHandlers = errorHandlers.filterIsInstance<QueryMembersErrorHandler>()
        return api.queryMembers(channelType, channelId, offset, limit, filter, sort, members)
            .doOnResult(scope) { result ->
                relevantPlugins.forEach { plugin ->
                    plugin.onQueryMembersResult(
                        result,
                        channelType,
                        channelId,
                        offset,
                        limit,
                        filter,
                        sort,
                        members
                    )
                }
            }
            .onQueryMembersError(errorHandlers, channelType, channelId, offset, limit, filter, sort, members)
    }

    /**
     * Uploads a file for the given channel. Progress can be accessed via [callback].
     *
     * The Stream CDN imposes the following restrictions on file uploads:
     * - The maximum file size is 20 MB
     *
     * @param channelType The channel type. ie messaging.
     * @param channelId The channel id. ie 123.
     * @param file The file that needs to be uploaded.
     * @param callback The callback to track progress.
     *
     * @return Executable async [Call] which completes with [Result] having data equal to the URL of the uploaded file
     * if the file was successfully uploaded.
     *
     * @see FileUploader
     * @see <a href="https://getstream.io/chat/docs/android/file_uploads/?language=kotlin">File Uploads</a>
     */
    @CheckResult
    @JvmOverloads
    public fun sendFile(
        channelType: String,
        channelId: String,
        file: File,
        callback: ProgressCallback? = null,
    ): Call<String> {
        return api.sendFile(channelType, channelId, file, callback)
    }

    /**
     * Uploads an image for the given channel. Progress can be accessed via [callback].
     *
     * The Stream CDN imposes the following restrictions on image uploads:
     * - The maximum image size is 20 MB
     * - Supported MIME types are listed in [StreamCdnImageMimeTypes.SUPPORTED_IMAGE_MIME_TYPES]
     *
     * @param channelType The channel type. ie messaging.
     * @param channelId Еhe channel id. ie 123.
     * @param file The image file that needs to be uploaded.
     * @param callback The callback to track progress.
     *
     * @return Executable async [Call] which completes with [Result] having data equal to the URL of the uploaded image
     * if the image was successfully uploaded.
     *
     * @see FileUploader
     * @see StreamCdnImageMimeTypes.SUPPORTED_IMAGE_MIME_TYPES
     * @see <a href="https://getstream.io/chat/docs/android/file_uploads/?language=kotlin">File Uploads</a>
     */
    @CheckResult
    @JvmOverloads
    public fun sendImage(
        channelType: String,
        channelId: String,
        file: File,
        callback: ProgressCallback? = null,
    ): Call<String> {
        return api.sendImage(channelType, channelId, file, callback)
    }

    /**
     * Deletes the file represented by [url] from the given channel.
     *
     * @param channelType The channel type. ie messaging.
     * @param channelId The channel id. ie 123.
     * @param url The URL of the file to be deleted.
     *
     * @return Executable async [Call] responsible for deleting a file.
     *
     * @see FileUploader
     * @see <a href="https://getstream.io/chat/docs/android/file_uploads/?language=kotlin">File Uploads</a>
     */
    @CheckResult
    public fun deleteFile(channelType: String, channelId: String, url: String): Call<Unit> {
        return api.deleteFile(channelType, channelId, url)
    }

    /**
     * Deletes the image represented by [url] from the given channel.
     *
     * @param channelType The channel type. ie messaging.
     * @param channelId The channel id. ie 123.
     * @param url The URL of the image to be deleted.
     *
     * @return Executable async [Call] responsible for deleting an image.
     *
     * @see FileUploader
     * @see <a href="https://getstream.io/chat/docs/android/file_uploads/?language=kotlin">File Uploads</a>
     */
    @CheckResult
    public fun deleteImage(channelType: String, channelId: String, url: String): Call<Unit> {
        return api.deleteImage(channelType, channelId, url)
    }

    //region Reactions
    @CheckResult
    public fun getReactions(
        messageId: String,
        offset: Int,
        limit: Int,
    ): Call<List<Reaction>> {
        return api.getReactions(messageId, offset, limit)
    }

    /**
     * Deletes the reaction associated with the message with the given message id.
     * [cid] parameter is being used in side effect functions executed by plugins.
     * You can skip it if plugins are not being used.
     *
     * The call will be retried accordingly to [retryPolicy].
     *
     * @see [Plugin]
     * @see [RetryPolicy]
     *
     * @param messageId The id of the message to which reaction belongs.
     * @param reactionType The type of reaction.
     * @param cid The full channel id, i.e. "messaging:123" to which the message with reaction belongs.
     *
     * @return Executable async [Call] responsible for deleting the reaction.
     */
    @CheckResult
    public fun deleteReaction(messageId: String, reactionType: String, cid: String? = null): Call<Message> {
        val relevantPlugins = plugins.filterIsInstance<DeleteReactionListener>()
        val relevantErrorHandlers = errorHandlers.filterIsInstance<DeleteReactionErrorHandler>()

        val currentUser = getCurrentUser()

        return api.deleteReaction(messageId = messageId, reactionType = reactionType)
            .retry(scope = scope, retryPolicy = retryPolicy)
            .doOnStart(scope) {
                relevantPlugins
                    .forEach { plugin ->
                        plugin.onDeleteReactionRequest(
                            cid = cid,
                            messageId = messageId,
                            reactionType = reactionType,
                            currentUser = currentUser!!,
                        )
                    }
            }
            .doOnResult(scope) { result ->
                relevantPlugins.forEach { plugin ->
                    plugin.onDeleteReactionResult(
                        cid = cid,
                        messageId = messageId,
                        reactionType = reactionType,
                        currentUser = currentUser!!,
                        result = result,
                    )
                }
            }
            .precondition(relevantPlugins) { onDeleteReactionPrecondition(currentUser) }
            .onMessageError(relevantErrorHandlers, cid, messageId)
    }

    /**
     * Sends the reaction.
     * Use [enforceUnique] parameter to specify whether the reaction should replace other reactions added by the
     * current user.
     * [cid] parameter is being used in side effect functions executed by plugins.
     * You can skip it if plugins are not being used.
     *
     * The call will be retried accordingly to [retryPolicy].
     *
     * @see [Plugin]
     * @see [RetryPolicy]
     *
     * @param reaction The [Reaction] to send.
     * @param enforceUnique Flag to determine whether the reaction should replace other ones added by the current user.
     * @param cid The full channel id, i.e. "messaging:123" to which the message with reaction belongs.
     *
     * @return Executable async [Call] responsible for sending the reaction.
     */
    @CheckResult
    @JvmOverloads
    public fun sendReaction(reaction: Reaction, enforceUnique: Boolean, cid: String? = null): Call<Reaction> {
        val relevantPlugins = plugins.filterIsInstance<SendReactionListener>()
        val relevantErrorHandlers = errorHandlers.filterIsInstance<SendReactionErrorHandler>()
        val currentUser = getCurrentUser()

        return api.sendReaction(reaction, enforceUnique)
            .retry(scope = scope, retryPolicy = retryPolicy)
            .doOnStart(scope) {
                relevantPlugins
                    .forEach { plugin ->
                        plugin.onSendReactionRequest(
                            cid = cid,
                            reaction = reaction,
                            enforceUnique = enforceUnique,
                            currentUser = currentUser!!,
                        )
                    }
            }
            .doOnResult(scope) { result ->
                relevantPlugins.forEach { plugin ->
                    plugin.onSendReactionResult(
                        cid = cid,
                        reaction = reaction,
                        enforceUnique = enforceUnique,
                        currentUser = currentUser!!,
                        result = result,
                    )
                }
            }
            .onReactionError(relevantErrorHandlers, reaction, enforceUnique, currentUser!!)
            .precondition(relevantPlugins) { onSendReactionPrecondition(currentUser, reaction) }
    }
    //endregion

    public fun disconnectSocket() {
        socket.disconnect()
    }

    public fun reconnectSocket() {
<<<<<<< HEAD
        when (socket.state) {
            is State.Disconnected -> when (
                val userState =
                    userStateService.state
            ) {
                is UserState.UserSet -> socket.setConnectionConf(userState.user).also { connectLifecycleObserver.onConnect() }
                is UserState.AnonymousUserSet -> socket.setConnectionConf(null).also { connectLifecycleObserver.onConnect() }
=======
        when (socketStateService.state) {
            is SocketState.Disconnected -> when (val userState = userStateService.state) {
                is UserState.UserSet -> socket.reconnectUser(userState.user)
                is UserState.Anonymous.AnonymousUserSet -> socket.reconnectAnonymously()
>>>>>>> 05ea51ec
                else -> error("Invalid user state $userState without user being set!")
            }
            else -> Unit
        }
    }

    public fun addSocketListener(listener: SocketListener) {
        socket.addListener(listener)
    }

    public fun removeSocketListener(listener: SocketListener) {
        socket.removeListener(listener)
    }

    public fun subscribe(
        listener: ChatEventListener<ChatEvent>,
    ): Disposable {
        return eventsObservable.subscribe(listener = listener)
    }

    /**
     * Subscribes to the specific [eventTypes] of the client.
     *
     * @see [io.getstream.chat.android.client.models.EventType] for type constants
     */
    public fun subscribeFor(
        vararg eventTypes: String,
        listener: ChatEventListener<ChatEvent>,
    ): Disposable {
        val filter = { event: ChatEvent ->
            event.type in eventTypes
        }
        return eventsObservable.subscribe(filter, listener)
    }

    /**
     * Subscribes to the specific [eventTypes] of the client, in the lifecycle of [lifecycleOwner].
     *
     * Only receives events when the lifecycle is in a STARTED state, otherwise events are dropped.
     */
    public fun subscribeFor(
        lifecycleOwner: LifecycleOwner,
        vararg eventTypes: String,
        listener: ChatEventListener<ChatEvent>,
    ): Disposable {
        val disposable = subscribeFor(
            *eventTypes,
            listener = { event ->
                if (lifecycleOwner.lifecycle.currentState.isAtLeast(Lifecycle.State.STARTED)) {
                    listener.onEvent(event)
                }
            }
        )

        lifecycleOwner.lifecycle.addObserver(
            object : DefaultLifecycleObserver {
                override fun onDestroy(owner: LifecycleOwner) {
                    disposable.dispose()
                }
            }
        )

        return disposable
    }

    /**
     * Subscribes to the specific [eventTypes] of the client.
     */
    public fun subscribeFor(
        vararg eventTypes: Class<out ChatEvent>,
        listener: ChatEventListener<ChatEvent>,
    ): Disposable {
        val filter = { event: ChatEvent ->
            eventTypes.any { type -> type.isInstance(event) }
        }
        return eventsObservable.subscribe(filter, listener)
    }

    /**
     * Subscribes to the specific [eventTypes] of the client, in the lifecycle of [lifecycleOwner].
     *
     * Only receives events when the lifecycle is in a STARTED state, otherwise events are dropped.
     */
    public fun subscribeFor(
        lifecycleOwner: LifecycleOwner,
        vararg eventTypes: Class<out ChatEvent>,
        listener: ChatEventListener<ChatEvent>,
    ): Disposable {
        val disposable = subscribeFor(
            *eventTypes,
            listener = { event ->
                if (lifecycleOwner.lifecycle.currentState.isAtLeast(Lifecycle.State.STARTED)) {
                    listener.onEvent(event)
                }
            }
        )

        lifecycleOwner.lifecycle.addObserver(
            object : DefaultLifecycleObserver {
                override fun onDestroy(owner: LifecycleOwner) {
                    disposable.dispose()
                }
            }
        )

        return disposable
    }

    /**
     * Subscribes for the next event with the given [eventType].
     */
    public fun subscribeForSingle(
        eventType: String,
        listener: ChatEventListener<ChatEvent>,
    ): Disposable {
        val filter = { event: ChatEvent ->
            event.type == eventType
        }
        return eventsObservable.subscribeSingle(filter, listener)
    }

    /**
     * Subscribes for the next event with the given [eventType].
     */
    public fun <T : ChatEvent> subscribeForSingle(
        eventType: Class<T>,
        listener: ChatEventListener<T>,
    ): Disposable {
        val filter = { event: ChatEvent ->
            eventType.isInstance(event)
        }
        return eventsObservable.subscribeSingle(filter) { event ->
            @Suppress("UNCHECKED_CAST")
            listener.onEvent(event as T)
        }
    }

    public fun disconnect() {
        logger.logI("[disconnect] no args")
        notifications.onLogout()
        // fire a handler here that the chatDomain and chatUI can use
        getCurrentUser().let(initializationCoordinator::userDisconnected)
        socketStateService.onDisconnectRequested()
        userStateService.onLogout()
        socket.disconnect()
        userCredentialStorage.clear()
        appSettingsManager.clear()
    }

    //region: api calls

    @CheckResult
    public fun getDevices(): Call<List<Device>> {
        return api.getDevices()
    }

    @CheckResult
    public fun deleteDevice(device: Device): Call<Unit> {
        return api.deleteDevice(device)
    }

    @CheckResult
    public fun addDevice(device: Device): Call<Unit> {
        return api.addDevice(device)
    }

    /**
     * Search messages across channels. There are two ways to paginate through search results:
     *
     * 1. Using [limit] and [offset] parameters
     * 1. Using [limit] and [next] parameters
     *
     * Limit and offset will allow you to access up to 1000 results matching your query.
     * You will not be able to sort using limit and offset. The results will instead be
     * sorted by relevance and message ID.
     *
     * Next pagination will allow you to access all search results that match your query,
     * and you will be able to sort using any filter-able fields and custom fields.
     * Pages of sort results will be returned with **next** and **previous** strings which
     * can be supplied as a next parameter when making a query to get a new page of results.
     *
     * @param channelFilter Channel filter conditions.
     * @param messageFilter Message filter conditions.
     * @param offset Pagination offset, cannot be used with sort or next.
     * @param limit The number of messages to return.
     * @param next Pagination parameter, cannot be used with non-zero offset.
     * @param sort The sort criteria applied to the result, cannot be used with non-zero offset.
     *
     * @return Executable async [Call] responsible for searching messages across channels.
     */
    @CheckResult
    public fun searchMessages(
        channelFilter: FilterObject,
        messageFilter: FilterObject,
        offset: Int? = null,
        limit: Int? = null,
        next: String? = null,
        sort: QuerySort<Message>? = null,
    ): Call<SearchMessagesResult> {
        if (offset != null && (sort != null || next != null)) {
            return ErrorCall(ChatError("Cannot specify offset with sort or next parameters"))
        }
        return api.searchMessages(
            channelFilter = channelFilter,
            messageFilter = messageFilter,
            offset = offset,
            limit = limit,
            next = next,
            sort = sort,
        )
    }

    /**
     * Returns a list of messages pinned in the channel.
     * You can sort the list by specifying [sort] parameter.
     * Keep in mind that for now we only support sorting by [Message.pinnedAt].
     * The list can be paginated in a few different ways using [limit] and [pagination].
     * @see [PinnedMessagesPagination]
     *
     * @param channelType The channel type. (e.g. messaging, livestream)
     * @param channelId The id of the channel we're querying.
     * @param limit Max limit of messages to be fetched.
     * @param sort Parameter by which we sort the messages.
     * @param pagination Provides different options for pagination.
     *
     * @return Executable async [Call] responsible for getting pinned messages.
     */
    @CheckResult
    public fun getPinnedMessages(
        channelType: String,
        channelId: String,
        limit: Int,
        sort: QuerySort<Message>,
        pagination: PinnedMessagesPagination,
    ): Call<List<Message>> {
        return api.getPinnedMessages(
            channelType = channelType,
            channelId = channelId,
            limit = limit,
            sort = sort,
            pagination = pagination,
        )
    }

    @CheckResult
    public fun getFileAttachments(
        channelType: String,
        channelId: String,
        offset: Int,
        limit: Int,
    ): Call<List<Attachment>> =
        getAttachments(channelType, channelId, offset, limit, ATTACHMENT_TYPE_FILE)

    @CheckResult
    public fun getImageAttachments(
        channelType: String,
        channelId: String,
        offset: Int,
        limit: Int,
    ): Call<List<Attachment>> =
        getAttachments(channelType, channelId, offset, limit, ATTACHMENT_TYPE_IMAGE)

    @CheckResult
    private fun getAttachments(
        channelType: String,
        channelId: String,
        offset: Int,
        limit: Int,
        type: String,
    ): Call<List<Attachment>> =
        getMessagesWithAttachments(channelType, channelId, offset, limit, listOf(type)).map { messages ->
            messages.flatMap { message -> message.attachments.filter { it.type == type } }
        }

    /**
     * Returns a [Call] with messages that contain at least one desired type attachment but
     * not necessarily all of them will have a specified type.
     *
     * @param channelType The channel type. ie messaging.
     * @param channelId The channel id. ie 123.
     * @param offset The messages offset.
     * @param limit Max limit messages to be fetched.
     * @param types Desired attachment's types list.
     */
    @CheckResult
    public fun getMessagesWithAttachments(
        channelType: String,
        channelId: String,
        offset: Int,
        limit: Int,
        types: List<String>,
    ): Call<List<Message>> {
        val channelFilter = Filters.`in`("cid", "$channelType:$channelId")
        val messageFilter = Filters.`in`("attachments.type", types)
        return searchMessages(
            channelFilter = channelFilter,
            messageFilter = messageFilter,
            offset = offset,
            limit = limit,
        ).map { it.messages }
    }

    @CheckResult
    public fun getReplies(messageId: String, limit: Int): Call<List<Message>> {
        val relevantPlugins = plugins.filterIsInstance<ThreadQueryListener>()

        return api.getReplies(messageId, limit)
            .doOnStart(scope) {
                relevantPlugins.forEach { plugin -> plugin.onGetRepliesRequest(messageId, limit) }
            }
            .doOnResult(scope) { result ->
                relevantPlugins.forEach { plugin -> plugin.onGetRepliesResult(result, messageId, limit) }
            }
            .precondition(relevantPlugins) { onGetRepliesPrecondition(messageId, limit) }
    }

    @CheckResult
    public fun getRepliesMore(
        messageId: String,
        firstId: String,
        limit: Int,
    ): Call<List<Message>> {
        val relevantPlugins = plugins.filterIsInstance<ThreadQueryListener>()

        return api.getRepliesMore(messageId, firstId, limit)
            .doOnStart(scope) { relevantPlugins.forEach { it.onGetRepliesMoreRequest(messageId, firstId, limit) } }
            .doOnResult(scope) { result ->
                relevantPlugins.forEach { it.onGetRepliesMoreResult(result, messageId, firstId, limit) }
            }
            .precondition(relevantPlugins) { onGetRepliesMorePrecondition(messageId, firstId, limit) }
    }

    @CheckResult
    public fun sendAction(request: SendActionRequest): Call<Message> {
        return api.sendAction(request)
    }

    /**
     * Sends selected giphy message to the channel specified by [Message.cid].
     * The call will be retried accordingly to [retryPolicy].
     * @see [RetryPolicy]
     *
     * @param message The message to send.
     *
     * @return Executable async [Call] responsible for sending the Giphy.
     */
    public fun sendGiphy(message: Message): Call<Message> {
        val relevantPlugins = plugins.filterIsInstance<SendGiphyListener>()
        val request = message.run {
            SendActionRequest(cid, id, type, mapOf(KEY_MESSAGE_ACTION to MESSAGE_ACTION_SEND))
        }

        return sendAction(request)
            .retry(scope = scope, retryPolicy = retryPolicy)
            .doOnResult(scope) { result ->
                relevantPlugins.forEach { listener ->
                    listener.onGiphySendResult(cid = message.cid, result = result)
                }
            }
    }

    /**
     * Performs Giphy shuffle operation in the channel specified by [Message.cid].
     * Returns new "ephemeral" message with new giphy url.
     * The call will be retried accordingly to [retryPolicy].
     * @see [RetryPolicy]
     *
     * @param message The message to send.
     *
     * @return Executable async [Call] responsible for shuffling the Giphy.
     */
    public fun shuffleGiphy(message: Message): Call<Message> {
        val relevantPlugins = plugins.filterIsInstance<ShuffleGiphyListener>()
        val request = message.run {
            SendActionRequest(cid, id, type, mapOf(KEY_MESSAGE_ACTION to MESSAGE_ACTION_SHUFFLE))
        }

        return sendAction(request)
            .retry(scope = scope, retryPolicy = retryPolicy)
            .doOnResult(scope) { result ->
                relevantPlugins.forEach { listener ->
                    listener.onShuffleGiphyResult(cid = message.cid, result = result)
                }
            }
    }

    @CheckResult
    @JvmOverloads
    public fun deleteMessage(messageId: String, hard: Boolean = false): Call<Message> {
        val relevantPlugins = plugins.filterIsInstance<DeleteMessageListener>()

        return api.deleteMessage(messageId, hard)
            .doOnStart(scope) {
                relevantPlugins.forEach { listener ->
                    listener.onMessageDeleteRequest(messageId)
                }
            }
            .doOnResult(scope) { result ->
                relevantPlugins.forEach { listener ->
                    listener.onMessageDeleteResult(messageId, result)
                }
            }
    }

    @CheckResult
    public fun getMessage(messageId: String): Call<Message> {
        return api.getMessage(messageId)
    }

    /**
     * Sends the message to the given channel. If [isRetrying] is set to true, the message may not be prepared again.
     *
     * @param channelType The channel type. ie messaging.
     * @param channelId The channel id. ie 123.
     * @param message Message object
     * @param isRetrying True if this message is being retried.
     *
     * @return Executable async [Call] responsible for sending a message.
     */
    @CheckResult
    @JvmOverloads
    public fun sendMessage(
        channelType: String,
        channelId: String,
        message: Message,
        isRetrying: Boolean = false,
    ): Call<Message> {
        val relevantPlugins = plugins.filterIsInstance<SendMessageListener>()
        val relevantInterceptors = interceptors.filterIsInstance<SendMessageInterceptor>()
        return CoroutineCall(scope) {

            // Message is first prepared i.e. all its attachments are uploaded and message is updated with
            // these attachments.
            relevantInterceptors.fold(Result.success(message)) { message, interceptor ->
                if (message.isSuccess) {
                    interceptor.interceptMessage(channelType, channelId, message.data(), isRetrying)
                } else message
            }.flatMapSuspend { newMessage ->
                api.sendMessage(channelType, channelId, newMessage)
                    .retry(scope, retryPolicy)
                    .doOnResult(scope) { result ->
                        relevantPlugins.forEach {
                            it.onMessageSendResult(
                                result,
                                channelType,
                                channelId,
                                newMessage
                            )
                        }
                    }.await()
            }
        }
    }

    /**
     * Updates the message in the API and calls the plugins that handle this request. [OfflinePlugin] can be used here
     * to store the updated message locally.
     *
     * @param message [Message] The message to be updated.
     */
    @CheckResult
    public fun updateMessage(message: Message): Call<Message> {
        val relevantPlugins = plugins.filterIsInstance<EditMessageListener>()

        return api.updateMessage(message)
            .doOnStart(scope) {
                relevantPlugins
                    .forEach { plugin -> plugin.onMessageEditRequest(message) }
            }
            .doOnResult(scope) { result ->
                relevantPlugins.forEach { plugin -> plugin.onMessageEditResult(message, result) }
            }
    }

    /**
     * Partially updates specific [Message] fields retaining the fields which were set previously.
     *
     * @param messageId The message ID.
     * @param set The key-value data which will be added to the existing message object.
     * @param unset The list of fields which will be removed from the existing message object.
     *
     * @return Executable async [Call] responsible for partially updating the message.
     */
    @CheckResult
    public fun partialUpdateMessage(
        messageId: String,
        set: Map<String, Any> = emptyMap(),
        unset: List<String> = emptyList(),
    ): Call<Message> {
        return api.partialUpdateMessage(
            messageId = messageId,
            set = set,
            unset = unset,
        )
    }

    /**
     * Pins the message.
     *
     * @param message The message object containing the ID of the message to be pinned.
     * @param expirationDate The exact expiration date.
     *
     * @return Executable async [Call] responsible for pinning the message.
     */
    @CheckResult
    public fun pinMessage(message: Message, expirationDate: Date? = null): Call<Message> {
        val set: MutableMap<String, Any> = LinkedHashMap()
        set["pinned"] = true
        expirationDate?.let { set["pin_expires"] = it }
        return partialUpdateMessage(
            messageId = message.id,
            set = set
        )
    }

    /**
     * Pins the message.
     *
     * @param message The message object containing the ID of the message to be pinned.
     * @param timeout The expiration timeout in seconds.
     *
     * @return Executable async [Call] responsible for pinning the message.
     */
    @CheckResult
    public fun pinMessage(message: Message, timeout: Int): Call<Message> {
        val calendar = Calendar.getInstance().apply {
            add(Calendar.SECOND, timeout)
        }
        return partialUpdateMessage(
            messageId = message.id,
            set = mapOf(
                "pinned" to true,
                "pin_expires" to calendar.time
            )
        )
    }

    /**
     * Unpins the message that was previously pinned
     *
     * @param message The message object containing the ID of the message to be unpinned.
     *
     * @return Executable async [Call] responsible for unpinning the message.
     */
    @CheckResult
    public fun unpinMessage(message: Message): Call<Message> {
        return partialUpdateMessage(
            messageId = message.id,
            set = mapOf("pinned" to false)
        )
    }

    /**
     * Gets the channels without running any side effects.
     *
     * @param request The request's parameters combined into [QueryChannelsRequest] class.
     *
     * @return Executable async [Call] responsible for querying channels.
     */
    @CheckResult
    @InternalStreamChatApi
    public fun queryChannelsInternal(request: QueryChannelsRequest): Call<List<Channel>> =
        queryChannelsPostponeHelper.postponeQueryChannels { api.queryChannels(request) }

    @CheckResult
    @InternalStreamChatApi
    public fun queryChannelInternal(
        channelType: String,
        channelId: String,
        request: QueryChannelRequest,
    ): Call<Channel> = api.queryChannel(channelType, channelId, request)

    @CheckResult
    public fun queryChannel(
        channelType: String,
        channelId: String,
        request: QueryChannelRequest,
    ): Call<Channel> {
        val relevantPlugins = plugins.filterIsInstance<QueryChannelListener>()

        return api.queryChannel(channelType, channelId, request)
            .doOnStart(scope) {
                relevantPlugins.forEach { it.onQueryChannelRequest(channelType, channelId, request) }
            }
            .doOnResult(scope) { result ->
                relevantPlugins.forEach { it.onQueryChannelResult(result, channelType, channelId, request) }
            }
            .precondition(relevantPlugins) { onQueryChannelPrecondition(channelType, channelId, request) }
    }

    /**
     * Gets the channels from the server based on parameters from [QueryChannelsRequest].
     * The call requires active socket connection and will be automatically postponed and retried until
     * the connection is established or the maximum number of attempts is reached.
     * @see [QueryChannelsPostponeHelper]
     *
     * @param request The request's parameters combined into [QueryChannelsRequest] class.
     *
     * @return Executable async [Call] responsible for querying channels.
     */
    @CheckResult
    public fun queryChannels(request: QueryChannelsRequest): Call<List<Channel>> {
        val relevantPluginsLazy = { plugins.filterIsInstance<QueryChannelsListener>() }

        return queryChannelsPostponeHelper.postponeQueryChannels {
            api.queryChannels(request)
        }.doOnStart(scope) {
            relevantPluginsLazy().forEach { it.onQueryChannelsRequest(request) }
        }.doOnResult(scope) { result ->
            relevantPluginsLazy().forEach { it.onQueryChannelsResult(result, request) }
        }.precondition(relevantPluginsLazy()) {
            onQueryChannelsPrecondition(request)
        }
    }

    @CheckResult
    public fun deleteChannel(channelType: String, channelId: String): Call<Channel> {
        return api.deleteChannel(channelType, channelId)
    }

    @CheckResult
    public fun markMessageRead(
        channelType: String,
        channelId: String,
        messageId: String,
    ): Call<Unit> {
        return api.markRead(channelType, channelId, messageId)
    }

    @CheckResult
    public fun showChannel(channelType: String, channelId: String): Call<Unit> {
        return api.showChannel(channelType, channelId)
    }

    /**
     * Hides the specified channel with side effects.
     *
     * @param channelType The type of the channel.
     * @param channelId Id of the channel.
     * @param clearHistory Boolean, if you want to clear the history of this channel or not.
     *
     * @return Executable async [Call] responsible for hiding a channel.
     *
     * @see <a href="https://getstream.io/chat/docs/channel_delete/?language=kotlin">Hiding a channel</a>
     */
    @CheckResult
    public fun hideChannel(
        channelType: String,
        channelId: String,
        clearHistory: Boolean = false,
    ): Call<Unit> {
        val relevantPlugins = plugins.filterIsInstance<HideChannelListener>()
        return api.hideChannel(channelType, channelId, clearHistory)
            .doOnStart(scope) {
                relevantPlugins.forEach { it.onHideChannelRequest(channelType, channelId, clearHistory) }
            }
            .doOnResult(scope) { result ->
                relevantPlugins.forEach { it.onHideChannelResult(result, channelType, channelId, clearHistory) }
            }
            .precondition(relevantPlugins) { onHideChannelPrecondition(channelType, channelId, clearHistory) }
    }

    /**
     * Removes all of the messages of the channel but doesn't affect the channel data or members.
     *
     * @param channelType The channel type. ie messaging.
     * @param channelId The channel id. ie 123.
     * @param systemMessage The system message that will be shown in the channel.
     *
     * @return Executable async [Call] which completes with [Result] having data equal to the truncated channel
     * if the channel was successfully truncated.
     */
    @CheckResult
    public fun truncateChannel(
        channelType: String,
        channelId: String,
        systemMessage: Message? = null,
    ): Call<Channel> {
        return api.truncateChannel(
            channelType = channelType,
            channelId = channelId,
            systemMessage = systemMessage
        )
    }

    @CheckResult
    public fun stopWatching(channelType: String, channelId: String): Call<Unit> {
        return api.stopWatching(channelType, channelId)
    }

    /**
     * Updates all of the channel data. Any data that is present on the channel and not included in a full update
     * will be deleted.
     *
     * @param channelType The channel type. ie messaging.
     * @param channelId The channel id. ie 123.
     * @param updateMessage The message object allowing you to show a system message in the channel.
     * @param channelExtraData The updated channel extra data.
     *
     * @return Executable async [Call] responsible for updating channel data.
     */
    @CheckResult
    public fun updateChannel(
        channelType: String,
        channelId: String,
        updateMessage: Message?,
        channelExtraData: Map<String, Any> = emptyMap(),
    ): Call<Channel> =
        api.updateChannel(
            channelType,
            channelId,
            channelExtraData,
            updateMessage,
        )

    /**
     * Updates specific fields of channel data retaining the custom data fields which were set previously.
     *
     * @param channelType The channel type. ie messaging.
     * @param channelId The channel id. ie 123.
     * @param set The key-value data which will be added to the existing channel data object.
     * @param unset The list of fields which will be removed from the existing channel data object.
     *
     * @return Executable async [Call] responsible for updating channel data.
     */
    @CheckResult
    public fun updateChannelPartial(
        channelType: String,
        channelId: String,
        set: Map<String, Any> = emptyMap(),
        unset: List<String> = emptyList(),
    ): Call<Channel> {
        return api.updateChannelPartial(
            channelType = channelType,
            channelId = channelId,
            set = set,
            unset = unset
        )
    }

    /**
     * Enables slow mode for the channel. When slow mode is enabled, users can only send a message every
     * [cooldownTimeInSeconds] time interval. The [cooldownTimeInSeconds] is specified in seconds, and should be
     * between 1-[MAX_COOLDOWN_TIME_SECONDS].
     *
     * @param channelType The channel type. ie messaging.
     * @param channelId The channel id. ie 123.
     * @param cooldownTimeInSeconds The duration of the time interval users have to wait between messages.
     *
     * @return Executable async [Call] responsible for enabling slow mode.
     */
    @CheckResult
    public fun enableSlowMode(
        channelType: String,
        channelId: String,
        cooldownTimeInSeconds: Int,
    ): Call<Channel> {
        return if (cooldownTimeInSeconds in 1..MAX_COOLDOWN_TIME_SECONDS) {
            api.enableSlowMode(channelType, channelId, cooldownTimeInSeconds)
        } else {
            ErrorCall(
                ChatError(
                    "You can't specify a value outside the range 1-$MAX_COOLDOWN_TIME_SECONDS for cooldown duration."
                )
            )
        }
    }

    /**
     * Disables slow mode for the channel.
     *
     * @param channelType The channel type. ie messaging.
     * @param channelId The channel id. ie 123.
     *
     * @return Executable async [Call] responsible for disabling slow mode.
     */
    @CheckResult
    public fun disableSlowMode(
        channelType: String,
        channelId: String,
    ): Call<Channel> {
        return api.disableSlowMode(channelType, channelId)
    }

    @CheckResult
    public fun rejectInvite(channelType: String, channelId: String): Call<Channel> {
        return api.rejectInvite(channelType, channelId)
    }

    /**
     * Sends an event to all users watching the channel.
     *
     * @param eventType The event name.
     * @param channelType The channel type. ie messaging.
     * @param channelId The channel id. ie 123.
     * @param extraData The event payload.
     *
     * @return Executable async [Call] responsible for sending an event.
     */
    @CheckResult
    public fun sendEvent(
        eventType: String,
        channelType: String,
        channelId: String,
        extraData: Map<Any, Any> = emptyMap(),
    ): Call<ChatEvent> = api.sendEvent(eventType, channelType, channelId, extraData)

    @CheckResult
    public fun acceptInvite(
        channelType: String,
        channelId: String,
        message: String?,
    ): Call<Channel> {
        return api.acceptInvite(channelType, channelId, message)
    }

    /**
     * Marks all the channel as read.
     *
     * @return [Result] Empty unit result.
     */
    @CheckResult
    public fun markAllRead(): Call<Unit> {
        val relevantPlugins = plugins.filterIsInstance<MarkAllReadListener>()
        return api.markAllRead()
            .doOnStart(scope) {
                relevantPlugins.forEach { it.onMarkAllReadRequest() }
            }
    }

    /**
     * Marks the specified channel as read.
     *
     * @param channelType Type of the channel.
     * @param channelId Id of the channel.
     */
    @CheckResult
    public fun markRead(channelType: String, channelId: String): Call<Unit> {
        val relevantPlugins = plugins.filterIsInstance<ChannelMarkReadListener>()

        return api.markRead(channelType, channelId)
            .precondition(relevantPlugins) { onChannelMarkReadPrecondition(channelType, channelId) }
    }

    @CheckResult
    public fun updateUsers(users: List<User>): Call<List<User>> {
        return api.updateUsers(users)
    }

    @CheckResult
    public fun updateUser(user: User): Call<User> {
        return updateUsers(listOf(user)).map { it.first() }
    }

    /**
     * Updates specific user fields retaining the custom data fields which were set previously.
     *
     * @param id User ids.
     * @param set The key-value data which will be added to the existing user object.
     * @param unset The list of fields which will be removed from the existing user object.
     *
     * @return Executable async [Call].
     */
    @CheckResult
    public fun partialUpdateUser(
        id: String,
        set: Map<String, Any> = emptyMap(),
        unset: List<String> = emptyList(),
    ): Call<User> {
        if (id != getCurrentUser()?.id) {
            val errorMessage = "The client-side partial update allows you to update only the current user. " +
                "Make sure the user is set before updating it."
            logger.logE(errorMessage)
            return ErrorCall(ChatError(errorMessage))
        }

        return api.partialUpdateUser(
            id = id,
            set = set,
            unset = unset,
        )
    }

    /**
     * Query users matching [query] request.
     *
     * @param query [QueryUsersRequest] with query parameters like filters, sort to get matching users.
     *
     * @return [Call] with a list of [User].
     */
    @CheckResult
    public fun queryUsers(query: QueryUsersRequest): Call<List<User>> = api.queryUsers(query)

    /**
     * Adds members to a given channel.
     *
     * @param channelType The channel type. ie messaging.
     * @param channelId The channel id. ie 123.
     * @param memberIds The list of the member ids to be added.
     * @param systemMessage The system message that will be shown in the channel.
     *
     * @return Executable async [Call] responsible for adding the members.
     */
    @CheckResult
    public fun addMembers(
        channelType: String,
        channelId: String,
        memberIds: List<String>,
        systemMessage: Message? = null,
    ): Call<Channel> {
        return api.addMembers(
            channelType,
            channelId,
            memberIds,
            systemMessage,
        )
    }

    /**
     * Removes members from a given channel.
     *
     * @param channelType The channel type. ie messaging.
     * @param channelId The channel id. ie 123.
     * @param memberIds The list of the member ids to be removed.
     * @param systemMessage The system message that will be shown in the channel.
     *
     * @return Executable async [Call] responsible for removing the members.
     */
    @CheckResult
    public fun removeMembers(
        channelType: String,
        channelId: String,
        memberIds: List<String>,
        systemMessage: Message? = null,
    ): Call<Channel> = api.removeMembers(
        channelType,
        channelId,
        memberIds,
        systemMessage
    )

    /**
     * Mutes a channel for the current user. Messages added to the channel will not trigger
     * push notifications, and will not change the unread count for the users that muted it.
     * By default, mutes stay in place indefinitely until the user removes it. However, you
     * can optionally set an expiration time. Triggers `notification.channel_mutes_updated`
     * event.
     *
     * @param channelType The channel type. ie messaging.
     * @param channelId The channel id. ie 123.
     * @param expiration The duration of mute in **millis**.
     *
     * @return Executable async [Call] responsible for muting a channel.
     *
     * @see [NotificationChannelMutesUpdatedEvent]
     */
    @JvmOverloads
    @CheckResult
    public fun muteChannel(
        channelType: String,
        channelId: String,
        expiration: Int? = null,
    ): Call<Unit> {
        return api.muteChannel(
            channelType = channelType,
            channelId = channelId,
            expiration = expiration
        )
    }

    /**
     * Unmutes a channel for the current user. Triggers `notification.channel_mutes_updated`
     * event.
     *
     * @param channelType The channel type. ie messaging.
     * @param channelId The channel id. ie 123.
     *
     * @return Executable async [Call] responsible for unmuting a channel.
     *
     * @see [NotificationChannelMutesUpdatedEvent]
     */
    @CheckResult
    public fun unmuteChannel(
        channelType: String,
        channelId: String,
    ): Call<Unit> {
        return api.unmuteChannel(channelType, channelId)
    }

    /**
     * Mutes a user. Messages from muted users will not trigger push notifications. By default,
     * mutes stay in place indefinitely until the user removes it. However, you can optionally
     * set a mute timeout. Triggers `notification.mutes_updated` event.
     *
     * @param userId The user id to mute.
     * @param timeout The timeout in **minutes** until the mute is expired.
     *
     * @return Executable async [Call] responsible for muting a user.
     *
     * @see [NotificationMutesUpdatedEvent]
     */
    @JvmOverloads
    @CheckResult
    public fun muteUser(
        userId: String,
        timeout: Int? = null,
    ): Call<Mute> {
        return api.muteUser(userId, timeout)
    }

    /**
     * Unmutes a previously muted user. Triggers `notification.mutes_updated` event.
     *
     * @param userId The user id to unmute.
     *
     * @return Executable async [Call] responsible for unmuting a user.
     *
     * @see [NotificationMutesUpdatedEvent]
     */
    @CheckResult
    public fun unmuteUser(userId: String): Call<Unit> {
        return api.unmuteUser(userId)
    }

    @CheckResult
    public fun unmuteCurrentUser(): Call<Unit> = api.unmuteCurrentUser()

    @CheckResult
    public fun muteCurrentUser(): Call<Mute> = api.muteCurrentUser()

    @CheckResult
    public fun flagUser(userId: String): Call<Flag> = api.flagUser(userId)

    @CheckResult
    public fun unflagUser(userId: String): Call<Flag> = api.unflagUser(userId)

    @CheckResult
    public fun flagMessage(messageId: String): Call<Flag> = api.flagMessage(messageId)

    @CheckResult
    public fun unflagMessage(messageId: String): Call<Flag> = api.unflagMessage(messageId)

    @CheckResult
    public fun translate(messageId: String, language: String): Call<Message> =
        api.translate(messageId, language)

    @CheckResult
    public fun banUser(
        targetId: String,
        channelType: String,
        channelId: String,
        reason: String?,
        timeout: Int?,
    ): Call<Unit> = api.banUser(
        targetId = targetId,
        channelType = channelType,
        channelId = channelId,
        reason = reason,
        timeout = timeout,
        shadow = false
    ).toUnitCall()

    @CheckResult
    public fun unbanUser(
        targetId: String,
        channelType: String,
        channelId: String,
    ): Call<Unit> = api.unbanUser(
        targetId = targetId,
        channelType = channelType,
        channelId = channelId,
        shadow = false
    ).toUnitCall()

    @CheckResult
    public fun shadowBanUser(
        targetId: String,
        channelType: String,
        channelId: String,
        reason: String?,
        timeout: Int?,
    ): Call<Unit> = api.banUser(
        targetId = targetId,
        channelType = channelType,
        channelId = channelId,
        reason = reason,
        timeout = timeout,
        shadow = true
    ).toUnitCall()

    @CheckResult
    public fun removeShadowBan(
        targetId: String,
        channelType: String,
        channelId: String,
    ): Call<Unit> = api.unbanUser(
        targetId = targetId,
        channelType = channelType,
        channelId = channelId,
        shadow = true
    ).toUnitCall()

    @CheckResult
    @JvmOverloads
    public fun queryBannedUsers(
        filter: FilterObject,
        sort: QuerySort<BannedUsersSort> = QuerySort.asc(BannedUsersSort::createdAt),
        offset: Int? = null,
        limit: Int? = null,
        createdAtAfter: Date? = null,
        createdAtAfterOrEqual: Date? = null,
        createdAtBefore: Date? = null,
        createdAtBeforeOrEqual: Date? = null,
    ): Call<List<BannedUser>> {
        return api.queryBannedUsers(
            filter = filter,
            sort = sort,
            offset = offset,
            limit = limit,
            createdAtAfter = createdAtAfter,
            createdAtAfterOrEqual = createdAtAfterOrEqual,
            createdAtBefore = createdAtBefore,
            createdAtBeforeOrEqual = createdAtBeforeOrEqual,
        )
    }

    //endregion

    @InternalStreamChatApi
    public fun setPushNotificationReceivedListener(pushNotificationReceivedListener: PushNotificationReceivedListener) {
        this.pushNotificationReceivedListener = pushNotificationReceivedListener
    }

    public fun getConnectionId(): String? {
        return runCatching { socket.state.connectionIdOrError() }.getOrNull()
    }

    public fun getCurrentUser(): User? {
        return runCatching { userStateService.state.userOrError() }.getOrNull()
    }

    public fun getCurrentToken(): String? {
        return runCatching {
            when (userStateService.state) {
                is UserState.UserSet -> if (tokenManager.hasToken()) tokenManager.getToken() else null
                else -> null
            }
        }.getOrNull()
    }

    /**
     * Returns application settings from the server or the default ones as a fallback.
     *
     * @return The application settings.
     */
    public fun getAppSettings(): AppSettings {
        return appSettingsManager.getAppSettings()
    }

    public fun isSocketConnected(): Boolean {
        return socket.state is State.Connected
    }

    /**
     * Returns a [ChannelClient] for given type and id.
     *
     * @param channelType The channel type. ie messaging.
     * @param channelId The channel id. ie 123.
     */
    public fun channel(channelType: String, channelId: String): ChannelClient {
        return ChannelClient(channelType, channelId, this)
    }

    /**
     * Returns a [ChannelClient] for given cid.
     *
     * @param cid The full channel id. ie messaging:123.
     */
    public fun channel(cid: String): ChannelClient {
        val (type, id) = cid.cidToTypeAndId()
        return channel(type, id)
    }

    /**
     * Creates the channel.
     * You can either create an id-based channel by passing not blank [channelId] or
     * member-based (distinct) channel by leaving [channelId] empty.
     * Use [memberIds] list to create a channel together with members. Make sure the list is not empty in case of
     * creating member-based channel!
     * Extra channel's information, for example name, can be passed in the [extraData] map.
     *
     * The call will be retried accordingly to [retryPolicy].
     *
     * @see [Plugin]
     * @see [RetryPolicy]
     *
     * @param channelType The channel type. ie messaging.
     * @param channelId The channel id. ie 123.
     * @param memberIds The list of members' ids.
     * @param extraData Map of key-value pairs that let you store extra data.
     *
     * @return Executable async [Call] responsible for creating the channel.
     */
    @CheckResult
    public fun createChannel(
        channelType: String,
        channelId: String,
        memberIds: List<String>,
        extraData: Map<String, Any>,
    ): Call<Channel> {
        val relevantPlugins = plugins.filterIsInstance<CreateChannelListener>()
        val relevantErrorHandlers = errorHandlers.filterIsInstance<CreateChannelErrorHandler>()
        val currentUser = getCurrentUser()

        return queryChannelInternal(
            channelType = channelType,
            channelId = channelId,
            request = QueryChannelRequest().withData(extraData + mapOf(ModelFields.MEMBERS to memberIds)),
        )
            .retry(scope = scope, retryPolicy = retryPolicy)
            .doOnStart(scope) {
                relevantPlugins.forEach { plugin ->
                    plugin.onCreateChannelRequest(
                        channelType = channelType,
                        channelId = channelId,
                        memberIds = memberIds,
                        extraData = extraData,
                        currentUser = currentUser!!,
                    )
                }
            }
            .doOnResult(scope) { result ->
                relevantPlugins.forEach { plugin ->
                    plugin.onCreateChannelResult(
                        channelType = channelType,
                        channelId = channelId,
                        memberIds = memberIds,
                        result = result,
                    )
                }
            }
            .onCreateChannelError(
                errorHandlers = relevantErrorHandlers,
                channelType = channelType,
                channelId = channelId,
                memberIds = memberIds,
                extraData = extraData,
            )
            .precondition(relevantPlugins) {
                onCreateChannelPrecondition(
                    currentUser = currentUser,
                    channelId = channelId,
                    memberIds = memberIds,
                )
            }
    }

    /**
     * Returns all events that happened for a list of channels since last sync (while the user was not
     * connected to the web-socket).
     *
     * @param channelsIds The list of channel CIDs
     * @param lastSyncAt The last time the user was online and in sync
     *
     * @return Executable async [Call] responsible for obtaining missing events.
     */
    @CheckResult
    public fun getSyncHistory(
        channelsIds: List<String>,
        lastSyncAt: Date,
    ): Call<List<ChatEvent>> {
        return api.getSyncHistory(channelsIds, lastSyncAt)
    }

    /**
     * Sends a [EventType.TYPING_START] event to the backend.
     *
     * @param channelType The type of this channel i.e. messaging etc.
     * @param channelId The id of this channel.
     * @param parentId Set this field to `message.id` to indicate that typing event is happening in a thread.
     *
     * @return Executable async [Call] which completes with [Result] having [ChatEvent] data if successful or
     * [ChatError] if fails.
     */
    @CheckResult
    public fun keystroke(channelType: String, channelId: String, parentId: String? = null): Call<ChatEvent> {
        val extraData: Map<Any, Any> = parentId?.let {
            mapOf(ARG_TYPING_PARENT_ID to parentId)
        } ?: emptyMap()
        val relevantPlugins = plugins.filterIsInstance<TypingEventListener>()
        val eventTime = Date()
        val eventType = EventType.TYPING_START
        return api.sendEvent(
            eventType = eventType,
            channelType = channelType,
            channelId = channelId,
            extraData = extraData,
        )
            .doOnStart(scope) {
                relevantPlugins.forEach { plugin ->
                    plugin.onTypingEventRequest(eventType, channelType, channelId, extraData, eventTime)
                }
            }
            .doOnResult(scope) { result ->
                relevantPlugins.forEach { plugin ->
                    plugin.onTypingEventResult(result, eventType, channelType, channelId, extraData, eventTime)
                }
            }
            .precondition(relevantPlugins) {
                this.onTypingEventPrecondition(eventType, channelType, channelId, extraData, eventTime)
            }
    }

    /**
     * Sends a [EventType.TYPING_STOP] event to the backend.
     *
     * @param channelType The type of this channel i.e. messaging etc.
     * @param channelId The id of this channel.
     * @param parentId Set this field to `message.id` to indicate that typing event is happening in a thread.
     *
     * @return Executable async [Call] which completes with [Result] having [ChatEvent] data if successful or
     * [ChatError] if fails.
     */
    @CheckResult
    public fun stopTyping(channelType: String, channelId: String, parentId: String? = null): Call<ChatEvent> {
        val extraData: Map<Any, Any> = parentId?.let {
            mapOf(ARG_TYPING_PARENT_ID to parentId)
        } ?: emptyMap()
        val relevantPlugins = plugins.filterIsInstance<TypingEventListener>()
        val eventTime = Date()
        val eventType = EventType.TYPING_STOP
        return api.sendEvent(
            eventType = eventType,
            channelType = channelType,
            channelId = channelId,
            extraData = extraData,
        )
            .doOnStart(scope) {
                relevantPlugins.forEach { plugin ->
                    plugin.onTypingEventRequest(eventType, channelType, channelId, extraData, eventTime)
                }
            }
            .doOnResult(scope) { result ->
                relevantPlugins.forEach { plugin ->
                    plugin.onTypingEventResult(result, eventType, channelType, channelId, extraData, eventTime)
                }
            }
            .precondition(relevantPlugins) {
                this.onTypingEventPrecondition(eventType, channelType, channelId, extraData, eventTime)
            }
    }

    private fun warmUp() {
        if (config.warmUp) {
            api.warmUp()
        }
    }

    private fun isUserSet() = userStateService.state !is UserState.NotSet

    public fun devToken(userId: String): String {
        require(userId.isNotEmpty()) { "User id must not be empty" }
        val header = "eyJhbGciOiJIUzI1NiIsInR5cCI6IkpXVCJ9" //  {"alg": "HS256", "typ": "JWT"}
        val devSignature = "devtoken"
        val payload: String =
            Base64.encodeToString("{\"user_id\":\"$userId\"}".toByteArray(StandardCharsets.UTF_8), Base64.NO_WRAP)
        return "$header.$payload.$devSignature"
    }

    internal fun <R, T : Any> Call<T>.precondition(
        pluginsList: List<R>,
        preconditionCheck: suspend R.() -> Result<Unit>,
    ): Call<T> =
        withPrecondition(scope) {
            pluginsList.fold(Result.success(Unit)) { result, plugin ->
                if (result.isError) {
                    result
                } else {
                    val preconditionResult = preconditionCheck(plugin)
                    if (preconditionResult.isError) {
                        preconditionResult
                    } else {
                        result
                    }
                }
            }
        }

    /**
     * Builder to initialize the singleton [ChatClient] instance and configure its parameters.
     *
     * @param apiKey The API key of your Stream Chat app obtained from the
     * [Stream Dashboard](https://dashboard.getstream.io/).
     * @param appContext The application [Context].
     */
    @Suppress("TooManyFunctions")
    public class Builder(private val apiKey: String, private val appContext: Context) : ChatClientBuilder() {

        private var baseUrl: String = "chat.stream-io-api.com"
        private var cdnUrl: String = baseUrl
        private var logLevel = ChatLogLevel.NOTHING
        private var warmUp: Boolean = true
        private var callbackExecutor: Executor? = null
        private var loggerHandler: ChatLoggerHandler? = null
        private var notificationsHandler: NotificationHandler? = null
        private var notificationConfig: NotificationConfig = NotificationConfig(pushNotificationsEnabled = false)
        private var fileUploader: FileUploader? = null
        private val tokenManager: TokenManager = TokenManagerImpl()
        private var customOkHttpClient: OkHttpClient? = null
        private var userCredentialStorage: UserCredentialStorage? = null
        private var retryPolicy: RetryPolicy = NoRetryPolicy()

        /**
         * Sets the log level to be used by the client.
         *
         * See [ChatLogLevel] for details about the available options.
         *
         * We strongly recommend using [ChatLogLevel.NOTHING] in production builds,
         * which produces no logs.
         *
         * @param level The log level to use.
         */
        public fun logLevel(level: ChatLogLevel): Builder {
            logLevel = level
            return this
        }

        /**
         * Sets a [ChatLoggerHandler] instance that will receive log events from the SDK.
         *
         * Use this to forward SDK events to your own logging solutions.
         *
         * See the FirebaseLogger class in the UI Components sample app for an example implementation.
         *
         * @param loggerHandler Your custom [ChatLoggerHandler] implementation.
         */
        public fun loggerHandler(loggerHandler: ChatLoggerHandler): Builder {
            this.loggerHandler = loggerHandler
            return this
        }

        /**
         * Sets a custom [NotificationHandler] that the SDK will use to handle everything
         * around push notifications. Create your own subclass and override methods to customize
         * notification appearance and behavior.
         *
         * See the
         * [Push Notifications](https://staging.getstream.io/chat/docs/sdk/android/client/guides/push-notifications/)
         * documentation for more information.
         *
         *
         * @param notificationConfig Config push notification.
         * @param notificationsHandler Your custom class implementation of [NotificationHandler].
         */
        @JvmOverloads
        public fun notifications(
            notificationConfig: NotificationConfig,
            notificationsHandler: NotificationHandler =
                NotificationHandlerFactory.createNotificationHandler(context = appContext),
        ): Builder = apply {
            this.notificationConfig = notificationConfig
            this.notificationsHandler = notificationsHandler
        }

        /**
         * Sets a custom file uploader implementation that will be used by the client
         * to upload files and images.
         *
         * The default implementation uses Stream's own CDN to store these files,
         * which has a 20 MB upload size limit.
         *
         * For more info, see
         * [the File Uploads documentation](https://getstream.io/chat/docs/android/file_uploads/?language=kotlin).
         *
         * @param fileUploader Your custom implementation of [FileUploader].
         */
        public fun fileUploader(fileUploader: FileUploader): Builder {
            this.fileUploader = fileUploader
            return this
        }

        /**
         * By default, ChatClient performs a dummy HTTP call to the Stream API
         * when a user is set to initialize the HTTP connection and make subsequent
         * requests reusing this connection execute faster.
         *
         * Calling this method disables this connection warm-up behavior.
         */
        public fun disableWarmUp(): Builder = apply {
            warmUp = false
        }

        /**
         * Sets a custom [OkHttpClient] that will be used by the client to
         * perform API calls to Stream.
         *
         * Use this to configure parameters like timeout values, or to
         * add interceptors to process all network requests.
         *
         * @param okHttpClient The client to use for API calls.
         */
        public fun okHttpClient(okHttpClient: OkHttpClient): Builder = apply {
            this.customOkHttpClient = okHttpClient
        }

        /**
         * Sets the base URL to be used by the client.
         *
         * By default, this is the URL of Stream's
         * [Edge API Infrastructure](https://getstream.io/blog/chat-edge-infrastructure/),
         * which provides low latency regardless of which region your Stream
         * app is hosted in.
         *
         * You should only change this URL if you're on dedicated Stream
         * Chat infrastructure.
         *
         * @param value The base URL to use.
         */
        public fun baseUrl(value: String): Builder {
            var baseUrl = value
            if (baseUrl.startsWith("https://")) {
                baseUrl = baseUrl.split("https://").toTypedArray()[1]
            }
            if (baseUrl.startsWith("http://")) {
                baseUrl = baseUrl.split("http://").toTypedArray()[1]
            }
            if (baseUrl.endsWith("/")) {
                baseUrl = baseUrl.substring(0, baseUrl.length - 1)
            }
            this.baseUrl = baseUrl
            return this
        }

        @InternalStreamChatApi
        @VisibleForTesting
        public fun callbackExecutor(callbackExecutor: Executor): Builder = apply {
            this.callbackExecutor = callbackExecutor
        }

        /**
         * Adds a plugin factory to be used by the client.
         * @see [PluginFactory]
         *
         * @param pluginFactory The factory to be added.
         */
        public fun withPlugin(pluginFactory: PluginFactory): Builder = apply {
            pluginFactories.add(pluginFactory)
        }

        /**
         * Overrides a default, based on shared preferences implementation for [UserCredentialStorage].
         */
        public fun credentialStorage(credentialStorage: UserCredentialStorage): Builder = apply {
            userCredentialStorage = credentialStorage
        }

        /**
         * Sets a custom [RetryPolicy] used to determine whether a particular call should be retried.
         * By default, no calls are retried.
         * @see [NoRetryPolicy]
         *
         * @param retryPolicy Custom [RetryPolicy] implementation.
         */
        public fun retryPolicy(retryPolicy: RetryPolicy): Builder = apply {
            this.retryPolicy = retryPolicy
        }

        private fun configureInitializer(chatClient: ChatClient) {
            chatClient.initializationCoordinator.addUserConnectedListener { user ->
                chatClient.addPlugins(
                    pluginFactories.map { pluginFactory ->
                        pluginFactory.get(user)
                    }
                )
            }
        }

        public override fun build(): ChatClient {
            return super.build()
        }

        @InternalStreamChatApi
        @Deprecated(
            message = "It shouldn't be used outside of SDK code. Created for testing purposes",
            replaceWith = ReplaceWith("this.build()"),
            level = DeprecationLevel.ERROR
        )
        override fun internalBuild(): ChatClient {

            if (apiKey.isEmpty()) {
                throw IllegalStateException("apiKey is not defined in " + this::class.java.simpleName)
            }

            instance?.run {
                Log.e(
                    "Chat",
                    "[ERROR] You have just re-initialized ChatClient, old configuration has been overridden [ERROR]"
                )
            }

            val config = ChatClientConfig(
                apiKey = apiKey,
                httpUrl = "https://$baseUrl/",
                cdnHttpUrl = "https://$cdnUrl/",
                wssUrl = "wss://$baseUrl/",
                warmUp = warmUp,
                loggerConfig = ChatLogger.Config(logLevel, loggerHandler),
            )

            if (ToggleService.isInitialized().not()) {
                ToggleService.init(appContext, emptyMap())
            }

            val module =
                ChatModule(
                    appContext,
                    config,
                    notificationsHandler ?: NotificationHandlerFactory.createNotificationHandler(appContext),
                    notificationConfig,
                    fileUploader,
                    tokenManager,
                    callbackExecutor,
                    customOkHttpClient,
                )

            val appSettingsManager = AppSettingManager(module.api())

            return ChatClient(
                config,
                module.api(),
                module.socket(),
                module.notifications(),
                tokenManager,
                module.socketStateService,
                module.queryChannelsPostponeHelper,
                userCredentialStorage = userCredentialStorage ?: SharedPreferencesCredentialStorage(appContext),
                module.userStateService,
                scope = module.networkScope,
                retryPolicy = retryPolicy,
                appSettingsManager = appSettingsManager,
            ).also {
                configureInitializer(it)
            }
        }
    }

    public abstract class ChatClientBuilder @InternalStreamChatApi public constructor() {
        /**
         * Factories of plugins that will be added to the SDK.
         *
         * @see [Plugin]
         * @see [PluginFactory]
         */
        protected val pluginFactories: MutableList<PluginFactory> = mutableListOf()

        /**
         * Create a [ChatClient] instance based on the current configuration
         * of the [Builder].
         */
        public open fun build(): ChatClient = internalBuild()
            .also {
                instance = it
            }

        @InternalStreamChatApi
        public abstract fun internalBuild(): ChatClient
    }

    public companion object {
        /**
         * Header used to track which SDK is being used.
         */
        @InternalStreamChatApi
        @JvmStatic
        public var VERSION_PREFIX_HEADER: VersionPrefixHeader = VersionPrefixHeader.DEFAULT

        /**
         * Flag used to track whether offline support is enabled.
         */
        @InternalStreamChatApi
        @JvmStatic
        public var OFFLINE_SUPPORT_ENABLED: Boolean = false

        private const val MAX_COOLDOWN_TIME_SECONDS = 120
        private const val KEY_MESSAGE_ACTION = "image_action"
        private const val MESSAGE_ACTION_SEND = "send"
        private const val MESSAGE_ACTION_SHUFFLE = "shuffle"

        private const val ARG_TYPING_PARENT_ID = "parent_id"

        private var instance: ChatClient? = null

        @JvmField
        public val DEFAULT_SORT: QuerySort<Member> = QuerySort.desc("last_updated")

        @JvmStatic
        public fun instance(): ChatClient {
            return instance
                ?: throw IllegalStateException(
                    "ChatClient.Builder::build() must be called before obtaining ChatClient instance"
                )
        }

        public val isInitialized: Boolean
            get() = instance != null

        /**
         * Handles push message.
         * If user is not connected - automatically restores last user credentials and sets user without
         * connecting to the socket.
         * Push message will be handled internally unless user overrides [NotificationHandler.onPushMessage]
         * Be sure to initialize ChatClient before calling this method!
         *
         * @see [NotificationHandler.onPushMessage]
         * @throws IllegalStateException if called before initializing ChatClient
         */
        @Throws(IllegalStateException::class)
        @JvmStatic
        public fun handlePushMessage(pushMessage: PushMessage) {
            ensureClientInitialized().run {
                setUserWithoutConnectingIfNeeded()
                notifications.onPushMessage(pushMessage, pushNotificationReceivedListener)
            }
        }

        @Throws(IllegalStateException::class)
        internal fun displayNotification(
            channel: Channel,
            message: Message,
        ) {
            ensureClientInitialized().notifications.displayNotification(
                channel = channel,
                message = message,
            )
        }

        /**
         * Dismiss notifications from a given [channelType] and [channelId].
         * Be sure to initialize ChatClient before calling this method!
         *
         * @param channelType String that represent the channel type of the channel you want to dismiss notifications.
         * @param channelId String that represent the channel id of the channel you want to dismiss notifications.
         *
         * @throws IllegalStateException if called before initializing ChatClient
         */
        @Throws(IllegalStateException::class)
        public fun dismissChannelNotifications(channelType: String, channelId: String) {
            ensureClientInitialized().notifications.dismissChannelNotifications(channelType, channelId)
        }

        /**
         * Sets device.
         * Be sure to initialize ChatClient before calling this method!
         *
         * @throws IllegalStateException if called before initializing ChatClient
         */
        @Throws(IllegalStateException::class)
        @JvmStatic
        public fun setDevice(device: Device) {
            ensureClientInitialized().notifications.setDevice(device)
        }

        @Throws(IllegalStateException::class)
        private fun ensureClientInitialized(): ChatClient {
            check(isInitialized) { "ChatClient should be initialized first!" }
            return instance()
        }

        /**
         * Builds a detailed header of information we track around the SDK, Android OS, API Level, device name and
         * vendor and more.
         *
         * @return String formatted header that contains all the information.
         */
        internal fun buildSdkTrackingHeaders(): String {
            val clientInformation = VERSION_PREFIX_HEADER.prefix + BuildConfig.STREAM_CHAT_VERSION
            val buildModel = Build.MODEL
            val deviceManufacturer = Build.MANUFACTURER
            val apiLevel = Build.VERSION.SDK_INT
            val osName = "Android ${Build.VERSION.RELEASE}"

            return clientInformation +
                "|os=$osName" +
                "|api_version=$apiLevel" +
                "|device_vendor=$deviceManufacturer" +
                "|device_model=$buildModel" +
                "|offline_enabled=$OFFLINE_SUPPORT_ENABLED"
        }
    }
}<|MERGE_RESOLUTION|>--- conflicted
+++ resolved
@@ -746,7 +746,6 @@
     }
 
     public fun reconnectSocket() {
-<<<<<<< HEAD
         when (socket.state) {
             is State.Disconnected -> when (
                 val userState =
@@ -754,12 +753,6 @@
             ) {
                 is UserState.UserSet -> socket.setConnectionConf(userState.user).also { connectLifecycleObserver.onConnect() }
                 is UserState.AnonymousUserSet -> socket.setConnectionConf(null).also { connectLifecycleObserver.onConnect() }
-=======
-        when (socketStateService.state) {
-            is SocketState.Disconnected -> when (val userState = userStateService.state) {
-                is UserState.UserSet -> socket.reconnectUser(userState.user)
-                is UserState.Anonymous.AnonymousUserSet -> socket.reconnectAnonymously()
->>>>>>> 05ea51ec
                 else -> error("Invalid user state $userState without user being set!")
             }
             else -> Unit
