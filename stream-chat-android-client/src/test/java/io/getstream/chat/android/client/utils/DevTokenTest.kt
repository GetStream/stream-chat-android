--- conflicted
+++ resolved
@@ -27,13 +27,10 @@
         socket = mock(),
         notifications = mock(),
         tokenManager = FakeTokenManager(""),
-        socketStateService,
-        queryChannelsPostponeHelper,
-<<<<<<< HEAD
-        userStateService,
-=======
+        socketStateService = socketStateService,
+        queryChannelsPostponeHelper = queryChannelsPostponeHelper,
+        userStateService = userStateService,
         encryptedPushNotificationsConfigStore = mock(),
->>>>>>> 23c22cdb
     )
 
     @Test
