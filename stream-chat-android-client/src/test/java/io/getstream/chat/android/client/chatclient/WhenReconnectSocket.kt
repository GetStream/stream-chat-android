--- conflicted
+++ resolved
@@ -115,13 +115,6 @@
 
         fun givenAnonymousUserSetState(user: User) = apply {
             whenever(userStateService.state) doReturn UserState.AnonymousUserSet(user)
-<<<<<<< HEAD
-        }
-
-        fun givenAnonymousPendingState() = apply {
-            whenever(userStateService.state) doReturn UserState.AnonymousUserSet(null)
-=======
->>>>>>> aefc0c54
         }
 
         fun givenUserNotSetState() = apply {
