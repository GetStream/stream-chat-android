--- conflicted
+++ resolved
@@ -108,11 +108,6 @@
             api = chatApi,
             notifications = mock(),
             tokenManager = mock(),
-<<<<<<< HEAD
-            callPostponeHelper = mock(),
-=======
-            socketStateService = socketStateService,
->>>>>>> ae757260
             userCredentialStorage = mock(),
             userStateService = userStateService,
             tokenUtils = tokenUtils,
@@ -121,7 +116,6 @@
             retryPolicy = mock(),
             appSettingsManager = mock(),
             chatSocket = fakeChatSocket,
-            lifecycleObserver = StreamLifecycleObserver(lifecycleOwner.lifecycle),
             pluginFactories = emptyList(),
             repositoryFactoryProvider = NoOpRepositoryFactory.Provider,
             clientState = clientState
