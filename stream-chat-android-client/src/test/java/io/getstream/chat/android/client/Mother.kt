/*
 * Copyright (c) 2014-2022 Stream.io Inc. All rights reserved.
 *
 * Licensed under the Stream License;
 * you may not use this file except in compliance with the License.
 * You may obtain a copy of the License at
 *
 *    https://github.com/GetStream/stream-chat-android/blob/main/LICENSE
 *
 * Unless required by applicable law or agreed to in writing, software
 * distributed under the License is distributed on an "AS IS" BASIS,
 * WITHOUT WARRANTIES OR CONDITIONS OF ANY KIND, either express or implied.
 * See the License for the specific language governing permissions and
 * limitations under the License.
 */

package io.getstream.chat.android.client

import io.getstream.chat.android.client.api.models.GetThreadOptions
import io.getstream.chat.android.client.api.models.QueryChannelRequest
import io.getstream.chat.android.client.api.models.QueryChannelsRequest
import io.getstream.chat.android.client.api.models.QueryThreadsRequest
import io.getstream.chat.android.client.api.models.QueryUsersRequest
import io.getstream.chat.android.client.api.models.SearchMessagesRequest
import io.getstream.chat.android.client.api.models.SendActionRequest
import io.getstream.chat.android.client.api.models.UploadFileResponse
import io.getstream.chat.android.client.api2.model.dto.AttachmentDto
import io.getstream.chat.android.client.api2.model.dto.ChannelInfoDto
import io.getstream.chat.android.client.api2.model.dto.CommandDto
import io.getstream.chat.android.client.api2.model.dto.ConfigDto
import io.getstream.chat.android.client.api2.model.dto.DeviceDto
import io.getstream.chat.android.client.api2.model.dto.DownstreamChannelDto
import io.getstream.chat.android.client.api2.model.dto.DownstreamChannelMuteDto
import io.getstream.chat.android.client.api2.model.dto.DownstreamChannelUserRead
import io.getstream.chat.android.client.api2.model.dto.DownstreamDraftDto
import io.getstream.chat.android.client.api2.model.dto.DownstreamDraftMessageDto
import io.getstream.chat.android.client.api2.model.dto.DownstreamFlagDto
import io.getstream.chat.android.client.api2.model.dto.DownstreamMemberDto
import io.getstream.chat.android.client.api2.model.dto.DownstreamMessageDto
import io.getstream.chat.android.client.api2.model.dto.DownstreamModerationDetailsDto
import io.getstream.chat.android.client.api2.model.dto.DownstreamModerationDto
import io.getstream.chat.android.client.api2.model.dto.DownstreamMuteDto
import io.getstream.chat.android.client.api2.model.dto.DownstreamOptionDto
import io.getstream.chat.android.client.api2.model.dto.DownstreamPendingMessageDto
import io.getstream.chat.android.client.api2.model.dto.DownstreamPollDto
import io.getstream.chat.android.client.api2.model.dto.DownstreamReactionDto
import io.getstream.chat.android.client.api2.model.dto.DownstreamReactionGroupDto
import io.getstream.chat.android.client.api2.model.dto.DownstreamReminderDto
import io.getstream.chat.android.client.api2.model.dto.DownstreamThreadDto
import io.getstream.chat.android.client.api2.model.dto.DownstreamThreadInfoDto
import io.getstream.chat.android.client.api2.model.dto.DownstreamThreadParticipantDto
import io.getstream.chat.android.client.api2.model.dto.DownstreamUserBlockDto
import io.getstream.chat.android.client.api2.model.dto.DownstreamUserDto
import io.getstream.chat.android.client.api2.model.dto.DownstreamVoteDto
import io.getstream.chat.android.client.api2.model.dto.ErrorDetailDto
import io.getstream.chat.android.client.api2.model.dto.ErrorDto
import io.getstream.chat.android.client.api2.model.dto.PrivacySettingsDto
import io.getstream.chat.android.client.api2.model.dto.ReadReceiptsDto
import io.getstream.chat.android.client.api2.model.dto.SearchWarningDto
import io.getstream.chat.android.client.api2.model.dto.TypingIndicatorsDto
import io.getstream.chat.android.client.api2.model.dto.UnreadChannelByTypeDto
import io.getstream.chat.android.client.api2.model.dto.UnreadChannelDto
import io.getstream.chat.android.client.api2.model.dto.UnreadDto
import io.getstream.chat.android.client.api2.model.dto.UnreadThreadDto
import io.getstream.chat.android.client.api2.model.response.AppDto
import io.getstream.chat.android.client.api2.model.response.AppSettingsResponse
import io.getstream.chat.android.client.api2.model.response.BannedUserResponse
import io.getstream.chat.android.client.api2.model.response.BlockUserResponse
import io.getstream.chat.android.client.api2.model.response.DraftMessageResponse
import io.getstream.chat.android.client.api2.model.response.FileUploadConfigDto
import io.getstream.chat.android.client.api2.model.response.QueryDraftMessagesResponse
import io.getstream.chat.android.client.api2.model.response.QueryRemindersResponse
import io.getstream.chat.android.client.api2.model.response.SocketErrorResponse
import io.getstream.chat.android.client.api2.model.response.TokenResponse
import io.getstream.chat.android.client.api2.model.response.UnblockUserResponse
import io.getstream.chat.android.client.events.ConnectedEvent
import io.getstream.chat.android.client.events.UserPresenceChangedEvent
import io.getstream.chat.android.client.logger.ChatLogLevel
import io.getstream.chat.android.client.logger.ChatLoggerConfig
import io.getstream.chat.android.client.logger.ChatLoggerHandler
import io.getstream.chat.android.client.network.NetworkStateProvider
import io.getstream.chat.android.client.parser2.adapters.internal.StreamDateFormatter
import io.getstream.chat.android.client.setup.state.internal.MutableClientState
import io.getstream.chat.android.client.socket.ChatSocketStateService
import io.getstream.chat.android.client.socket.SocketFactory
import io.getstream.chat.android.models.Channel
import io.getstream.chat.android.models.ConnectionState
import io.getstream.chat.android.models.FilterObject
import io.getstream.chat.android.models.Filters
import io.getstream.chat.android.models.InitializationState
import io.getstream.chat.android.models.User
import io.getstream.chat.android.models.querysort.QuerySortByField
import io.getstream.chat.android.models.querysort.QuerySorter
import io.getstream.chat.android.positiveRandomInt
import io.getstream.chat.android.positiveRandomLong
import io.getstream.chat.android.randomBoolean
import io.getstream.chat.android.randomCID
import io.getstream.chat.android.randomDate
import io.getstream.chat.android.randomDateOrNull
import io.getstream.chat.android.randomInt
import io.getstream.chat.android.randomPendingMessageMetadata
import io.getstream.chat.android.randomString
import io.getstream.chat.android.randomUser
import okhttp3.Request
import okhttp3.RequestBody.Companion.toRequestBody
import org.mockito.kotlin.doReturn
import org.mockito.kotlin.mock
import org.mockito.kotlin.whenever
import java.util.Date

@Suppress("LargeClass")
internal object Mother {
    private val streamDateFormatter = StreamDateFormatter()

    /**
     * Provides a GET request with a configurable [url].
     */
    fun randomGetRequest(
        url: String = "http://${randomString()}",
    ): Request =
        Request.Builder()
            .url(url)
            .build()

    /**
     * Provides a POST request with a configurable [url] and [body].
     */
    fun randomPostRequest(
        url: String = "http://${randomString()}",
        body: String = randomString(),
    ): Request =
        Request.Builder()
            .url(url)
            .post(body.toRequestBody())
            .build()

    /**
     * Provides a POST request with a configurable [url], [body], [tagType], and [tag].
     */
    fun <T> randomTaggedPostRequest(
        url: String = "http://${randomString()}",
        body: String = randomString(),
        tagType: Class<in T>? = null,
        tag: T? = null,
    ): Request =
        Request.Builder()
            .url(url)
            .post(body.toRequestBody())
            .apply {
                if (tagType != null) {
                    tag(tagType, tag)
                }
            }
            .build()

    fun randomUserPresenceChangedEvent(
        type: String = randomString(),
        createdAt: Date = randomDate(),
        rawCreatedAt: String = randomString(),
        user: User = randomUser(),
    ): UserPresenceChangedEvent =
        UserPresenceChangedEvent(
            type = type,
            createdAt = createdAt,
            rawCreatedAt = rawCreatedAt,
            user = user,
        )

    fun randomUserConnectionConf(
        endpoint: String = randomString(),
        apiKey: String = randomString(),
        user: User = randomUser(),
    ) = SocketFactory.ConnectionConf.UserConnectionConf(endpoint, apiKey, user)

    fun randomAnonymousConnectionConf(
        endpoint: String = randomString(),
        apiKey: String = randomString(),
        user: User = randomUser(),
    ) = SocketFactory.ConnectionConf.UserConnectionConf(endpoint, apiKey, user)

    fun randomConnectionConf(
        endpoint: String = randomString(),
        apiKey: String = randomString(),
        user: User = randomUser(),
    ) = when (randomBoolean()) {
        true -> randomAnonymousConnectionConf(endpoint, apiKey, user)
        false -> randomUserConnectionConf(endpoint, apiKey, user)
    }

    fun mockedClientState(): MutableClientState {
        val networkStatProvider: NetworkStateProvider = mock()
        whenever(networkStatProvider.isConnected()) doReturn true
        return MutableClientState(networkStatProvider).apply {
            setConnectionState(ConnectionState.Connected)
            setInitializationState(InitializationState.COMPLETE)
        }
    }

    fun randomConnectionType(): ChatSocketStateService.ConnectionType =
        ChatSocketStateService.ConnectionType.entries.random()

    fun chatLoggerConfig(): ChatLoggerConfig = object : ChatLoggerConfig {
        override val level: ChatLogLevel = ChatLogLevel.NOTHING
        override val handler: ChatLoggerHandler? = null
    }

    fun randomConnectedEvent(
        type: String = randomString(),
        createdAt: Date = randomDate(),
        me: User = randomUser(),
        connectionId: String = randomString(),
    ): ConnectedEvent {
        return ConnectedEvent(type, createdAt, streamDateFormatter.format(createdAt), me, connectionId)
    }

    fun randomDraftMessageResponse(
        draft: DownstreamDraftDto = randomDownstreamDraftDto(),
    ): DraftMessageResponse = DraftMessageResponse(draft)

    fun randomQueryDraftMessagesResponse(
        drafts: List<DownstreamDraftDto> = (0 until positiveRandomInt(10)).map { randomDownstreamDraftDto() },
        next: String? = randomString(),
    ): QueryDraftMessagesResponse = QueryDraftMessagesResponse(
        drafts = drafts,
        next = next,
    )

    fun randomDownstreamDraftDto(
        message: DownstreamDraftMessageDto = randomDownstreamDraftMessageDto(),
        channelCid: String = randomCID(),
        quotedMessage: DownstreamMessageDto? = randomDownstreamMessageDto().takeIf { randomBoolean() },
        parentMessage: DownstreamMessageDto? = randomDownstreamMessageDto().takeIf { randomBoolean() },
    ): DownstreamDraftDto = DownstreamDraftDto(
        message = message,
        channel_cid = channelCid,
        quoted_message = quotedMessage,
        parent_message = parentMessage,
    )

    fun randomDownstreamPendingMessageDto(
        message: DownstreamMessageDto = randomDownstreamMessageDto(),
        metadata: Map<String, String> = randomPendingMessageMetadata(),
    ): DownstreamPendingMessageDto = DownstreamPendingMessageDto(
        message = message,
        metadata = metadata,
    )

    fun randomDownstreamDraftMessageDto(
        id: String = randomString(),
        text: String = randomString(),
        attachments: List<AttachmentDto>? = emptyList(),
        mentionedUsers: List<DownstreamUserDto>? = emptyList(),
        silent: Boolean = randomBoolean(),
        showInChannel: Boolean = randomBoolean(),
    ): DownstreamDraftMessageDto = DownstreamDraftMessageDto(
        id = id,
        text = text,
        attachments = attachments,
        mentioned_users = mentionedUsers,
        silent = silent,
        show_in_channel = showInChannel,
    )

    fun randomDownstreamMessageDto(
        attachments: List<AttachmentDto> = emptyList(),
        channel: ChannelInfoDto? = randomChannelInfoDto(),
        cid: String = randomString(),
        command: String? = randomString(),
        created_at: Date = randomDate(),
        deleted_at: Date? = randomDateOrNull(),
        html: String = randomString(),
        i18n: Map<String, String> = emptyMap(),
        id: String = randomString(),
        latest_reactions: List<DownstreamReactionDto> = emptyList(),
        mentioned_users: List<DownstreamUserDto> = emptyList(),
        own_reactions: List<DownstreamReactionDto> = emptyList(),
        parent_id: String? = randomString(),
        pin_expires: Date? = randomDateOrNull(),
        pinned: Boolean = randomBoolean(),
        pinned_at: Date? = randomDateOrNull(),
        message_text_updated_at: Date? = randomDateOrNull(),
        pinned_by: DownstreamUserDto? = null,
        quoted_message: DownstreamMessageDto? = null,
        quoted_message_id: String? = randomString(),
        reaction_counts: Map<String, Int>? = emptyMap(),
        reaction_scores: Map<String, Int>? = emptyMap(),
        reaction_groups: Map<String, DownstreamReactionGroupDto>? = emptyMap(),
        reply_count: Int = randomInt(),
        deleted_reply_count: Int = randomInt(),
        shadowed: Boolean = randomBoolean(),
        show_in_channel: Boolean = randomBoolean(),
        silent: Boolean = randomBoolean(),
        text: String = randomString(),
        thread_participants: List<DownstreamUserDto> = emptyList(),
        type: String = randomString(),
        updated_at: Date = randomDate(),
        user: DownstreamUserDto = randomDownstreamUserDto(),
        moderation_details: DownstreamModerationDetailsDto? = null,
        moderation: DownstreamModerationDto? = null,
        poll: DownstreamPollDto? = null,
        extraData: Map<String, Any> = emptyMap(),
    ): DownstreamMessageDto {
        return DownstreamMessageDto(
            attachments = attachments,
            channel = channel,
            cid = cid,
            command = command,
            created_at = created_at,
            deleted_at = deleted_at,
            html = html,
            i18n = i18n,
            id = id,
            latest_reactions = latest_reactions,
            mentioned_users = mentioned_users,
            own_reactions = own_reactions,
            parent_id = parent_id,
            pin_expires = pin_expires,
            pinned = pinned,
            pinned_at = pinned_at,
            message_text_updated_at = message_text_updated_at,
            pinned_by = pinned_by,
            quoted_message = quoted_message,
            quoted_message_id = quoted_message_id,
            reaction_counts = reaction_counts,
            reaction_scores = reaction_scores,
            reaction_groups = reaction_groups,
            reply_count = reply_count,
            deleted_reply_count = deleted_reply_count,
            shadowed = shadowed,
            show_in_channel = show_in_channel,
            silent = silent,
            text = text,
            thread_participants = thread_participants,
            type = type,
            updated_at = updated_at,
            user = user,
            moderation_details = moderation_details,
            moderation = moderation,
            poll = poll,
            extraData = extraData,
        )
    }

    fun randomDownstreamUserDto(
        id: String = randomString(),
        name: String? = randomString(),
        image: String? = randomString(),
        role: String = randomString(),
        invisible: Boolean? = false,
        privacy_settings: PrivacySettingsDto? = null,
        language: String? = randomString(),
        banned: Boolean = randomBoolean(),
        devices: List<DeviceDto>? = emptyList(),
        online: Boolean = randomBoolean(),
        created_at: Date? = randomDateOrNull(),
        deactivated_at: Date? = randomDateOrNull(),
        updated_at: Date? = randomDateOrNull(),
        last_active: Date? = randomDateOrNull(),
        total_unread_count: Int = randomInt(),
        unread_channels: Int = randomInt(),
        unread_count: Int = randomInt(),
        unread_threads: Int = randomInt(),
        mutes: List<DownstreamMuteDto>? = emptyList(),
        teams: List<String> = emptyList(),
        teamsRole: Map<String, String> = emptyMap(),
        channel_mutes: List<DownstreamChannelMuteDto>? = emptyList(),
        blocked_user_ids: List<String>? = emptyList(),
        avg_response_time: Long? = null,
        extraData: Map<String, Any> = emptyMap(),
    ): DownstreamUserDto = DownstreamUserDto(
        id = id,
        name = name,
        image = image,
        role = role,
        invisible = invisible,
        privacy_settings = privacy_settings,
        language = language,
        banned = banned,
        devices = devices,
        online = online,
        created_at = created_at,
        deactivated_at = deactivated_at,
        updated_at = updated_at,
        last_active = last_active,
        total_unread_count = total_unread_count,
        unread_channels = unread_channels,
        unread_count = unread_count,
        unread_threads = unread_threads,
        mutes = mutes,
        teams = teams,
        teams_role = teamsRole,
        channel_mutes = channel_mutes,
        blocked_user_ids = blocked_user_ids,
        avg_response_time = avg_response_time,
        extraData = extraData,
    )

    fun randomDownstreamChannelDto(
        cid: String = randomString(),
        id: String = randomString(),
        type: String = randomString(),
        name: String? = randomString(),
        image: String? = randomString(),
        watcher_count: Int = randomInt(),
        frozen: Boolean = randomBoolean(),
        last_message_at: Date? = randomDateOrNull(),
        created_at: Date? = randomDateOrNull(),
        deleted_at: Date? = randomDateOrNull(),
        updated_at: Date? = randomDateOrNull(),
        member_count: Int = randomInt(),
        messages: List<DownstreamMessageDto> = emptyList(),
        members: List<DownstreamMemberDto> = emptyList(),
        watchers: List<DownstreamUserDto> = emptyList(),
        read: List<DownstreamChannelUserRead> = emptyList(),
        config: ConfigDto = randomConfigDto(),
        created_by: DownstreamUserDto? = randomDownstreamUserDto(),
        team: String = randomString(),
        cooldown: Int = randomInt(),
        pinned_messages: List<DownstreamMessageDto> = emptyList(),
        own_capabilities: List<String> = emptyList(),
        membership: DownstreamMemberDto? = null,
        extraData: Map<String, Any> = emptyMap(),
    ): DownstreamChannelDto = DownstreamChannelDto(
        cid = cid,
        id = id,
        type = type,
        name = name,
        image = image,
        watcher_count = watcher_count,
        frozen = frozen,
        last_message_at = last_message_at,
        created_at = created_at,
        deleted_at = deleted_at,
        updated_at = updated_at,
        member_count = member_count,
        messages = messages,
        members = members,
        watchers = watchers,
        read = read,
        config = config,
        created_by = created_by,
        team = team,
        cooldown = cooldown,
        pinned_messages = pinned_messages,
        own_capabilities = own_capabilities,
        membership = membership,
        extraData = extraData,
    )

    fun randomChannelInfoDto(
        type: String = randomString(),
        id: String = randomString(),
        cid: String = "$type:$id",
        memberCount: Int = randomInt(),
        name: String? = randomString(),
        image: String? = randomString(),
    ): ChannelInfoDto = ChannelInfoDto(
        cid = cid,
        id = id,
        member_count = memberCount,
        name = name,
        type = type,
        image = image,
    )

    fun randomConfigDto(
        created_at: Date? = randomDateOrNull(),
        updated_at: Date? = randomDateOrNull(),
        name: String? = randomString(),
        typing_events: Boolean = randomBoolean(),
        read_events: Boolean = randomBoolean(),
        connect_events: Boolean = randomBoolean(),
        search: Boolean = randomBoolean(),
        reactions: Boolean = randomBoolean(),
        replies: Boolean = randomBoolean(),
        mutes: Boolean = randomBoolean(),
        uploads: Boolean = randomBoolean(),
        url_enrichment: Boolean = randomBoolean(),
        custom_events: Boolean = randomBoolean(),
        push_notifications: Boolean = randomBoolean(),
        skip_last_msg_update_for_system_msgs: Boolean? = randomBoolean(),
        polls: Boolean = randomBoolean(),
        message_retention: String = randomString(),
        max_message_length: Int = randomInt(),
        automod: String = randomString(),
        automod_behavior: String = randomString(),
        blocklist_behavior: String? = randomString(),
        commands: List<CommandDto> = emptyList(),
<<<<<<< HEAD
        mark_messages_pending: Boolean = randomBoolean(),
=======
        user_message_reminders: Boolean? = randomBoolean(),
        shared_locations: Boolean = randomBoolean(),
>>>>>>> a7a95402
    ): ConfigDto = ConfigDto(
        created_at = created_at,
        updated_at = updated_at,
        name = name,
        typing_events = typing_events,
        read_events = read_events,
        connect_events = connect_events,
        search = search,
        reactions = reactions,
        replies = replies,
        mutes = mutes,
        uploads = uploads,
        url_enrichment = url_enrichment,
        custom_events = custom_events,
        push_notifications = push_notifications,
        skip_last_msg_update_for_system_msgs = skip_last_msg_update_for_system_msgs,
        polls = polls,
        message_retention = message_retention,
        max_message_length = max_message_length,
        automod = automod,
        automod_behavior = automod_behavior,
        blocklist_behavior = blocklist_behavior,
        commands = commands,
<<<<<<< HEAD
        mark_messages_pending = mark_messages_pending,
=======
        user_message_reminders = user_message_reminders,
        shared_locations = shared_locations,
>>>>>>> a7a95402
    )

    /**
     * Provides a [QueryChannelsRequest] with random parameters (that can also be customized).
     */
    fun randomQueryChannelRequest(
        state: Boolean = randomBoolean(),
        watch: Boolean = randomBoolean(),
        presence: Boolean = randomBoolean(),
        memberLimit: Int = randomInt(),
        memberOffset: Int = randomInt(),
        watchersLimit: Int = randomInt(),
        watchersOffset: Int = randomInt(),
        messagesLimit: Int = randomInt(),
    ): QueryChannelRequest {
        return QueryChannelRequest()
            .withMembers(memberLimit, memberOffset)
            .withMembers(watchersLimit, watchersOffset)
            .withMessages(messagesLimit)
            .apply {
                this.state = state
                this.watch = watch
                this.presence = presence
            }
    }

    /**
     * Provides a [SendActionRequest] with random parameters (that can also be customized).
     */
    fun randomSendActionRequest(
        channelId: String = randomString(),
        messageId: String = randomString(),
        type: String = randomString(),
        formData: Map<Any, Any> = emptyMap(),
    ): SendActionRequest = SendActionRequest(
        channelId = channelId,
        messageId = messageId,
        type = type,
        formData = formData,
    )

    /**
     * Provides a [QueryChannelsRequest] with random parameters (that can also be customized).
     */
    fun randomQueryChannelsRequest(
        filter: FilterObject = Filters.neutral(),
        offset: Int = randomInt(),
        limit: Int = randomInt(),
        querySort: QuerySorter<Channel> = QuerySortByField(),
        messageLimit: Int = randomInt(),
        memberLimit: Int = randomInt(),
    ): QueryChannelsRequest {
        return QueryChannelsRequest(
            filter = filter,
            offset = offset,
            limit = limit,
            querySort = querySort,
            messageLimit = messageLimit,
            memberLimit = memberLimit,
        )
    }

    fun randomAppSettingsResponse(app: AppDto = randomAppDto()): AppSettingsResponse = AppSettingsResponse(app)

    fun randomAppDto(
        name: String = randomString(),
        fileUploadConfig: FileUploadConfigDto = randomFileUploadConfigDto(),
        imageUploadConfig: FileUploadConfigDto = randomFileUploadConfigDto(),
    ): AppDto = AppDto(
        name = name,
        file_upload_config = fileUploadConfig,
        image_upload_config = imageUploadConfig,
    )

    fun randomFileUploadConfigDto(
        allowedFileExtensions: List<String> = listOf(randomString()),
        allowedMimeTypes: List<String> = listOf(randomString()),
        blockedFileExtensions: List<String> = listOf(randomString()),
        blockedMimeTypes: List<String> = listOf(randomString()),
        sizeLimit: Long = positiveRandomLong(),
    ): FileUploadConfigDto = FileUploadConfigDto(
        allowed_file_extensions = allowedFileExtensions,
        allowed_mime_types = allowedMimeTypes,
        blocked_file_extensions = blockedFileExtensions,
        blocked_mime_types = blockedMimeTypes,
        size_limit = sizeLimit,
    )

    fun randomDownstreamReactionDto(
        createdAt: Date = randomDate(),
        messageId: String = randomString(),
        score: Int = randomInt(),
        type: String = randomString(),
        updatedAt: Date = randomDate(),
        userId: String = randomString(),
        user: DownstreamUserDto = randomDownstreamUserDto(id = userId),
        extraData: Map<String, Any> = emptyMap(),
    ): DownstreamReactionDto = DownstreamReactionDto(
        created_at = createdAt,
        message_id = messageId,
        score = score,
        type = type,
        updated_at = updatedAt,
        user = user,
        user_id = userId,
        extraData = extraData,
    )

    fun randomDownstreamMuteDto(
        user: DownstreamUserDto = randomDownstreamUserDto(),
        target: DownstreamUserDto = randomDownstreamUserDto(),
        createdAt: Date = randomDate(),
        updatedAt: Date = randomDate(),
        expires: Date? = randomDateOrNull(),
    ): DownstreamMuteDto = DownstreamMuteDto(
        user = user,
        target = target,
        created_at = createdAt,
        updated_at = updatedAt,
        expires = expires,
    )

    fun randomDownstreamChannelMuteDto(
        user: DownstreamUserDto = randomDownstreamUserDto(),
        channel: DownstreamChannelDto = randomDownstreamChannelDto(),
        createdAt: Date = randomDate(),
        updatedAt: Date = randomDate(),
        expires: Date? = randomDateOrNull(),
    ): DownstreamChannelMuteDto = DownstreamChannelMuteDto(
        user = user,
        channel = channel,
        created_at = createdAt,
        updated_at = updatedAt,
        expires = expires,
    )

    fun randomDownstreamReactionGroupDto(
        count: Int = randomInt(),
        sumScores: Int = randomInt(),
        firstReactionAt: Date = randomDate(),
        lastReactionAt: Date = randomDate(),
    ): DownstreamReactionGroupDto = DownstreamReactionGroupDto(
        count = count,
        sum_scores = sumScores,
        first_reaction_at = firstReactionAt,
        last_reaction_at = lastReactionAt,
    )

    fun randomDownstreamMemberDto(
        user: DownstreamUserDto = randomDownstreamUserDto(),
        createdAt: Date = randomDate(),
        updatedAt: Date = randomDate(),
        invited: Boolean = randomBoolean(),
        inviteAcceptedAt: Date = randomDate(),
        inviteRejectedAt: Date = randomDate(),
        shadowBanned: Boolean = randomBoolean(),
        banned: Boolean = randomBoolean(),
        channelRole: String = randomString(),
        notificationsMuted: Boolean = randomBoolean(),
        status: String = randomString(),
        banExpires: Date = randomDate(),
        pinnedAt: Date? = randomDateOrNull(),
        archivedAt: Date? = randomDateOrNull(),
        extraData: Map<String, Any> = emptyMap(),
    ): DownstreamMemberDto = DownstreamMemberDto(
        user = user,
        created_at = createdAt,
        updated_at = updatedAt,
        invited = invited,
        invite_accepted_at = inviteAcceptedAt,
        invite_rejected_at = inviteRejectedAt,
        shadow_banned = shadowBanned,
        banned = banned,
        channel_role = channelRole,
        notifications_muted = notificationsMuted,
        status = status,
        ban_expires = banExpires,
        pinned_at = pinnedAt,
        archived_at = archivedAt,
        extraData = extraData,
    )

    fun randomDownstreamChannelUserRead(
        user: DownstreamUserDto = randomDownstreamUserDto(),
        lastRead: Date = randomDate(),
        unreadMessages: Int = randomInt(),
        lastReadMessageId: String? = randomString(),
    ): DownstreamChannelUserRead = DownstreamChannelUserRead(
        user = user,
        last_read = lastRead,
        unread_messages = unreadMessages,
        last_read_message_id = lastReadMessageId,
    )

    fun randomAttachmentDto(
        assetUrl: String? = randomString(),
        authorName: String? = randomString(),
        authorLink: String? = randomString(),
        fallback: String? = randomString(),
        fileSize: Int = positiveRandomInt(),
        image: String? = randomString(),
        imageUrl: String? = randomString(),
        mimeType: String? = randomString(),
        name: String? = randomString(),
        ogScrapeUrl: String? = randomString(),
        text: String? = randomString(),
        thumbUrl: String? = randomString(),
        title: String? = randomString(),
        titleLink: String? = randomString(),
        type: String? = randomString(),
        originalHeight: Int? = positiveRandomInt(),
        originalWidth: Int? = positiveRandomInt(),
        extraData: Map<String, Any> = emptyMap(),
    ): AttachmentDto = AttachmentDto(
        asset_url = assetUrl,
        author_name = authorName,
        author_link = authorLink,
        fallback = fallback,
        file_size = fileSize,
        image = image,
        image_url = imageUrl,
        mime_type = mimeType,
        name = name,
        og_scrape_url = ogScrapeUrl,
        text = text,
        thumb_url = thumbUrl,
        title = title,
        title_link = titleLink,
        type = type,
        original_height = originalHeight,
        original_width = originalWidth,
        extraData = extraData,
    )

    fun randomBannedUserResponse(
        user: DownstreamUserDto = randomDownstreamUserDto(),
        bannedBy: DownstreamUserDto = randomDownstreamUserDto(),
        channel: DownstreamChannelDto = randomDownstreamChannelDto(),
        createdAt: Date = randomDate(),
        expires: Date = randomDate(),
        shadow: Boolean = randomBoolean(),
        reason: String = randomString(),
    ): BannedUserResponse = BannedUserResponse(
        user = user,
        banned_by = bannedBy,
        channel = channel,
        created_at = createdAt,
        expires = expires,
        shadow = shadow,
        reason = reason,
    )

    fun randomCommandDto(
        name: String = randomString(),
        description: String = randomString(),
        args: String = randomString(),
        set: String = randomString(),
    ): CommandDto = CommandDto(
        name = name,
        description = description,
        args = args,
        set = set,
    )

    fun randomDeviceDto(
        id: String = randomString(),
        pushProvider: String = randomString(),
        pushProviderName: String = randomString(),
    ): DeviceDto = DeviceDto(
        id = id,
        push_provider = pushProvider,
        push_provider_name = pushProviderName,
    )

    fun randomDownstreamFlagDto(
        user: DownstreamUserDto = randomDownstreamUserDto(),
        targetUser: DownstreamUserDto = randomDownstreamUserDto(),
        targetMessageId: String = randomString(),
        createdAt: String = randomString(),
        createdByAutomod: Boolean = randomBoolean(),
        approvedAt: Date? = randomDateOrNull(),
        updatedAt: Date = randomDate(),
        reviewedAt: Date? = randomDateOrNull(),
        reviewedBy: Date? = randomDateOrNull(),
        rejectedAt: Date? = randomDateOrNull(),
    ): DownstreamFlagDto = DownstreamFlagDto(
        user = user,
        target_user = targetUser,
        target_message_id = targetMessageId,
        created_at = createdAt,
        created_by_automod = createdByAutomod,
        approved_at = approvedAt,
        updated_at = updatedAt,
        reviewed_at = reviewedAt,
        reviewed_by = reviewedBy,
        rejected_at = rejectedAt,
    )

    fun randomDownstreamModerationDetailsDto(
        originalText: String = randomString(),
        action: String = randomString(),
        errorMsg: String = randomString(),
        extraData: Map<String, Any> = emptyMap(),
    ): DownstreamModerationDetailsDto = DownstreamModerationDetailsDto(
        original_text = originalText,
        action = action,
        error_msg = errorMsg,
        extraData = extraData,
    )

    fun randomDownstreamModerationDto(
        action: String = randomString(),
        originalText: String = randomString(),
        textHarms: List<String> = listOf(randomString()),
        imageHarms: List<String> = listOf(randomString()),
        blocklistMatched: String = randomString(),
        semanticFilterMatched: String = randomString(),
        platformCircumvented: Boolean = randomBoolean(),
    ): DownstreamModerationDto = DownstreamModerationDto(
        action = action,
        original_text = originalText,
        text_harms = textHarms,
        image_harms = imageHarms,
        blocklist_matched = blocklistMatched,
        semantic_filter_matched = semanticFilterMatched,
        platform_circumvented = platformCircumvented,
    )

    fun randomPrivacySettingsDto(
        typingIndicators: TypingIndicatorsDto = randomTypingIndicatorsDto(),
        readReceipts: ReadReceiptsDto = randomReadReceiptsDto(),
    ): PrivacySettingsDto = PrivacySettingsDto(
        typing_indicators = typingIndicators,
        read_receipts = readReceipts,
    )

    fun randomTypingIndicatorsDto(enabled: Boolean = randomBoolean()): TypingIndicatorsDto =
        TypingIndicatorsDto(enabled)

    fun randomReadReceiptsDto(enabled: Boolean = randomBoolean()): ReadReceiptsDto =
        ReadReceiptsDto(enabled)

    fun randomSearchMessagesRequest(
        offset: Int = randomInt(),
        limit: Int = randomInt(),
        channelFilter: FilterObject = Filters.neutral(),
        messageFilter: FilterObject = Filters.neutral(),
    ): SearchMessagesRequest = SearchMessagesRequest(
        offset = offset,
        limit = limit,
        channelFilter = channelFilter,
        messageFilter = messageFilter,
    )

    fun randomQueryUsersRequest(
        filter: FilterObject = Filters.neutral(),
        offset: Int = randomInt(),
        limit: Int = randomInt(),
        querySort: QuerySorter<User> = QuerySortByField(),
        presence: Boolean = randomBoolean(),
    ): QueryUsersRequest = QueryUsersRequest(
        filter = filter,
        offset = offset,
        limit = limit,
        querySort = querySort,
        presence = presence,
    )

    fun randomSearchWarningDto(
        channelSearchCids: List<String> = listOf(randomString()),
        channelSearchCount: Int = randomInt(),
        warningCode: Int = randomInt(),
        warningDescription: String = randomString(),
    ): SearchWarningDto = SearchWarningDto(
        channel_search_cids = channelSearchCids,
        channel_search_count = channelSearchCount,
        warning_code = warningCode,
        warning_description = warningDescription,
    )

    fun randomQueryThreadsRequest(
        watch: Boolean = randomBoolean(),
        limit: Int = randomInt(),
        memberLimit: Int = randomInt(),
        next: String? = randomString(),
        participantLimit: Int = randomInt(),
        prev: String? = randomString(),
        replyLimit: Int = randomInt(),
        userId: String? = randomString(),
        user: User? = randomUser(),
    ): QueryThreadsRequest = QueryThreadsRequest(
        watch = watch,
        limit = limit,
        memberLimit = memberLimit,
        next = next,
        participantLimit = participantLimit,
        prev = prev,
        replyLimit = replyLimit,
        userId = userId,
        user = user,
    )

    fun randomGetThreadOptions(
        watch: Boolean = randomBoolean(),
        replyLimit: Int = randomInt(),
        participantLimit: Int = randomInt(),
        memberLimit: Int = randomInt(),
    ): GetThreadOptions = GetThreadOptions(
        watch = watch,
        replyLimit = replyLimit,
        participantLimit = participantLimit,
        memberLimit = memberLimit,
    )

    fun randomDownstreamThreadDto(
        activeParticipantCount: Int = randomInt(),
        channelCid: String = randomString(),
        channel: DownstreamChannelDto = randomDownstreamChannelDto(id = channelCid),
        parentMessageId: String = randomString(),
        parentMessage: DownstreamMessageDto = randomDownstreamMessageDto(),
        createdByUserId: String = randomString(),
        createdBy: DownstreamUserDto = randomDownstreamUserDto(id = createdByUserId),
        participantCount: Int = randomInt(),
        threadParticipants: List<DownstreamThreadParticipantDto> = emptyList(),
        lastMessageAt: Date = randomDate(),
        createdAt: Date = randomDate(),
        updatedAt: Date = randomDate(),
        deletedAt: Date? = randomDateOrNull(),
        title: String = randomString(),
        latestReplies: List<DownstreamMessageDto> = listOf(randomDownstreamMessageDto()),
        read: List<DownstreamChannelUserRead> = listOf(randomDownstreamChannelUserRead()),
        draft: DownstreamDraftDto? = randomDownstreamDraftDto(),
    ): DownstreamThreadDto = DownstreamThreadDto(
        active_participant_count = activeParticipantCount,
        channel_cid = channelCid,
        channel = channel,
        parent_message_id = parentMessageId,
        parent_message = parentMessage,
        created_by_user_id = createdByUserId,
        created_by = createdBy,
        participant_count = participantCount,
        thread_participants = threadParticipants,
        last_message_at = lastMessageAt,
        created_at = createdAt,
        updated_at = updatedAt,
        deleted_at = deletedAt,
        title = title,
        latest_replies = latestReplies,
        read = read,
        draft = draft,
    )

    fun randomDownstreamThreadInfoDto(
        activeParticipantCount: Int = randomInt(),
        channelCid: String = randomString(),
        createdByUserId: String = randomString(),
        createdBy: DownstreamUserDto = randomDownstreamUserDto(id = createdByUserId),
        createdAt: Date = randomDate(),
        deletedAt: Date? = randomDateOrNull(),
        lastMessageAt: Date = randomDate(),
        parentMessageId: String = randomString(),
        parentMessage: DownstreamMessageDto = randomDownstreamMessageDto(id = parentMessageId),
        participantCount: Int = randomInt(),
        replyCount: Int = randomInt(),
        title: String = randomString(),
        updatedAt: Date = randomDate(),
    ): DownstreamThreadInfoDto = DownstreamThreadInfoDto(
        active_participant_count = activeParticipantCount,
        channel_cid = channelCid,
        created_by = createdBy,
        created_by_user_id = createdByUserId,
        created_at = createdAt,
        deleted_at = deletedAt,
        last_message_at = lastMessageAt,
        parent_message = parentMessage,
        parent_message_id = parentMessageId,
        participant_count = participantCount,
        reply_count = replyCount,
        title = title,
        updated_at = updatedAt,
    )

    fun randomDownstreamUserBlockDto(
        userId: String = randomString(),
        blockedUserId: String = randomString(),
        createdAt: Date = randomDate(),
    ): DownstreamUserBlockDto = DownstreamUserBlockDto(
        user_id = userId,
        blocked_user_id = blockedUserId,
        created_at = createdAt,
    )

    fun randomBlockUserResponse(
        blockedByUserId: String = randomString(),
        blockedUserId: String = randomString(),
        createdAt: Date = randomDate(),
    ): BlockUserResponse = BlockUserResponse(
        blocked_by_user_id = blockedByUserId,
        blocked_user_id = blockedUserId,
        created_at = createdAt,
    )

    fun randomUnblockUserResponse(duration: String = randomString()): UnblockUserResponse =
        UnblockUserResponse(duration)

    fun randomTokenResponse(
        user: DownstreamUserDto = randomDownstreamUserDto(),
        accessToken: String = randomString(),
    ): TokenResponse = TokenResponse(user, accessToken)

    fun randomDownstreamPollDto(
        id: String = randomString(),
        name: String = randomString(),
        description: String = randomString(),
        votingVisibility: String = "public",
        enforceUniqueVote: Boolean = randomBoolean(),
        maxVotesAllowed: Int = randomInt(),
        allowUserSuggestedOptions: Boolean = randomBoolean(),
        allowAnswers: Boolean = randomBoolean(),
        options: List<DownstreamOptionDto> = listOf(randomDownstreamOptionDto()),
        voteCountsByOption: Map<String, Int> = emptyMap(),
        latestVotesByOption: Map<String, List<DownstreamVoteDto>> = emptyMap(),
        latestAnswers: List<DownstreamVoteDto> = listOf(randomAnswerDownstreamVoteDto()),
        createdAt: Date = randomDate(),
        createdBy: DownstreamUserDto = randomDownstreamUserDto(),
        createdById: String = randomString(),
        ownVotes: List<DownstreamVoteDto> = listOf(randomDownstreamVoteDto()),
        updatedAt: Date = randomDate(),
        voteCount: Int = randomInt(),
        isClosed: Boolean = randomBoolean(),
    ): DownstreamPollDto = DownstreamPollDto(
        id = id,
        name = name,
        description = description,
        voting_visibility = votingVisibility,
        enforce_unique_vote = enforceUniqueVote,
        max_votes_allowed = maxVotesAllowed,
        allow_user_suggested_options = allowUserSuggestedOptions,
        allow_answers = allowAnswers,
        options = options,
        vote_counts_by_option = voteCountsByOption,
        latest_votes_by_option = latestVotesByOption,
        latest_answers = latestAnswers,
        created_at = createdAt,
        created_by = createdBy,
        created_by_id = createdById,
        own_votes = ownVotes,
        updated_at = updatedAt,
        vote_count = voteCount,
        is_closed = isClosed,
    )

    fun randomDownstreamOptionDto(
        id: String = randomString(),
        text: String = randomString(),
    ): DownstreamOptionDto = DownstreamOptionDto(
        id = id,
        text = text,
    )

    fun randomDownstreamVoteDto(
        id: String = randomString(),
        pollId: String = randomString(),
        optionId: String = randomString(),
        createdAt: Date = randomDate(),
        updatedAt: Date = randomDate(),
        userId: String = randomString(),
        user: DownstreamUserDto? = randomDownstreamUserDto(id = userId),
    ): DownstreamVoteDto = DownstreamVoteDto(
        id = id,
        poll_id = pollId,
        option_id = optionId,
        created_at = createdAt,
        updated_at = updatedAt,
        user = user,
        user_id = userId,
        is_answer = false,
        answer_text = null,
    )

    fun randomAnswerDownstreamVoteDto(
        id: String = randomString(),
        pollId: String = randomString(),
        optionId: String = randomString(),
        createdAt: Date = randomDate(),
        updatedAt: Date = randomDate(),
        userId: String = randomString(),
        user: DownstreamUserDto? = randomDownstreamUserDto(id = userId),
        answerText: String = randomString(),
    ): DownstreamVoteDto = DownstreamVoteDto(
        id = id,
        poll_id = pollId,
        option_id = optionId,
        created_at = createdAt,
        updated_at = updatedAt,
        user = user,
        user_id = userId,
        is_answer = true,
        answer_text = answerText,
    )

    fun randomDownstreamReminderDto(
        channelCid: String = randomString(),
        channel: DownstreamChannelDto = randomDownstreamChannelDto(id = channelCid),
        messageId: String = randomString(),
        message: DownstreamMessageDto = randomDownstreamMessageDto(id = messageId),
        remindAt: Date? = randomDateOrNull(),
        createdAt: Date = randomDate(),
        updatedAt: Date = randomDate(),
    ): DownstreamReminderDto = DownstreamReminderDto(
        channel_cid = channelCid,
        channel = channel,
        message_id = messageId,
        message = message,
        remind_at = remindAt,
        created_at = createdAt,
        updated_at = updatedAt,
    )

    fun randomQueryRemindersResponse(
        reminders: List<DownstreamReminderDto> = listOf(randomDownstreamReminderDto()),
        next: String? = randomString(),
    ): QueryRemindersResponse = QueryRemindersResponse(
        reminders = reminders,
        next = next,
    )

    fun randomUploadFileResponse(
        file: String = randomString(),
        thumbUrl: String? = randomString(),
    ): UploadFileResponse = UploadFileResponse(
        file = file,
        thumb_url = thumbUrl,
    )

    fun randomErrorDto(
        code: Int = randomInt(),
        message: String = randomString(),
        statusCode: Int = randomInt(),
        duration: String = randomString(),
        exceptionFields: Map<String, String> = emptyMap(),
        moreInfo: String = randomString(),
        details: List<ErrorDetailDto> = emptyList(),
    ): ErrorDto = ErrorDto(
        code = code,
        message = message,
        StatusCode = statusCode,
        duration = duration,
        exception_fields = exceptionFields,
        more_info = moreInfo,
        details = details,
    )

    fun randomErrorDetailDto(
        code: Int = randomInt(),
        messages: List<String> = listOf(randomString()),
    ): ErrorDetailDto = ErrorDetailDto(
        code = code,
        messages = messages,
    )

    fun randomSocketErrorResponse(
        error: SocketErrorResponse.ErrorResponse = randomErrorResponse(),
    ): SocketErrorResponse = SocketErrorResponse(error = error)

    fun randomErrorResponse(
        code: Int = randomInt(),
        message: String = randomString(),
        statusCode: Int = randomInt(),
        duration: String = randomString(),
        exceptionFields: Map<String, String> = emptyMap(),
        moreInfo: String = randomString(),
        details: List<SocketErrorResponse.ErrorResponse.ErrorDetail> = listOf(randomErrorDetail()),
    ): SocketErrorResponse.ErrorResponse = SocketErrorResponse.ErrorResponse(
        code = code,
        message = message,
        StatusCode = statusCode,
        duration = duration,
        exception_fields = exceptionFields,
        more_info = moreInfo,
        details = details,
    )

    fun randomErrorDetail(
        code: Int = randomInt(),
        messages: List<String> = listOf(randomString()),
    ): SocketErrorResponse.ErrorResponse.ErrorDetail =
        SocketErrorResponse.ErrorResponse.ErrorDetail(
            code = code,
            messages = messages,
        )

    fun randomUnreadDto(
        totalUnreadCount: Int = randomInt(),
        totalUnreadThreadsCount: Int = randomInt(),
        totalUnreadCountByTeam: Map<String, Int> = emptyMap(),
        channels: List<UnreadChannelDto> = emptyList(),
        threads: List<UnreadThreadDto> = emptyList(),
        channelType: List<UnreadChannelByTypeDto> = emptyList(),
    ): UnreadDto = UnreadDto(
        total_unread_count = totalUnreadCount,
        total_unread_threads_count = totalUnreadThreadsCount,
        total_unread_count_by_team = totalUnreadCountByTeam,
        channels = channels,
        threads = threads,
        channel_type = channelType,
    )

    fun randomUnreadCountByTeamDto(
        teamId: String = randomString(),
        unreadCount: Int = randomInt(),
    ): Pair<String, Int> = teamId to unreadCount

    fun randomUnreadChannelDto(
        channelId: String = randomString(),
        unreadCount: Int = randomInt(),
        lastRead: Date = randomDate(),
    ): UnreadChannelDto = UnreadChannelDto(
        channel_id = channelId,
        unread_count = unreadCount,
        last_read = lastRead,
    )

    fun randomUnreadThreadDto(
        parentMessageId: String = randomString(),
        unreadCount: Int = randomInt(),
        lastRead: Date = randomDate(),
        lastReadMessageId: String = randomString(),
    ): UnreadThreadDto = UnreadThreadDto(
        parent_message_id = parentMessageId,
        unread_count = unreadCount,
        last_read = lastRead,
        last_read_message_id = lastReadMessageId,
    )

    fun randomUnreadChannelByTypeDto(
        channelType: String = randomString(),
        channelCount: Int = randomInt(),
        unreadCount: Int = randomInt(),
    ): UnreadChannelByTypeDto = UnreadChannelByTypeDto(
        channel_type = channelType,
        channel_count = channelCount,
        unread_count = unreadCount,
    )
}<|MERGE_RESOLUTION|>--- conflicted
+++ resolved
@@ -486,12 +486,9 @@
         automod_behavior: String = randomString(),
         blocklist_behavior: String? = randomString(),
         commands: List<CommandDto> = emptyList(),
-<<<<<<< HEAD
-        mark_messages_pending: Boolean = randomBoolean(),
-=======
         user_message_reminders: Boolean? = randomBoolean(),
         shared_locations: Boolean = randomBoolean(),
->>>>>>> a7a95402
+        mark_messages_pending: Boolean = randomBoolean(),
     ): ConfigDto = ConfigDto(
         created_at = created_at,
         updated_at = updated_at,
@@ -515,12 +512,9 @@
         automod_behavior = automod_behavior,
         blocklist_behavior = blocklist_behavior,
         commands = commands,
-<<<<<<< HEAD
-        mark_messages_pending = mark_messages_pending,
-=======
         user_message_reminders = user_message_reminders,
         shared_locations = shared_locations,
->>>>>>> a7a95402
+        mark_messages_pending = mark_messages_pending,
     )
 
     /**
