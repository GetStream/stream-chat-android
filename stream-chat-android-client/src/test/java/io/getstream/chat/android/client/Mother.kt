/*
 * Copyright (c) 2014-2022 Stream.io Inc. All rights reserved.
 *
 * Licensed under the Stream License;
 * you may not use this file except in compliance with the License.
 * You may obtain a copy of the License at
 *
 *    https://github.com/GetStream/stream-chat-android/blob/main/LICENSE
 *
 * Unless required by applicable law or agreed to in writing, software
 * distributed under the License is distributed on an "AS IS" BASIS,
 * WITHOUT WARRANTIES OR CONDITIONS OF ANY KIND, either express or implied.
 * See the License for the specific language governing permissions and
 * limitations under the License.
 */

package io.getstream.chat.android.client

<<<<<<< HEAD
import io.getstream.chat.android.client.api.models.UploadFileResponse
import io.getstream.chat.android.client.api2.model.dto.AgoraDto
=======
import io.getstream.chat.android.client.api.models.QueryChannelRequest
import io.getstream.chat.android.client.api.models.QueryChannelsRequest
>>>>>>> 56a03945
import io.getstream.chat.android.client.api2.model.dto.AttachmentDto
import io.getstream.chat.android.client.api2.model.dto.ChannelInfoDto
import io.getstream.chat.android.client.api2.model.dto.CommandDto
import io.getstream.chat.android.client.api2.model.dto.ConfigDto
import io.getstream.chat.android.client.api2.model.dto.DeviceDto
import io.getstream.chat.android.client.api2.model.dto.DownstreamChannelDto
import io.getstream.chat.android.client.api2.model.dto.DownstreamChannelMuteDto
import io.getstream.chat.android.client.api2.model.dto.DownstreamChannelUserRead
import io.getstream.chat.android.client.api2.model.dto.DownstreamFlagDto
import io.getstream.chat.android.client.api2.model.dto.DownstreamMemberDto
import io.getstream.chat.android.client.api2.model.dto.DownstreamMessageDto
import io.getstream.chat.android.client.api2.model.dto.DownstreamModerationDetailsDto
import io.getstream.chat.android.client.api2.model.dto.DownstreamModerationDto
import io.getstream.chat.android.client.api2.model.dto.DownstreamMuteDto
import io.getstream.chat.android.client.api2.model.dto.DownstreamOptionDto
import io.getstream.chat.android.client.api2.model.dto.DownstreamPollDto
import io.getstream.chat.android.client.api2.model.dto.DownstreamReactionDto
import io.getstream.chat.android.client.api2.model.dto.DownstreamReactionGroupDto
import io.getstream.chat.android.client.api2.model.dto.DownstreamThreadDto
import io.getstream.chat.android.client.api2.model.dto.DownstreamThreadInfoDto
import io.getstream.chat.android.client.api2.model.dto.DownstreamThreadParticipantDto
import io.getstream.chat.android.client.api2.model.dto.DownstreamUserBlockDto
import io.getstream.chat.android.client.api2.model.dto.DownstreamUserDto
import io.getstream.chat.android.client.api2.model.dto.DownstreamVoteDto
import io.getstream.chat.android.client.api2.model.dto.ErrorDetailDto
import io.getstream.chat.android.client.api2.model.dto.ErrorDto
import io.getstream.chat.android.client.api2.model.dto.HMSDto
import io.getstream.chat.android.client.api2.model.dto.PrivacySettingsDto
import io.getstream.chat.android.client.api2.model.dto.ReadReceiptsDto
import io.getstream.chat.android.client.api2.model.dto.SearchWarningDto
import io.getstream.chat.android.client.api2.model.dto.TypingIndicatorsDto
import io.getstream.chat.android.client.api2.model.dto.VideoCallInfoDto
import io.getstream.chat.android.client.api2.model.response.AppDto
import io.getstream.chat.android.client.api2.model.response.AppSettingsResponse
import io.getstream.chat.android.client.api2.model.response.BannedUserResponse
import io.getstream.chat.android.client.api2.model.response.BlockUserResponse
import io.getstream.chat.android.client.api2.model.response.CreateVideoCallResponse
import io.getstream.chat.android.client.api2.model.response.FileUploadConfigDto
import io.getstream.chat.android.client.api2.model.response.SocketErrorResponse
import io.getstream.chat.android.client.api2.model.response.VideoCallTokenResponse
import io.getstream.chat.android.client.events.ConnectedEvent
import io.getstream.chat.android.client.events.UserPresenceChangedEvent
import io.getstream.chat.android.client.logger.ChatLogLevel
import io.getstream.chat.android.client.logger.ChatLoggerConfig
import io.getstream.chat.android.client.logger.ChatLoggerHandler
import io.getstream.chat.android.client.network.NetworkStateProvider
import io.getstream.chat.android.client.parser2.adapters.internal.StreamDateFormatter
import io.getstream.chat.android.client.setup.state.internal.MutableClientState
import io.getstream.chat.android.client.socket.ChatSocketStateService
import io.getstream.chat.android.client.socket.SocketFactory
import io.getstream.chat.android.models.Channel
import io.getstream.chat.android.models.ConnectionState
import io.getstream.chat.android.models.FilterObject
import io.getstream.chat.android.models.Filters
import io.getstream.chat.android.models.InitializationState
import io.getstream.chat.android.models.User
<<<<<<< HEAD
import io.getstream.chat.android.positiveRandomInt
import io.getstream.chat.android.positiveRandomLong
=======
import io.getstream.chat.android.models.querysort.QuerySortByField
import io.getstream.chat.android.models.querysort.QuerySorter
>>>>>>> 56a03945
import io.getstream.chat.android.randomBoolean
import io.getstream.chat.android.randomDate
import io.getstream.chat.android.randomDateOrNull
import io.getstream.chat.android.randomInt
import io.getstream.chat.android.randomString
import io.getstream.chat.android.randomUser
import okhttp3.Request
import okhttp3.RequestBody.Companion.toRequestBody
import org.mockito.kotlin.doReturn
import org.mockito.kotlin.mock
import org.mockito.kotlin.whenever
import java.util.Date

@Suppress("LargeClass")
internal object Mother {
    private val streamDateFormatter = StreamDateFormatter()

    /**
     * Provides a GET request with a configurable [url].
     */
    fun randomGetRequest(
        url: String = "http://${randomString()}",
    ): Request =
        Request.Builder()
            .url(url)
            .build()

    /**
     * Provides a POST request with a configurable [url] and [body].
     */
    fun randomPostRequest(
        url: String = "http://${randomString()}",
        body: String = randomString(),
    ): Request =
        Request.Builder()
            .url(url)
            .post(body.toRequestBody())
            .build()

    /**
     * Provides a POST request with a configurable [url], [body], [tagType], and [tag].
     */
    fun <T> randomTaggedPostRequest(
        url: String = "http://${randomString()}",
        body: String = randomString(),
        tagType: Class<in T>? = null,
        tag: T? = null,
    ): Request =
        Request.Builder()
            .url(url)
            .post(body.toRequestBody())
            .apply {
                if (tagType != null) {
                    tag(tagType, tag)
                }
            }
            .build()

    fun randomUserPresenceChangedEvent(
        type: String = randomString(),
        createdAt: Date = randomDate(),
        rawCreatedAt: String = randomString(),
        user: User = randomUser(),
    ): UserPresenceChangedEvent =
        UserPresenceChangedEvent(
            type = type,
            createdAt = createdAt,
            rawCreatedAt = rawCreatedAt,
            user = user,
        )

    fun randomUserConnectionConf(
        endpoint: String = randomString(),
        apiKey: String = randomString(),
        user: User = randomUser(),
    ) = SocketFactory.ConnectionConf.UserConnectionConf(endpoint, apiKey, user)

    fun randomAnonymousConnectionConf(
        endpoint: String = randomString(),
        apiKey: String = randomString(),
        user: User = randomUser(),
    ) = SocketFactory.ConnectionConf.UserConnectionConf(endpoint, apiKey, user)

    fun randomConnectionConf(
        endpoint: String = randomString(),
        apiKey: String = randomString(),
        user: User = randomUser(),
    ) = when (randomBoolean()) {
        true -> randomAnonymousConnectionConf(endpoint, apiKey, user)
        false -> randomUserConnectionConf(endpoint, apiKey, user)
    }

    fun mockedClientState(): MutableClientState {
        val networkStatProvider: NetworkStateProvider = mock()
        whenever(networkStatProvider.isConnected()) doReturn true
        return MutableClientState(networkStatProvider).apply {
            setConnectionState(ConnectionState.Connected)
            setInitializationState(InitializationState.COMPLETE)
        }
    }

    fun randomConnectionType(): ChatSocketStateService.ConnectionType =
        ChatSocketStateService.ConnectionType.entries.random()

    fun chatLoggerConfig(): ChatLoggerConfig = object : ChatLoggerConfig {
        override val level: ChatLogLevel = ChatLogLevel.NOTHING
        override val handler: ChatLoggerHandler? = null
    }

    fun randomConnectedEvent(
        type: String = randomString(),
        createdAt: Date = randomDate(),
        me: User = randomUser(),
        connectionId: String = randomString(),
    ): ConnectedEvent {
        return ConnectedEvent(type, createdAt, streamDateFormatter.format(createdAt), me, connectionId)
    }

    fun randomDownstreamMessageDto(
        attachments: List<AttachmentDto> = emptyList(),
        channel: ChannelInfoDto? = null,
        cid: String = randomString(),
        command: String? = randomString(),
        created_at: Date = randomDate(),
        deleted_at: Date? = randomDateOrNull(),
        html: String = randomString(),
        i18n: Map<String, String> = emptyMap(),
        id: String = randomString(),
        latest_reactions: List<DownstreamReactionDto> = emptyList(),
        mentioned_users: List<DownstreamUserDto> = emptyList(),
        own_reactions: List<DownstreamReactionDto> = emptyList(),
        parent_id: String? = randomString(),
        pin_expires: Date? = randomDateOrNull(),
        pinned: Boolean = randomBoolean(),
        pinned_at: Date? = randomDateOrNull(),
        message_text_updated_at: Date? = randomDateOrNull(),
        pinned_by: DownstreamUserDto? = null,
        quoted_message: DownstreamMessageDto? = null,
        quoted_message_id: String? = randomString(),
        reaction_counts: Map<String, Int>? = emptyMap(),
        reaction_scores: Map<String, Int>? = emptyMap(),
        reaction_groups: Map<String, DownstreamReactionGroupDto>? = emptyMap(),
        reply_count: Int = randomInt(),
        deleted_reply_count: Int = randomInt(),
        shadowed: Boolean = randomBoolean(),
        show_in_channel: Boolean = randomBoolean(),
        silent: Boolean = randomBoolean(),
        text: String = randomString(),
        thread_participants: List<DownstreamUserDto> = emptyList(),
        type: String = randomString(),
        updated_at: Date = randomDate(),
        user: DownstreamUserDto = randomDownstreamUserDto(),
        moderation_details: DownstreamModerationDetailsDto? = null,
        moderation: DownstreamModerationDto? = null,
        poll: DownstreamPollDto? = null,
        extraData: Map<String, Any> = emptyMap(),
    ): DownstreamMessageDto {
        return DownstreamMessageDto(
            attachments = attachments,
            channel = channel,
            cid = cid,
            command = command,
            created_at = created_at,
            deleted_at = deleted_at,
            html = html,
            i18n = i18n,
            id = id,
            latest_reactions = latest_reactions,
            mentioned_users = mentioned_users,
            own_reactions = own_reactions,
            parent_id = parent_id,
            pin_expires = pin_expires,
            pinned = pinned,
            pinned_at = pinned_at,
            message_text_updated_at = message_text_updated_at,
            pinned_by = pinned_by,
            quoted_message = quoted_message,
            quoted_message_id = quoted_message_id,
            reaction_counts = reaction_counts,
            reaction_scores = reaction_scores,
            reaction_groups = reaction_groups,
            reply_count = reply_count,
            deleted_reply_count = deleted_reply_count,
            shadowed = shadowed,
            show_in_channel = show_in_channel,
            silent = silent,
            text = text,
            thread_participants = thread_participants,
            type = type,
            updated_at = updated_at,
            user = user,
            moderation_details = moderation_details,
            moderation = moderation,
            poll = poll,
            extraData = extraData,
        )
    }

    fun randomDownstreamUserDto(
        id: String = randomString(),
        name: String? = randomString(),
        image: String? = randomString(),
        role: String = randomString(),
        invisible: Boolean? = false,
        privacy_settings: PrivacySettingsDto? = null,
        language: String? = randomString(),
        banned: Boolean = randomBoolean(),
        devices: List<DeviceDto>? = emptyList(),
        online: Boolean = randomBoolean(),
        created_at: Date? = randomDateOrNull(),
        deactivated_at: Date? = randomDateOrNull(),
        updated_at: Date? = randomDateOrNull(),
        last_active: Date? = randomDateOrNull(),
        total_unread_count: Int = randomInt(),
        unread_channels: Int = randomInt(),
        unread_count: Int = randomInt(),
        unread_threads: Int = randomInt(),
        mutes: List<DownstreamMuteDto>? = emptyList(),
        teams: List<String> = emptyList(),
        channel_mutes: List<DownstreamChannelMuteDto>? = emptyList(),
        blocked_user_ids: List<String>? = emptyList(),
        extraData: Map<String, Any> = emptyMap(),
    ): DownstreamUserDto = DownstreamUserDto(
        id = id,
        name = name,
        image = image,
        role = role,
        invisible = invisible,
        privacy_settings = privacy_settings,
        language = language,
        banned = banned,
        devices = devices,
        online = online,
        created_at = created_at,
        deactivated_at = deactivated_at,
        updated_at = updated_at,
        last_active = last_active,
        total_unread_count = total_unread_count,
        unread_channels = unread_channels,
        unread_count = unread_count,
        unread_threads = unread_threads,
        mutes = mutes,
        teams = teams,
        channel_mutes = channel_mutes,
        blocked_user_ids = blocked_user_ids,
        extraData = extraData,
    )

    fun randomDownstreamChannelDto(
        cid: String = randomString(),
        id: String = randomString(),
        type: String = randomString(),
        name: String? = randomString(),
        image: String? = randomString(),
        watcher_count: Int = randomInt(),
        frozen: Boolean = randomBoolean(),
        last_message_at: Date? = randomDateOrNull(),
        created_at: Date? = randomDateOrNull(),
        deleted_at: Date? = randomDateOrNull(),
        updated_at: Date? = randomDateOrNull(),
        member_count: Int = randomInt(),
        messages: List<DownstreamMessageDto> = emptyList(),
        members: List<DownstreamMemberDto> = emptyList(),
        watchers: List<DownstreamUserDto> = emptyList(),
        read: List<DownstreamChannelUserRead> = emptyList(),
        config: ConfigDto = randomConfigDto(),
        created_by: DownstreamUserDto? = randomDownstreamUserDto(),
        team: String = randomString(),
        cooldown: Int = randomInt(),
        pinned_messages: List<DownstreamMessageDto> = emptyList(),
        own_capabilities: List<String> = emptyList(),
        membership: DownstreamMemberDto? = null,
        extraData: Map<String, Any> = emptyMap(),
    ): DownstreamChannelDto = DownstreamChannelDto(
        cid = cid,
        id = id,
        type = type,
        name = name,
        image = image,
        watcher_count = watcher_count,
        frozen = frozen,
        last_message_at = last_message_at,
        created_at = created_at,
        deleted_at = deleted_at,
        updated_at = updated_at,
        member_count = member_count,
        messages = messages,
        members = members,
        watchers = watchers,
        read = read,
        config = config,
        created_by = created_by,
        team = team,
        cooldown = cooldown,
        pinned_messages = pinned_messages,
        own_capabilities = own_capabilities,
        membership = membership,
        extraData = extraData,
    )

    fun randomChannelInfoDto(
        type: String = randomString(),
        id: String = randomString(),
        cid: String = "$type$id",
        memberCount: Int = randomInt(),
        name: String? = randomString(),
        image: String? = randomString(),
    ): ChannelInfoDto = ChannelInfoDto(
        cid = cid,
        id = id,
        member_count = memberCount,
        name = name,
        type = type,
        image = image,
    )

    fun randomConfigDto(
        created_at: Date? = randomDateOrNull(),
        updated_at: Date? = randomDateOrNull(),
        name: String? = randomString(),
        typing_events: Boolean = randomBoolean(),
        read_events: Boolean = randomBoolean(),
        connect_events: Boolean = randomBoolean(),
        search: Boolean = randomBoolean(),
        reactions: Boolean = randomBoolean(),
        replies: Boolean = randomBoolean(),
        mutes: Boolean = randomBoolean(),
        uploads: Boolean = randomBoolean(),
        url_enrichment: Boolean = randomBoolean(),
        custom_events: Boolean = randomBoolean(),
        push_notifications: Boolean = randomBoolean(),
        skip_last_msg_update_for_system_msgs: Boolean? = randomBoolean(),
        polls: Boolean = randomBoolean(),
        message_retention: String = randomString(),
        max_message_length: Int = randomInt(),
        automod: String = randomString(),
        automod_behavior: String = randomString(),
        blocklist_behavior: String? = randomString(),
        commands: List<CommandDto> = emptyList(),
    ): ConfigDto = ConfigDto(
        created_at = created_at,
        updated_at = updated_at,
        name = name,
        typing_events = typing_events,
        read_events = read_events,
        connect_events = connect_events,
        search = search,
        reactions = reactions,
        replies = replies,
        mutes = mutes,
        uploads = uploads,
        url_enrichment = url_enrichment,
        custom_events = custom_events,
        push_notifications = push_notifications,
        skip_last_msg_update_for_system_msgs = skip_last_msg_update_for_system_msgs,
        polls = polls,
        message_retention = message_retention,
        max_message_length = max_message_length,
        automod = automod,
        automod_behavior = automod_behavior,
        blocklist_behavior = blocklist_behavior,
        commands = commands,
    )

<<<<<<< HEAD
    fun randomAppSettingsResponse(app: AppDto = randomAppDto()): AppSettingsResponse = AppSettingsResponse(app)

    fun randomAppDto(
        name: String = randomString(),
        fileUploadConfig: FileUploadConfigDto = randomFileUploadConfigDto(),
        imageUploadConfig: FileUploadConfigDto = randomFileUploadConfigDto(),
    ): AppDto = AppDto(
        name = name,
        file_upload_config = fileUploadConfig,
        image_upload_config = imageUploadConfig,
    )

    fun randomFileUploadConfigDto(
        allowedFileExtensions: List<String> = listOf(randomString()),
        allowedMimeTypes: List<String> = listOf(randomString()),
        blockedFileExtensions: List<String> = listOf(randomString()),
        blockedMimeTypes: List<String> = listOf(randomString()),
        sizeLimit: Long = positiveRandomLong(),
    ): FileUploadConfigDto = FileUploadConfigDto(
        allowed_file_extensions = allowedFileExtensions,
        allowed_mime_types = allowedMimeTypes,
        blocked_file_extensions = blockedFileExtensions,
        blocked_mime_types = blockedMimeTypes,
        size_limit = sizeLimit,
    )

    fun randomDownstreamReactionDto(
        createdAt: Date = randomDate(),
        messageId: String = randomString(),
        score: Int = randomInt(),
        type: String = randomString(),
        updatedAt: Date = randomDate(),
        userId: String = randomString(),
        user: DownstreamUserDto = randomDownstreamUserDto(id = userId),
        extraData: Map<String, Any> = emptyMap(),
    ): DownstreamReactionDto = DownstreamReactionDto(
        created_at = createdAt,
        message_id = messageId,
        score = score,
        type = type,
        updated_at = updatedAt,
        user = user,
        user_id = userId,
        extraData = extraData,
    )

    fun randomDownstreamMuteDto(
        user: DownstreamUserDto = randomDownstreamUserDto(),
        target: DownstreamUserDto = randomDownstreamUserDto(),
        createdAt: Date = randomDate(),
        updatedAt: Date = randomDate(),
        expires: Date? = randomDateOrNull(),
    ): DownstreamMuteDto = DownstreamMuteDto(
        user = user,
        target = target,
        created_at = createdAt,
        updated_at = updatedAt,
        expires = expires,
    )

    fun randomDownstreamChannelMuteDto(
        user: DownstreamUserDto = randomDownstreamUserDto(),
        channel: DownstreamChannelDto = randomDownstreamChannelDto(),
        createdAt: Date = randomDate(),
        updatedAt: Date = randomDate(),
        expires: Date? = randomDateOrNull(),
    ): DownstreamChannelMuteDto = DownstreamChannelMuteDto(
        user = user,
        channel = channel,
        created_at = createdAt,
        updated_at = updatedAt,
        expires = expires,
    )

    fun randomDownstreamReactionGroupDto(
        count: Int = randomInt(),
        sumScores: Int = randomInt(),
        firstReactionAt: Date = randomDate(),
        lastReactionAt: Date = randomDate(),
    ): DownstreamReactionGroupDto = DownstreamReactionGroupDto(
        count = count,
        sum_scores = sumScores,
        first_reaction_at = firstReactionAt,
        last_reaction_at = lastReactionAt,
    )

    fun randomDownstreamMemberDto(
        user: DownstreamUserDto = randomDownstreamUserDto(),
        createdAt: Date = randomDate(),
        updatedAt: Date = randomDate(),
        invited: Boolean = randomBoolean(),
        inviteAcceptedAt: Date = randomDate(),
        inviteRejectedAt: Date = randomDate(),
        shadowBanned: Boolean = randomBoolean(),
        banned: Boolean = randomBoolean(),
        channelRole: String = randomString(),
        notificationsMuted: Boolean = randomBoolean(),
        status: String = randomString(),
        banExpires: Date = randomDate(),
        pinnedAt: Date? = randomDateOrNull(),
        archivedAt: Date? = randomDateOrNull(),
        extraData: Map<String, Any> = emptyMap(),
    ): DownstreamMemberDto = DownstreamMemberDto(
        user = user,
        created_at = createdAt,
        updated_at = updatedAt,
        invited = invited,
        invite_accepted_at = inviteAcceptedAt,
        invite_rejected_at = inviteRejectedAt,
        shadow_banned = shadowBanned,
        banned = banned,
        channel_role = channelRole,
        notifications_muted = notificationsMuted,
        status = status,
        ban_expires = banExpires,
        pinned_at = pinnedAt,
        archived_at = archivedAt,
        extraData = extraData,
    )

    fun randomDownstreamChannelUserRead(
        user: DownstreamUserDto = randomDownstreamUserDto(),
        lastRead: Date = randomDate(),
        unreadMessages: Int = randomInt(),
        lastReadMessageId: String? = randomString(),
    ): DownstreamChannelUserRead = DownstreamChannelUserRead(
        user = user,
        last_read = lastRead,
        unread_messages = unreadMessages,
        last_read_message_id = lastReadMessageId,
    )

    fun randomAttachmentDto(
        assetUrl: String? = randomString(),
        authorName: String? = randomString(),
        authorLink: String? = randomString(),
        fallback: String? = randomString(),
        fileSize: Int = positiveRandomInt(),
        image: String? = randomString(),
        imageUrl: String? = randomString(),
        mimeType: String? = randomString(),
        name: String? = randomString(),
        ogScrapeUrl: String? = randomString(),
        text: String? = randomString(),
        thumbUrl: String? = randomString(),
        title: String? = randomString(),
        titleLink: String? = randomString(),
        type: String? = randomString(),
        originalHeight: Int? = positiveRandomInt(),
        originalWidth: Int? = positiveRandomInt(),
        extraData: Map<String, Any> = emptyMap(),
    ): AttachmentDto = AttachmentDto(
        asset_url = assetUrl,
        author_name = authorName,
        author_link = authorLink,
        fallback = fallback,
        file_size = fileSize,
        image = image,
        image_url = imageUrl,
        mime_type = mimeType,
        name = name,
        og_scrape_url = ogScrapeUrl,
        text = text,
        thumb_url = thumbUrl,
        title = title,
        title_link = titleLink,
        type = type,
        original_height = originalHeight,
        original_width = originalWidth,
        extraData = extraData,
    )

    fun randomBannedUserResponse(
        user: DownstreamUserDto = randomDownstreamUserDto(),
        bannedBy: DownstreamUserDto = randomDownstreamUserDto(),
        channel: DownstreamChannelDto = randomDownstreamChannelDto(),
        createdAt: Date = randomDate(),
        expires: Date = randomDate(),
        shadow: Boolean = randomBoolean(),
        reason: String = randomString(),
    ): BannedUserResponse = BannedUserResponse(
        user = user,
        banned_by = bannedBy,
        channel = channel,
        created_at = createdAt,
        expires = expires,
        shadow = shadow,
        reason = reason,
    )

    fun randomCommandDto(
        name: String = randomString(),
        description: String = randomString(),
        args: String = randomString(),
        set: String = randomString(),
    ): CommandDto = CommandDto(
        name = name,
        description = description,
        args = args,
        set = set,
    )

    fun randomDeviceDto(
        id: String = randomString(),
        pushProvider: String = randomString(),
        providerName: String = randomString(),
    ): DeviceDto = DeviceDto(
        id = id,
        push_provider = pushProvider,
        provider_name = providerName,
    )

    fun randomDownstreamFlagDto(
        user: DownstreamUserDto = randomDownstreamUserDto(),
        targetUser: DownstreamUserDto = randomDownstreamUserDto(),
        targetMessageId: String = randomString(),
        createdAt: String = randomString(),
        createdByAutomod: Boolean = randomBoolean(),
        approvedAt: Date? = randomDateOrNull(),
        updatedAt: Date = randomDate(),
        reviewedAt: Date? = randomDateOrNull(),
        reviewedBy: Date? = randomDateOrNull(),
        rejectedAt: Date? = randomDateOrNull(),
    ): DownstreamFlagDto = DownstreamFlagDto(
        user = user,
        target_user = targetUser,
        target_message_id = targetMessageId,
        created_at = createdAt,
        created_by_automod = createdByAutomod,
        approved_at = approvedAt,
        updated_at = updatedAt,
        reviewed_at = reviewedAt,
        reviewed_by = reviewedBy,
        rejected_at = rejectedAt,
    )

    fun randomDownstreamModerationDetailsDto(
        originalText: String = randomString(),
        action: String = randomString(),
        errorMsg: String = randomString(),
        extraData: Map<String, Any> = emptyMap(),
    ): DownstreamModerationDetailsDto = DownstreamModerationDetailsDto(
        original_text = originalText,
        action = action,
        error_msg = errorMsg,
        extraData = extraData,
    )

    fun randomDownstreamModerationDto(
        action: String = randomString(),
        originalText: String = randomString(),
        textHarms: List<String> = listOf(randomString()),
        imageHarms: List<String> = listOf(randomString()),
        blocklistMatched: String = randomString(),
        semanticFilterMatched: String = randomString(),
        platformCircumvented: Boolean = randomBoolean(),
    ): DownstreamModerationDto = DownstreamModerationDto(
        action = action,
        original_text = originalText,
        text_harms = textHarms,
        image_harms = imageHarms,
        blocklist_matched = blocklistMatched,
        semantic_filter_matched = semanticFilterMatched,
        platform_circumvented = platformCircumvented,
    )

    fun randomPrivacySettingsDto(
        typingIndicators: TypingIndicatorsDto = randomTypingIndicatorsDto(),
        readReceipts: ReadReceiptsDto = randomReadReceiptsDto(),
    ): PrivacySettingsDto = PrivacySettingsDto(
        typing_indicators = typingIndicators,
        read_receipts = readReceipts,
    )

    fun randomTypingIndicatorsDto(enabled: Boolean = randomBoolean()): TypingIndicatorsDto =
        TypingIndicatorsDto(enabled)

    fun randomReadReceiptsDto(enabled: Boolean = randomBoolean()): ReadReceiptsDto =
        ReadReceiptsDto(enabled)

    fun randomSearchWarningDto(
        channelSearchCids: List<String> = listOf(randomString()),
        channelSearchCount: Int = randomInt(),
        warningCode: Int = randomInt(),
        warningDescription: String = randomString(),
    ): SearchWarningDto = SearchWarningDto(
        channel_search_cids = channelSearchCids,
        channel_search_count = channelSearchCount,
        warning_code = warningCode,
        warning_description = warningDescription,
    )

    fun randomDownstreamThreadDto(
        activeParticipantCount: Int = randomInt(),
        channelCid: String = randomString(),
        channel: DownstreamChannelDto = randomDownstreamChannelDto(id = channelCid),
        parentMessageId: String = randomString(),
        parentMessage: DownstreamMessageDto = randomDownstreamMessageDto(),
        createdByUserId: String = randomString(),
        createdBy: DownstreamUserDto = randomDownstreamUserDto(id = createdByUserId),
        participantCount: Int = randomInt(),
        threadParticipants: List<DownstreamThreadParticipantDto> = emptyList(),
        lastMessageAt: Date = randomDate(),
        createdAt: Date = randomDate(),
        updatedAt: Date = randomDate(),
        deletedAt: Date? = randomDateOrNull(),
        title: String = randomString(),
        latestReplies: List<DownstreamMessageDto> = listOf(randomDownstreamMessageDto()),
        read: List<DownstreamChannelUserRead> = listOf(randomDownstreamChannelUserRead()),
    ): DownstreamThreadDto = DownstreamThreadDto(
        active_participant_count = activeParticipantCount,
        channel_cid = channelCid,
        channel = channel,
        parent_message_id = parentMessageId,
        parent_message = parentMessage,
        created_by_user_id = createdByUserId,
        created_by = createdBy,
        participant_count = participantCount,
        thread_participants = threadParticipants,
        last_message_at = lastMessageAt,
        created_at = createdAt,
        updated_at = updatedAt,
        deleted_at = deletedAt,
        title = title,
        latest_replies = latestReplies,
        read = read,
    )

    fun randomDownstreamThreadInfoDto(
        activeParticipantCount: Int = randomInt(),
        channelCid: String = randomString(),
        createdByUserId: String = randomString(),
        createdBy: DownstreamUserDto = randomDownstreamUserDto(id = createdByUserId),
        createdAt: Date = randomDate(),
        deletedAt: Date? = randomDateOrNull(),
        lastMessageAt: Date = randomDate(),
        parentMessageId: String = randomString(),
        parentMessage: DownstreamMessageDto = randomDownstreamMessageDto(id = parentMessageId),
        participantCount: Int = randomInt(),
        replyCount: Int = randomInt(),
        title: String = randomString(),
        updatedAt: Date = randomDate(),
    ): DownstreamThreadInfoDto = DownstreamThreadInfoDto(
        active_participant_count = activeParticipantCount,
        channel_cid = channelCid,
        created_by = createdBy,
        created_by_user_id = createdByUserId,
        created_at = createdAt,
        deleted_at = deletedAt,
        last_message_at = lastMessageAt,
        parent_message = parentMessage,
        parent_message_id = parentMessageId,
        participant_count = participantCount,
        reply_count = replyCount,
        title = title,
        updated_at = updatedAt,
    )

    fun randomDownstreamUserBlockDto(
        userId: String = randomString(),
        blockedUserId: String = randomString(),
        createdAt: Date = randomDate(),
    ): DownstreamUserBlockDto = DownstreamUserBlockDto(
        user_id = userId,
        blocked_user_id = blockedUserId,
        created_at = createdAt,
    )

    fun randomBlockUserResponse(
        blockedByUserId: String = randomString(),
        blockedUserId: String = randomString(),
        createdAt: Date = randomDate(),
    ): BlockUserResponse = BlockUserResponse(
        blocked_by_user_id = blockedByUserId,
        blocked_user_id = blockedUserId,
        created_at = createdAt,
    )

    fun randomDownstreamPollDto(
        id: String = randomString(),
        name: String = randomString(),
        description: String = randomString(),
        votingVisibility: String = "public",
        enforceUniqueVote: Boolean = randomBoolean(),
        maxVotesAllowed: Int = randomInt(),
        allowUserSuggestedOptions: Boolean = randomBoolean(),
        allowAnswers: Boolean = randomBoolean(),
        options: List<DownstreamOptionDto> = listOf(randomDownstreamOptionDto()),
        voteCountsByOption: Map<String, Int> = emptyMap(),
        latestVotesByOption: Map<String, List<DownstreamVoteDto>> = emptyMap(),
        latestAnswers: List<DownstreamVoteDto> = listOf(randomAnswerDownstreamVoteDto()),
        createdAt: Date = randomDate(),
        createdBy: DownstreamUserDto = randomDownstreamUserDto(),
        createdById: String = randomString(),
        ownVotes: List<DownstreamVoteDto> = listOf(randomDownstreamVoteDto()),
        updatedAt: Date = randomDate(),
        voteCount: Int = randomInt(),
        isClosed: Boolean = randomBoolean(),
    ): DownstreamPollDto = DownstreamPollDto(
        id = id,
        name = name,
        description = description,
        voting_visibility = votingVisibility,
        enforce_unique_vote = enforceUniqueVote,
        max_votes_allowed = maxVotesAllowed,
        allow_user_suggested_options = allowUserSuggestedOptions,
        allow_answers = allowAnswers,
        options = options,
        vote_counts_by_option = voteCountsByOption,
        latest_votes_by_option = latestVotesByOption,
        latest_answers = latestAnswers,
        created_at = createdAt,
        created_by = createdBy,
        created_by_id = createdById,
        own_votes = ownVotes,
        updated_at = updatedAt,
        vote_count = voteCount,
        is_closed = isClosed,
    )

    fun randomDownstreamOptionDto(
        id: String = randomString(),
        text: String = randomString(),
    ): DownstreamOptionDto = DownstreamOptionDto(
        id = id,
        text = text,
    )

    fun randomDownstreamVoteDto(
        id: String = randomString(),
        pollId: String = randomString(),
        optionId: String = randomString(),
        createdAt: Date = randomDate(),
        updatedAt: Date = randomDate(),
        userId: String = randomString(),
        user: DownstreamUserDto? = randomDownstreamUserDto(id = userId),
    ): DownstreamVoteDto = DownstreamVoteDto(
        id = id,
        poll_id = pollId,
        option_id = optionId,
        created_at = createdAt,
        updated_at = updatedAt,
        user = user,
        user_id = userId,
        is_answer = false,
        answer_text = null,
    )

    fun randomAnswerDownstreamVoteDto(
        id: String = randomString(),
        pollId: String = randomString(),
        optionId: String = randomString(),
        createdAt: Date = randomDate(),
        updatedAt: Date = randomDate(),
        userId: String = randomString(),
        user: DownstreamUserDto? = randomDownstreamUserDto(id = userId),
        answerText: String = randomString(),
    ): DownstreamVoteDto = DownstreamVoteDto(
        id = id,
        poll_id = pollId,
        option_id = optionId,
        created_at = createdAt,
        updated_at = updatedAt,
        user = user,
        user_id = userId,
        is_answer = true,
        answer_text = answerText,
    )

    fun randomUploadFileResponse(
        file: String = randomString(),
        thumbUrl: String? = randomString(),
    ): UploadFileResponse = UploadFileResponse(
        file = file,
        thumb_url = thumbUrl,
    )

    fun randomAgoraDto(channel: String = randomString()): AgoraDto =
        AgoraDto(channel)

    fun randomHMSDto(
        roomId: String = randomString(),
        roomName: String = randomString(),
    ): HMSDto = HMSDto(
        roomId = roomId,
        roomName = roomName,
    )

    fun randomCreateVideoCallResponse(
        call: VideoCallInfoDto = randomVideoCallInfoDto(),
        token: String = randomString(),
        agoraUid: Int = randomInt(),
        agoraAppId: String = randomString(),
    ): CreateVideoCallResponse = CreateVideoCallResponse(
        call = call,
        token = token,
        agoraUid = agoraUid,
        agoraAppId = agoraAppId,
    )

    fun randomVideoCallInfoDto(
        id: String = randomString(),
        provider: String = randomString(),
        type: String = randomString(),
        agora: AgoraDto = randomAgoraDto(),
        hms: HMSDto = randomHMSDto(),
    ): VideoCallInfoDto = VideoCallInfoDto(
        id = id,
        provider = provider,
        type = type,
        agora = agora,
        hms = hms,
    )

    fun randomVideoCallTokenResponse(
        token: String = randomString(),
        agoraUid: Int = randomInt(),
        agoraAppId: String = randomString(),
    ): VideoCallTokenResponse = VideoCallTokenResponse(
        token = token,
        agoraUid = agoraUid,
        agoraAppId = agoraAppId,
    )

    fun randomErrorDto(
        code: Int = randomInt(),
        message: String = randomString(),
        statusCode: Int = randomInt(),
        duration: String = randomString(),
        exceptionFields: Map<String, String> = emptyMap(),
        moreInfo: String = randomString(),
        details: List<ErrorDetailDto> = emptyList(),
    ): ErrorDto = ErrorDto(
        code = code,
        message = message,
        StatusCode = statusCode,
        duration = duration,
        exception_fields = exceptionFields,
        more_info = moreInfo,
        details = details,
    )

    fun randomErrorDetailDto(
        code: Int = randomInt(),
        messages: List<String> = listOf(randomString()),
    ): ErrorDetailDto = ErrorDetailDto(
        code = code,
        messages = messages,
    )

    fun randomSocketErrorResponse(
        error: SocketErrorResponse.ErrorResponse = randomErrorResponse(),
    ): SocketErrorResponse = SocketErrorResponse(error = error)

    fun randomErrorResponse(
        code: Int = randomInt(),
        message: String = randomString(),
        statusCode: Int = randomInt(),
        duration: String = randomString(),
        exceptionFields: Map<String, String> = emptyMap(),
        moreInfo: String = randomString(),
        details: List<SocketErrorResponse.ErrorResponse.ErrorDetail> = listOf(randomErrorDetail()),
    ): SocketErrorResponse.ErrorResponse = SocketErrorResponse.ErrorResponse(
        code = code,
        message = message,
        StatusCode = statusCode,
        duration = duration,
        exception_fields = exceptionFields,
        more_info = moreInfo,
        details = details,
    )

    fun randomErrorDetail(
        code: Int = randomInt(),
        messages: List<String> = listOf(randomString()),
    ): SocketErrorResponse.ErrorResponse.ErrorDetail =
        SocketErrorResponse.ErrorResponse.ErrorDetail(
            code = code,
            messages = messages,
        )
=======
    /**
     * Provides a [QueryChannelsRequest] with random parameters (that can also be customized).
     */
    fun randomQueryChannelRequest(
        state: Boolean = randomBoolean(),
        watch: Boolean = randomBoolean(),
        presence: Boolean = randomBoolean(),
        memberLimit: Int = randomInt(),
        memberOffset: Int = randomInt(),
        watchersLimit: Int = randomInt(),
        watchersOffset: Int = randomInt(),
        messagesLimit: Int = randomInt(),
    ): QueryChannelRequest {
        return QueryChannelRequest()
            .withMembers(memberLimit, memberOffset)
            .withMembers(watchersLimit, watchersOffset)
            .withMessages(messagesLimit)
            .apply {
                this.state = state
                this.watch = watch
                this.presence = presence
            }
    }

    /**
     * Provides a [QueryChannelsRequest] with random parameters (that can also be customized).
     */
    fun randomQueryChannelsRequest(
        filter: FilterObject = Filters.neutral(),
        offset: Int = randomInt(),
        limit: Int = randomInt(),
        querySort: QuerySorter<Channel> = QuerySortByField(),
        messageLimit: Int = randomInt(),
        memberLimit: Int = randomInt(),
    ): QueryChannelsRequest {
        return QueryChannelsRequest(
            filter = filter,
            offset = offset,
            limit = limit,
            querySort = querySort,
            messageLimit = messageLimit,
            memberLimit = memberLimit,
        )
    }
>>>>>>> 56a03945
}<|MERGE_RESOLUTION|>--- conflicted
+++ resolved
@@ -16,13 +16,10 @@
 
 package io.getstream.chat.android.client
 
-<<<<<<< HEAD
+import io.getstream.chat.android.client.api.models.QueryChannelRequest
+import io.getstream.chat.android.client.api.models.QueryChannelsRequest
 import io.getstream.chat.android.client.api.models.UploadFileResponse
 import io.getstream.chat.android.client.api2.model.dto.AgoraDto
-=======
-import io.getstream.chat.android.client.api.models.QueryChannelRequest
-import io.getstream.chat.android.client.api.models.QueryChannelsRequest
->>>>>>> 56a03945
 import io.getstream.chat.android.client.api2.model.dto.AttachmentDto
 import io.getstream.chat.android.client.api2.model.dto.ChannelInfoDto
 import io.getstream.chat.android.client.api2.model.dto.CommandDto
@@ -79,13 +76,10 @@
 import io.getstream.chat.android.models.Filters
 import io.getstream.chat.android.models.InitializationState
 import io.getstream.chat.android.models.User
-<<<<<<< HEAD
+import io.getstream.chat.android.models.querysort.QuerySortByField
+import io.getstream.chat.android.models.querysort.QuerySorter
 import io.getstream.chat.android.positiveRandomInt
 import io.getstream.chat.android.positiveRandomLong
-=======
-import io.getstream.chat.android.models.querysort.QuerySortByField
-import io.getstream.chat.android.models.querysort.QuerySorter
->>>>>>> 56a03945
 import io.getstream.chat.android.randomBoolean
 import io.getstream.chat.android.randomDate
 import io.getstream.chat.android.randomDateOrNull
@@ -450,7 +444,51 @@
         commands = commands,
     )
 
-<<<<<<< HEAD
+    /**
+     * Provides a [QueryChannelsRequest] with random parameters (that can also be customized).
+     */
+    fun randomQueryChannelRequest(
+        state: Boolean = randomBoolean(),
+        watch: Boolean = randomBoolean(),
+        presence: Boolean = randomBoolean(),
+        memberLimit: Int = randomInt(),
+        memberOffset: Int = randomInt(),
+        watchersLimit: Int = randomInt(),
+        watchersOffset: Int = randomInt(),
+        messagesLimit: Int = randomInt(),
+    ): QueryChannelRequest {
+        return QueryChannelRequest()
+            .withMembers(memberLimit, memberOffset)
+            .withMembers(watchersLimit, watchersOffset)
+            .withMessages(messagesLimit)
+            .apply {
+                this.state = state
+                this.watch = watch
+                this.presence = presence
+            }
+    }
+
+    /**
+     * Provides a [QueryChannelsRequest] with random parameters (that can also be customized).
+     */
+    fun randomQueryChannelsRequest(
+        filter: FilterObject = Filters.neutral(),
+        offset: Int = randomInt(),
+        limit: Int = randomInt(),
+        querySort: QuerySorter<Channel> = QuerySortByField(),
+        messageLimit: Int = randomInt(),
+        memberLimit: Int = randomInt(),
+    ): QueryChannelsRequest {
+        return QueryChannelsRequest(
+            filter = filter,
+            offset = offset,
+            limit = limit,
+            querySort = querySort,
+            messageLimit = messageLimit,
+            memberLimit = memberLimit,
+        )
+    }
+
     fun randomAppSettingsResponse(app: AppDto = randomAppDto()): AppSettingsResponse = AppSettingsResponse(app)
 
     fun randomAppDto(
@@ -1031,50 +1069,4 @@
             code = code,
             messages = messages,
         )
-=======
-    /**
-     * Provides a [QueryChannelsRequest] with random parameters (that can also be customized).
-     */
-    fun randomQueryChannelRequest(
-        state: Boolean = randomBoolean(),
-        watch: Boolean = randomBoolean(),
-        presence: Boolean = randomBoolean(),
-        memberLimit: Int = randomInt(),
-        memberOffset: Int = randomInt(),
-        watchersLimit: Int = randomInt(),
-        watchersOffset: Int = randomInt(),
-        messagesLimit: Int = randomInt(),
-    ): QueryChannelRequest {
-        return QueryChannelRequest()
-            .withMembers(memberLimit, memberOffset)
-            .withMembers(watchersLimit, watchersOffset)
-            .withMessages(messagesLimit)
-            .apply {
-                this.state = state
-                this.watch = watch
-                this.presence = presence
-            }
-    }
-
-    /**
-     * Provides a [QueryChannelsRequest] with random parameters (that can also be customized).
-     */
-    fun randomQueryChannelsRequest(
-        filter: FilterObject = Filters.neutral(),
-        offset: Int = randomInt(),
-        limit: Int = randomInt(),
-        querySort: QuerySorter<Channel> = QuerySortByField(),
-        messageLimit: Int = randomInt(),
-        memberLimit: Int = randomInt(),
-    ): QueryChannelsRequest {
-        return QueryChannelsRequest(
-            filter = filter,
-            offset = offset,
-            limit = limit,
-            querySort = querySort,
-            messageLimit = messageLimit,
-            memberLimit = memberLimit,
-        )
-    }
->>>>>>> 56a03945
 }