--- conflicted
+++ resolved
@@ -62,12 +62,9 @@
             "set": "none"
            }
           ],
-<<<<<<< HEAD
-          "mark_messages_pending": false
-=======
           "user_message_reminders": false,
           "shared_locations": true
->>>>>>> a7a95402
+          "mark_messages_pending": false
         }
         """.withoutWhitespace()
 
@@ -101,12 +98,9 @@
                 set = "none",
             ),
         ),
-<<<<<<< HEAD
-        mark_messages_pending = false,
-=======
         user_message_reminders = false,
         shared_locations = true,
->>>>>>> a7a95402
+        mark_messages_pending = false,
     )
 
     @Language("JSON")
