--- conflicted
+++ resolved
@@ -61,11 +61,7 @@
             userCredentialStorage = mock(),
             tokenUtils = tokenUtils,
             scope = coroutineRule.scope,
-<<<<<<< HEAD
-            plugins = plugins,
             callRetryService = mock(),
-=======
->>>>>>> eab9f48a
         )
     }
 }