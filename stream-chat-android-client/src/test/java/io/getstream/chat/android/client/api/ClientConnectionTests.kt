/*
 * Copyright (c) 2014-2022 Stream.io Inc. All rights reserved.
 *
 * Licensed under the Stream License;
 * you may not use this file except in compliance with the License.
 * You may obtain a copy of the License at
 *
 *    https://github.com/GetStream/stream-chat-android/blob/main/LICENSE
 *
 * Unless required by applicable law or agreed to in writing, software
 * distributed under the License is distributed on an "AS IS" BASIS,
 * WITHOUT WARRANTIES OR CONDITIONS OF ANY KIND, either express or implied.
 * See the License for the specific language governing permissions and
 * limitations under the License.
 */

package io.getstream.chat.android.client.api

import io.getstream.chat.android.client.ChatClient
import io.getstream.chat.android.client.api2.MoshiChatApi
import io.getstream.chat.android.client.call.Call
import io.getstream.chat.android.client.clientstate.SocketStateService
import io.getstream.chat.android.client.clientstate.UserStateService
import io.getstream.chat.android.client.events.ConnectedEvent
import io.getstream.chat.android.client.events.DisconnectedEvent
import io.getstream.chat.android.client.helpers.QueryChannelsPostponeHelper
import io.getstream.chat.android.client.logger.ChatLogLevel
import io.getstream.chat.android.client.logger.ChatLogger
import io.getstream.chat.android.client.models.ConnectionData
import io.getstream.chat.android.client.models.EventType
import io.getstream.chat.android.client.models.User
import io.getstream.chat.android.client.notifications.ChatNotifications
import io.getstream.chat.android.client.socket.ChatSocket
import io.getstream.chat.android.client.socket.SocketListener
import io.getstream.chat.android.client.token.FakeTokenManager
import io.getstream.chat.android.client.uploader.FileUploader
import io.getstream.chat.android.client.utils.TokenUtils
import io.getstream.chat.android.client.utils.retry.NoRetryPolicy
import io.getstream.chat.android.test.TestCoroutineExtension
import org.junit.jupiter.api.BeforeEach
import org.junit.jupiter.api.Test
import org.junit.jupiter.api.extension.RegisterExtension
import org.mockito.Mockito.times
import org.mockito.Mockito.verify
import org.mockito.kotlin.anyOrNull
import org.mockito.kotlin.doAnswer
import org.mockito.kotlin.doReturn
import org.mockito.kotlin.mock
import org.mockito.kotlin.whenever
import java.util.Date

internal class ClientConnectionTests {

    companion object {
        @JvmField
        @RegisterExtension
        val testCoroutines = TestCoroutineExtension()
    }

    private val userId = "test-id"
    private val connectionId = "connection-id"
    private val user = User().apply { id = userId }
    private val token = "token"

    private val config = ChatClientConfig(
        "api-key",
        "hello.http",
        "cdn.http",
        "socket.url",
        false,
        ChatLogger.Config(ChatLogLevel.NOTHING, null),
<<<<<<< HEAD
        false
=======
        false,

>>>>>>> 37c87513
    )

    private val connectedEvent = ConnectedEvent(
        EventType.HEALTH_CHECK,
        Date(),
        user,
        connectionId
    )
    private val disconnectedEvent = DisconnectedEvent(EventType.CONNECTION_DISCONNECTED, Date())

    private lateinit var api: MoshiChatApi
    private lateinit var socket: ChatSocket
    private lateinit var fileUploader: FileUploader
    private lateinit var client: ChatClient
    private lateinit var logger: ChatLogger
    private lateinit var notificationsManager: ChatNotifications
    private lateinit var initCallback: Call.Callback<ConnectionData>
    private lateinit var socketListener: SocketListener

    @BeforeEach
    fun before() {
        val socketStateService = SocketStateService()
        val userStateService = UserStateService()
        val queryChannelsPostponeHelper = QueryChannelsPostponeHelper(socketStateService, testCoroutines.scope)
        val tokenUtils: TokenUtils = mock()
        whenever(tokenUtils.getUserId(token)) doReturn userId
        socket = mock()
        fileUploader = mock()
        logger = mock()
        notificationsManager = mock()
        initCallback = mock()
        api = mock()

        whenever(socket.addListener(anyOrNull())) doAnswer { invocationOnMock ->
            socketListener = invocationOnMock.getArgument(0)
            socketListener.onEvent(disconnectedEvent)
        }

        client = ChatClient(
            config,
            api,
            socket,
            notificationsManager,
            tokenManager = FakeTokenManager(token),
            socketStateService = socketStateService,
            queryChannelsPostponeHelper = queryChannelsPostponeHelper,
            userCredentialStorage = mock(),
            userStateService = userStateService,
            tokenUtils = tokenUtils,
            scope = testCoroutines.scope,
            retryPolicy = NoRetryPolicy(),
            appSettingsManager = mock(),
        )
    }

    @Test
    fun successConnection() {
        client.connectUser(user, token).enqueue()

        verify(socket, times(1)).connectUser(user, false)
    }

    @Test
    fun connectAndDisconnect() {
        client.connectUser(user, token).enqueue()
        socketListener.onEvent(connectedEvent)

        client.disconnect()

        verify(socket, times(1)).disconnect()
    }
}<|MERGE_RESOLUTION|>--- conflicted
+++ resolved
@@ -69,12 +69,8 @@
         "socket.url",
         false,
         ChatLogger.Config(ChatLogLevel.NOTHING, null),
-<<<<<<< HEAD
+        false,
         false
-=======
-        false,
-
->>>>>>> 37c87513
     )
 
     private val connectedEvent = ConnectedEvent(
