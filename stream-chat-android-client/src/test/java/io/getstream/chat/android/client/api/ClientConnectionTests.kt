/*
 * Copyright (c) 2014-2022 Stream.io Inc. All rights reserved.
 *
 * Licensed under the Stream License;
 * you may not use this file except in compliance with the License.
 * You may obtain a copy of the License at
 *
 *    https://github.com/GetStream/stream-chat-android/blob/main/LICENSE
 *
 * Unless required by applicable law or agreed to in writing, software
 * distributed under the License is distributed on an "AS IS" BASIS,
 * WITHOUT WARRANTIES OR CONDITIONS OF ANY KIND, either express or implied.
 * See the License for the specific language governing permissions and
 * limitations under the License.
 */

package io.getstream.chat.android.client.api

import androidx.lifecycle.testing.TestLifecycleOwner
import io.getstream.chat.android.client.ChatClient
import io.getstream.chat.android.client.api2.MoshiChatApi
import io.getstream.chat.android.client.call.Call
import io.getstream.chat.android.client.clientstate.SocketStateService
import io.getstream.chat.android.client.clientstate.UserStateService
import io.getstream.chat.android.client.events.ConnectedEvent
import io.getstream.chat.android.client.events.DisconnectedEvent
import io.getstream.chat.android.client.helpers.CallPostponeHelper
import io.getstream.chat.android.client.logger.ChatLogLevel
import io.getstream.chat.android.client.logger.ChatLogger
import io.getstream.chat.android.client.models.ConnectionData
import io.getstream.chat.android.client.models.EventType
import io.getstream.chat.android.client.models.User
import io.getstream.chat.android.client.notifications.ChatNotifications
import io.getstream.chat.android.client.persistance.repository.noop.NoOpRepositoryFactory
import io.getstream.chat.android.client.socket.ChatSocket
import io.getstream.chat.android.client.socket.SocketListener
import io.getstream.chat.android.client.token.FakeTokenManager
import io.getstream.chat.android.client.uploader.FileUploader
import io.getstream.chat.android.client.utils.TokenUtils
import io.getstream.chat.android.client.utils.retry.NoRetryPolicy
import io.getstream.chat.android.test.TestCoroutineExtension
import org.junit.jupiter.api.BeforeEach
import org.junit.jupiter.api.Test
import org.junit.jupiter.api.extension.RegisterExtension
import org.mockito.Mockito.times
import org.mockito.Mockito.verify
import org.mockito.kotlin.anyOrNull
import org.mockito.kotlin.doAnswer
import org.mockito.kotlin.doReturn
import org.mockito.kotlin.mock
import org.mockito.kotlin.whenever
import java.util.Date

internal class ClientConnectionTests {

    companion object {
        @JvmField
        @RegisterExtension
        val testCoroutines = TestCoroutineExtension()
    }

    private val userId = "test-id"
    private val connectionId = "connection-id"
    private val user = User().apply { id = userId }
    private val token = "token"

    private val config = ChatClientConfig(
        "api-key",
        "hello.http",
        "cdn.http",
        "socket.url",
        false,
        ChatLogger.Config(ChatLogLevel.NOTHING, null),
        false,
        false
    )

    private val connectedEvent = ConnectedEvent(
        EventType.HEALTH_CHECK,
        Date(),
        user,
        connectionId
    )
    private val disconnectedEvent = DisconnectedEvent(EventType.CONNECTION_DISCONNECTED, Date())

    private lateinit var api: MoshiChatApi
    private lateinit var socket: ChatSocket
    private lateinit var fileUploader: FileUploader
    private lateinit var client: ChatClient
    private lateinit var notificationsManager: ChatNotifications
    private lateinit var initCallback: Call.Callback<ConnectionData>
    private lateinit var socketListener: SocketListener

    @BeforeEach
    fun before() {
        val lifecycleOwner = TestLifecycleOwner(coroutineDispatcher = testCoroutines.dispatcher)
        val socketStateService = SocketStateService()
        val userStateService = UserStateService()
        val callPostponeHelper = CallPostponeHelper(socketStateService, testCoroutines.scope)
        val tokenUtils: TokenUtils = mock()
        whenever(tokenUtils.getUserId(token)) doReturn userId
        socket = mock()
        fileUploader = mock()
        notificationsManager = mock()
        initCallback = mock()
        api = mock()

        whenever(socket.addListener(anyOrNull())) doAnswer { invocationOnMock ->
            socketListener = invocationOnMock.getArgument(0)
            socketListener.onEvent(disconnectedEvent)
        }

        client = ChatClient(
            config,
            api,
            socket,
            notificationsManager,
            tokenManager = FakeTokenManager(token),
            socketStateService = socketStateService,
            callPostponeHelper = callPostponeHelper,
            userCredentialStorage = mock(),
            userStateService = userStateService,
            tokenUtils = tokenUtils,
            scope = testCoroutines.scope,
            retryPolicy = NoRetryPolicy(),
            appSettingsManager = mock(),
            chatSocketExperimental = mock(),
            lifecycle = lifecycleOwner.lifecycle,
<<<<<<< HEAD
            clientState = mock()
=======
            pluginFactories = emptyList(),
            repositoryFactoryProvider = NoOpRepositoryFactory.Provider,
>>>>>>> 3ca975ad
        )
    }

    @Test
    fun successConnection() {
        client.connectUser(user, token).enqueue()

        verify(socket, times(1)).connectUser(user, false)
    }

    @Test
    fun connectAndDisconnect() {
        client.connectUser(user, token).enqueue()
        socketListener.onEvent(connectedEvent)

        client.disconnect()

        verify(socket, times(1)).disconnect()
    }
}<|MERGE_RESOLUTION|>--- conflicted
+++ resolved
@@ -126,12 +126,9 @@
             appSettingsManager = mock(),
             chatSocketExperimental = mock(),
             lifecycle = lifecycleOwner.lifecycle,
-<<<<<<< HEAD
-            clientState = mock()
-=======
             pluginFactories = emptyList(),
             repositoryFactoryProvider = NoOpRepositoryFactory.Provider,
->>>>>>> 3ca975ad
+            clientState = mock()
         )
     }
 
