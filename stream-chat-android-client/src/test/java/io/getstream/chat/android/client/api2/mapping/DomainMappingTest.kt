--- conflicted
+++ resolved
@@ -583,12 +583,9 @@
             automodBehavior = configDto.automod_behavior,
             blocklistBehavior = configDto.blocklist_behavior ?: "",
             commands = configDto.commands.map { with(sut) { it.toDomain() } },
-<<<<<<< HEAD
-            markMessagesPending = configDto.mark_messages_pending,
-=======
             messageRemindersEnabled = configDto.user_message_reminders ?: false,
             sharedLocationsEnabled = configDto.shared_locations ?: false,
->>>>>>> a7a95402
+            markMessagesPending = configDto.mark_messages_pending,
         )
         config shouldBeEqualTo expected
     }
