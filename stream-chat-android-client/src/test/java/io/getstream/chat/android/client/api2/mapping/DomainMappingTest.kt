/*
 * Copyright (c) 2014-2025 Stream.io Inc. All rights reserved.
 *
 * Licensed under the Stream License;
 * you may not use this file except in compliance with the License.
 * You may obtain a copy of the License at
 *
 *    https://github.com/GetStream/stream-chat-android/blob/main/LICENSE
 *
 * Unless required by applicable law or agreed to in writing, software
 * distributed under the License is distributed on an "AS IS" BASIS,
 * WITHOUT WARRANTIES OR CONDITIONS OF ANY KIND, either express or implied.
 * See the License for the specific language governing permissions and
 * limitations under the License.
 */

package io.getstream.chat.android.client.api2.mapping

import io.getstream.chat.android.PrivacySettings
import io.getstream.chat.android.ReadReceipts
import io.getstream.chat.android.TypingIndicators
import io.getstream.chat.android.client.Mother.randomAnswerDownstreamVoteDto
import io.getstream.chat.android.client.Mother.randomAppSettingsResponse
import io.getstream.chat.android.client.Mother.randomAttachmentDto
import io.getstream.chat.android.client.Mother.randomBannedUserResponse
import io.getstream.chat.android.client.Mother.randomBlockUserResponse
import io.getstream.chat.android.client.Mother.randomChannelInfoDto
import io.getstream.chat.android.client.Mother.randomCommandDto
import io.getstream.chat.android.client.Mother.randomConfigDto
import io.getstream.chat.android.client.Mother.randomDeviceDto
import io.getstream.chat.android.client.Mother.randomDownstreamChannelDto
import io.getstream.chat.android.client.Mother.randomDownstreamChannelMuteDto
import io.getstream.chat.android.client.Mother.randomDownstreamChannelUserRead
import io.getstream.chat.android.client.Mother.randomDownstreamDraftDto
import io.getstream.chat.android.client.Mother.randomDownstreamDraftMessageDto
import io.getstream.chat.android.client.Mother.randomDownstreamFlagDto
import io.getstream.chat.android.client.Mother.randomDownstreamMemberDto
import io.getstream.chat.android.client.Mother.randomDownstreamMessageDto
import io.getstream.chat.android.client.Mother.randomDownstreamModerationDetailsDto
import io.getstream.chat.android.client.Mother.randomDownstreamModerationDto
import io.getstream.chat.android.client.Mother.randomDownstreamMuteDto
import io.getstream.chat.android.client.Mother.randomDownstreamOptionDto
import io.getstream.chat.android.client.Mother.randomDownstreamPendingMessageDto
import io.getstream.chat.android.client.Mother.randomDownstreamPollDto
import io.getstream.chat.android.client.Mother.randomDownstreamReactionDto
import io.getstream.chat.android.client.Mother.randomDownstreamReactionGroupDto
import io.getstream.chat.android.client.Mother.randomDownstreamReminderDto
import io.getstream.chat.android.client.Mother.randomDownstreamThreadDto
import io.getstream.chat.android.client.Mother.randomDownstreamThreadInfoDto
import io.getstream.chat.android.client.Mother.randomDownstreamUserBlockDto
import io.getstream.chat.android.client.Mother.randomDownstreamUserDto
import io.getstream.chat.android.client.Mother.randomDownstreamVoteDto
import io.getstream.chat.android.client.Mother.randomPrivacySettingsDto
import io.getstream.chat.android.client.Mother.randomQueryPollVotesResponse
import io.getstream.chat.android.client.Mother.randomQueryPollsResponse
import io.getstream.chat.android.client.Mother.randomQueryRemindersResponse
import io.getstream.chat.android.client.Mother.randomSearchWarningDto
import io.getstream.chat.android.client.Mother.randomUnreadChannelByTypeDto
import io.getstream.chat.android.client.Mother.randomUnreadChannelDto
import io.getstream.chat.android.client.Mother.randomUnreadCountByTeamDto
import io.getstream.chat.android.client.Mother.randomUnreadDto
import io.getstream.chat.android.client.Mother.randomUnreadThreadDto
import io.getstream.chat.android.client.api2.model.dto.DownstreamThreadParticipantDto
import io.getstream.chat.android.client.api2.model.response.MessageResponse
import io.getstream.chat.android.models.Answer
import io.getstream.chat.android.models.App
import io.getstream.chat.android.models.AppSettings
import io.getstream.chat.android.models.Attachment
import io.getstream.chat.android.models.BannedUser
import io.getstream.chat.android.models.ChannelInfo
import io.getstream.chat.android.models.ChannelMute
import io.getstream.chat.android.models.ChannelTransformer
import io.getstream.chat.android.models.ChannelUserRead
import io.getstream.chat.android.models.Command
import io.getstream.chat.android.models.Config
import io.getstream.chat.android.models.Device
import io.getstream.chat.android.models.DraftMessage
import io.getstream.chat.android.models.FileUploadConfig
import io.getstream.chat.android.models.Flag
import io.getstream.chat.android.models.Member
import io.getstream.chat.android.models.MessageModerationAction
import io.getstream.chat.android.models.MessageModerationDetails
import io.getstream.chat.android.models.MessageReminder
import io.getstream.chat.android.models.MessageTransformer
import io.getstream.chat.android.models.Moderation
import io.getstream.chat.android.models.ModerationAction
import io.getstream.chat.android.models.Mute
import io.getstream.chat.android.models.NoOpChannelTransformer
import io.getstream.chat.android.models.NoOpMessageTransformer
import io.getstream.chat.android.models.NoOpUserTransformer
import io.getstream.chat.android.models.Option
import io.getstream.chat.android.models.PendingMessage
import io.getstream.chat.android.models.Poll
import io.getstream.chat.android.models.PushProvider
import io.getstream.chat.android.models.QueryPollVotesResult
import io.getstream.chat.android.models.QueryPollsResult
import io.getstream.chat.android.models.QueryRemindersResult
import io.getstream.chat.android.models.Reaction
import io.getstream.chat.android.models.ReactionGroup
import io.getstream.chat.android.models.SearchWarning
import io.getstream.chat.android.models.Thread
import io.getstream.chat.android.models.ThreadInfo
import io.getstream.chat.android.models.ThreadParticipant
import io.getstream.chat.android.models.UnreadChannel
import io.getstream.chat.android.models.UnreadChannelByType
import io.getstream.chat.android.models.UnreadCounts
import io.getstream.chat.android.models.UnreadThread
import io.getstream.chat.android.models.UserBlock
import io.getstream.chat.android.models.UserId
import io.getstream.chat.android.models.UserTransformer
import io.getstream.chat.android.models.Vote
import io.getstream.chat.android.models.VotingVisibility
import io.getstream.chat.android.randomBoolean
import io.getstream.chat.android.randomChannel
import io.getstream.chat.android.randomDate
import io.getstream.chat.android.randomMessage
import io.getstream.chat.android.randomPendingMessageMetadata
import io.getstream.chat.android.randomString
import io.getstream.chat.android.randomUser
import org.junit.jupiter.api.Assertions.assertEquals
import org.junit.jupiter.api.Test
import org.junit.jupiter.api.assertThrows

@Suppress("LargeClass")
internal class DomainMappingTest {

    @Test
    fun `Message should be transformed after it is mapped`() {
        val transformedMessage = randomMessage()
        val messageTransformer = MessageTransformer { transformedMessage }

        val sut = Fixture()
            .withMessageTransformer(messageTransformer)
            .get()

        val result = with(sut) {
            randomDownstreamMessageDto().toDomain()
        }

        assertEquals(transformedMessage, result)
    }

    @Test
    fun `Message should be transformed with optionals properties after it is mapped`() {
        val transformedMessage = randomMessage()
        val messageTransformer = MessageTransformer { transformedMessage }

        val sut = Fixture()
            .withMessageTransformer(messageTransformer)
            .get()

        val result = with(sut) {
            randomDownstreamMessageDto(
                pinned_by = randomDownstreamUserDto(),
                quoted_message = randomDownstreamMessageDto(),
                moderation_details = randomDownstreamModerationDetailsDto(),
                moderation = randomDownstreamModerationDto(),
                poll = randomDownstreamPollDto(),
                deleted_for_me = randomBoolean(),
            ).toDomain()
        }

        assertEquals(transformedMessage, result)
    }

    @Test
    fun `DownstreamDraftDto is correctly mapped to DraftMessage`() {
        val draftMessageResponse = randomDownstreamDraftDto()
        val sut = Fixture()
            .get()
        val expectedMappedDraftMessage = with(sut) {
            DraftMessage(
                id = draftMessageResponse.message.id,
                cid = draftMessageResponse.channel_cid,
                text = draftMessageResponse.message.text,
                parentId = draftMessageResponse.parent_message?.id,
                replyMessage = draftMessageResponse.quoted_message?.toDomain(),
                attachments = with(sut) {
                    draftMessageResponse.message.attachments?.map { it.toDomain() } ?: emptyList()
                },
                mentionedUsersIds = draftMessageResponse.message.mentioned_users?.map { it.id } ?: emptyList(),
                extraData = draftMessageResponse.message.extraData ?: emptyMap(),
                silent = draftMessageResponse.message.silent,
                showInChannel = draftMessageResponse.message.show_in_channel,
            )
        }

        val result = with(sut) {
            draftMessageResponse.toDomain()
        }

        assertEquals(expectedMappedDraftMessage, result)
    }

    @Test
    fun `DownstreamPendingMessageDto is correctly mapped to PendingMessage`() {
        val downstreamPendingMessageDto = randomDownstreamPendingMessageDto()
        val sut = Fixture().get()
        val expected = PendingMessage(
            message = with(sut) { downstreamPendingMessageDto.message.toDomain() },
            metadata = downstreamPendingMessageDto.metadata.orEmpty(),
        )
        val result = with(sut) { downstreamPendingMessageDto.toDomain() }
        assertEquals(expected, result)
    }

    @Test
    fun `MessageResponse is correctly mappend to PendingMessage`() {
        val messageDto = randomDownstreamMessageDto()
        val pendingMessageMetadata = randomPendingMessageMetadata()
        val messageResponse = MessageResponse(messageDto, pendingMessageMetadata)
        val sut = Fixture().get()
        val expected = PendingMessage(
            message = with(sut) { messageDto.toDomain() },
            metadata = pendingMessageMetadata,
        )
        val result = with(sut) { messageResponse.toDomain() }
        assertEquals(expected, result)
    }

    @Test
    fun `User should be transformed after it is mapped`() {
        val transformedUser = randomUser()
        val userTransformer = UserTransformer { transformedUser }

        val sut = Fixture()
            .withUserTransformer(userTransformer)
            .get()

        val result = with(sut) {
            randomDownstreamUserDto().toDomain()
        }

        assertEquals(transformedUser, result)
    }

    @Test
    fun `Channel should be transformed after it is mapped`() {
        val transformedChannel = randomChannel()
        val channelTransformer = ChannelTransformer { transformedChannel }

        val sut = Fixture()
            .withChannelTransformer(channelTransformer)
            .get()

        val result = with(sut) {
            randomDownstreamChannelDto().toDomain()
        }

        assertEquals(transformedChannel, result)
    }

    @Test
    fun `AppSettingsResponse is correctly mapped to AppSettings`() {
        val response = randomAppSettingsResponse()
        val sut = Fixture().get()
        val expected = AppSettings(
            app = App(
                name = response.app.name,
                fileUploadConfig = FileUploadConfig(
                    allowedMimeTypes = response.app.file_upload_config.allowed_mime_types,
                    blockedMimeTypes = response.app.file_upload_config.blocked_mime_types,
                    allowedFileExtensions = response.app.file_upload_config.allowed_file_extensions,
                    blockedFileExtensions = response.app.file_upload_config.blocked_file_extensions,
                    sizeLimitInBytes = response.app.file_upload_config.size_limit
                        ?: AppSettings.DEFAULT_SIZE_LIMIT_IN_BYTES,
                ),
                imageUploadConfig = FileUploadConfig(
                    allowedMimeTypes = response.app.image_upload_config.allowed_mime_types,
                    blockedMimeTypes = response.app.image_upload_config.blocked_mime_types,
                    allowedFileExtensions = response.app.image_upload_config.allowed_file_extensions,
                    blockedFileExtensions = response.app.image_upload_config.blocked_file_extensions,
                    sizeLimitInBytes = response.app.image_upload_config.size_limit
                        ?: AppSettings.DEFAULT_SIZE_LIMIT_IN_BYTES,
                ),
            ),
        )

        with(sut) {
            assertEquals(expected, response.toDomain())
        }
    }

    @Test
    fun `DownstreamReactionDto is correctly mapped to Reaction`() {
        val downstreamReactionDto = randomDownstreamReactionDto()
        val sut = Fixture().get()
        val reaction = with(sut) {
            downstreamReactionDto.toDomain()
        }
        val expected = Reaction(
            messageId = downstreamReactionDto.message_id,
            type = downstreamReactionDto.type,
            score = downstreamReactionDto.score,
            user = with(sut) { downstreamReactionDto.user?.toDomain() },
            userId = downstreamReactionDto.user?.id.orEmpty(),
            createdAt = downstreamReactionDto.created_at,
            updatedAt = downstreamReactionDto.updated_at,
            extraData = downstreamReactionDto.extraData,
            deletedAt = null,
            emojiCode = downstreamReactionDto.emoji_code,
        )
        assertEquals(expected, reaction)
    }

    @Test
    fun `DownstreamMuteDto is correctly mapped to Mute`() {
        val downstreamMuteDto = randomDownstreamMuteDto()
        val sut = Fixture().get()
        val mute = with(sut) {
            downstreamMuteDto.toDomain()
        }
        val expected = Mute(
            user = with(sut) { downstreamMuteDto.user?.toDomain() },
            target = with(sut) { downstreamMuteDto.target?.toDomain() },
            createdAt = downstreamMuteDto.created_at,
            updatedAt = downstreamMuteDto.updated_at,
            expires = downstreamMuteDto.expires,
        )
        assertEquals(expected, mute)
    }

    @Test
    fun `DownstreamChannelMuteDto is correctly mapped to ChannelMute`() {
        val downstreamMuteDto = randomDownstreamChannelMuteDto()
        val sut = Fixture().get()
        val mute = with(sut) {
            downstreamMuteDto.toDomain()
        }
        val expected = ChannelMute(
            user = with(sut) { downstreamMuteDto.user?.toDomain() },
            channel = with(sut) { downstreamMuteDto.channel?.toDomain() },
            createdAt = downstreamMuteDto.created_at,
            updatedAt = downstreamMuteDto.updated_at,
            expires = downstreamMuteDto.expires,
        )
        assertEquals(expected, mute)
    }

    @Test
    fun `DownstreamReactionGroupDto is correctly mapped to ReactionGroup`() {
        val downstreamReactionGroupDto = randomDownstreamReactionGroupDto()
        val sut = Fixture().get()
        val type = randomString()
        val reactionGroup = with(sut) {
            downstreamReactionGroupDto.toDomain(type)
        }
        val expected = ReactionGroup(
            type = type,
            count = downstreamReactionGroupDto.count,
            sumScore = downstreamReactionGroupDto.sum_scores,
            firstReactionAt = downstreamReactionGroupDto.first_reaction_at,
            lastReactionAt = downstreamReactionGroupDto.last_reaction_at,
        )
        assertEquals(expected, reactionGroup)
    }

    @Test
    fun `DownstreamMemberDto is correctly mapped to Member`() {
        val downstreamMemberDto = randomDownstreamMemberDto()
        val sut = Fixture().get()
        val member = with(sut) {
            downstreamMemberDto.toDomain()
        }
        val expected = Member(
            user = with(sut) { downstreamMemberDto.user.toDomain() },
            createdAt = downstreamMemberDto.created_at,
            updatedAt = downstreamMemberDto.updated_at,
            isInvited = downstreamMemberDto.invited,
            inviteAcceptedAt = downstreamMemberDto.invite_accepted_at,
            inviteRejectedAt = downstreamMemberDto.invite_rejected_at,
            shadowBanned = downstreamMemberDto.shadow_banned ?: false,
            banned = downstreamMemberDto.banned ?: false,
            channelRole = downstreamMemberDto.channel_role,
            notificationsMuted = downstreamMemberDto.notifications_muted,
            status = downstreamMemberDto.status,
            banExpires = downstreamMemberDto.ban_expires,
            pinnedAt = downstreamMemberDto.pinned_at,
            archivedAt = downstreamMemberDto.archived_at,
            extraData = downstreamMemberDto.extraData,
        )
        assertEquals(expected, member)
    }

    @Test
    @Suppress("LongMethod")
    fun `DownstreamPollDto is correctly mapped to Poll`() {
        val options = listOf(
            randomDownstreamOptionDto(),
            randomDownstreamOptionDto(),
        )
        val ownVote = randomDownstreamVoteDto()
        val otherVote = randomDownstreamVoteDto()
        val answer = randomAnswerDownstreamVoteDto()
        val pollDto = randomDownstreamPollDto(
            options = options,
            ownVotes = listOf(ownVote),
            latestAnswers = listOf(answer),
            latestVotesByOption = mapOf(
                options[0].id to listOf(ownVote),
                options[1].id to listOf(otherVote),
            ),
        )
        val sut = Fixture().get()
        val poll = with(sut) { pollDto.toDomain() }
        val expected = Poll(
            id = pollDto.id,
            name = pollDto.name,
            description = pollDto.description,
            options = options.map {
                Option(it.id, it.text, it.extraData ?: emptyMap())
            },
            votingVisibility = VotingVisibility.PUBLIC,
            enforceUniqueVote = pollDto.enforce_unique_vote,
            maxVotesAllowed = pollDto.max_votes_allowed ?: 1,
            allowUserSuggestedOptions = pollDto.allow_user_suggested_options,
            allowAnswers = pollDto.allow_answers,
            voteCount = pollDto.vote_count,
            voteCountsByOption = pollDto.vote_counts_by_option ?: emptyMap(),
            votes = listOf(
                Vote(
                    id = ownVote.id,
                    pollId = ownVote.poll_id,
                    optionId = ownVote.option_id,
                    createdAt = ownVote.created_at,
                    updatedAt = ownVote.updated_at,
                    user = with(sut) { ownVote.user?.toDomain() },
                ),
                Vote(
                    id = otherVote.id,
                    pollId = otherVote.poll_id,
                    optionId = otherVote.option_id,
                    createdAt = otherVote.created_at,
                    updatedAt = otherVote.updated_at,
                    user = with(sut) { otherVote.user?.toDomain() },
                ),
            ),
            ownVotes = listOf(
                Vote(
                    id = ownVote.id,
                    pollId = ownVote.poll_id,
                    optionId = ownVote.option_id,
                    createdAt = ownVote.created_at,
                    updatedAt = ownVote.updated_at,
                    user = with(sut) { ownVote.user?.toDomain() },
                ),
            ),
            createdAt = pollDto.created_at,
            updatedAt = pollDto.updated_at,
            closed = pollDto.is_closed ?: false,
            answersCount = pollDto.answers_count,
            answers = listOf(
                Answer(
                    id = answer.id,
                    pollId = answer.poll_id,
                    text = answer.answer_text ?: "",
                    createdAt = answer.created_at,
                    updatedAt = answer.updated_at,
                    user = with(sut) { answer.user?.toDomain() },
                ),
            ),
            createdBy = with(sut) { pollDto.created_by?.toDomain() },
            extraData = pollDto.extraData ?: emptyMap(),
        )
<<<<<<< HEAD
        Assertions.assertEquals(expected, poll)
=======
        assertEquals(expected, poll)
>>>>>>> 3c5150b3
    }

    @Test
    fun `Poll voting visibility public is correctly mapped`() {
        val value = "public"
        val sut = Fixture().get()
        val votingVisibility = with(sut) { value.toVotingVisibility() }
        assertEquals(VotingVisibility.PUBLIC, votingVisibility)
    }

    @Test
    fun `Poll voting visibility anonymous is correctly mapped`() {
        val value = "anonymous"
        val sut = Fixture().get()
        val votingVisibility = with(sut) { value.toVotingVisibility() }
        assertEquals(VotingVisibility.ANONYMOUS, votingVisibility)
    }

    @Test
    fun `Poll voting visibility unknown throws exception`() {
        val value = "unknown"
        val sut = Fixture().get()
        assertThrows<IllegalArgumentException> {
            with(sut) { value.toVotingVisibility() }
        }
    }

    @Test
    fun `DownstreamChannelUserRead is correctly mapped to ChannelUserRead`() {
        val downstreamChannelUserRead = randomDownstreamChannelUserRead()
        val lastReceivedEventDate = randomDate()
        val sut = Fixture().get()
        val channelUserRead = with(sut) {
            downstreamChannelUserRead.toDomain(lastReceivedEventDate)
        }
        val expected = ChannelUserRead(
            user = with(sut) { downstreamChannelUserRead.user.toDomain() },
            lastRead = downstreamChannelUserRead.last_read,
            unreadMessages = downstreamChannelUserRead.unread_messages,
            lastReadMessageId = downstreamChannelUserRead.last_read_message_id,
            lastReceivedEventDate = lastReceivedEventDate,
            lastDeliveredAt = downstreamChannelUserRead.last_delivered_at,
            lastDeliveredMessageId = downstreamChannelUserRead.last_delivered_message_id,
        )

        assertEquals(expected, channelUserRead)
    }

    @Test
    fun `AttachmentDto is correctly mapped to Attachment`() {
        val attachmentDto = randomAttachmentDto()
        val sut = Fixture().get()
        val attachment = with(sut) {
            attachmentDto.toDomain()
        }
        val expected = Attachment(
            assetUrl = attachmentDto.asset_url,
            authorName = attachmentDto.author_name,
            authorLink = attachmentDto.author_link,
            fallback = attachmentDto.fallback,
            fileSize = attachmentDto.file_size,
            image = attachmentDto.image,
            imageUrl = attachmentDto.image_url,
            mimeType = attachmentDto.mime_type,
            name = attachmentDto.name,
            ogUrl = attachmentDto.og_scrape_url,
            text = attachmentDto.text,
            thumbUrl = attachmentDto.thumb_url,
            title = attachmentDto.title,
            titleLink = attachmentDto.title_link,
            type = attachmentDto.type,
            originalHeight = attachmentDto.original_height,
            originalWidth = attachmentDto.original_width,
            extraData = attachmentDto.extraData.toMutableMap(),
        )
        assertEquals(expected, attachment)
    }

    @Test
    fun `BannedUserResponse is correctly mapped to BannedUser`() {
        val bannedUserResponse = randomBannedUserResponse()
        val sut = Fixture().get()
        val bannedUser = with(sut) { bannedUserResponse.toDomain() }
        val expected = BannedUser(
            user = with(sut) { bannedUserResponse.user.toDomain() },
            bannedBy = with(sut) { bannedUserResponse.banned_by?.toDomain() },
            channel = with(sut) { bannedUserResponse.channel?.toDomain() },
            createdAt = bannedUserResponse.created_at,
            expires = bannedUserResponse.expires,
            shadow = bannedUserResponse.shadow,
            reason = bannedUserResponse.reason,
        )
        assertEquals(expected, bannedUser)
    }

    @Test
    fun `ChannelInfoDto is correctly mapped to ChannelInfo`() {
        val channelInfoDto = randomChannelInfoDto()
        val sut = Fixture().get()
        val channelInfo = with(sut) { channelInfoDto.toDomain() }
        val expected = ChannelInfo(
            cid = channelInfoDto.cid,
            type = channelInfoDto.type,
            id = channelInfoDto.id,
            name = channelInfoDto.name,
            memberCount = channelInfoDto.member_count,
            image = channelInfoDto.image,
        )
        assertEquals(expected, channelInfo)
    }

    @Test
    fun `CommandDto is correctly mapped to Command`() {
        val commandDto = randomCommandDto()
        val sut = Fixture().get()
        val command = with(sut) { commandDto.toDomain() }
        val expected = Command(
            name = commandDto.name,
            description = commandDto.description,
            args = commandDto.args,
            set = commandDto.set,
        )
        assertEquals(expected, command)
    }

    @Test
    fun `ConfigDto is correctly mapped to Config`() {
        val configDto = randomConfigDto()
        val sut = Fixture().get()
        val config = with(sut) { configDto.toDomain() }
        val expected = Config(
            createdAt = configDto.created_at,
            updatedAt = configDto.updated_at,
            name = configDto.name ?: "",
            typingEventsEnabled = configDto.typing_events,
            readEventsEnabled = configDto.read_events,
            deliveryEventsEnabled = configDto.delivery_events,
            connectEventsEnabled = configDto.connect_events,
            searchEnabled = configDto.search,
            isReactionsEnabled = configDto.reactions,
            isThreadEnabled = configDto.replies,
            muteEnabled = configDto.mutes,
            uploadsEnabled = configDto.uploads,
            urlEnrichmentEnabled = configDto.url_enrichment,
            customEventsEnabled = configDto.custom_events,
            pushNotificationsEnabled = configDto.push_notifications,
            skipLastMsgUpdateForSystemMsgs = configDto.skip_last_msg_update_for_system_msgs ?: false,
            pollsEnabled = configDto.polls,
            messageRetention = configDto.message_retention,
            maxMessageLength = configDto.max_message_length,
            automod = configDto.automod,
            automodBehavior = configDto.automod_behavior,
            blocklistBehavior = configDto.blocklist_behavior ?: "",
            commands = configDto.commands.map { with(sut) { it.toDomain() } },
            messageRemindersEnabled = configDto.user_message_reminders ?: false,
            sharedLocationsEnabled = configDto.shared_locations ?: false,
            markMessagesPending = configDto.mark_messages_pending,
        )
        assertEquals(expected, config)
    }

    @Test
    fun `DeviceDto is correctly mapped to Device`() {
        val deviceDto = randomDeviceDto()
        val sut = Fixture().get()
        val device = with(sut) { deviceDto.toDomain() }
        val expected = Device(
            token = deviceDto.id,
            pushProvider = PushProvider.fromKey(deviceDto.id),
            providerName = deviceDto.push_provider_name,
        )
        assertEquals(expected, device)
    }

    @Test
    fun `DownstreamFlagDto is correctly mapped to Flag`() {
        val downstreamFlagDto = randomDownstreamFlagDto()
        val sut = Fixture().get()
        val flag = with(sut) { downstreamFlagDto.toDomain() }
        val expected = Flag(
            user = with(sut) { downstreamFlagDto.user.toDomain() },
            targetUser = with(sut) { downstreamFlagDto.target_user?.toDomain() },
            targetMessageId = downstreamFlagDto.target_message_id.orEmpty(),
            reviewedBy = downstreamFlagDto.created_at,
            createdByAutomod = downstreamFlagDto.created_by_automod,
            createdAt = downstreamFlagDto.approved_at,
            updatedAt = downstreamFlagDto.updated_at,
            reviewedAt = downstreamFlagDto.reviewed_at,
            approvedAt = downstreamFlagDto.approved_at,
            rejectedAt = downstreamFlagDto.rejected_at,
        )
        assertEquals(expected, flag)
    }

    @Test
    fun `DownstreamModerationDetailsDto is correctly mapped to ModerationDetails`() {
        val downstreamModerationDetailsDto = randomDownstreamModerationDetailsDto()
        val sut = Fixture().get()
        val moderationDetails = with(sut) { downstreamModerationDetailsDto.toDomain() }
        val expected = MessageModerationDetails(
            originalText = downstreamModerationDetailsDto.original_text.orEmpty(),
            action = MessageModerationAction(downstreamModerationDetailsDto.action.orEmpty()),
            errorMsg = downstreamModerationDetailsDto.error_msg.orEmpty(),
        )
        assertEquals(expected, moderationDetails)
    }

    @Test
    fun `DownstreamModerationDto is correctly mapped to Moderation`() {
        val downstreamModerationDto = randomDownstreamModerationDto()
        val sut = Fixture().get()
        val moderation = with(sut) { downstreamModerationDto.toDomain() }
        val expected = Moderation(
            action = ModerationAction(downstreamModerationDto.action),
            originalText = downstreamModerationDto.original_text,
            textHarms = downstreamModerationDto.text_harms ?: emptyList(),
            imageHarms = downstreamModerationDto.image_harms ?: emptyList(),
            blocklistMatched = downstreamModerationDto.blocklist_matched,
            semanticFilterMatched = downstreamModerationDto.semantic_filter_matched,
            platformCircumvented = downstreamModerationDto.platform_circumvented ?: false,
        )
        assertEquals(expected, moderation)
    }

    @Test
    fun `PrivacySettingsDto is correctly mapped to PrivacySettings`() {
        val privacySettingsDto = randomPrivacySettingsDto()
        val sut = Fixture().get()
        val privacySettings = with(sut) { privacySettingsDto.toDomain() }
        val expected = PrivacySettings(
            typingIndicators = TypingIndicators(enabled = privacySettingsDto.typing_indicators?.enabled == true),
            readReceipts = ReadReceipts(enabled = privacySettingsDto.read_receipts?.enabled == true),
        )
        assertEquals(expected, privacySettings)
    }

    @Test
    fun `SearchWarningDto is correctly mapped to SearchWarning`() {
        val searchWarningDto = randomSearchWarningDto()
        val sut = Fixture().get()
        val searchWarning = with(sut) { searchWarningDto.toDomain() }
        val expected = SearchWarning(
            channelSearchCids = searchWarningDto.channel_search_cids,
            channelSearchCount = searchWarningDto.channel_search_count,
            warningCode = searchWarningDto.warning_code,
            warningDescription = searchWarningDto.warning_description,
        )
        assertEquals(expected, searchWarning)
    }

    @Test
    fun `DownstreamThreadDto is correctly mapped to Thread`() {
        val user1 = randomDownstreamUserDto(id = "user1")
        val user2 = randomDownstreamUserDto(id = "user2")
        val downstreamThreadDto = randomDownstreamThreadDto(
            createdByUserId = user1.id,
            createdBy = user1,
            threadParticipants = listOf(
                DownstreamThreadParticipantDto(
                    channel_cid = "messaging:123",
                    user = user1,
                    user_id = user1.id,
                ),
                DownstreamThreadParticipantDto(
                    channel_cid = "messaging:123",
                    user = user2,
                    user_id = user2.id,
                ),
            ),
            draft = randomDownstreamDraftDto(
                message = randomDownstreamDraftMessageDto(
                    text = "Draft message",
                ),
                channelCid = "messaging:123",
            ),
        )
        val sut = Fixture().get()
        val thread = with(sut) { downstreamThreadDto.toDomain() }
        val fallbackChannelInfo = with(sut) { downstreamThreadDto.channel?.toChannelInfo() }
        val expected = Thread(
            activeParticipantCount = downstreamThreadDto.active_participant_count ?: 0,
            cid = downstreamThreadDto.channel_cid,
            channel = with(sut) { downstreamThreadDto.channel?.toDomain() },
            parentMessageId = downstreamThreadDto.parent_message_id,
            parentMessage = with(sut) { downstreamThreadDto.parent_message.toDomain(fallbackChannelInfo) },
            createdByUserId = downstreamThreadDto.created_by_user_id,
            createdBy = with(sut) { downstreamThreadDto.created_by?.toDomain() },
            participantCount = downstreamThreadDto.participant_count,
            threadParticipants = listOf(
                ThreadParticipant(user = with(sut) { user1.toDomain() }),
                ThreadParticipant(user = with(sut) { user2.toDomain() }),
            ),
            lastMessageAt = downstreamThreadDto.last_message_at,
            createdAt = downstreamThreadDto.created_at,
            updatedAt = downstreamThreadDto.updated_at,
            deletedAt = downstreamThreadDto.deleted_at,
            title = downstreamThreadDto.title,
            latestReplies = with(sut) {
                downstreamThreadDto.latest_replies.map { it.toDomain(fallbackChannelInfo) }
            },
            read = with(sut) {
                downstreamThreadDto.read.orEmpty().map { it.toDomain(downstreamThreadDto.last_message_at) }
            },
            draft = with(sut) {
                downstreamThreadDto.draft?.toDomain()
            },
            extraData = downstreamThreadDto.extraData,
        )
        assertEquals(expected, thread)
    }

    @Test
    fun `DownstreamThreadInfoDto is correctly mapped to ThreadInfo`() {
        val downstreamThreadInfoDto = randomDownstreamThreadInfoDto()
        val sut = Fixture().get()
        val threadInfo = with(sut) { downstreamThreadInfoDto.toDomain() }
        val expected = ThreadInfo(
            activeParticipantCount = downstreamThreadInfoDto.active_participant_count ?: 0,
            cid = downstreamThreadInfoDto.channel_cid,
            createdAt = downstreamThreadInfoDto.created_at,
            createdBy = with(sut) { downstreamThreadInfoDto.created_by?.toDomain() },
            createdByUserId = downstreamThreadInfoDto.created_by_user_id,
            deletedAt = downstreamThreadInfoDto.deleted_at,
            lastMessageAt = downstreamThreadInfoDto.last_message_at,
            parentMessage = with(sut) { downstreamThreadInfoDto.parent_message?.toDomain() },
            parentMessageId = downstreamThreadInfoDto.parent_message_id,
            participantCount = downstreamThreadInfoDto.participant_count ?: 0,
            replyCount = downstreamThreadInfoDto.reply_count ?: 0,
            title = downstreamThreadInfoDto.title,
            updatedAt = downstreamThreadInfoDto.updated_at,
            extraData = downstreamThreadInfoDto.extraData,
        )
        assertEquals(expected, threadInfo)
    }

    @Test
    fun `DownstreamUserBlockDto is correctly mapped to UserBlock`() {
        val downstreamUserBlockDto = randomDownstreamUserBlockDto()
        val downstreamBlocklist = listOf(downstreamUserBlockDto)
        val sut = Fixture().get()
        val blocklist = with(sut) { downstreamBlocklist.toDomain() }
        val expected = listOf(
            UserBlock(
                blockedBy = downstreamUserBlockDto.user_id,
                userId = downstreamUserBlockDto.blocked_user_id,
                blockedAt = downstreamUserBlockDto.created_at,
            ),
        )
        assertEquals(expected, blocklist)
    }

    @Test
    fun `BlockUserResponse is correctly mapped to UserBlock`() {
        val blockUserResponse = randomBlockUserResponse()
        val sut = Fixture().get()
        val userBlock = with(sut) { blockUserResponse.toDomain() }
        val expected = UserBlock(
            blockedBy = blockUserResponse.blocked_by_user_id,
            userId = blockUserResponse.blocked_user_id,
            blockedAt = blockUserResponse.created_at,
        )
        assertEquals(expected, userBlock)
    }

    @Test
    fun `DownstreamReminderDto is correctly mapped to MessageReminder`() {
        val downstreamReminderDto = randomDownstreamReminderDto()
        val sut = Fixture().get()
        val messageReminder = with(sut) { downstreamReminderDto.toDomain() }
        val expected = MessageReminder(
            remindAt = downstreamReminderDto.remind_at,
            messageId = downstreamReminderDto.message_id,
            message = with(sut) { downstreamReminderDto.message?.toDomain() },
            cid = downstreamReminderDto.channel_cid,
            channel = with(sut) { downstreamReminderDto.channel?.toDomain() },
            createdAt = downstreamReminderDto.created_at,
            updatedAt = downstreamReminderDto.updated_at,
        )
        assertEquals(expected, messageReminder)
    }

    @Test
    fun `QueryRemindersResponse is correctly mapped to QueryMessageRemindersResult`() {
        val input = randomQueryRemindersResponse()
        val sut = Fixture().get()
        val result = with(sut) { input.toDomain() }
        val expected = QueryRemindersResult(
            reminders = input.reminders.map { with(sut) { it.toDomain() } },
            next = input.next,
        )
        assertEquals(expected, result)
    }

    @Test
    fun `QueryPollVotesResponse is correctly mapped to QueryPollVotesResult`() {
        val input = randomQueryPollVotesResponse()
        val sut = Fixture().get()
        val result = with(sut) { input.toDomain() }
        val expected = QueryPollVotesResult(
            votes = input.votes.map { with(sut) { it.toDomain() } },
            next = input.next,
        )
        result shouldBeEqualTo expected
    }

    @Test
    fun `QueryPollsResponse is correctly mapped to QueryPollsResult`() {
        val input = randomQueryPollsResponse()
        val sut = Fixture().get()
        val result = with(sut) { input.toDomain() }
        val expected = QueryPollsResult(
            polls = input.polls.map { with(sut) { it.toDomain() } },
            next = input.next,
        )
        result shouldBeEqualTo expected
    }

    @Test
    fun `UnreadDto is correctly mapped to UnreadCounts`() {
        val input = randomUnreadDto(
            totalUnreadCountByTeam = mapOf(randomUnreadCountByTeamDto()),
            channels = listOf(randomUnreadChannelDto()),
            threads = listOf(randomUnreadThreadDto()),
            channelType = listOf(randomUnreadChannelByTypeDto()),
        )
        val sut = Fixture().get()
        val result = with(sut) { input.toDomain() }
        val expected = UnreadCounts(
            messagesCount = input.total_unread_count,
            threadsCount = input.total_unread_threads_count,
            messagesCountByTeam = input.total_unread_count_by_team!!,
            channels = input.channels.map { dto ->
                UnreadChannel(
                    cid = dto.channel_id,
                    messagesCount = dto.unread_count,
                    lastRead = dto.last_read,
                )
            },
            threads = input.threads.map { dto ->
                UnreadThread(
                    parentMessageId = dto.parent_message_id,
                    messagesCount = dto.unread_count,
                    lastRead = dto.last_read,
                    lastReadMessageId = dto.last_read_message_id,
                )
            },
            channelsByType = input.channel_type.map { dto ->
                UnreadChannelByType(
                    channelType = dto.channel_type,
                    channelsCount = dto.channel_count,
                    messagesCount = dto.unread_count,
                )
            },
        )
        assertEquals(expected, result)
    }

    internal class Fixture {
        private var currentUserIdProvider: () -> UserId? = { randomString() }
        private var channelTransformer: ChannelTransformer = NoOpChannelTransformer
        private var messageTransformer: MessageTransformer = NoOpMessageTransformer
        private var userTransformer: UserTransformer = NoOpUserTransformer

        fun withCurrentUserIdProvider(provider: () -> UserId?): Fixture = apply {
            currentUserIdProvider = provider
        }

        fun withChannelTransformer(transformer: ChannelTransformer): Fixture = apply {
            channelTransformer = transformer
        }

        fun withMessageTransformer(transformer: MessageTransformer): Fixture = apply {
            messageTransformer = transformer
        }

        fun withUserTransformer(transformer: UserTransformer): Fixture = apply {
            userTransformer = transformer
        }

        fun get(): DomainMapping {
            return DomainMapping(
                currentUserIdProvider = currentUserIdProvider,
                channelTransformer = channelTransformer,
                messageTransformer = messageTransformer,
                userTransformer = userTransformer,
            )
        }
    }
}<|MERGE_RESOLUTION|>--- conflicted
+++ resolved
@@ -462,11 +462,7 @@
             createdBy = with(sut) { pollDto.created_by?.toDomain() },
             extraData = pollDto.extraData ?: emptyMap(),
         )
-<<<<<<< HEAD
-        Assertions.assertEquals(expected, poll)
-=======
         assertEquals(expected, poll)
->>>>>>> 3c5150b3
     }
 
     @Test
