/*
 * Copyright (c) 2014-2022 Stream.io Inc. All rights reserved.
 *
 * Licensed under the Stream License;
 * you may not use this file except in compliance with the License.
 * You may obtain a copy of the License at
 *
 *    https://github.com/GetStream/stream-chat-android/blob/main/LICENSE
 *
 * Unless required by applicable law or agreed to in writing, software
 * distributed under the License is distributed on an "AS IS" BASIS,
 * WITHOUT WARRANTIES OR CONDITIONS OF ANY KIND, either express or implied.
 * See the License for the specific language governing permissions and
 * limitations under the License.
 */

package io.getstream.chat.android.client

import androidx.lifecycle.testing.TestLifecycleOwner
import io.getstream.chat.android.client.api.ChatApi
import io.getstream.chat.android.client.api.ChatClientConfig
import io.getstream.chat.android.client.clientstate.SocketStateService
import io.getstream.chat.android.client.clientstate.UserStateService
import io.getstream.chat.android.client.errors.ChatError
import io.getstream.chat.android.client.errors.ChatNetworkError
import io.getstream.chat.android.client.events.ChatEvent
import io.getstream.chat.android.client.events.ConnectedEvent
import io.getstream.chat.android.client.events.DisconnectedEvent
import io.getstream.chat.android.client.events.HealthEvent
import io.getstream.chat.android.client.events.NewMessageEvent
import io.getstream.chat.android.client.events.UnknownEvent
import io.getstream.chat.android.client.helpers.CallPostponeHelper
import io.getstream.chat.android.client.logger.ChatLogLevel
import io.getstream.chat.android.client.logger.ChatLogger
import io.getstream.chat.android.client.models.EventType
import io.getstream.chat.android.client.models.Message
import io.getstream.chat.android.client.models.User
import io.getstream.chat.android.client.persistance.repository.noop.NoOpRepositoryFactory
import io.getstream.chat.android.client.plugin.factory.PluginFactory
import io.getstream.chat.android.client.token.FakeTokenManager
import io.getstream.chat.android.client.utils.Result
import io.getstream.chat.android.client.utils.TokenUtils
import io.getstream.chat.android.client.utils.observable.FakeSocket
import io.getstream.chat.android.client.utils.retry.NoRetryPolicy
import io.getstream.chat.android.test.TestCall
import io.getstream.chat.android.test.TestCoroutineExtension
import io.getstream.chat.android.test.randomString
import kotlinx.coroutines.ExperimentalCoroutinesApi
import kotlinx.coroutines.test.runTest
import org.amshove.kluent.shouldBeEqualTo
import org.junit.jupiter.api.BeforeEach
import org.junit.jupiter.api.Test
import org.junit.jupiter.api.extension.RegisterExtension
import org.mockito.kotlin.any
import org.mockito.kotlin.doReturn
import org.mockito.kotlin.mock
import org.mockito.kotlin.whenever
import java.util.Date

internal class ChatClientTest {

    companion object {
        @JvmField
        @RegisterExtension
        val testCoroutines = TestCoroutineExtension()

        val eventA = ConnectedEvent(EventType.HEALTH_CHECK, Date(), User(), "")
        val eventB = NewMessageEvent(EventType.MESSAGE_NEW, Date(), User(), "type:id", "type", "id", Message(), 0, 0, 0)
        val eventC = DisconnectedEvent(EventType.CONNECTION_DISCONNECTED, Date())

        val eventD = UnknownEvent("d", Date(), null, emptyMap<Any, Any>())
        val eventE = UnknownEvent("e", Date(), null, mapOf<Any, Any>("cid" to "myCid"))
        val eventF = UnknownEvent("f", Date(), null, emptyMap<Any, Any>())
    }

    lateinit var api: ChatApi
    lateinit var socket: FakeSocket
    lateinit var client: ChatClient
    lateinit var result: MutableList<ChatEvent>
    val token = randomString()
    val userId = randomString()
    val user = Mother.randomUser { id = userId }
    val tokenUtils: TokenUtils = mock()
    var pluginFactories: List<PluginFactory> = emptyList()

    @BeforeEach
    fun setUp() {
        val lifecycleOwner = TestLifecycleOwner(coroutineDispatcher = testCoroutines.dispatcher)
        val config = ChatClientConfig(
            "api-key",
            "hello.http",
            "cdn.http",
            "socket.url",
            false,
            ChatLogger.Config(ChatLogLevel.NOTHING, null),
            false,
            false
        )
        whenever(tokenUtils.getUserId(token)) doReturn userId
        api = mock()
        socket = FakeSocket()
        val socketStateService = SocketStateService()
        val userStateService = UserStateService()
        val callPostponeHelper = CallPostponeHelper(socketStateService, testCoroutines.scope)
        client = ChatClient(
            config = config,
            api = api,
            socket = socket,
            notifications = mock(),
            tokenManager = FakeTokenManager(""),
            socketStateService = socketStateService,
            callPostponeHelper = callPostponeHelper,
            userCredentialStorage = mock(),
            userStateService = userStateService,
            tokenUtils = tokenUtils,
            scope = testCoroutines.scope,
            retryPolicy = NoRetryPolicy(),
            appSettingsManager = mock(),
            chatSocketExperimental = mock(),
            lifecycle = lifecycleOwner.lifecycle,
<<<<<<< HEAD
            clientState = Mother.mockedClientState()
=======
            pluginFactories = pluginFactories,
            repositoryFactoryProvider = NoOpRepositoryFactory.Provider,
>>>>>>> 3ca975ad
        ).apply {
            connectUser(user, token).enqueue()
        }

        result = mutableListOf()
    }

    @Test
    fun `Simple subscribe for one event`() = runTest {
        client.subscribe {
            result.add(it)
        }

        socket.sendEvent(eventA)

        result shouldBeEqualTo listOf(eventA)
    }

    @Test
    fun `Simple subscribe for multiple events`() = runTest {
        client.subscribe {
            result.add(it)
        }

        socket.sendEvent(eventA)
        socket.sendEvent(eventB)
        socket.sendEvent(eventC)

        result shouldBeEqualTo listOf(eventA, eventB, eventC)
    }

    @Test
    fun `Subscribe for string event types`() {
        client.subscribeFor("d", "f") {
            result.add(it)
        }

        socket.sendEvent(eventD)
        socket.sendEvent(eventE)
        socket.sendEvent(eventF)
        socket.sendEvent(eventE)
        socket.sendEvent(eventD)

        result shouldBeEqualTo listOf(eventD, eventF, eventD)
    }

    @Test
    fun `Subscribe for Java Class event types`() = runTest {
        client.subscribeFor(eventA::class.java, eventC::class.java) {
            result.add(it)
        }

        socket.sendEvent(eventA)
        socket.sendEvent(eventB)
        socket.sendEvent(eventC)

        result shouldBeEqualTo listOf(eventA, eventC)
    }

    @Test
    fun `Subscribe for KClass event types`() = runTest {
        client.subscribeFor(eventA::class, eventC::class) {
            result.add(it)
        }

        socket.sendEvent(eventA)
        socket.sendEvent(eventB)
        socket.sendEvent(eventC)

        result shouldBeEqualTo listOf(eventA, eventC)
    }

    @Test
    fun `Subscribe for event types with type parameter`() = runTest {
        client.subscribeFor<ConnectedEvent> {
            result.add(it)
        }

        socket.sendEvent(eventA)
        socket.sendEvent(eventB)
        socket.sendEvent(eventC)

        result shouldBeEqualTo listOf(eventA)
    }

    @Test
    fun `Subscribe for single event, with event type as type parameter`() = runTest {
        client.subscribeForSingle<ConnectedEvent> {
            result.add(it)
        }

        socket.sendEvent(eventB)
        socket.sendEvent(eventA)
        socket.sendEvent(eventA)

        result shouldBeEqualTo listOf(eventA)
    }

    @Test
    fun `Unsubscribe from events`() = runTest {
        val disposable = client.subscribe {
            result.add(it)
        }

        socket.sendEvent(eventA)

        disposable.dispose()

        socket.sendEvent(eventB)
        socket.sendEvent(eventC)

        result shouldBeEqualTo listOf(eventA)
    }

    @Test
    fun `Given connected user When handle event with updated user Should updated user value`() = runTest {
        val updateUser = user.copy(extraData = mutableMapOf()).apply { name = "updateUserName" }

        socket.sendEvent(Mother.randomUserPresenceChangedEvent(updateUser))

        client.getCurrentUser() shouldBeEqualTo updateUser
    }

    @Test
    @ExperimentalCoroutinesApi
    fun `Sync with empty cids`() = runTest {
        /* Given */
        whenever(api.getSyncHistory(any(), any())) doReturn TestCall(
            Result.error(
                ChatNetworkError.create(
                    statusCode = 400,
                    streamCode = 4,
                    description = "channel_cids must contain at least 1 item"
                )
            )
        )

        /* When */
        val result = client.getSyncHistory(emptyList(), Date()).await()

        /* Then */
        result shouldBeEqualTo Result.error(ChatError("channelsIds must contain at least 1 id."))
    }

    @Test
    fun `Sync with nonempty cids`() = runTest {
        /* Given */
        val date = Date()
        whenever(api.getSyncHistory(any(), any())) doReturn TestCall(
            Result.success(
                listOf(
                    HealthEvent(
                        type = "type",
                        createdAt = date,
                        connectionId = "12345"
                    )
                )
            )
        )

        /* When */
        val result = client.getSyncHistory(listOf("test"), Date()).await()

        /* Then */
        result shouldBeEqualTo Result.success(
            listOf(
                HealthEvent(
                    type = "type",
                    createdAt = date,
                    connectionId = "12345"
                )
            )
        )
    }
}<|MERGE_RESOLUTION|>--- conflicted
+++ resolved
@@ -118,12 +118,9 @@
             appSettingsManager = mock(),
             chatSocketExperimental = mock(),
             lifecycle = lifecycleOwner.lifecycle,
-<<<<<<< HEAD
-            clientState = Mother.mockedClientState()
-=======
             pluginFactories = pluginFactories,
             repositoryFactoryProvider = NoOpRepositoryFactory.Provider,
->>>>>>> 3ca975ad
+            clientState = Mother.mockedClientState()
         ).apply {
             connectUser(user, token).enqueue()
         }
