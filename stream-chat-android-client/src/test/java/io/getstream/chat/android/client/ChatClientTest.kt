--- conflicted
+++ resolved
@@ -68,15 +68,10 @@
             socket = socket,
             notifications = mock(),
             tokenManager = FakeTokenManager(""),
-<<<<<<< HEAD
             socketStateService = socketStateService,
             queryChannelsPostponeHelper = queryChannelsPostponeHelper,
             userStateService = userStateService,
-=======
-            clientStateService,
-            queryChannelsPostponeHelper,
             encryptedPushNotificationsConfigStore = mock(),
->>>>>>> 23c22cdb
         ).apply {
             connectUser(User(), "someToken").enqueue()
         }
