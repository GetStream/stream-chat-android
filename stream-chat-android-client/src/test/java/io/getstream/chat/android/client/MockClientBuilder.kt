/*
 * Copyright (c) 2014-2022 Stream.io Inc. All rights reserved.
 *
 * Licensed under the Stream License;
 * you may not use this file except in compliance with the License.
 * You may obtain a copy of the License at
 *
 *    https://github.com/GetStream/stream-chat-android/blob/main/LICENSE
 *
 * Unless required by applicable law or agreed to in writing, software
 * distributed under the License is distributed on an "AS IS" BASIS,
 * WITHOUT WARRANTIES OR CONDITIONS OF ANY KIND, either express or implied.
 * See the License for the specific language governing permissions and
 * limitations under the License.
 */

package io.getstream.chat.android.client

import androidx.lifecycle.testing.TestLifecycleOwner
import io.getstream.chat.android.client.api.ChatClientConfig
import io.getstream.chat.android.client.api2.MoshiChatApi
import io.getstream.chat.android.client.clientstate.SocketStateService
import io.getstream.chat.android.client.clientstate.UserStateService
import io.getstream.chat.android.client.events.ConnectedEvent
import io.getstream.chat.android.client.helpers.CallPostponeHelper
import io.getstream.chat.android.client.logger.ChatLogLevel
import io.getstream.chat.android.client.logger.ChatLogger
import io.getstream.chat.android.client.models.EventType
import io.getstream.chat.android.client.models.User
import io.getstream.chat.android.client.notifications.ChatNotifications
import io.getstream.chat.android.client.persistance.repository.noop.NoOpRepositoryFactory
import io.getstream.chat.android.client.token.FakeTokenManager
import io.getstream.chat.android.client.uploader.FileUploader
import io.getstream.chat.android.client.utils.TokenUtils
import io.getstream.chat.android.client.utils.observable.FakeSocket
import io.getstream.chat.android.client.utils.retry.NoRetryPolicy
import io.getstream.chat.android.test.TestCoroutineExtension
import kotlinx.coroutines.ExperimentalCoroutinesApi
import org.mockito.Mockito
import org.mockito.kotlin.doReturn
import org.mockito.kotlin.mock
import java.util.Date

/**
 * Used for integrations tests.
 * Initialises mock internals of [ChatClient]
 */
@ExperimentalCoroutinesApi
internal class MockClientBuilder(
    private val testCoroutineExtension: TestCoroutineExtension,
) {

    val userId = "jc"
    val connectionId = "connection-id"
    val apiKey = "api-key"
    val channelType = "channel-type"
    val channelId = "channel-id"
    val token = "eyJhbGciOiJIUzI1NiIsInR5cCI6IkpXVCJ9.eyJ1c2VyX2lkIjoiamMifQ==.devtoken"
    val serverErrorCode = 500
    val user = User().apply { id = userId }
    val connectedEvent = ConnectedEvent(
        EventType.HEALTH_CHECK,
        Date(),
        user,
        connectionId
    )

    private lateinit var socket: FakeSocket
    private lateinit var fileUploader: FileUploader

    lateinit var api: MoshiChatApi
    private lateinit var notificationsManager: ChatNotifications
    private lateinit var client: ChatClient

    fun build(): ChatClient {
        val config = ChatClientConfig(
            apiKey,
            "hello.http",
            "cdn.http",
            "socket.url",
            false,
            ChatLogger.Config(ChatLogLevel.NOTHING, null),
            false,
            false
        )

        val lifecycleOwner = TestLifecycleOwner(coroutineDispatcher = testCoroutineExtension.dispatcher)

        val tokenUtil: TokenUtils = mock()
        Mockito.`when`(tokenUtil.getUserId(token)) doReturn userId
        socket = FakeSocket()
        fileUploader = mock()
        notificationsManager = mock()

        api = mock()

        val socketStateService = SocketStateService()
        val userStateService = UserStateService()
        val callPostponeHelper = CallPostponeHelper(socketStateService, testCoroutineExtension.scope)
        client = ChatClient(
            config,
            api,
            socket,
            notificationsManager,
            tokenManager = FakeTokenManager(token),
            socketStateService = socketStateService,
            callPostponeHelper = callPostponeHelper,
            userCredentialStorage = mock(),
            userStateService = userStateService,
            tokenUtils = tokenUtil,
            scope = testCoroutineExtension.scope,
            retryPolicy = NoRetryPolicy(),
            appSettingsManager = mock(),
            chatSocketExperimental = mock(),
            lifecycle = lifecycleOwner.lifecycle,
<<<<<<< HEAD
            clientState = mock()
=======
            pluginFactories = emptyList(),
            repositoryFactoryProvider = NoOpRepositoryFactory.Provider,
>>>>>>> 3ca975ad
        )

        client.connectUser(user, token).enqueue()

        socket.sendEvent(connectedEvent)

        return client.apply {
            plugins = mutableListOf()
        }
    }
}<|MERGE_RESOLUTION|>--- conflicted
+++ resolved
@@ -113,12 +113,9 @@
             appSettingsManager = mock(),
             chatSocketExperimental = mock(),
             lifecycle = lifecycleOwner.lifecycle,
-<<<<<<< HEAD
-            clientState = mock()
-=======
             pluginFactories = emptyList(),
             repositoryFactoryProvider = NoOpRepositoryFactory.Provider,
->>>>>>> 3ca975ad
+            clientState = mock()
         )
 
         client.connectUser(user, token).enqueue()
