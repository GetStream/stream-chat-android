package io.getstream.chat.android.client.di

import android.content.Context
import com.facebook.stetho.Stetho
import com.facebook.stetho.okhttp3.StethoInterceptor
import io.getstream.chat.android.client.api.ChatClientConfig
import io.getstream.chat.android.client.notifications.handler.ChatNotificationHandler
import io.getstream.chat.android.client.parser.ChatParser
import io.getstream.chat.android.client.token.TokenManager
import io.getstream.chat.android.client.uploader.FileUploader
import okhttp3.OkHttpClient

<<<<<<< HEAD
// TODO: what's the point of this module system, its complexity with no clear benefit
internal class ChatModule(appContext: Context, config: ChatClientConfig, notificationsHandler: ChatNotificationHandler, uploader: FileUploader? = null, tokenManager: TokenManager) : BaseChatModule(appContext, config, notificationsHandler, uploader, tokenManager) {
=======
internal class ChatModule(
    appContext: Context,
    config: ChatClientConfig
) : BaseChatModule(appContext, config) {
>>>>>>> b21f67e9

    init {
        Stetho.initializeWithDefaults(appContext)
    }

    override fun clientBuilder(
        connectTimeout: Long,
        writeTimeout: Long,
        readTimeout: Long,
        config: ChatClientConfig,
        parser: ChatParser,
        isAnonymousApi: Boolean
    ): OkHttpClient.Builder {
        return super.clientBuilder(
            connectTimeout,
            writeTimeout,
            readTimeout,
            config,
            parser,
            isAnonymousApi
        ).addNetworkInterceptor(StethoInterceptor())
    }
}<|MERGE_RESOLUTION|>--- conflicted
+++ resolved
@@ -10,15 +10,8 @@
 import io.getstream.chat.android.client.uploader.FileUploader
 import okhttp3.OkHttpClient
 
-<<<<<<< HEAD
 // TODO: what's the point of this module system, its complexity with no clear benefit
 internal class ChatModule(appContext: Context, config: ChatClientConfig, notificationsHandler: ChatNotificationHandler, uploader: FileUploader? = null, tokenManager: TokenManager) : BaseChatModule(appContext, config, notificationsHandler, uploader, tokenManager) {
-=======
-internal class ChatModule(
-    appContext: Context,
-    config: ChatClientConfig
-) : BaseChatModule(appContext, config) {
->>>>>>> b21f67e9
 
     init {
         Stetho.initializeWithDefaults(appContext)
